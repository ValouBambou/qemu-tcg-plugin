/*
 * common defines for all CPUs
 *
 * Copyright (c) 2003 Fabrice Bellard
 *
 * This library is free software; you can redistribute it and/or
 * modify it under the terms of the GNU Lesser General Public
 * License as published by the Free Software Foundation; either
 * version 2 of the License, or (at your option) any later version.
 *
 * This library is distributed in the hope that it will be useful,
 * but WITHOUT ANY WARRANTY; without even the implied warranty of
 * MERCHANTABILITY or FITNESS FOR A PARTICULAR PURPOSE.  See the GNU
 * Lesser General Public License for more details.
 *
 * You should have received a copy of the GNU Lesser General Public
 * License along with this library; if not, see <http://www.gnu.org/licenses/>.
 */
#ifndef CPU_DEFS_H
#define CPU_DEFS_H

#ifndef NEED_CPU_H
#error cpu.h included from common code
#endif

#include "qemu/queue.h"
#include "tcg-target.h"
#ifndef CONFIG_USER_ONLY
#include "exec/hwaddr.h"
#endif
#include "exec/memattrs.h"

#ifndef TARGET_LONG_BITS
#error TARGET_LONG_BITS must be defined before including this header
#endif

#define TARGET_LONG_SIZE (TARGET_LONG_BITS / 8)

/* target_ulong is the type of a virtual address */
#if TARGET_LONG_SIZE == 4
typedef int32_t target_long;
typedef uint32_t target_ulong;
#define TARGET_FMT_lx "%08x"
#define TARGET_FMT_ld "%d"
#define TARGET_FMT_lu "%u"
#elif TARGET_LONG_SIZE == 8
typedef int64_t target_long;
typedef uint64_t target_ulong;
#define TARGET_FMT_lx "%016" PRIx64
#define TARGET_FMT_ld "%" PRId64
#define TARGET_FMT_lu "%" PRIu64
#else
#error TARGET_LONG_SIZE undefined
#endif

#if !defined(CONFIG_USER_ONLY)
/* use a fully associative victim tlb of 8 entries */
#define CPU_VTLB_SIZE 8

#if HOST_LONG_BITS == 32 && TARGET_LONG_BITS == 32
#define CPU_TLB_ENTRY_BITS 4
#else
#define CPU_TLB_ENTRY_BITS 5
#endif

/* TCG_TARGET_TLB_DISPLACEMENT_BITS is used in CPU_TLB_BITS to ensure that
 * the TLB is not unnecessarily small, but still small enough for the
 * TLB lookup instruction sequence used by the TCG target.
 *
 * TCG will have to generate an operand as large as the distance between
 * env and the tlb_table[NB_MMU_MODES - 1][0].addend.  For simplicity,
 * the TCG targets just round everything up to the next power of two, and
 * count bits.  This works because: 1) the size of each TLB is a largish
 * power of two, 2) and because the limit of the displacement is really close
 * to a power of two, 3) the offset of tlb_table[0][0] inside env is smaller
 * than the size of a TLB.
 *
 * For example, the maximum displacement 0xFFF0 on PPC and MIPS, but TCG
 * just says "the displacement is 16 bits".  TCG_TARGET_TLB_DISPLACEMENT_BITS
 * then ensures that tlb_table at least 0x8000 bytes large ("not unnecessarily
 * small": 2^15).  The operand then will come up smaller than 0xFFF0 without
 * any particular care, because the TLB for a single MMU mode is larger than
 * 0x10000-0xFFF0=16 bytes.  In the end, the maximum value of the operand
 * could be something like 0xC000 (the offset of the last TLB table) plus
 * 0x18 (the offset of the addend field in each TLB entry) plus the offset
 * of tlb_table inside env (which is non-trivial but not huge).
 */
#define CPU_TLB_BITS                                             \
    MIN(8,                                                       \
        TCG_TARGET_TLB_DISPLACEMENT_BITS - CPU_TLB_ENTRY_BITS -  \
        (NB_MMU_MODES <= 1 ? 0 :                                 \
         NB_MMU_MODES <= 2 ? 1 :                                 \
         NB_MMU_MODES <= 4 ? 2 :                                 \
         NB_MMU_MODES <= 8 ? 3 : 4))

#define CPU_TLB_SIZE (1 << CPU_TLB_BITS)

typedef struct CPUTLBEntry {
    /* bit TARGET_LONG_BITS to TARGET_PAGE_BITS : virtual address
       bit TARGET_PAGE_BITS-1..4  : Nonzero for accesses that should not
                                    go directly to ram.
       bit 3                      : indicates that the entry is invalid
       bit 2..0                   : zero
    */
    union {
        struct {
            target_ulong addr_read;
            target_ulong addr_write;
            target_ulong addr_code;
            /* Addend to virtual address to get host address.  IO accesses
               use the corresponding iotlb value.  */
            uintptr_t addend;
        };
        /* padding to get a power of two size */
        uint8_t dummy[1 << CPU_TLB_ENTRY_BITS];
    };
} CPUTLBEntry;

QEMU_BUILD_BUG_ON(sizeof(CPUTLBEntry) != (1 << CPU_TLB_ENTRY_BITS));

/* The IOTLB is not accessed directly inline by generated TCG code,
 * so the CPUIOTLBEntry layout is not as critical as that of the
 * CPUTLBEntry. (This is also why we don't want to combine the two
 * structs into one.)
 */
typedef struct CPUIOTLBEntry {
    hwaddr addr;
    MemTxAttrs attrs;
} CPUIOTLBEntry;

#define CPU_COMMON_TLB \
    /* The meaning of the MMU modes is defined in the target code. */   \
    CPUTLBEntry tlb_table[NB_MMU_MODES][CPU_TLB_SIZE];                  \
    CPUTLBEntry tlb_v_table[NB_MMU_MODES][CPU_VTLB_SIZE];               \
    CPUIOTLBEntry iotlb[NB_MMU_MODES][CPU_TLB_SIZE];                    \
    CPUIOTLBEntry iotlb_v[NB_MMU_MODES][CPU_VTLB_SIZE];                 \
    target_ulong tlb_flush_addr;                                        \
    target_ulong tlb_flush_mask;                                        \
    target_ulong vtlb_index;                                            \

#else

#define CPU_COMMON_TLB

#endif


#define CPU_COMMON                                                      \
    /* soft mmu support */                                              \
    CPU_COMMON_TLB                                                      \
<<<<<<< HEAD
    struct TranslationBlock *tb_jmp_cache[TB_JMP_CACHE_SIZE];           \
                                                                        \
    /* Number of fetched instructions (option "-count-ifetch"). */      \
    uint64_t ifetch_counter;                                            \
                                                                        \
    int64_t icount_extra; /* Instructions until next timer event.  */   \
    /* Number of cycles left, with interrupt flag in high bit.          \
       This allows a single read-compare-cbranch-write sequence to test \
       for both decrementer underflow and exceptions.  */               \
    union {                                                             \
        uint32_t u32;                                                   \
        icount_decr_u16 u16;                                            \
    } icount_decr;                                                      \
    uint32_t can_do_io; /* nonzero if memory mapped IO is safe.  */     \
                                                                        \
    /* from this point: preserved by CPU reset */                       \
    /* ice debug support */                                             \
    QTAILQ_HEAD(breakpoints_head, CPUBreakpoint) breakpoints;            \
                                                                        \
    QTAILQ_HEAD(watchpoints_head, CPUWatchpoint) watchpoints;            \
    CPUWatchpoint *watchpoint_hit;                                      \
                                                                        \
    /* Core interrupt code */                                           \
    sigjmp_buf jmp_env;                                                 \
    int exception_index;                                                \
                                                                        \
    /* user data */                                                     \
    void *opaque;                                                       \
=======
>>>>>>> bfc766d3

#endif<|MERGE_RESOLUTION|>--- conflicted
+++ resolved
@@ -148,36 +148,5 @@
 #define CPU_COMMON                                                      \
     /* soft mmu support */                                              \
     CPU_COMMON_TLB                                                      \
-<<<<<<< HEAD
-    struct TranslationBlock *tb_jmp_cache[TB_JMP_CACHE_SIZE];           \
-                                                                        \
-    /* Number of fetched instructions (option "-count-ifetch"). */      \
-    uint64_t ifetch_counter;                                            \
-                                                                        \
-    int64_t icount_extra; /* Instructions until next timer event.  */   \
-    /* Number of cycles left, with interrupt flag in high bit.          \
-       This allows a single read-compare-cbranch-write sequence to test \
-       for both decrementer underflow and exceptions.  */               \
-    union {                                                             \
-        uint32_t u32;                                                   \
-        icount_decr_u16 u16;                                            \
-    } icount_decr;                                                      \
-    uint32_t can_do_io; /* nonzero if memory mapped IO is safe.  */     \
-                                                                        \
-    /* from this point: preserved by CPU reset */                       \
-    /* ice debug support */                                             \
-    QTAILQ_HEAD(breakpoints_head, CPUBreakpoint) breakpoints;            \
-                                                                        \
-    QTAILQ_HEAD(watchpoints_head, CPUWatchpoint) watchpoints;            \
-    CPUWatchpoint *watchpoint_hit;                                      \
-                                                                        \
-    /* Core interrupt code */                                           \
-    sigjmp_buf jmp_env;                                                 \
-    int exception_index;                                                \
-                                                                        \
-    /* user data */                                                     \
-    void *opaque;                                                       \
-=======
->>>>>>> bfc766d3
 
 #endif
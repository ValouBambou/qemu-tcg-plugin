#ifndef TARGET_ARM_TRANSLATE_H
#define TARGET_ARM_TRANSLATE_H

#include "exec/translator.h"


/* internal defines */
typedef struct DisasContext {
    DisasContextBase base;

    target_ulong pc;
    target_ulong next_page_start;
    uint32_t insn;
    /* Nonzero if this instruction has been conditionally skipped.  */
    int condjmp;
    /* The label that will be jumped to when the instruction is skipped.  */
    TCGLabel *condlabel;
    /* Thumb-2 conditional execution bits.  */
    int condexec_mask;
    int condexec_cond;
    int thumb;
    int sctlr_b;
    TCGMemOp be_data;
#if !defined(CONFIG_USER_ONLY)
    int user;
#endif
    ARMMMUIdx mmu_idx; /* MMU index to use for normal loads/stores */
    bool tbi0;         /* TBI0 for EL0/1 or TBI for EL2/3 */
    bool tbi1;         /* TBI1 for EL0/1, not used for EL2/3 */
    bool ns;        /* Use non-secure CPREG bank on access */
    int fp_excp_el; /* FP exception EL or 0 if enabled */
    int sve_excp_el; /* SVE exception EL or 0 if enabled */
    int sve_len;     /* SVE vector length in bytes */
    /* Flag indicating that exceptions from secure mode are routed to EL3. */
    bool secure_routed_to_el3;
    bool vfp_enabled; /* FP enabled via FPSCR.EN */
    int vec_len;
    int vec_stride;
    bool v7m_handler_mode;
    bool v8m_secure; /* true if v8M and we're in Secure mode */
    /* Immediate value in AArch32 SVC insn; must be set if is_jmp == DISAS_SWI
     * so that top level loop can generate correct syndrome information.
     */
    uint32_t svc_imm;
    int aarch64;
    int current_el;
    GHashTable *cp_regs;
    uint64_t features; /* CPU features bits */
    /* Because unallocated encodings generate different exception syndrome
     * information from traps due to FP being disabled, we can't do a single
     * "is fp access disabled" check at a high level in the decode tree.
     * To help in catching bugs where the access check was forgotten in some
     * code path, we set this flag when the access check is done, and assert
     * that it is set at the point where we actually touch the FP regs.
     */
    bool fp_access_checked;
    /* ARMv8 single-step state (this is distinct from the QEMU gdbstub
     * single-step support).
     */
    bool ss_active;
    bool pstate_ss;
    /* True if the insn just emitted was a load-exclusive instruction
     * (necessary for syndrome information for single step exceptions),
     * ie A64 LDX*, LDAX*, A32/T32 LDREX*, LDAEX*.
     */
    bool is_ldex;
    /* True if a single-step exception will be taken to the current EL */
    bool ss_same_el;
    /* Bottom two bits of XScale c15_cpar coprocessor access control reg */
    int c15_cpar;
    /* TCG op of the current insn_start.  */
    TCGOp *insn_start;
#define TMP_A64_MAX 16
    int tmp_a64_count;
    TCGv_i64 tmp_a64[TMP_A64_MAX];
} DisasContext;

typedef struct DisasCompare {
    TCGCond cond;
    TCGv_i32 value;
    bool value_global;
} DisasCompare;

/* Share the TCG temporaries common between 32 and 64 bit modes.  */
extern TCGv_i32 cpu_NF, cpu_ZF, cpu_CF, cpu_VF;
extern TCGv_i64 cpu_exclusive_addr;
extern TCGv_i64 cpu_exclusive_val;

static inline int arm_dc_feature(DisasContext *dc, int feature)
{
    return (dc->features & (1ULL << feature)) != 0;
}

static inline int get_mem_index(DisasContext *s)
{
    return arm_to_core_mmu_idx(s->mmu_idx);
}

/* Function used to determine the target exception EL when otherwise not known
 * or default.
 */
static inline int default_exception_el(DisasContext *s)
{
    /* If we are coming from secure EL0 in a system with a 32-bit EL3, then
     * there is no secure EL1, so we route exceptions to EL3.  Otherwise,
     * exceptions can only be routed to ELs above 1, so we target the higher of
     * 1 or the current EL.
     */
    return (s->mmu_idx == ARMMMUIdx_S1SE0 && s->secure_routed_to_el3)
            ? 3 : MAX(1, s->current_el);
}

static inline void disas_set_insn_syndrome(DisasContext *s, uint32_t syn)
{
    /* We don't need to save all of the syndrome so we mask and shift
     * out unneeded bits to help the sleb128 encoder do a better job.
     */
    syn &= ARM_INSN_START_WORD2_MASK;
    syn >>= ARM_INSN_START_WORD2_SHIFT;

    /* We check and clear insn_start_idx to catch multiple updates.  */
<<<<<<< HEAD
    assert(s->insn_start_idx != 0);
    tcg_set_insn_start_param(s->insn_start_idx, 2, syn);
    s->insn_start_idx = 0;
=======
    assert(s->insn_start != NULL);
    tcg_set_insn_start_param(s->insn_start, 2, syn);
    s->insn_start = NULL;
>>>>>>> 4743c235
}

/* is_jmp field values */
#define DISAS_JUMP      DISAS_TARGET_0 /* only pc was modified dynamically */
#define DISAS_UPDATE    DISAS_TARGET_1 /* cpu state was modified dynamically */
/* These instructions trap after executing, so the A32/T32 decoder must
 * defer them until after the conditional execution state has been updated.
 * WFI also needs special handling when single-stepping.
 */
#define DISAS_WFI       DISAS_TARGET_2
#define DISAS_SWI       DISAS_TARGET_3
/* WFE */
#define DISAS_WFE       DISAS_TARGET_4
#define DISAS_HVC       DISAS_TARGET_5
#define DISAS_SMC       DISAS_TARGET_6
#define DISAS_YIELD     DISAS_TARGET_7
/* M profile branch which might be an exception return (and so needs
 * custom end-of-TB code)
 */
#define DISAS_BX_EXCRET DISAS_TARGET_8
/* For instructions which want an immediate exit to the main loop,
 * as opposed to attempting to use lookup_and_goto_ptr. Unlike
 * DISAS_UPDATE this doesn't write the PC on exiting the translation
 * loop so you need to ensure something (gen_a64_set_pc_im or runtime
 * helper) has done so before we reach return from cpu_tb_exec.
 */
#define DISAS_EXIT      DISAS_TARGET_9

#ifdef TARGET_AARCH64
void a64_translate_init(void);
void gen_a64_set_pc_im(uint64_t val);
void aarch64_cpu_dump_state(CPUState *cs, FILE *f,
                            fprintf_function cpu_fprintf, int flags);
extern const TranslatorOps aarch64_translator_ops;
#else
static inline void a64_translate_init(void)
{
}

static inline void gen_a64_set_pc_im(uint64_t val)
{
}

static inline void aarch64_cpu_dump_state(CPUState *cs, FILE *f,
                                          fprintf_function cpu_fprintf,
                                          int flags)
{
}
#endif

void arm_test_cc(DisasCompare *cmp, int cc);
void arm_free_cc(DisasCompare *cmp);
void arm_jump_cc(DisasCompare *cmp, TCGLabel *label);
void arm_gen_test_cc(int cc, TCGLabel *label);

#endif /* TARGET_ARM_TRANSLATE_H */<|MERGE_RESOLUTION|>--- conflicted
+++ resolved
@@ -119,15 +119,9 @@
     syn >>= ARM_INSN_START_WORD2_SHIFT;
 
     /* We check and clear insn_start_idx to catch multiple updates.  */
-<<<<<<< HEAD
-    assert(s->insn_start_idx != 0);
-    tcg_set_insn_start_param(s->insn_start_idx, 2, syn);
-    s->insn_start_idx = 0;
-=======
     assert(s->insn_start != NULL);
     tcg_set_insn_start_param(s->insn_start, 2, syn);
     s->insn_start = NULL;
->>>>>>> 4743c235
 }
 
 /* is_jmp field values */

/*
 * QEMU S390x KVM implementation
 *
 * Copyright (c) 2009 Alexander Graf <agraf@suse.de>
 * Copyright IBM Corp. 2012
 *
 * This library is free software; you can redistribute it and/or
 * modify it under the terms of the GNU Lesser General Public
 * License as published by the Free Software Foundation; either
 * version 2 of the License, or (at your option) any later version.
 *
 * This library is distributed in the hope that it will be useful,
 * but WITHOUT ANY WARRANTY; without even the implied warranty of
 * MERCHANTABILITY or FITNESS FOR A PARTICULAR PURPOSE.  See the GNU
 * Lesser General Public License for more details.
 *
 * Contributions after 2012-10-29 are licensed under the terms of the
 * GNU GPL, version 2 or (at your option) any later version.
 *
 * You should have received a copy of the GNU (Lesser) General Public
 * License along with this library; if not, see <http://www.gnu.org/licenses/>.
 */

#include "qemu/osdep.h"
#include <sys/ioctl.h>

#include <linux/kvm.h>
#include <asm/ptrace.h>

#include "qemu-common.h"
#include "cpu.h"
#include "internal.h"
#include "kvm_s390x.h"
#include "qemu/error-report.h"
#include "qemu/timer.h"
#include "sysemu/sysemu.h"
#include "sysemu/hw_accel.h"
#include "hw/hw.h"
#include "sysemu/device_tree.h"
#include "qapi/qmp/qjson.h"
#include "exec/gdbstub.h"
#include "exec/address-spaces.h"
#include "trace.h"
#include "qapi-event.h"
#include "hw/s390x/s390-pci-inst.h"
#include "hw/s390x/s390-pci-bus.h"
#include "hw/s390x/ipl.h"
#include "hw/s390x/ebcdic.h"
#include "exec/memattrs.h"
#include "hw/s390x/s390-virtio-ccw.h"
#include "hw/s390x/s390-virtio-hcall.h"

#ifndef DEBUG_KVM
#define DEBUG_KVM  0
#endif

#define DPRINTF(fmt, ...) do {                \
    if (DEBUG_KVM) {                          \
        fprintf(stderr, fmt, ## __VA_ARGS__); \
    }                                         \
} while (0);

#define kvm_vm_check_mem_attr(s, attr) \
    kvm_vm_check_attr(s, KVM_S390_VM_MEM_CTRL, attr)

#define IPA0_DIAG                       0x8300
#define IPA0_SIGP                       0xae00
#define IPA0_B2                         0xb200
#define IPA0_B9                         0xb900
#define IPA0_EB                         0xeb00
#define IPA0_E3                         0xe300

#define PRIV_B2_SCLP_CALL               0x20
#define PRIV_B2_CSCH                    0x30
#define PRIV_B2_HSCH                    0x31
#define PRIV_B2_MSCH                    0x32
#define PRIV_B2_SSCH                    0x33
#define PRIV_B2_STSCH                   0x34
#define PRIV_B2_TSCH                    0x35
#define PRIV_B2_TPI                     0x36
#define PRIV_B2_SAL                     0x37
#define PRIV_B2_RSCH                    0x38
#define PRIV_B2_STCRW                   0x39
#define PRIV_B2_STCPS                   0x3a
#define PRIV_B2_RCHP                    0x3b
#define PRIV_B2_SCHM                    0x3c
#define PRIV_B2_CHSC                    0x5f
#define PRIV_B2_SIGA                    0x74
#define PRIV_B2_XSCH                    0x76

#define PRIV_EB_SQBS                    0x8a
#define PRIV_EB_PCISTB                  0xd0
#define PRIV_EB_SIC                     0xd1

#define PRIV_B9_EQBS                    0x9c
#define PRIV_B9_CLP                     0xa0
#define PRIV_B9_PCISTG                  0xd0
#define PRIV_B9_PCILG                   0xd2
#define PRIV_B9_RPCIT                   0xd3

#define PRIV_E3_MPCIFC                  0xd0
#define PRIV_E3_STPCIFC                 0xd4

#define DIAG_TIMEREVENT                 0x288
#define DIAG_IPL                        0x308
#define DIAG_KVM_HYPERCALL              0x500
#define DIAG_KVM_BREAKPOINT             0x501

#define ICPT_INSTRUCTION                0x04
#define ICPT_PROGRAM                    0x08
#define ICPT_EXT_INT                    0x14
#define ICPT_WAITPSW                    0x1c
#define ICPT_SOFT_INTERCEPT             0x24
#define ICPT_CPU_STOP                   0x28
#define ICPT_OPEREXC                    0x2c
#define ICPT_IO                         0x40

#define NR_LOCAL_IRQS 32
/*
 * Needs to be big enough to contain max_cpus emergency signals
 * and in addition NR_LOCAL_IRQS interrupts
 */
#define VCPU_IRQ_BUF_SIZE (sizeof(struct kvm_s390_irq) * \
                           (max_cpus + NR_LOCAL_IRQS))

static CPUWatchpoint hw_watchpoint;
/*
 * We don't use a list because this structure is also used to transmit the
 * hardware breakpoints to the kernel.
 */
static struct kvm_hw_breakpoint *hw_breakpoints;
static int nb_hw_breakpoints;

const KVMCapabilityInfo kvm_arch_required_capabilities[] = {
    KVM_CAP_LAST_INFO
};

static int cap_sync_regs;
static int cap_async_pf;
static int cap_mem_op;
static int cap_s390_irq;
static int cap_ri;
static int cap_gs;

static int active_cmma;

static void *legacy_s390_alloc(size_t size, uint64_t *align);

static int kvm_s390_query_mem_limit(uint64_t *memory_limit)
{
    struct kvm_device_attr attr = {
        .group = KVM_S390_VM_MEM_CTRL,
        .attr = KVM_S390_VM_MEM_LIMIT_SIZE,
        .addr = (uint64_t) memory_limit,
    };

    return kvm_vm_ioctl(kvm_state, KVM_GET_DEVICE_ATTR, &attr);
}

int kvm_s390_set_mem_limit(uint64_t new_limit, uint64_t *hw_limit)
{
    int rc;

    struct kvm_device_attr attr = {
        .group = KVM_S390_VM_MEM_CTRL,
        .attr = KVM_S390_VM_MEM_LIMIT_SIZE,
        .addr = (uint64_t) &new_limit,
    };

    if (!kvm_vm_check_mem_attr(kvm_state, KVM_S390_VM_MEM_LIMIT_SIZE)) {
        return 0;
    }

    rc = kvm_s390_query_mem_limit(hw_limit);
    if (rc) {
        return rc;
    } else if (*hw_limit < new_limit) {
        return -E2BIG;
    }

    return kvm_vm_ioctl(kvm_state, KVM_SET_DEVICE_ATTR, &attr);
}

int kvm_s390_cmma_active(void)
{
    return active_cmma;
}

static bool kvm_s390_cmma_available(void)
{
    static bool initialized, value;

    if (!initialized) {
        initialized = true;
        value = kvm_vm_check_mem_attr(kvm_state, KVM_S390_VM_MEM_ENABLE_CMMA) &&
                kvm_vm_check_mem_attr(kvm_state, KVM_S390_VM_MEM_CLR_CMMA);
    }
    return value;
}

void kvm_s390_cmma_reset(void)
{
    int rc;
    struct kvm_device_attr attr = {
        .group = KVM_S390_VM_MEM_CTRL,
        .attr = KVM_S390_VM_MEM_CLR_CMMA,
    };

    if (!kvm_s390_cmma_active()) {
        return;
    }

    rc = kvm_vm_ioctl(kvm_state, KVM_SET_DEVICE_ATTR, &attr);
    trace_kvm_clear_cmma(rc);
}

static void kvm_s390_enable_cmma(void)
{
    int rc;
    struct kvm_device_attr attr = {
        .group = KVM_S390_VM_MEM_CTRL,
        .attr = KVM_S390_VM_MEM_ENABLE_CMMA,
    };

    if (mem_path) {
        warn_report("CMM will not be enabled because it is not "
                    "compatible with hugetlbfs.");
        return;
    }
    rc = kvm_vm_ioctl(kvm_state, KVM_SET_DEVICE_ATTR, &attr);
    active_cmma = !rc;
    trace_kvm_enable_cmma(rc);
}

static void kvm_s390_set_attr(uint64_t attr)
{
    struct kvm_device_attr attribute = {
        .group = KVM_S390_VM_CRYPTO,
        .attr  = attr,
    };

    int ret = kvm_vm_ioctl(kvm_state, KVM_SET_DEVICE_ATTR, &attribute);

    if (ret) {
        error_report("Failed to set crypto device attribute %lu: %s",
                     attr, strerror(-ret));
    }
}

static void kvm_s390_init_aes_kw(void)
{
    uint64_t attr = KVM_S390_VM_CRYPTO_DISABLE_AES_KW;

    if (object_property_get_bool(OBJECT(qdev_get_machine()), "aes-key-wrap",
                                 NULL)) {
            attr = KVM_S390_VM_CRYPTO_ENABLE_AES_KW;
    }

    if (kvm_vm_check_attr(kvm_state, KVM_S390_VM_CRYPTO, attr)) {
            kvm_s390_set_attr(attr);
    }
}

static void kvm_s390_init_dea_kw(void)
{
    uint64_t attr = KVM_S390_VM_CRYPTO_DISABLE_DEA_KW;

    if (object_property_get_bool(OBJECT(qdev_get_machine()), "dea-key-wrap",
                                 NULL)) {
            attr = KVM_S390_VM_CRYPTO_ENABLE_DEA_KW;
    }

    if (kvm_vm_check_attr(kvm_state, KVM_S390_VM_CRYPTO, attr)) {
            kvm_s390_set_attr(attr);
    }
}

void kvm_s390_crypto_reset(void)
{
    if (s390_has_feat(S390_FEAT_MSA_EXT_3)) {
        kvm_s390_init_aes_kw();
        kvm_s390_init_dea_kw();
    }
}

int kvm_arch_init(MachineState *ms, KVMState *s)
{
    MachineClass *mc = MACHINE_GET_CLASS(ms);

    mc->default_cpu_type = S390_CPU_TYPE_NAME("host");
    cap_sync_regs = kvm_check_extension(s, KVM_CAP_SYNC_REGS);
    cap_async_pf = kvm_check_extension(s, KVM_CAP_ASYNC_PF);
    cap_mem_op = kvm_check_extension(s, KVM_CAP_S390_MEM_OP);
    cap_s390_irq = kvm_check_extension(s, KVM_CAP_S390_INJECT_IRQ);

    if (!kvm_check_extension(s, KVM_CAP_S390_GMAP)
        || !kvm_check_extension(s, KVM_CAP_S390_COW)) {
        phys_mem_set_alloc(legacy_s390_alloc);
    }

    kvm_vm_enable_cap(s, KVM_CAP_S390_USER_SIGP, 0);
    kvm_vm_enable_cap(s, KVM_CAP_S390_VECTOR_REGISTERS, 0);
    kvm_vm_enable_cap(s, KVM_CAP_S390_USER_STSI, 0);
    if (ri_allowed()) {
        if (kvm_vm_enable_cap(s, KVM_CAP_S390_RI, 0) == 0) {
            cap_ri = 1;
        }
    }
    if (cpu_model_allowed()) {
        if (kvm_vm_enable_cap(s, KVM_CAP_S390_GS, 0) == 0) {
            cap_gs = 1;
        }
    }

    /*
     * The migration interface for ais was introduced with kernel 4.13
     * but the capability itself had been active since 4.12. As migration
     * support is considered necessary let's disable ais in the 2.10
     * machine.
     */
    /* kvm_vm_enable_cap(s, KVM_CAP_S390_AIS, 0); */
<<<<<<< HEAD

    qemu_mutex_init(&qemu_sigp_mutex);
=======
>>>>>>> 0982a56a

    return 0;
}

int kvm_arch_irqchip_create(MachineState *ms, KVMState *s)
{
    return 0;
}

unsigned long kvm_arch_vcpu_id(CPUState *cpu)
{
    return cpu->cpu_index;
}

int kvm_arch_init_vcpu(CPUState *cs)
{
    S390CPU *cpu = S390_CPU(cs);
    kvm_s390_set_cpu_state(cpu, cpu->env.cpu_state);
    cpu->irqstate = g_malloc0(VCPU_IRQ_BUF_SIZE);
    return 0;
}

void kvm_s390_reset_vcpu(S390CPU *cpu)
{
    CPUState *cs = CPU(cpu);

    /* The initial reset call is needed here to reset in-kernel
     * vcpu data that we can't access directly from QEMU
     * (i.e. with older kernels which don't support sync_regs/ONE_REG).
     * Before this ioctl cpu_synchronize_state() is called in common kvm
     * code (kvm-all) */
    if (kvm_vcpu_ioctl(cs, KVM_S390_INITIAL_RESET, NULL)) {
        error_report("Initial CPU reset failed on CPU %i", cs->cpu_index);
    }
}

static int can_sync_regs(CPUState *cs, int regs)
{
    return cap_sync_regs && (cs->kvm_run->kvm_valid_regs & regs) == regs;
}

int kvm_arch_put_registers(CPUState *cs, int level)
{
    S390CPU *cpu = S390_CPU(cs);
    CPUS390XState *env = &cpu->env;
    struct kvm_sregs sregs;
    struct kvm_regs regs;
    struct kvm_fpu fpu = {};
    int r;
    int i;

    /* always save the PSW  and the GPRS*/
    cs->kvm_run->psw_addr = env->psw.addr;
    cs->kvm_run->psw_mask = env->psw.mask;

    if (can_sync_regs(cs, KVM_SYNC_GPRS)) {
        for (i = 0; i < 16; i++) {
            cs->kvm_run->s.regs.gprs[i] = env->regs[i];
            cs->kvm_run->kvm_dirty_regs |= KVM_SYNC_GPRS;
        }
    } else {
        for (i = 0; i < 16; i++) {
            regs.gprs[i] = env->regs[i];
        }
        r = kvm_vcpu_ioctl(cs, KVM_SET_REGS, &regs);
        if (r < 0) {
            return r;
        }
    }

    if (can_sync_regs(cs, KVM_SYNC_VRS)) {
        for (i = 0; i < 32; i++) {
            cs->kvm_run->s.regs.vrs[i][0] = env->vregs[i][0].ll;
            cs->kvm_run->s.regs.vrs[i][1] = env->vregs[i][1].ll;
        }
        cs->kvm_run->s.regs.fpc = env->fpc;
        cs->kvm_run->kvm_dirty_regs |= KVM_SYNC_VRS;
    } else if (can_sync_regs(cs, KVM_SYNC_FPRS)) {
        for (i = 0; i < 16; i++) {
            cs->kvm_run->s.regs.fprs[i] = get_freg(env, i)->ll;
        }
        cs->kvm_run->s.regs.fpc = env->fpc;
        cs->kvm_run->kvm_dirty_regs |= KVM_SYNC_FPRS;
    } else {
        /* Floating point */
        for (i = 0; i < 16; i++) {
            fpu.fprs[i] = get_freg(env, i)->ll;
        }
        fpu.fpc = env->fpc;

        r = kvm_vcpu_ioctl(cs, KVM_SET_FPU, &fpu);
        if (r < 0) {
            return r;
        }
    }

    /* Do we need to save more than that? */
    if (level == KVM_PUT_RUNTIME_STATE) {
        return 0;
    }

    if (can_sync_regs(cs, KVM_SYNC_ARCH0)) {
        cs->kvm_run->s.regs.cputm = env->cputm;
        cs->kvm_run->s.regs.ckc = env->ckc;
        cs->kvm_run->s.regs.todpr = env->todpr;
        cs->kvm_run->s.regs.gbea = env->gbea;
        cs->kvm_run->s.regs.pp = env->pp;
        cs->kvm_run->kvm_dirty_regs |= KVM_SYNC_ARCH0;
    } else {
        /*
         * These ONE_REGS are not protected by a capability. As they are only
         * necessary for migration we just trace a possible error, but don't
         * return with an error return code.
         */
        kvm_set_one_reg(cs, KVM_REG_S390_CPU_TIMER, &env->cputm);
        kvm_set_one_reg(cs, KVM_REG_S390_CLOCK_COMP, &env->ckc);
        kvm_set_one_reg(cs, KVM_REG_S390_TODPR, &env->todpr);
        kvm_set_one_reg(cs, KVM_REG_S390_GBEA, &env->gbea);
        kvm_set_one_reg(cs, KVM_REG_S390_PP, &env->pp);
    }

    if (can_sync_regs(cs, KVM_SYNC_RICCB)) {
        memcpy(cs->kvm_run->s.regs.riccb, env->riccb, 64);
        cs->kvm_run->kvm_dirty_regs |= KVM_SYNC_RICCB;
    }

    /* pfault parameters */
    if (can_sync_regs(cs, KVM_SYNC_PFAULT)) {
        cs->kvm_run->s.regs.pft = env->pfault_token;
        cs->kvm_run->s.regs.pfs = env->pfault_select;
        cs->kvm_run->s.regs.pfc = env->pfault_compare;
        cs->kvm_run->kvm_dirty_regs |= KVM_SYNC_PFAULT;
    } else if (cap_async_pf) {
        r = kvm_set_one_reg(cs, KVM_REG_S390_PFTOKEN, &env->pfault_token);
        if (r < 0) {
            return r;
        }
        r = kvm_set_one_reg(cs, KVM_REG_S390_PFCOMPARE, &env->pfault_compare);
        if (r < 0) {
            return r;
        }
        r = kvm_set_one_reg(cs, KVM_REG_S390_PFSELECT, &env->pfault_select);
        if (r < 0) {
            return r;
        }
    }

    /* access registers and control registers*/
    if (can_sync_regs(cs, KVM_SYNC_ACRS | KVM_SYNC_CRS)) {
        for (i = 0; i < 16; i++) {
            cs->kvm_run->s.regs.acrs[i] = env->aregs[i];
            cs->kvm_run->s.regs.crs[i] = env->cregs[i];
        }
        cs->kvm_run->kvm_dirty_regs |= KVM_SYNC_ACRS;
        cs->kvm_run->kvm_dirty_regs |= KVM_SYNC_CRS;
    } else {
        for (i = 0; i < 16; i++) {
            sregs.acrs[i] = env->aregs[i];
            sregs.crs[i] = env->cregs[i];
        }
        r = kvm_vcpu_ioctl(cs, KVM_SET_SREGS, &sregs);
        if (r < 0) {
            return r;
        }
    }

    if (can_sync_regs(cs, KVM_SYNC_GSCB)) {
        memcpy(cs->kvm_run->s.regs.gscb, env->gscb, 32);
        cs->kvm_run->kvm_dirty_regs |= KVM_SYNC_GSCB;
    }

    if (can_sync_regs(cs, KVM_SYNC_BPBC)) {
        cs->kvm_run->s.regs.bpbc = env->bpbc;
        cs->kvm_run->kvm_dirty_regs |= KVM_SYNC_BPBC;
    }

    /* Finally the prefix */
    if (can_sync_regs(cs, KVM_SYNC_PREFIX)) {
        cs->kvm_run->s.regs.prefix = env->psa;
        cs->kvm_run->kvm_dirty_regs |= KVM_SYNC_PREFIX;
    } else {
        /* prefix is only supported via sync regs */
    }
    return 0;
}

int kvm_arch_get_registers(CPUState *cs)
{
    S390CPU *cpu = S390_CPU(cs);
    CPUS390XState *env = &cpu->env;
    struct kvm_sregs sregs;
    struct kvm_regs regs;
    struct kvm_fpu fpu;
    int i, r;

    /* get the PSW */
    env->psw.addr = cs->kvm_run->psw_addr;
    env->psw.mask = cs->kvm_run->psw_mask;

    /* the GPRS */
    if (can_sync_regs(cs, KVM_SYNC_GPRS)) {
        for (i = 0; i < 16; i++) {
            env->regs[i] = cs->kvm_run->s.regs.gprs[i];
        }
    } else {
        r = kvm_vcpu_ioctl(cs, KVM_GET_REGS, &regs);
        if (r < 0) {
            return r;
        }
         for (i = 0; i < 16; i++) {
            env->regs[i] = regs.gprs[i];
        }
    }

    /* The ACRS and CRS */
    if (can_sync_regs(cs, KVM_SYNC_ACRS | KVM_SYNC_CRS)) {
        for (i = 0; i < 16; i++) {
            env->aregs[i] = cs->kvm_run->s.regs.acrs[i];
            env->cregs[i] = cs->kvm_run->s.regs.crs[i];
        }
    } else {
        r = kvm_vcpu_ioctl(cs, KVM_GET_SREGS, &sregs);
        if (r < 0) {
            return r;
        }
         for (i = 0; i < 16; i++) {
            env->aregs[i] = sregs.acrs[i];
            env->cregs[i] = sregs.crs[i];
        }
    }

    /* Floating point and vector registers */
    if (can_sync_regs(cs, KVM_SYNC_VRS)) {
        for (i = 0; i < 32; i++) {
            env->vregs[i][0].ll = cs->kvm_run->s.regs.vrs[i][0];
            env->vregs[i][1].ll = cs->kvm_run->s.regs.vrs[i][1];
        }
        env->fpc = cs->kvm_run->s.regs.fpc;
    } else if (can_sync_regs(cs, KVM_SYNC_FPRS)) {
        for (i = 0; i < 16; i++) {
            get_freg(env, i)->ll = cs->kvm_run->s.regs.fprs[i];
        }
        env->fpc = cs->kvm_run->s.regs.fpc;
    } else {
        r = kvm_vcpu_ioctl(cs, KVM_GET_FPU, &fpu);
        if (r < 0) {
            return r;
        }
        for (i = 0; i < 16; i++) {
            get_freg(env, i)->ll = fpu.fprs[i];
        }
        env->fpc = fpu.fpc;
    }

    /* The prefix */
    if (can_sync_regs(cs, KVM_SYNC_PREFIX)) {
        env->psa = cs->kvm_run->s.regs.prefix;
    }

    if (can_sync_regs(cs, KVM_SYNC_ARCH0)) {
        env->cputm = cs->kvm_run->s.regs.cputm;
        env->ckc = cs->kvm_run->s.regs.ckc;
        env->todpr = cs->kvm_run->s.regs.todpr;
        env->gbea = cs->kvm_run->s.regs.gbea;
        env->pp = cs->kvm_run->s.regs.pp;
    } else {
        /*
         * These ONE_REGS are not protected by a capability. As they are only
         * necessary for migration we just trace a possible error, but don't
         * return with an error return code.
         */
        kvm_get_one_reg(cs, KVM_REG_S390_CPU_TIMER, &env->cputm);
        kvm_get_one_reg(cs, KVM_REG_S390_CLOCK_COMP, &env->ckc);
        kvm_get_one_reg(cs, KVM_REG_S390_TODPR, &env->todpr);
        kvm_get_one_reg(cs, KVM_REG_S390_GBEA, &env->gbea);
        kvm_get_one_reg(cs, KVM_REG_S390_PP, &env->pp);
    }

    if (can_sync_regs(cs, KVM_SYNC_RICCB)) {
        memcpy(env->riccb, cs->kvm_run->s.regs.riccb, 64);
    }

    if (can_sync_regs(cs, KVM_SYNC_GSCB)) {
        memcpy(env->gscb, cs->kvm_run->s.regs.gscb, 32);
    }

    if (can_sync_regs(cs, KVM_SYNC_BPBC)) {
        env->bpbc = cs->kvm_run->s.regs.bpbc;
    }

    /* pfault parameters */
    if (can_sync_regs(cs, KVM_SYNC_PFAULT)) {
        env->pfault_token = cs->kvm_run->s.regs.pft;
        env->pfault_select = cs->kvm_run->s.regs.pfs;
        env->pfault_compare = cs->kvm_run->s.regs.pfc;
    } else if (cap_async_pf) {
        r = kvm_get_one_reg(cs, KVM_REG_S390_PFTOKEN, &env->pfault_token);
        if (r < 0) {
            return r;
        }
        r = kvm_get_one_reg(cs, KVM_REG_S390_PFCOMPARE, &env->pfault_compare);
        if (r < 0) {
            return r;
        }
        r = kvm_get_one_reg(cs, KVM_REG_S390_PFSELECT, &env->pfault_select);
        if (r < 0) {
            return r;
        }
    }

    return 0;
}

int kvm_s390_get_clock(uint8_t *tod_high, uint64_t *tod_low)
{
    int r;
    struct kvm_device_attr attr = {
        .group = KVM_S390_VM_TOD,
        .attr = KVM_S390_VM_TOD_LOW,
        .addr = (uint64_t)tod_low,
    };

    r = kvm_vm_ioctl(kvm_state, KVM_GET_DEVICE_ATTR, &attr);
    if (r) {
        return r;
    }

    attr.attr = KVM_S390_VM_TOD_HIGH;
    attr.addr = (uint64_t)tod_high;
    return kvm_vm_ioctl(kvm_state, KVM_GET_DEVICE_ATTR, &attr);
}

int kvm_s390_get_clock_ext(uint8_t *tod_high, uint64_t *tod_low)
{
    int r;
    struct kvm_s390_vm_tod_clock gtod;
    struct kvm_device_attr attr = {
        .group = KVM_S390_VM_TOD,
        .attr = KVM_S390_VM_TOD_EXT,
        .addr = (uint64_t)&gtod,
    };

    r = kvm_vm_ioctl(kvm_state, KVM_GET_DEVICE_ATTR, &attr);
    *tod_high = gtod.epoch_idx;
    *tod_low  = gtod.tod;

    return r;
}

int kvm_s390_set_clock(uint8_t *tod_high, uint64_t *tod_low)
{
    int r;
    struct kvm_device_attr attr = {
        .group = KVM_S390_VM_TOD,
        .attr = KVM_S390_VM_TOD_LOW,
        .addr = (uint64_t)tod_low,
    };

    r = kvm_vm_ioctl(kvm_state, KVM_SET_DEVICE_ATTR, &attr);
    if (r) {
        return r;
    }

    attr.attr = KVM_S390_VM_TOD_HIGH;
    attr.addr = (uint64_t)tod_high;
    return kvm_vm_ioctl(kvm_state, KVM_SET_DEVICE_ATTR, &attr);
}

int kvm_s390_set_clock_ext(uint8_t *tod_high, uint64_t *tod_low)
{
    struct kvm_s390_vm_tod_clock gtod = {
        .epoch_idx = *tod_high,
        .tod  = *tod_low,
    };
    struct kvm_device_attr attr = {
        .group = KVM_S390_VM_TOD,
        .attr = KVM_S390_VM_TOD_EXT,
        .addr = (uint64_t)&gtod,
    };

    return kvm_vm_ioctl(kvm_state, KVM_SET_DEVICE_ATTR, &attr);
}

/**
 * kvm_s390_mem_op:
 * @addr:      the logical start address in guest memory
 * @ar:        the access register number
 * @hostbuf:   buffer in host memory. NULL = do only checks w/o copying
 * @len:       length that should be transferred
 * @is_write:  true = write, false = read
 * Returns:    0 on success, non-zero if an exception or error occurred
 *
 * Use KVM ioctl to read/write from/to guest memory. An access exception
 * is injected into the vCPU in case of translation errors.
 */
int kvm_s390_mem_op(S390CPU *cpu, vaddr addr, uint8_t ar, void *hostbuf,
                    int len, bool is_write)
{
    struct kvm_s390_mem_op mem_op = {
        .gaddr = addr,
        .flags = KVM_S390_MEMOP_F_INJECT_EXCEPTION,
        .size = len,
        .op = is_write ? KVM_S390_MEMOP_LOGICAL_WRITE
                       : KVM_S390_MEMOP_LOGICAL_READ,
        .buf = (uint64_t)hostbuf,
        .ar = ar,
    };
    int ret;

    if (!cap_mem_op) {
        return -ENOSYS;
    }
    if (!hostbuf) {
        mem_op.flags |= KVM_S390_MEMOP_F_CHECK_ONLY;
    }

    ret = kvm_vcpu_ioctl(CPU(cpu), KVM_S390_MEM_OP, &mem_op);
    if (ret < 0) {
        error_printf("KVM_S390_MEM_OP failed: %s\n", strerror(-ret));
    }
    return ret;
}

/*
 * Legacy layout for s390:
 * Older S390 KVM requires the topmost vma of the RAM to be
 * smaller than an system defined value, which is at least 256GB.
 * Larger systems have larger values. We put the guest between
 * the end of data segment (system break) and this value. We
 * use 32GB as a base to have enough room for the system break
 * to grow. We also have to use MAP parameters that avoid
 * read-only mapping of guest pages.
 */
static void *legacy_s390_alloc(size_t size, uint64_t *align)
{
    void *mem;

    mem = mmap((void *) 0x800000000ULL, size,
               PROT_EXEC|PROT_READ|PROT_WRITE,
               MAP_SHARED | MAP_ANONYMOUS | MAP_FIXED, -1, 0);
    return mem == MAP_FAILED ? NULL : mem;
}

static uint8_t const *sw_bp_inst;
static uint8_t sw_bp_ilen;

static void determine_sw_breakpoint_instr(void)
{
        /* DIAG 501 is used for sw breakpoints with old kernels */
        static const uint8_t diag_501[] = {0x83, 0x24, 0x05, 0x01};
        /* Instruction 0x0000 is used for sw breakpoints with recent kernels */
        static const uint8_t instr_0x0000[] = {0x00, 0x00};

        if (sw_bp_inst) {
            return;
        }
        if (kvm_vm_enable_cap(kvm_state, KVM_CAP_S390_USER_INSTR0, 0)) {
            sw_bp_inst = diag_501;
            sw_bp_ilen = sizeof(diag_501);
            DPRINTF("KVM: will use 4-byte sw breakpoints.\n");
        } else {
            sw_bp_inst = instr_0x0000;
            sw_bp_ilen = sizeof(instr_0x0000);
            DPRINTF("KVM: will use 2-byte sw breakpoints.\n");
        }
}

int kvm_arch_insert_sw_breakpoint(CPUState *cs, struct kvm_sw_breakpoint *bp)
{
    determine_sw_breakpoint_instr();

    if (cpu_memory_rw_debug(cs, bp->pc, (uint8_t *)&bp->saved_insn,
                            sw_bp_ilen, 0) ||
        cpu_memory_rw_debug(cs, bp->pc, (uint8_t *)sw_bp_inst, sw_bp_ilen, 1)) {
        return -EINVAL;
    }
    return 0;
}

int kvm_arch_remove_sw_breakpoint(CPUState *cs, struct kvm_sw_breakpoint *bp)
{
    uint8_t t[MAX_ILEN];

    if (cpu_memory_rw_debug(cs, bp->pc, t, sw_bp_ilen, 0)) {
        return -EINVAL;
    } else if (memcmp(t, sw_bp_inst, sw_bp_ilen)) {
        return -EINVAL;
    } else if (cpu_memory_rw_debug(cs, bp->pc, (uint8_t *)&bp->saved_insn,
                                   sw_bp_ilen, 1)) {
        return -EINVAL;
    }

    return 0;
}

static struct kvm_hw_breakpoint *find_hw_breakpoint(target_ulong addr,
                                                    int len, int type)
{
    int n;

    for (n = 0; n < nb_hw_breakpoints; n++) {
        if (hw_breakpoints[n].addr == addr && hw_breakpoints[n].type == type &&
            (hw_breakpoints[n].len == len || len == -1)) {
            return &hw_breakpoints[n];
        }
    }

    return NULL;
}

static int insert_hw_breakpoint(target_ulong addr, int len, int type)
{
    int size;

    if (find_hw_breakpoint(addr, len, type)) {
        return -EEXIST;
    }

    size = (nb_hw_breakpoints + 1) * sizeof(struct kvm_hw_breakpoint);

    if (!hw_breakpoints) {
        nb_hw_breakpoints = 0;
        hw_breakpoints = (struct kvm_hw_breakpoint *)g_try_malloc(size);
    } else {
        hw_breakpoints =
            (struct kvm_hw_breakpoint *)g_try_realloc(hw_breakpoints, size);
    }

    if (!hw_breakpoints) {
        nb_hw_breakpoints = 0;
        return -ENOMEM;
    }

    hw_breakpoints[nb_hw_breakpoints].addr = addr;
    hw_breakpoints[nb_hw_breakpoints].len = len;
    hw_breakpoints[nb_hw_breakpoints].type = type;

    nb_hw_breakpoints++;

    return 0;
}

int kvm_arch_insert_hw_breakpoint(target_ulong addr,
                                  target_ulong len, int type)
{
    switch (type) {
    case GDB_BREAKPOINT_HW:
        type = KVM_HW_BP;
        break;
    case GDB_WATCHPOINT_WRITE:
        if (len < 1) {
            return -EINVAL;
        }
        type = KVM_HW_WP_WRITE;
        break;
    default:
        return -ENOSYS;
    }
    return insert_hw_breakpoint(addr, len, type);
}

int kvm_arch_remove_hw_breakpoint(target_ulong addr,
                                  target_ulong len, int type)
{
    int size;
    struct kvm_hw_breakpoint *bp = find_hw_breakpoint(addr, len, type);

    if (bp == NULL) {
        return -ENOENT;
    }

    nb_hw_breakpoints--;
    if (nb_hw_breakpoints > 0) {
        /*
         * In order to trim the array, move the last element to the position to
         * be removed - if necessary.
         */
        if (bp != &hw_breakpoints[nb_hw_breakpoints]) {
            *bp = hw_breakpoints[nb_hw_breakpoints];
        }
        size = nb_hw_breakpoints * sizeof(struct kvm_hw_breakpoint);
        hw_breakpoints =
             (struct kvm_hw_breakpoint *)g_realloc(hw_breakpoints, size);
    } else {
        g_free(hw_breakpoints);
        hw_breakpoints = NULL;
    }

    return 0;
}

void kvm_arch_remove_all_hw_breakpoints(void)
{
    nb_hw_breakpoints = 0;
    g_free(hw_breakpoints);
    hw_breakpoints = NULL;
}

void kvm_arch_update_guest_debug(CPUState *cpu, struct kvm_guest_debug *dbg)
{
    int i;

    if (nb_hw_breakpoints > 0) {
        dbg->arch.nr_hw_bp = nb_hw_breakpoints;
        dbg->arch.hw_bp = hw_breakpoints;

        for (i = 0; i < nb_hw_breakpoints; ++i) {
            hw_breakpoints[i].phys_addr = s390_cpu_get_phys_addr_debug(cpu,
                                                       hw_breakpoints[i].addr);
        }
        dbg->control |= KVM_GUESTDBG_ENABLE | KVM_GUESTDBG_USE_HW_BP;
    } else {
        dbg->arch.nr_hw_bp = 0;
        dbg->arch.hw_bp = NULL;
    }
}

void kvm_arch_pre_run(CPUState *cpu, struct kvm_run *run)
{
}

MemTxAttrs kvm_arch_post_run(CPUState *cs, struct kvm_run *run)
{
    return MEMTXATTRS_UNSPECIFIED;
}

int kvm_arch_process_async_events(CPUState *cs)
{
    return cs->halted;
}

static int s390_kvm_irq_to_interrupt(struct kvm_s390_irq *irq,
                                     struct kvm_s390_interrupt *interrupt)
{
    int r = 0;

    interrupt->type = irq->type;
    switch (irq->type) {
    case KVM_S390_INT_VIRTIO:
        interrupt->parm = irq->u.ext.ext_params;
        /* fall through */
    case KVM_S390_INT_PFAULT_INIT:
    case KVM_S390_INT_PFAULT_DONE:
        interrupt->parm64 = irq->u.ext.ext_params2;
        break;
    case KVM_S390_PROGRAM_INT:
        interrupt->parm = irq->u.pgm.code;
        break;
    case KVM_S390_SIGP_SET_PREFIX:
        interrupt->parm = irq->u.prefix.address;
        break;
    case KVM_S390_INT_SERVICE:
        interrupt->parm = irq->u.ext.ext_params;
        break;
    case KVM_S390_MCHK:
        interrupt->parm = irq->u.mchk.cr14;
        interrupt->parm64 = irq->u.mchk.mcic;
        break;
    case KVM_S390_INT_EXTERNAL_CALL:
        interrupt->parm = irq->u.extcall.code;
        break;
    case KVM_S390_INT_EMERGENCY:
        interrupt->parm = irq->u.emerg.code;
        break;
    case KVM_S390_SIGP_STOP:
    case KVM_S390_RESTART:
        break; /* These types have no parameters */
    case KVM_S390_INT_IO_MIN...KVM_S390_INT_IO_MAX:
        interrupt->parm = irq->u.io.subchannel_id << 16;
        interrupt->parm |= irq->u.io.subchannel_nr;
        interrupt->parm64 = (uint64_t)irq->u.io.io_int_parm << 32;
        interrupt->parm64 |= irq->u.io.io_int_word;
        break;
    default:
        r = -EINVAL;
        break;
    }
    return r;
}

static void inject_vcpu_irq_legacy(CPUState *cs, struct kvm_s390_irq *irq)
{
    struct kvm_s390_interrupt kvmint = {};
    int r;

    r = s390_kvm_irq_to_interrupt(irq, &kvmint);
    if (r < 0) {
        fprintf(stderr, "%s called with bogus interrupt\n", __func__);
        exit(1);
    }

    r = kvm_vcpu_ioctl(cs, KVM_S390_INTERRUPT, &kvmint);
    if (r < 0) {
        fprintf(stderr, "KVM failed to inject interrupt\n");
        exit(1);
    }
}

void kvm_s390_vcpu_interrupt(S390CPU *cpu, struct kvm_s390_irq *irq)
{
    CPUState *cs = CPU(cpu);
    int r;

    if (cap_s390_irq) {
        r = kvm_vcpu_ioctl(cs, KVM_S390_IRQ, irq);
        if (!r) {
            return;
        }
        error_report("KVM failed to inject interrupt %llx", irq->type);
        exit(1);
    }

    inject_vcpu_irq_legacy(cs, irq);
}

static void __kvm_s390_floating_interrupt(struct kvm_s390_irq *irq)
{
    struct kvm_s390_interrupt kvmint = {};
    int r;

    r = s390_kvm_irq_to_interrupt(irq, &kvmint);
    if (r < 0) {
        fprintf(stderr, "%s called with bogus interrupt\n", __func__);
        exit(1);
    }

    r = kvm_vm_ioctl(kvm_state, KVM_S390_INTERRUPT, &kvmint);
    if (r < 0) {
        fprintf(stderr, "KVM failed to inject interrupt\n");
        exit(1);
    }
}

void kvm_s390_floating_interrupt(struct kvm_s390_irq *irq)
{
    static bool use_flic = true;
    int r;

    if (use_flic) {
        r = kvm_s390_inject_flic(irq);
        if (r == -ENOSYS) {
            use_flic = false;
        }
        if (!r) {
            return;
        }
    }
    __kvm_s390_floating_interrupt(irq);
}

void kvm_s390_service_interrupt(uint32_t parm)
{
    struct kvm_s390_irq irq = {
        .type = KVM_S390_INT_SERVICE,
        .u.ext.ext_params = parm,
    };

    kvm_s390_floating_interrupt(&irq);
}

void kvm_s390_program_interrupt(S390CPU *cpu, uint16_t code)
{
    struct kvm_s390_irq irq = {
        .type = KVM_S390_PROGRAM_INT,
        .u.pgm.code = code,
    };

    kvm_s390_vcpu_interrupt(cpu, &irq);
}

void kvm_s390_access_exception(S390CPU *cpu, uint16_t code, uint64_t te_code)
{
    struct kvm_s390_irq irq = {
        .type = KVM_S390_PROGRAM_INT,
        .u.pgm.code = code,
        .u.pgm.trans_exc_code = te_code,
        .u.pgm.exc_access_id = te_code & 3,
    };

    kvm_s390_vcpu_interrupt(cpu, &irq);
}

static int kvm_sclp_service_call(S390CPU *cpu, struct kvm_run *run,
                                 uint16_t ipbh0)
{
    CPUS390XState *env = &cpu->env;
    uint64_t sccb;
    uint32_t code;
    int r = 0;

    cpu_synchronize_state(CPU(cpu));
    sccb = env->regs[ipbh0 & 0xf];
    code = env->regs[(ipbh0 & 0xf0) >> 4];

    r = sclp_service_call(env, sccb, code);
    if (r < 0) {
        kvm_s390_program_interrupt(cpu, -r);
    } else {
        setcc(cpu, r);
    }

    return 0;
}

static int handle_b2(S390CPU *cpu, struct kvm_run *run, uint8_t ipa1)
{
    CPUS390XState *env = &cpu->env;
    int rc = 0;
    uint16_t ipbh0 = (run->s390_sieic.ipb & 0xffff0000) >> 16;

    cpu_synchronize_state(CPU(cpu));

    switch (ipa1) {
    case PRIV_B2_XSCH:
        ioinst_handle_xsch(cpu, env->regs[1]);
        break;
    case PRIV_B2_CSCH:
        ioinst_handle_csch(cpu, env->regs[1]);
        break;
    case PRIV_B2_HSCH:
        ioinst_handle_hsch(cpu, env->regs[1]);
        break;
    case PRIV_B2_MSCH:
        ioinst_handle_msch(cpu, env->regs[1], run->s390_sieic.ipb);
        break;
    case PRIV_B2_SSCH:
        ioinst_handle_ssch(cpu, env->regs[1], run->s390_sieic.ipb);
        break;
    case PRIV_B2_STCRW:
        ioinst_handle_stcrw(cpu, run->s390_sieic.ipb);
        break;
    case PRIV_B2_STSCH:
        ioinst_handle_stsch(cpu, env->regs[1], run->s390_sieic.ipb);
        break;
    case PRIV_B2_TSCH:
        /* We should only get tsch via KVM_EXIT_S390_TSCH. */
        fprintf(stderr, "Spurious tsch intercept\n");
        break;
    case PRIV_B2_CHSC:
        ioinst_handle_chsc(cpu, run->s390_sieic.ipb);
        break;
    case PRIV_B2_TPI:
        /* This should have been handled by kvm already. */
        fprintf(stderr, "Spurious tpi intercept\n");
        break;
    case PRIV_B2_SCHM:
        ioinst_handle_schm(cpu, env->regs[1], env->regs[2],
                           run->s390_sieic.ipb);
        break;
    case PRIV_B2_RSCH:
        ioinst_handle_rsch(cpu, env->regs[1]);
        break;
    case PRIV_B2_RCHP:
        ioinst_handle_rchp(cpu, env->regs[1]);
        break;
    case PRIV_B2_STCPS:
        /* We do not provide this instruction, it is suppressed. */
        break;
    case PRIV_B2_SAL:
        ioinst_handle_sal(cpu, env->regs[1]);
        break;
    case PRIV_B2_SIGA:
        /* Not provided, set CC = 3 for subchannel not operational */
        setcc(cpu, 3);
        break;
    case PRIV_B2_SCLP_CALL:
        rc = kvm_sclp_service_call(cpu, run, ipbh0);
        break;
    default:
        rc = -1;
        DPRINTF("KVM: unhandled PRIV: 0xb2%x\n", ipa1);
        break;
    }

    return rc;
}

static uint64_t get_base_disp_rxy(S390CPU *cpu, struct kvm_run *run,
                                  uint8_t *ar)
{
    CPUS390XState *env = &cpu->env;
    uint32_t x2 = (run->s390_sieic.ipa & 0x000f);
    uint32_t base2 = run->s390_sieic.ipb >> 28;
    uint32_t disp2 = ((run->s390_sieic.ipb & 0x0fff0000) >> 16) +
                     ((run->s390_sieic.ipb & 0xff00) << 4);

    if (disp2 & 0x80000) {
        disp2 += 0xfff00000;
    }
    if (ar) {
        *ar = base2;
    }

    return (base2 ? env->regs[base2] : 0) +
           (x2 ? env->regs[x2] : 0) + (long)(int)disp2;
}

static uint64_t get_base_disp_rsy(S390CPU *cpu, struct kvm_run *run,
                                  uint8_t *ar)
{
    CPUS390XState *env = &cpu->env;
    uint32_t base2 = run->s390_sieic.ipb >> 28;
    uint32_t disp2 = ((run->s390_sieic.ipb & 0x0fff0000) >> 16) +
                     ((run->s390_sieic.ipb & 0xff00) << 4);

    if (disp2 & 0x80000) {
        disp2 += 0xfff00000;
    }
    if (ar) {
        *ar = base2;
    }

    return (base2 ? env->regs[base2] : 0) + (long)(int)disp2;
}

static int kvm_clp_service_call(S390CPU *cpu, struct kvm_run *run)
{
    uint8_t r2 = (run->s390_sieic.ipb & 0x000f0000) >> 16;

    if (s390_has_feat(S390_FEAT_ZPCI)) {
        return clp_service_call(cpu, r2);
    } else {
        return -1;
    }
}

static int kvm_pcilg_service_call(S390CPU *cpu, struct kvm_run *run)
{
    uint8_t r1 = (run->s390_sieic.ipb & 0x00f00000) >> 20;
    uint8_t r2 = (run->s390_sieic.ipb & 0x000f0000) >> 16;

    if (s390_has_feat(S390_FEAT_ZPCI)) {
        return pcilg_service_call(cpu, r1, r2);
    } else {
        return -1;
    }
}

static int kvm_pcistg_service_call(S390CPU *cpu, struct kvm_run *run)
{
    uint8_t r1 = (run->s390_sieic.ipb & 0x00f00000) >> 20;
    uint8_t r2 = (run->s390_sieic.ipb & 0x000f0000) >> 16;

    if (s390_has_feat(S390_FEAT_ZPCI)) {
        return pcistg_service_call(cpu, r1, r2);
    } else {
        return -1;
    }
}

static int kvm_stpcifc_service_call(S390CPU *cpu, struct kvm_run *run)
{
    uint8_t r1 = (run->s390_sieic.ipa & 0x00f0) >> 4;
    uint64_t fiba;
    uint8_t ar;

    if (s390_has_feat(S390_FEAT_ZPCI)) {
        cpu_synchronize_state(CPU(cpu));
        fiba = get_base_disp_rxy(cpu, run, &ar);

        return stpcifc_service_call(cpu, r1, fiba, ar);
    } else {
        return -1;
    }
}

static int kvm_sic_service_call(S390CPU *cpu, struct kvm_run *run)
{
    CPUS390XState *env = &cpu->env;
    uint8_t r1 = (run->s390_sieic.ipa & 0x00f0) >> 4;
    uint8_t r3 = run->s390_sieic.ipa & 0x000f;
    uint8_t isc;
    uint16_t mode;
    int r;

    cpu_synchronize_state(CPU(cpu));
    mode = env->regs[r1] & 0xffff;
    isc = (env->regs[r3] >> 27) & 0x7;
    r = css_do_sic(env, isc, mode);
    if (r) {
        kvm_s390_program_interrupt(cpu, -r);
    }

    return 0;
}

static int kvm_rpcit_service_call(S390CPU *cpu, struct kvm_run *run)
{
    uint8_t r1 = (run->s390_sieic.ipb & 0x00f00000) >> 20;
    uint8_t r2 = (run->s390_sieic.ipb & 0x000f0000) >> 16;

    if (s390_has_feat(S390_FEAT_ZPCI)) {
        return rpcit_service_call(cpu, r1, r2);
    } else {
        return -1;
    }
}

static int kvm_pcistb_service_call(S390CPU *cpu, struct kvm_run *run)
{
    uint8_t r1 = (run->s390_sieic.ipa & 0x00f0) >> 4;
    uint8_t r3 = run->s390_sieic.ipa & 0x000f;
    uint64_t gaddr;
    uint8_t ar;

    if (s390_has_feat(S390_FEAT_ZPCI)) {
        cpu_synchronize_state(CPU(cpu));
        gaddr = get_base_disp_rsy(cpu, run, &ar);

        return pcistb_service_call(cpu, r1, r3, gaddr, ar);
    } else {
        return -1;
    }
}

static int kvm_mpcifc_service_call(S390CPU *cpu, struct kvm_run *run)
{
    uint8_t r1 = (run->s390_sieic.ipa & 0x00f0) >> 4;
    uint64_t fiba;
    uint8_t ar;

    if (s390_has_feat(S390_FEAT_ZPCI)) {
        cpu_synchronize_state(CPU(cpu));
        fiba = get_base_disp_rxy(cpu, run, &ar);

        return mpcifc_service_call(cpu, r1, fiba, ar);
    } else {
        return -1;
    }
}

static int handle_b9(S390CPU *cpu, struct kvm_run *run, uint8_t ipa1)
{
    int r = 0;

    switch (ipa1) {
    case PRIV_B9_CLP:
        r = kvm_clp_service_call(cpu, run);
        break;
    case PRIV_B9_PCISTG:
        r = kvm_pcistg_service_call(cpu, run);
        break;
    case PRIV_B9_PCILG:
        r = kvm_pcilg_service_call(cpu, run);
        break;
    case PRIV_B9_RPCIT:
        r = kvm_rpcit_service_call(cpu, run);
        break;
    case PRIV_B9_EQBS:
        /* just inject exception */
        r = -1;
        break;
    default:
        r = -1;
        DPRINTF("KVM: unhandled PRIV: 0xb9%x\n", ipa1);
        break;
    }

    return r;
}

static int handle_eb(S390CPU *cpu, struct kvm_run *run, uint8_t ipbl)
{
    int r = 0;

    switch (ipbl) {
    case PRIV_EB_PCISTB:
        r = kvm_pcistb_service_call(cpu, run);
        break;
    case PRIV_EB_SIC:
        r = kvm_sic_service_call(cpu, run);
        break;
    case PRIV_EB_SQBS:
        /* just inject exception */
        r = -1;
        break;
    default:
        r = -1;
        DPRINTF("KVM: unhandled PRIV: 0xeb%x\n", ipbl);
        break;
    }

    return r;
}

static int handle_e3(S390CPU *cpu, struct kvm_run *run, uint8_t ipbl)
{
    int r = 0;

    switch (ipbl) {
    case PRIV_E3_MPCIFC:
        r = kvm_mpcifc_service_call(cpu, run);
        break;
    case PRIV_E3_STPCIFC:
        r = kvm_stpcifc_service_call(cpu, run);
        break;
    default:
        r = -1;
        DPRINTF("KVM: unhandled PRIV: 0xe3%x\n", ipbl);
        break;
    }

    return r;
}

static int handle_hypercall(S390CPU *cpu, struct kvm_run *run)
{
    CPUS390XState *env = &cpu->env;
    int ret;

    cpu_synchronize_state(CPU(cpu));
    ret = s390_virtio_hypercall(env);
    if (ret == -EINVAL) {
        kvm_s390_program_interrupt(cpu, PGM_SPECIFICATION);
        return 0;
    }

    return ret;
}

static void kvm_handle_diag_288(S390CPU *cpu, struct kvm_run *run)
{
    uint64_t r1, r3;
    int rc;

    cpu_synchronize_state(CPU(cpu));
    r1 = (run->s390_sieic.ipa & 0x00f0) >> 4;
    r3 = run->s390_sieic.ipa & 0x000f;
    rc = handle_diag_288(&cpu->env, r1, r3);
    if (rc) {
        kvm_s390_program_interrupt(cpu, PGM_SPECIFICATION);
    }
}

static void kvm_handle_diag_308(S390CPU *cpu, struct kvm_run *run)
{
    uint64_t r1, r3;

    cpu_synchronize_state(CPU(cpu));
    r1 = (run->s390_sieic.ipa & 0x00f0) >> 4;
    r3 = run->s390_sieic.ipa & 0x000f;
    handle_diag_308(&cpu->env, r1, r3);
}

static int handle_sw_breakpoint(S390CPU *cpu, struct kvm_run *run)
{
    CPUS390XState *env = &cpu->env;
    unsigned long pc;

    cpu_synchronize_state(CPU(cpu));

    pc = env->psw.addr - sw_bp_ilen;
    if (kvm_find_sw_breakpoint(CPU(cpu), pc)) {
        env->psw.addr = pc;
        return EXCP_DEBUG;
    }

    return -ENOENT;
}

#define DIAG_KVM_CODE_MASK 0x000000000000ffff

static int handle_diag(S390CPU *cpu, struct kvm_run *run, uint32_t ipb)
{
    int r = 0;
    uint16_t func_code;

    /*
     * For any diagnose call we support, bits 48-63 of the resulting
     * address specify the function code; the remainder is ignored.
     */
    func_code = decode_basedisp_rs(&cpu->env, ipb, NULL) & DIAG_KVM_CODE_MASK;
    switch (func_code) {
    case DIAG_TIMEREVENT:
        kvm_handle_diag_288(cpu, run);
        break;
    case DIAG_IPL:
        kvm_handle_diag_308(cpu, run);
        break;
    case DIAG_KVM_HYPERCALL:
        r = handle_hypercall(cpu, run);
        break;
    case DIAG_KVM_BREAKPOINT:
        r = handle_sw_breakpoint(cpu, run);
        break;
    default:
        DPRINTF("KVM: unknown DIAG: 0x%x\n", func_code);
        kvm_s390_program_interrupt(cpu, PGM_SPECIFICATION);
        break;
    }

    return r;
}

static int kvm_s390_handle_sigp(S390CPU *cpu, uint8_t ipa1, uint32_t ipb)
{
    CPUS390XState *env = &cpu->env;
    const uint8_t r1 = ipa1 >> 4;
    const uint8_t r3 = ipa1 & 0x0f;
    int ret;
    uint8_t order;

    cpu_synchronize_state(CPU(cpu));

    /* get order code */
    order = decode_basedisp_rs(env, ipb, NULL) & SIGP_ORDER_MASK;

    ret = handle_sigp(env, order, r1, r3);
    setcc(cpu, ret);
    return 0;
}

static int handle_instruction(S390CPU *cpu, struct kvm_run *run)
{
    unsigned int ipa0 = (run->s390_sieic.ipa & 0xff00);
    uint8_t ipa1 = run->s390_sieic.ipa & 0x00ff;
    int r = -1;

    DPRINTF("handle_instruction 0x%x 0x%x\n",
            run->s390_sieic.ipa, run->s390_sieic.ipb);
    switch (ipa0) {
    case IPA0_B2:
        r = handle_b2(cpu, run, ipa1);
        break;
    case IPA0_B9:
        r = handle_b9(cpu, run, ipa1);
        break;
    case IPA0_EB:
        r = handle_eb(cpu, run, run->s390_sieic.ipb & 0xff);
        break;
    case IPA0_E3:
        r = handle_e3(cpu, run, run->s390_sieic.ipb & 0xff);
        break;
    case IPA0_DIAG:
        r = handle_diag(cpu, run, run->s390_sieic.ipb);
        break;
    case IPA0_SIGP:
        r = kvm_s390_handle_sigp(cpu, ipa1, run->s390_sieic.ipb);
        break;
    }

    if (r < 0) {
        r = 0;
        kvm_s390_program_interrupt(cpu, PGM_OPERATION);
    }

    return r;
}

static void unmanageable_intercept(S390CPU *cpu, const char *str, int pswoffset)
{
    CPUState *cs = CPU(cpu);

    error_report("Unmanageable %s! CPU%i new PSW: 0x%016lx:%016lx",
                 str, cs->cpu_index, ldq_phys(cs->as, cpu->env.psa + pswoffset),
                 ldq_phys(cs->as, cpu->env.psa + pswoffset + 8));
    s390_cpu_halt(cpu);
    qemu_system_guest_panicked(NULL);
}

/* try to detect pgm check loops */
static int handle_oper_loop(S390CPU *cpu, struct kvm_run *run)
{
    CPUState *cs = CPU(cpu);
    PSW oldpsw, newpsw;

    cpu_synchronize_state(cs);
    newpsw.mask = ldq_phys(cs->as, cpu->env.psa +
                           offsetof(LowCore, program_new_psw));
    newpsw.addr = ldq_phys(cs->as, cpu->env.psa +
                           offsetof(LowCore, program_new_psw) + 8);
    oldpsw.mask  = run->psw_mask;
    oldpsw.addr  = run->psw_addr;
    /*
     * Avoid endless loops of operation exceptions, if the pgm new
     * PSW will cause a new operation exception.
     * The heuristic checks if the pgm new psw is within 6 bytes before
     * the faulting psw address (with same DAT, AS settings) and the
     * new psw is not a wait psw and the fault was not triggered by
     * problem state. In that case go into crashed state.
     */

    if (oldpsw.addr - newpsw.addr <= 6 &&
        !(newpsw.mask & PSW_MASK_WAIT) &&
        !(oldpsw.mask & PSW_MASK_PSTATE) &&
        (newpsw.mask & PSW_MASK_ASC) == (oldpsw.mask & PSW_MASK_ASC) &&
        (newpsw.mask & PSW_MASK_DAT) == (oldpsw.mask & PSW_MASK_DAT)) {
        unmanageable_intercept(cpu, "operation exception loop",
                               offsetof(LowCore, program_new_psw));
        return EXCP_HALTED;
    }
    return 0;
}

static int handle_intercept(S390CPU *cpu)
{
    CPUState *cs = CPU(cpu);
    struct kvm_run *run = cs->kvm_run;
    int icpt_code = run->s390_sieic.icptcode;
    int r = 0;

    DPRINTF("intercept: 0x%x (at 0x%lx)\n", icpt_code,
            (long)cs->kvm_run->psw_addr);
    switch (icpt_code) {
        case ICPT_INSTRUCTION:
            r = handle_instruction(cpu, run);
            break;
        case ICPT_PROGRAM:
            unmanageable_intercept(cpu, "program interrupt",
                                   offsetof(LowCore, program_new_psw));
            r = EXCP_HALTED;
            break;
        case ICPT_EXT_INT:
            unmanageable_intercept(cpu, "external interrupt",
                                   offsetof(LowCore, external_new_psw));
            r = EXCP_HALTED;
            break;
        case ICPT_WAITPSW:
            /* disabled wait, since enabled wait is handled in kernel */
            cpu_synchronize_state(cs);
            s390_handle_wait(cpu);
            r = EXCP_HALTED;
            break;
        case ICPT_CPU_STOP:
            do_stop_interrupt(&cpu->env);
            r = EXCP_HALTED;
            break;
        case ICPT_OPEREXC:
            /* check for break points */
            r = handle_sw_breakpoint(cpu, run);
            if (r == -ENOENT) {
                /* Then check for potential pgm check loops */
                r = handle_oper_loop(cpu, run);
                if (r == 0) {
                    kvm_s390_program_interrupt(cpu, PGM_OPERATION);
                }
            }
            break;
        case ICPT_SOFT_INTERCEPT:
            fprintf(stderr, "KVM unimplemented icpt SOFT\n");
            exit(1);
            break;
        case ICPT_IO:
            fprintf(stderr, "KVM unimplemented icpt IO\n");
            exit(1);
            break;
        default:
            fprintf(stderr, "Unknown intercept code: %d\n", icpt_code);
            exit(1);
            break;
    }

    return r;
}

static int handle_tsch(S390CPU *cpu)
{
    CPUState *cs = CPU(cpu);
    struct kvm_run *run = cs->kvm_run;
    int ret;

    cpu_synchronize_state(cs);

    ret = ioinst_handle_tsch(cpu, cpu->env.regs[1], run->s390_tsch.ipb);
    if (ret < 0) {
        /*
         * Failure.
         * If an I/O interrupt had been dequeued, we have to reinject it.
         */
        if (run->s390_tsch.dequeued) {
            kvm_s390_io_interrupt(run->s390_tsch.subchannel_id,
                                  run->s390_tsch.subchannel_nr,
                                  run->s390_tsch.io_int_parm,
                                  run->s390_tsch.io_int_word);
        }
        ret = 0;
    }
    return ret;
}

static void insert_stsi_3_2_2(S390CPU *cpu, __u64 addr, uint8_t ar)
{
    struct sysib_322 sysib;
    int del;

    if (s390_cpu_virt_mem_read(cpu, addr, ar, &sysib, sizeof(sysib))) {
        return;
    }
    /* Shift the stack of Extended Names to prepare for our own data */
    memmove(&sysib.ext_names[1], &sysib.ext_names[0],
            sizeof(sysib.ext_names[0]) * (sysib.count - 1));
    /* First virt level, that doesn't provide Ext Names delimits stack. It is
     * assumed it's not capable of managing Extended Names for lower levels.
     */
    for (del = 1; del < sysib.count; del++) {
        if (!sysib.vm[del].ext_name_encoding || !sysib.ext_names[del][0]) {
            break;
        }
    }
    if (del < sysib.count) {
        memset(sysib.ext_names[del], 0,
               sizeof(sysib.ext_names[0]) * (sysib.count - del));
    }
    /* Insert short machine name in EBCDIC, padded with blanks */
    if (qemu_name) {
        memset(sysib.vm[0].name, 0x40, sizeof(sysib.vm[0].name));
        ebcdic_put(sysib.vm[0].name, qemu_name, MIN(sizeof(sysib.vm[0].name),
                                                    strlen(qemu_name)));
    }
    sysib.vm[0].ext_name_encoding = 2; /* 2 = UTF-8 */
    memset(sysib.ext_names[0], 0, sizeof(sysib.ext_names[0]));
    /* If hypervisor specifies zero Extended Name in STSI322 SYSIB, it's
     * considered by s390 as not capable of providing any Extended Name.
     * Therefore if no name was specified on qemu invocation, we go with the
     * same "KVMguest" default, which KVM has filled into short name field.
     */
    if (qemu_name) {
        strncpy((char *)sysib.ext_names[0], qemu_name,
                sizeof(sysib.ext_names[0]));
    } else {
        strcpy((char *)sysib.ext_names[0], "KVMguest");
    }
    /* Insert UUID */
    memcpy(sysib.vm[0].uuid, &qemu_uuid, sizeof(sysib.vm[0].uuid));

    s390_cpu_virt_mem_write(cpu, addr, ar, &sysib, sizeof(sysib));
}

static int handle_stsi(S390CPU *cpu)
{
    CPUState *cs = CPU(cpu);
    struct kvm_run *run = cs->kvm_run;

    switch (run->s390_stsi.fc) {
    case 3:
        if (run->s390_stsi.sel1 != 2 || run->s390_stsi.sel2 != 2) {
            return 0;
        }
        /* Only sysib 3.2.2 needs post-handling for now. */
        insert_stsi_3_2_2(cpu, run->s390_stsi.addr, run->s390_stsi.ar);
        return 0;
    default:
        return 0;
    }
}

static int kvm_arch_handle_debug_exit(S390CPU *cpu)
{
    CPUState *cs = CPU(cpu);
    struct kvm_run *run = cs->kvm_run;

    int ret = 0;
    struct kvm_debug_exit_arch *arch_info = &run->debug.arch;

    switch (arch_info->type) {
    case KVM_HW_WP_WRITE:
        if (find_hw_breakpoint(arch_info->addr, -1, arch_info->type)) {
            cs->watchpoint_hit = &hw_watchpoint;
            hw_watchpoint.vaddr = arch_info->addr;
            hw_watchpoint.flags = BP_MEM_WRITE;
            ret = EXCP_DEBUG;
        }
        break;
    case KVM_HW_BP:
        if (find_hw_breakpoint(arch_info->addr, -1, arch_info->type)) {
            ret = EXCP_DEBUG;
        }
        break;
    case KVM_SINGLESTEP:
        if (cs->singlestep_enabled) {
            ret = EXCP_DEBUG;
        }
        break;
    default:
        ret = -ENOSYS;
    }

    return ret;
}

int kvm_arch_handle_exit(CPUState *cs, struct kvm_run *run)
{
    S390CPU *cpu = S390_CPU(cs);
    int ret = 0;

    qemu_mutex_lock_iothread();

    switch (run->exit_reason) {
        case KVM_EXIT_S390_SIEIC:
            ret = handle_intercept(cpu);
            break;
        case KVM_EXIT_S390_RESET:
            s390_reipl_request();
            break;
        case KVM_EXIT_S390_TSCH:
            ret = handle_tsch(cpu);
            break;
        case KVM_EXIT_S390_STSI:
            ret = handle_stsi(cpu);
            break;
        case KVM_EXIT_DEBUG:
            ret = kvm_arch_handle_debug_exit(cpu);
            break;
        default:
            fprintf(stderr, "Unknown KVM exit: %d\n", run->exit_reason);
            break;
    }
    qemu_mutex_unlock_iothread();

    if (ret == 0) {
        ret = EXCP_INTERRUPT;
    }
    return ret;
}

bool kvm_arch_stop_on_emulation_error(CPUState *cpu)
{
    return true;
}

void kvm_s390_io_interrupt(uint16_t subchannel_id,
                           uint16_t subchannel_nr, uint32_t io_int_parm,
                           uint32_t io_int_word)
{
    struct kvm_s390_irq irq = {
        .u.io.subchannel_id = subchannel_id,
        .u.io.subchannel_nr = subchannel_nr,
        .u.io.io_int_parm = io_int_parm,
        .u.io.io_int_word = io_int_word,
    };

    if (io_int_word & IO_INT_WORD_AI) {
        irq.type = KVM_S390_INT_IO(1, 0, 0, 0);
    } else {
        irq.type = KVM_S390_INT_IO(0, (subchannel_id & 0xff00) >> 8,
                                      (subchannel_id & 0x0006),
                                      subchannel_nr);
    }
    kvm_s390_floating_interrupt(&irq);
}

static uint64_t build_channel_report_mcic(void)
{
    uint64_t mcic;

    /* subclass: indicate channel report pending */
    mcic = MCIC_SC_CP |
    /* subclass modifiers: none */
    /* storage errors: none */
    /* validity bits: no damage */
        MCIC_VB_WP | MCIC_VB_MS | MCIC_VB_PM | MCIC_VB_IA | MCIC_VB_FP |
        MCIC_VB_GR | MCIC_VB_CR | MCIC_VB_ST | MCIC_VB_AR | MCIC_VB_PR |
        MCIC_VB_FC | MCIC_VB_CT | MCIC_VB_CC;
    if (s390_has_feat(S390_FEAT_VECTOR)) {
        mcic |= MCIC_VB_VR;
    }
    if (s390_has_feat(S390_FEAT_GUARDED_STORAGE)) {
        mcic |= MCIC_VB_GS;
    }
    return mcic;
}

void kvm_s390_crw_mchk(void)
{
    struct kvm_s390_irq irq = {
        .type = KVM_S390_MCHK,
        .u.mchk.cr14 = 1 << 28,
        .u.mchk.mcic = build_channel_report_mcic(),
    };
    kvm_s390_floating_interrupt(&irq);
}

void kvm_s390_enable_css_support(S390CPU *cpu)
{
    int r;

    /* Activate host kernel channel subsystem support. */
    r = kvm_vcpu_enable_cap(CPU(cpu), KVM_CAP_S390_CSS_SUPPORT, 0);
    assert(r == 0);
}

void kvm_arch_init_irq_routing(KVMState *s)
{
    /*
     * Note that while irqchip capabilities generally imply that cpustates
     * are handled in-kernel, it is not true for s390 (yet); therefore, we
     * have to override the common code kvm_halt_in_kernel_allowed setting.
     */
    if (kvm_check_extension(s, KVM_CAP_IRQ_ROUTING)) {
        kvm_gsi_routing_allowed = true;
        kvm_halt_in_kernel_allowed = false;
    }
}

int kvm_s390_assign_subch_ioeventfd(EventNotifier *notifier, uint32_t sch,
                                    int vq, bool assign)
{
    struct kvm_ioeventfd kick = {
        .flags = KVM_IOEVENTFD_FLAG_VIRTIO_CCW_NOTIFY |
        KVM_IOEVENTFD_FLAG_DATAMATCH,
        .fd = event_notifier_get_fd(notifier),
        .datamatch = vq,
        .addr = sch,
        .len = 8,
    };
    if (!kvm_check_extension(kvm_state, KVM_CAP_IOEVENTFD)) {
        return -ENOSYS;
    }
    if (!assign) {
        kick.flags |= KVM_IOEVENTFD_FLAG_DEASSIGN;
    }
    return kvm_vm_ioctl(kvm_state, KVM_IOEVENTFD, &kick);
}

int kvm_s390_get_memslot_count(void)
{
    return kvm_check_extension(kvm_state, KVM_CAP_NR_MEMSLOTS);
}

int kvm_s390_get_ri(void)
{
    return cap_ri;
}

int kvm_s390_get_gs(void)
{
    return cap_gs;
}

int kvm_s390_set_cpu_state(S390CPU *cpu, uint8_t cpu_state)
{
    struct kvm_mp_state mp_state = {};
    int ret;

    /* the kvm part might not have been initialized yet */
    if (CPU(cpu)->kvm_state == NULL) {
        return 0;
    }

    switch (cpu_state) {
    case CPU_STATE_STOPPED:
        mp_state.mp_state = KVM_MP_STATE_STOPPED;
        break;
    case CPU_STATE_CHECK_STOP:
        mp_state.mp_state = KVM_MP_STATE_CHECK_STOP;
        break;
    case CPU_STATE_OPERATING:
        mp_state.mp_state = KVM_MP_STATE_OPERATING;
        break;
    case CPU_STATE_LOAD:
        mp_state.mp_state = KVM_MP_STATE_LOAD;
        break;
    default:
        error_report("Requested CPU state is not a valid S390 CPU state: %u",
                     cpu_state);
        exit(1);
    }

    ret = kvm_vcpu_ioctl(CPU(cpu), KVM_SET_MP_STATE, &mp_state);
    if (ret) {
        trace_kvm_failed_cpu_state_set(CPU(cpu)->cpu_index, cpu_state,
                                       strerror(-ret));
    }

    return ret;
}

void kvm_s390_vcpu_interrupt_pre_save(S390CPU *cpu)
{
    struct kvm_s390_irq_state irq_state;
    CPUState *cs = CPU(cpu);
    int32_t bytes;

    if (!kvm_check_extension(kvm_state, KVM_CAP_S390_IRQ_STATE)) {
        return;
    }

    irq_state.buf = (uint64_t) cpu->irqstate;
    irq_state.len = VCPU_IRQ_BUF_SIZE;

    bytes = kvm_vcpu_ioctl(cs, KVM_S390_GET_IRQ_STATE, &irq_state);
    if (bytes < 0) {
        cpu->irqstate_saved_size = 0;
        error_report("Migration of interrupt state failed");
        return;
    }

    cpu->irqstate_saved_size = bytes;
}

int kvm_s390_vcpu_interrupt_post_load(S390CPU *cpu)
{
    CPUState *cs = CPU(cpu);
    struct kvm_s390_irq_state irq_state;
    int r;

    if (cpu->irqstate_saved_size == 0) {
        return 0;
    }

    if (!kvm_check_extension(kvm_state, KVM_CAP_S390_IRQ_STATE)) {
        return -ENOSYS;
    }

    irq_state.buf = (uint64_t) cpu->irqstate;
    irq_state.len = cpu->irqstate_saved_size;

    r = kvm_vcpu_ioctl(cs, KVM_S390_SET_IRQ_STATE, &irq_state);
    if (r) {
        error_report("Setting interrupt state failed %d", r);
    }
    return r;
}

int kvm_arch_fixup_msi_route(struct kvm_irq_routing_entry *route,
                             uint64_t address, uint32_t data, PCIDevice *dev)
{
    S390PCIBusDevice *pbdev;
    uint32_t vec = data & ZPCI_MSI_VEC_MASK;

    if (!dev) {
        DPRINTF("add_msi_route no pci device\n");
        return -ENODEV;
    }

    pbdev = s390_pci_find_dev_by_target(s390_get_phb(), DEVICE(dev)->id);
    if (!pbdev) {
        DPRINTF("add_msi_route no zpci device\n");
        return -ENODEV;
    }

    route->type = KVM_IRQ_ROUTING_S390_ADAPTER;
    route->flags = 0;
    route->u.adapter.summary_addr = pbdev->routes.adapter.summary_addr;
    route->u.adapter.ind_addr = pbdev->routes.adapter.ind_addr;
    route->u.adapter.summary_offset = pbdev->routes.adapter.summary_offset;
    route->u.adapter.ind_offset = pbdev->routes.adapter.ind_offset + vec;
    route->u.adapter.adapter_id = pbdev->routes.adapter.adapter_id;
    return 0;
}

int kvm_arch_add_msi_route_post(struct kvm_irq_routing_entry *route,
                                int vector, PCIDevice *dev)
{
    return 0;
}

int kvm_arch_release_virq_post(int virq)
{
    return 0;
}

int kvm_arch_msi_data_to_gsi(uint32_t data)
{
    abort();
}

static int query_cpu_subfunc(S390FeatBitmap features)
{
    struct kvm_s390_vm_cpu_subfunc prop;
    struct kvm_device_attr attr = {
        .group = KVM_S390_VM_CPU_MODEL,
        .attr = KVM_S390_VM_CPU_MACHINE_SUBFUNC,
        .addr = (uint64_t) &prop,
    };
    int rc;

    rc = kvm_vm_ioctl(kvm_state, KVM_GET_DEVICE_ATTR, &attr);
    if (rc) {
        return  rc;
    }

    /*
     * We're going to add all subfunctions now, if the corresponding feature
     * is available that unlocks the query functions.
     */
    s390_add_from_feat_block(features, S390_FEAT_TYPE_PLO, prop.plo);
    if (test_bit(S390_FEAT_TOD_CLOCK_STEERING, features)) {
        s390_add_from_feat_block(features, S390_FEAT_TYPE_PTFF, prop.ptff);
    }
    if (test_bit(S390_FEAT_MSA, features)) {
        s390_add_from_feat_block(features, S390_FEAT_TYPE_KMAC, prop.kmac);
        s390_add_from_feat_block(features, S390_FEAT_TYPE_KMC, prop.kmc);
        s390_add_from_feat_block(features, S390_FEAT_TYPE_KM, prop.km);
        s390_add_from_feat_block(features, S390_FEAT_TYPE_KIMD, prop.kimd);
        s390_add_from_feat_block(features, S390_FEAT_TYPE_KLMD, prop.klmd);
    }
    if (test_bit(S390_FEAT_MSA_EXT_3, features)) {
        s390_add_from_feat_block(features, S390_FEAT_TYPE_PCKMO, prop.pckmo);
    }
    if (test_bit(S390_FEAT_MSA_EXT_4, features)) {
        s390_add_from_feat_block(features, S390_FEAT_TYPE_KMCTR, prop.kmctr);
        s390_add_from_feat_block(features, S390_FEAT_TYPE_KMF, prop.kmf);
        s390_add_from_feat_block(features, S390_FEAT_TYPE_KMO, prop.kmo);
        s390_add_from_feat_block(features, S390_FEAT_TYPE_PCC, prop.pcc);
    }
    if (test_bit(S390_FEAT_MSA_EXT_5, features)) {
        s390_add_from_feat_block(features, S390_FEAT_TYPE_PPNO, prop.ppno);
    }
    if (test_bit(S390_FEAT_MSA_EXT_8, features)) {
        s390_add_from_feat_block(features, S390_FEAT_TYPE_KMA, prop.kma);
    }
    return 0;
}

static int configure_cpu_subfunc(const S390FeatBitmap features)
{
    struct kvm_s390_vm_cpu_subfunc prop = {};
    struct kvm_device_attr attr = {
        .group = KVM_S390_VM_CPU_MODEL,
        .attr = KVM_S390_VM_CPU_PROCESSOR_SUBFUNC,
        .addr = (uint64_t) &prop,
    };

    if (!kvm_vm_check_attr(kvm_state, KVM_S390_VM_CPU_MODEL,
                           KVM_S390_VM_CPU_PROCESSOR_SUBFUNC)) {
        /* hardware support might be missing, IBC will handle most of this */
        return 0;
    }

    s390_fill_feat_block(features, S390_FEAT_TYPE_PLO, prop.plo);
    if (test_bit(S390_FEAT_TOD_CLOCK_STEERING, features)) {
        s390_fill_feat_block(features, S390_FEAT_TYPE_PTFF, prop.ptff);
    }
    if (test_bit(S390_FEAT_MSA, features)) {
        s390_fill_feat_block(features, S390_FEAT_TYPE_KMAC, prop.kmac);
        s390_fill_feat_block(features, S390_FEAT_TYPE_KMC, prop.kmc);
        s390_fill_feat_block(features, S390_FEAT_TYPE_KM, prop.km);
        s390_fill_feat_block(features, S390_FEAT_TYPE_KIMD, prop.kimd);
        s390_fill_feat_block(features, S390_FEAT_TYPE_KLMD, prop.klmd);
    }
    if (test_bit(S390_FEAT_MSA_EXT_3, features)) {
        s390_fill_feat_block(features, S390_FEAT_TYPE_PCKMO, prop.pckmo);
    }
    if (test_bit(S390_FEAT_MSA_EXT_4, features)) {
        s390_fill_feat_block(features, S390_FEAT_TYPE_KMCTR, prop.kmctr);
        s390_fill_feat_block(features, S390_FEAT_TYPE_KMF, prop.kmf);
        s390_fill_feat_block(features, S390_FEAT_TYPE_KMO, prop.kmo);
        s390_fill_feat_block(features, S390_FEAT_TYPE_PCC, prop.pcc);
    }
    if (test_bit(S390_FEAT_MSA_EXT_5, features)) {
        s390_fill_feat_block(features, S390_FEAT_TYPE_PPNO, prop.ppno);
    }
    if (test_bit(S390_FEAT_MSA_EXT_8, features)) {
        s390_fill_feat_block(features, S390_FEAT_TYPE_KMA, prop.kma);
    }
    return kvm_vm_ioctl(kvm_state, KVM_SET_DEVICE_ATTR, &attr);
}

static int kvm_to_feat[][2] = {
    { KVM_S390_VM_CPU_FEAT_ESOP, S390_FEAT_ESOP },
    { KVM_S390_VM_CPU_FEAT_SIEF2, S390_FEAT_SIE_F2 },
    { KVM_S390_VM_CPU_FEAT_64BSCAO , S390_FEAT_SIE_64BSCAO },
    { KVM_S390_VM_CPU_FEAT_SIIF, S390_FEAT_SIE_SIIF },
    { KVM_S390_VM_CPU_FEAT_GPERE, S390_FEAT_SIE_GPERE },
    { KVM_S390_VM_CPU_FEAT_GSLS, S390_FEAT_SIE_GSLS },
    { KVM_S390_VM_CPU_FEAT_IB, S390_FEAT_SIE_IB },
    { KVM_S390_VM_CPU_FEAT_CEI, S390_FEAT_SIE_CEI },
    { KVM_S390_VM_CPU_FEAT_IBS, S390_FEAT_SIE_IBS },
    { KVM_S390_VM_CPU_FEAT_SKEY, S390_FEAT_SIE_SKEY },
    { KVM_S390_VM_CPU_FEAT_CMMA, S390_FEAT_SIE_CMMA },
    { KVM_S390_VM_CPU_FEAT_PFMFI, S390_FEAT_SIE_PFMFI},
    { KVM_S390_VM_CPU_FEAT_SIGPIF, S390_FEAT_SIE_SIGPIF},
    { KVM_S390_VM_CPU_FEAT_KSS, S390_FEAT_SIE_KSS},
};

static int query_cpu_feat(S390FeatBitmap features)
{
    struct kvm_s390_vm_cpu_feat prop;
    struct kvm_device_attr attr = {
        .group = KVM_S390_VM_CPU_MODEL,
        .attr = KVM_S390_VM_CPU_MACHINE_FEAT,
        .addr = (uint64_t) &prop,
    };
    int rc;
    int i;

    rc = kvm_vm_ioctl(kvm_state, KVM_GET_DEVICE_ATTR, &attr);
    if (rc) {
        return  rc;
    }

    for (i = 0; i < ARRAY_SIZE(kvm_to_feat); i++) {
        if (test_be_bit(kvm_to_feat[i][0], (uint8_t *) prop.feat)) {
            set_bit(kvm_to_feat[i][1], features);
        }
    }
    return 0;
}

static int configure_cpu_feat(const S390FeatBitmap features)
{
    struct kvm_s390_vm_cpu_feat prop = {};
    struct kvm_device_attr attr = {
        .group = KVM_S390_VM_CPU_MODEL,
        .attr = KVM_S390_VM_CPU_PROCESSOR_FEAT,
        .addr = (uint64_t) &prop,
    };
    int i;

    for (i = 0; i < ARRAY_SIZE(kvm_to_feat); i++) {
        if (test_bit(kvm_to_feat[i][1], features)) {
            set_be_bit(kvm_to_feat[i][0], (uint8_t *) prop.feat);
        }
    }
    return kvm_vm_ioctl(kvm_state, KVM_SET_DEVICE_ATTR, &attr);
}

bool kvm_s390_cpu_models_supported(void)
{
    if (!cpu_model_allowed()) {
        /* compatibility machines interfere with the cpu model */
        return false;
    }
    return kvm_vm_check_attr(kvm_state, KVM_S390_VM_CPU_MODEL,
                             KVM_S390_VM_CPU_MACHINE) &&
           kvm_vm_check_attr(kvm_state, KVM_S390_VM_CPU_MODEL,
                             KVM_S390_VM_CPU_PROCESSOR) &&
           kvm_vm_check_attr(kvm_state, KVM_S390_VM_CPU_MODEL,
                             KVM_S390_VM_CPU_MACHINE_FEAT) &&
           kvm_vm_check_attr(kvm_state, KVM_S390_VM_CPU_MODEL,
                             KVM_S390_VM_CPU_PROCESSOR_FEAT) &&
           kvm_vm_check_attr(kvm_state, KVM_S390_VM_CPU_MODEL,
                             KVM_S390_VM_CPU_MACHINE_SUBFUNC);
}

void kvm_s390_get_host_cpu_model(S390CPUModel *model, Error **errp)
{
    struct kvm_s390_vm_cpu_machine prop = {};
    struct kvm_device_attr attr = {
        .group = KVM_S390_VM_CPU_MODEL,
        .attr = KVM_S390_VM_CPU_MACHINE,
        .addr = (uint64_t) &prop,
    };
    uint16_t unblocked_ibc = 0, cpu_type = 0;
    int rc;

    memset(model, 0, sizeof(*model));

    if (!kvm_s390_cpu_models_supported()) {
        error_setg(errp, "KVM doesn't support CPU models");
        return;
    }

    /* query the basic cpu model properties */
    rc = kvm_vm_ioctl(kvm_state, KVM_GET_DEVICE_ATTR, &attr);
    if (rc) {
        error_setg(errp, "KVM: Error querying host CPU model: %d", rc);
        return;
    }

    cpu_type = cpuid_type(prop.cpuid);
    if (has_ibc(prop.ibc)) {
        model->lowest_ibc = lowest_ibc(prop.ibc);
        unblocked_ibc = unblocked_ibc(prop.ibc);
    }
    model->cpu_id = cpuid_id(prop.cpuid);
    model->cpu_id_format = cpuid_format(prop.cpuid);
    model->cpu_ver = 0xff;

    /* get supported cpu features indicated via STFL(E) */
    s390_add_from_feat_block(model->features, S390_FEAT_TYPE_STFL,
                             (uint8_t *) prop.fac_mask);
    /* dat-enhancement facility 2 has no bit but was introduced with stfle */
    if (test_bit(S390_FEAT_STFLE, model->features)) {
        set_bit(S390_FEAT_DAT_ENH_2, model->features);
    }
    /* get supported cpu features indicated e.g. via SCLP */
    rc = query_cpu_feat(model->features);
    if (rc) {
        error_setg(errp, "KVM: Error querying CPU features: %d", rc);
        return;
    }
    /* get supported cpu subfunctions indicated via query / test bit */
    rc = query_cpu_subfunc(model->features);
    if (rc) {
        error_setg(errp, "KVM: Error querying CPU subfunctions: %d", rc);
        return;
    }

    /* with cpu model support, CMM is only indicated if really available */
    if (kvm_s390_cmma_available()) {
        set_bit(S390_FEAT_CMM, model->features);
    } else {
        /* no cmm -> no cmm nt */
        clear_bit(S390_FEAT_CMM_NT, model->features);
    }

    /* bpb needs kernel support for migration, VSIE and reset */
    if (!kvm_check_extension(kvm_state, KVM_CAP_S390_BPB)) {
        clear_bit(S390_FEAT_BPB, model->features);
    }

    /* We emulate a zPCI bus and AEN, therefore we don't need HW support */
    if (pci_available) {
        set_bit(S390_FEAT_ZPCI, model->features);
    }
    set_bit(S390_FEAT_ADAPTER_EVENT_NOTIFICATION, model->features);

    if (s390_known_cpu_type(cpu_type)) {
        /* we want the exact model, even if some features are missing */
        model->def = s390_find_cpu_def(cpu_type, ibc_gen(unblocked_ibc),
                                       ibc_ec_ga(unblocked_ibc), NULL);
    } else {
        /* model unknown, e.g. too new - search using features */
        model->def = s390_find_cpu_def(0, ibc_gen(unblocked_ibc),
                                       ibc_ec_ga(unblocked_ibc),
                                       model->features);
    }
    if (!model->def) {
        error_setg(errp, "KVM: host CPU model could not be identified");
        return;
    }
    /* strip of features that are not part of the maximum model */
    bitmap_and(model->features, model->features, model->def->full_feat,
               S390_FEAT_MAX);
}

void kvm_s390_apply_cpu_model(const S390CPUModel *model, Error **errp)
{
    struct kvm_s390_vm_cpu_processor prop  = {
        .fac_list = { 0 },
    };
    struct kvm_device_attr attr = {
        .group = KVM_S390_VM_CPU_MODEL,
        .attr = KVM_S390_VM_CPU_PROCESSOR,
        .addr = (uint64_t) &prop,
    };
    int rc;

    if (!model) {
        /* compatibility handling if cpu models are disabled */
        if (kvm_s390_cmma_available()) {
            kvm_s390_enable_cmma();
        }
        return;
    }
    if (!kvm_s390_cpu_models_supported()) {
        error_setg(errp, "KVM doesn't support CPU models");
        return;
    }
    prop.cpuid = s390_cpuid_from_cpu_model(model);
    prop.ibc = s390_ibc_from_cpu_model(model);
    /* configure cpu features indicated via STFL(e) */
    s390_fill_feat_block(model->features, S390_FEAT_TYPE_STFL,
                         (uint8_t *) prop.fac_list);
    rc = kvm_vm_ioctl(kvm_state, KVM_SET_DEVICE_ATTR, &attr);
    if (rc) {
        error_setg(errp, "KVM: Error configuring the CPU model: %d", rc);
        return;
    }
    /* configure cpu features indicated e.g. via SCLP */
    rc = configure_cpu_feat(model->features);
    if (rc) {
        error_setg(errp, "KVM: Error configuring CPU features: %d", rc);
        return;
    }
    /* configure cpu subfunctions indicated via query / test bit */
    rc = configure_cpu_subfunc(model->features);
    if (rc) {
        error_setg(errp, "KVM: Error configuring CPU subfunctions: %d", rc);
        return;
    }
    /* enable CMM via CMMA */
    if (test_bit(S390_FEAT_CMM, model->features)) {
        kvm_s390_enable_cmma();
    }
}

void kvm_s390_restart_interrupt(S390CPU *cpu)
{
    struct kvm_s390_irq irq = {
        .type = KVM_S390_RESTART,
    };

    kvm_s390_vcpu_interrupt(cpu, &irq);
}

void kvm_s390_stop_interrupt(S390CPU *cpu)
{
    struct kvm_s390_irq irq = {
        .type = KVM_S390_SIGP_STOP,
    };

    kvm_s390_vcpu_interrupt(cpu, &irq);
}<|MERGE_RESOLUTION|>--- conflicted
+++ resolved
@@ -319,11 +319,6 @@
      * machine.
      */
     /* kvm_vm_enable_cap(s, KVM_CAP_S390_AIS, 0); */
-<<<<<<< HEAD
-
-    qemu_mutex_init(&qemu_sigp_mutex);
-=======
->>>>>>> 0982a56a
 
     return 0;
 }

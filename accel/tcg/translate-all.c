/*
 *  Host code generation
 *
 *  Copyright (c) 2003 Fabrice Bellard
 *
 * This library is free software; you can redistribute it and/or
 * modify it under the terms of the GNU Lesser General Public
 * License as published by the Free Software Foundation; either
 * version 2 of the License, or (at your option) any later version.
 *
 * This library is distributed in the hope that it will be useful,
 * but WITHOUT ANY WARRANTY; without even the implied warranty of
 * MERCHANTABILITY or FITNESS FOR A PARTICULAR PURPOSE.  See the GNU
 * Lesser General Public License for more details.
 *
 * You should have received a copy of the GNU Lesser General Public
 * License along with this library; if not, see <http://www.gnu.org/licenses/>.
 */
#ifdef _WIN32
#include <windows.h>
#endif
#include "qemu/osdep.h"


#include "qemu-common.h"
#define NO_CPU_IO_DEFS
#include "cpu.h"
#include "trace.h"
#include "disas/disas.h"
#include "exec/exec-all.h"
#include "tcg.h"
#if defined(CONFIG_USER_ONLY)
#include "qemu.h"
#include "exec/exec-all.h"
#if defined(__FreeBSD__) || defined(__FreeBSD_kernel__)
#include <sys/param.h>
#if __FreeBSD_version >= 700104
#define HAVE_KINFO_GETVMMAP
#define sigqueue sigqueue_freebsd  /* avoid redefinition */
#include <sys/proc.h>
#include <machine/profile.h>
#define _KERNEL
#include <sys/user.h>
#undef _KERNEL
#undef sigqueue
#include <libutil.h>
#endif
#endif
#else
#include "exec/address-spaces.h"
#endif

#include "exec/cputlb.h"
#include "exec/tb-hash.h"
#include "translate-all.h"
#include "qemu/bitmap.h"
#include "qemu/error-report.h"
#include "qemu/timer.h"
#include "qemu/main-loop.h"
#include "exec/log.h"
#include "sysemu/cpus.h"

#include "tcg-plugin.h"

/* #define DEBUG_TB_INVALIDATE */
/* #define DEBUG_TB_FLUSH */
/* make various TB consistency checks */
/* #define DEBUG_TB_CHECK */

#ifdef DEBUG_TB_INVALIDATE
#define DEBUG_TB_INVALIDATE_GATE 1
#else
#define DEBUG_TB_INVALIDATE_GATE 0
#endif

#ifdef DEBUG_TB_FLUSH
#define DEBUG_TB_FLUSH_GATE 1
#else
#define DEBUG_TB_FLUSH_GATE 0
#endif

#if !defined(CONFIG_USER_ONLY)
/* TB consistency checks only implemented for usermode emulation.  */
#undef DEBUG_TB_CHECK
#endif

#ifdef DEBUG_TB_CHECK
#define DEBUG_TB_CHECK_GATE 1
#else
#define DEBUG_TB_CHECK_GATE 0
#endif

/* Access to the various translations structures need to be serialised via locks
 * for consistency. This is automatic for SoftMMU based system
 * emulation due to its single threaded nature. In user-mode emulation
 * access to the memory related structures are protected with the
 * mmap_lock.
 */
#ifdef CONFIG_SOFTMMU
#define assert_memory_lock() tcg_debug_assert(have_tb_lock)
#else
#define assert_memory_lock() tcg_debug_assert(have_mmap_lock())
#endif

#define SMC_BITMAP_USE_THRESHOLD 10

typedef struct PageDesc {
    /* list of TBs intersecting this ram page */
    TranslationBlock *first_tb;
#ifdef CONFIG_SOFTMMU
    /* in order to optimize self modifying code, we count the number
       of lookups we do to a given page to use a bitmap */
    unsigned int code_write_count;
    unsigned long *code_bitmap;
#else
    unsigned long flags;
#endif
} PageDesc;

/* In system mode we want L1_MAP to be based on ram offsets,
   while in user mode we want it to be based on virtual addresses.  */
#if !defined(CONFIG_USER_ONLY)
#if HOST_LONG_BITS < TARGET_PHYS_ADDR_SPACE_BITS
# define L1_MAP_ADDR_SPACE_BITS  HOST_LONG_BITS
#else
# define L1_MAP_ADDR_SPACE_BITS  TARGET_PHYS_ADDR_SPACE_BITS
#endif
#else
# define L1_MAP_ADDR_SPACE_BITS  TARGET_VIRT_ADDR_SPACE_BITS
#endif

/* Size of the L2 (and L3, etc) page tables.  */
#define V_L2_BITS 10
#define V_L2_SIZE (1 << V_L2_BITS)

/* Make sure all possible CPU event bits fit in tb->trace_vcpu_dstate */
QEMU_BUILD_BUG_ON(CPU_TRACE_DSTATE_MAX_EVENTS >
                  sizeof(((TranslationBlock *)0)->trace_vcpu_dstate)
                  * BITS_PER_BYTE);

/*
 * L1 Mapping properties
 */
static int v_l1_size;
static int v_l1_shift;
static int v_l2_levels;

/* The bottom level has pointers to PageDesc, and is indexed by
 * anything from 4 to (V_L2_BITS + 3) bits, depending on target page size.
 */
#define V_L1_MIN_BITS 4
#define V_L1_MAX_BITS (V_L2_BITS + 3)
#define V_L1_MAX_SIZE (1 << V_L1_MAX_BITS)

static void *l1_map[V_L1_MAX_SIZE];

/* code generation context */
TCGContext tcg_init_ctx;
__thread TCGContext *tcg_ctx;
TBContext tb_ctx;
bool parallel_cpus;

/* translation block context */
static __thread int have_tb_lock;

static void page_table_config_init(void)
{
    uint32_t v_l1_bits;

    assert(TARGET_PAGE_BITS);
    /* The bits remaining after N lower levels of page tables.  */
    v_l1_bits = (L1_MAP_ADDR_SPACE_BITS - TARGET_PAGE_BITS) % V_L2_BITS;
    if (v_l1_bits < V_L1_MIN_BITS) {
        v_l1_bits += V_L2_BITS;
    }

    v_l1_size = 1 << v_l1_bits;
    v_l1_shift = L1_MAP_ADDR_SPACE_BITS - TARGET_PAGE_BITS - v_l1_bits;
    v_l2_levels = v_l1_shift / V_L2_BITS - 1;

    assert(v_l1_bits <= V_L1_MAX_BITS);
    assert(v_l1_shift % V_L2_BITS == 0);
    assert(v_l2_levels >= 0);
}

#define assert_tb_locked() tcg_debug_assert(have_tb_lock)
#define assert_tb_unlocked() tcg_debug_assert(!have_tb_lock)

void tb_lock(void)
{
    assert_tb_unlocked();
    qemu_mutex_lock(&tb_ctx.tb_lock);
    have_tb_lock++;
}

void tb_unlock(void)
{
    assert_tb_locked();
    have_tb_lock--;
    qemu_mutex_unlock(&tb_ctx.tb_lock);
}

void tb_lock_reset(void)
{
    if (have_tb_lock) {
        qemu_mutex_unlock(&tb_ctx.tb_lock);
        have_tb_lock = 0;
    }
}

static TranslationBlock *tb_find_pc(uintptr_t tc_ptr);

/* log file for linux perf symbol map */
static FILE *tb_perfmap = NULL;

void tb_enable_perfmap(void)
{
    if (tb_perfmap) { return; }

    gchar *map_file = g_strdup_printf("/tmp/perf-%d.map", getpid());
    tb_perfmap = fopen(map_file, "w");
    if (!tb_perfmap) {
        fprintf(stderr, "error: could not open linux perf symbol map file: "
                        "'%s'\n", map_file);
        exit(1);
    }
    g_free(map_file);
}

static void tb_write_perfmap_prologue(void)
{
    if (tb_perfmap) {
        fprintf(
            tb_perfmap,
            "%"PRIxPTR" %x tcg-prologue-buffer\n",
            (uintptr_t) tcg_ctx.code_gen_prologue, 1024);
        fflush(tb_perfmap);
    }
}

static void tb_write_perfmap(tcg_insn_unit *start, int size,
                             target_ulong pc)
{
    assert_tb_locked();

    if (tb_perfmap) {
        const char *symbol, *file;

        if (!lookup_symbol2(pc, &symbol, &file)) {
            file = symbol = "<unknown>";
        }

        fprintf(
            tb_perfmap,
            "%" PRIxPTR " %x qemu-" TARGET_FMT_lx "-%s\n",
                (uintptr_t) start, size, pc, symbol);
        fflush(tb_perfmap);
    }
}


void cpu_gen_init(void)
{
    tcg_context_init(&tcg_init_ctx);
}

/* Encode VAL as a signed leb128 sequence at P.
   Return P incremented past the encoded value.  */
static uint8_t *encode_sleb128(uint8_t *p, target_long val)
{
    int more, byte;

    do {
        byte = val & 0x7f;
        val >>= 7;
        more = !((val == 0 && (byte & 0x40) == 0)
                 || (val == -1 && (byte & 0x40) != 0));
        if (more) {
            byte |= 0x80;
        }
        *p++ = byte;
    } while (more);

    return p;
}

/* Decode a signed leb128 sequence at *PP; increment *PP past the
   decoded value.  Return the decoded value.  */
static target_long decode_sleb128(uint8_t **pp)
{
    uint8_t *p = *pp;
    target_long val = 0;
    int byte, shift = 0;

    do {
        byte = *p++;
        val |= (target_ulong)(byte & 0x7f) << shift;
        shift += 7;
    } while (byte & 0x80);
    if (shift < TARGET_LONG_BITS && (byte & 0x40)) {
        val |= -(target_ulong)1 << shift;
    }

    *pp = p;
    return val;
}

/* Encode the data collected about the instructions while compiling TB.
   Place the data at BLOCK, and return the number of bytes consumed.

   The logical table consisits of TARGET_INSN_START_WORDS target_ulong's,
   which come from the target's insn_start data, followed by a uintptr_t
   which comes from the host pc of the end of the code implementing the insn.

   Each line of the table is encoded as sleb128 deltas from the previous
   line.  The seed for the first line is { tb->pc, 0..., tb->tc.ptr }.
   That is, the first column is seeded with the guest pc, the last column
   with the host pc, and the middle columns with zeros.  */

static int encode_search(TranslationBlock *tb, uint8_t *block)
{
    uint8_t *highwater = tcg_ctx->code_gen_highwater;
    uint8_t *p = block;
    int i, j, n;

    for (i = 0, n = tb->icount; i < n; ++i) {
        target_ulong prev;

        for (j = 0; j < TARGET_INSN_START_WORDS; ++j) {
            if (i == 0) {
                prev = (j == 0 ? tb->pc : 0);
            } else {
                prev = tcg_ctx->gen_insn_data[i - 1][j];
            }
            p = encode_sleb128(p, tcg_ctx->gen_insn_data[i][j] - prev);
        }
        prev = (i == 0 ? 0 : tcg_ctx->gen_insn_end_off[i - 1]);
        p = encode_sleb128(p, tcg_ctx->gen_insn_end_off[i] - prev);

        /* Test for (pending) buffer overflow.  The assumption is that any
           one row beginning below the high water mark cannot overrun
           the buffer completely.  Thus we can test for overflow after
           encoding a row without having to check during encoding.  */
        if (unlikely(p > highwater)) {
            return -1;
        }
    }

    return p - block;
}

/* The cpu state corresponding to 'searched_pc' is restored.
 * Called with tb_lock held.
 */
static int cpu_restore_state_from_tb(CPUState *cpu, TranslationBlock *tb,
                                     uintptr_t searched_pc)
{
    target_ulong data[TARGET_INSN_START_WORDS] = { tb->pc };
    uintptr_t host_pc = (uintptr_t)tb->tc.ptr;
    CPUArchState *env = cpu->env_ptr;
    uint8_t *p = tb->tc.ptr + tb->tc.size;
    int i, j, num_insns = tb->icount;
#ifdef CONFIG_PROFILER
    TCGProfile *prof = &tcg_ctx->prof;
    int64_t ti = profile_getclock();
#endif

    searched_pc -= GETPC_ADJ;

    if (searched_pc < host_pc) {
        return -1;
    }

    /* Reconstruct the stored insn data while looking for the point at
       which the end of the insn exceeds the searched_pc.  */
    for (i = 0; i < num_insns; ++i) {
        for (j = 0; j < TARGET_INSN_START_WORDS; ++j) {
            data[j] += decode_sleb128(&p);
        }
        host_pc += decode_sleb128(&p);
        if (host_pc > searched_pc) {
            goto found;
        }
    }
    return -1;

 found:
    if (tb->cflags & CF_USE_ICOUNT) {
        assert(use_icount);
        /* Reset the cycle counter to the start of the block.  */
        cpu->icount_decr.u16.low += num_insns;
        /* Clear the IO flag.  */
        cpu->can_do_io = 0;
    }
    cpu->icount_decr.u16.low -= i;
    restore_state_to_opc(env, tb, data);

#ifdef CONFIG_PROFILER
    atomic_set(&prof->restore_time,
                prof->restore_time + profile_getclock() - ti);
    atomic_set(&prof->restore_count, prof->restore_count + 1);
#endif
    return 0;
}

bool cpu_restore_state(CPUState *cpu, uintptr_t host_pc)
{
    TranslationBlock *tb;
    bool r = false;
    uintptr_t check_offset;

    /* The host_pc has to be in the region of current code buffer. If
     * it is not we will not be able to resolve it here. The two cases
     * where host_pc will not be correct are:
     *
     *  - fault during translation (instruction fetch)
     *  - fault from helper (not using GETPC() macro)
     *
     * Either way we need return early to avoid blowing up on a
     * recursive tb_lock() as we can't resolve it here.
     *
     * We are using unsigned arithmetic so if host_pc <
     * tcg_init_ctx.code_gen_buffer check_offset will wrap to way
     * above the code_gen_buffer_size
     */
    check_offset = host_pc - (uintptr_t) tcg_init_ctx.code_gen_buffer;

    if (check_offset < tcg_init_ctx.code_gen_buffer_size) {
        tb_lock();
        tb = tb_find_pc(host_pc);
        if (tb) {
            cpu_restore_state_from_tb(cpu, tb, host_pc);
            if (tb->cflags & CF_NOCACHE) {
                /* one-shot translation, invalidate it immediately */
                tb_phys_invalidate(tb, -1);
                tb_remove(tb);
            }
            r = true;
        }
        tb_unlock();
    }

    return r;
}

static void page_init(void)
{
    page_size_init();
    page_table_config_init();

#if defined(CONFIG_BSD) && defined(CONFIG_USER_ONLY)
    {
#ifdef HAVE_KINFO_GETVMMAP
        struct kinfo_vmentry *freep;
        int i, cnt;

        freep = kinfo_getvmmap(getpid(), &cnt);
        if (freep) {
            mmap_lock();
            for (i = 0; i < cnt; i++) {
                unsigned long startaddr, endaddr;

                startaddr = freep[i].kve_start;
                endaddr = freep[i].kve_end;
                if (h2g_valid(startaddr)) {
                    startaddr = h2g(startaddr) & TARGET_PAGE_MASK;

                    if (h2g_valid(endaddr)) {
                        endaddr = h2g(endaddr);
                        page_set_flags(startaddr, endaddr, PAGE_RESERVED);
                    } else {
#if TARGET_ABI_BITS <= L1_MAP_ADDR_SPACE_BITS
                        endaddr = ~0ul;
                        page_set_flags(startaddr, endaddr, PAGE_RESERVED);
#endif
                    }
                }
            }
            free(freep);
            mmap_unlock();
        }
#else
        FILE *f;

        last_brk = (unsigned long)sbrk(0);

        f = fopen("/compat/linux/proc/self/maps", "r");
        if (f) {
            mmap_lock();

            do {
                unsigned long startaddr, endaddr;
                int n;

                n = fscanf(f, "%lx-%lx %*[^\n]\n", &startaddr, &endaddr);

                if (n == 2 && h2g_valid(startaddr)) {
                    startaddr = h2g(startaddr) & TARGET_PAGE_MASK;

                    if (h2g_valid(endaddr)) {
                        endaddr = h2g(endaddr);
                    } else {
                        endaddr = ~0ul;
                    }
                    page_set_flags(startaddr, endaddr, PAGE_RESERVED);
                }
            } while (!feof(f));

            fclose(f);
            mmap_unlock();
        }
#endif
    }
#endif
}

/* If alloc=1:
 * Called with tb_lock held for system emulation.
 * Called with mmap_lock held for user-mode emulation.
 */
static PageDesc *page_find_alloc(tb_page_addr_t index, int alloc)
{
    PageDesc *pd;
    void **lp;
    int i;

    if (alloc) {
        assert_memory_lock();
    }

    /* Level 1.  Always allocated.  */
    lp = l1_map + ((index >> v_l1_shift) & (v_l1_size - 1));

    /* Level 2..N-1.  */
    for (i = v_l2_levels; i > 0; i--) {
        void **p = atomic_rcu_read(lp);

        if (p == NULL) {
            if (!alloc) {
                return NULL;
            }
            p = g_new0(void *, V_L2_SIZE);
            atomic_rcu_set(lp, p);
        }

        lp = p + ((index >> (i * V_L2_BITS)) & (V_L2_SIZE - 1));
    }

    pd = atomic_rcu_read(lp);
    if (pd == NULL) {
        if (!alloc) {
            return NULL;
        }
        pd = g_new0(PageDesc, V_L2_SIZE);
        atomic_rcu_set(lp, pd);
    }

    return pd + (index & (V_L2_SIZE - 1));
}

static inline PageDesc *page_find(tb_page_addr_t index)
{
    return page_find_alloc(index, 0);
}

#if defined(CONFIG_USER_ONLY)
/* Currently it is not recommended to allocate big chunks of data in
   user mode. It will change when a dedicated libc will be used.  */
/* ??? 64-bit hosts ought to have no problem mmaping data outside the
   region in which the guest needs to run.  Revisit this.  */
#define USE_STATIC_CODE_GEN_BUFFER
#endif

/* Minimum size of the code gen buffer.  This number is randomly chosen,
   but not so small that we can't have a fair number of TB's live.  */
#define MIN_CODE_GEN_BUFFER_SIZE     (1024u * 1024)

/* Maximum size of the code gen buffer we'd like to use.  Unless otherwise
   indicated, this is constrained by the range of direct branches on the
   host cpu, as used by the TCG implementation of goto_tb.  */
#if defined(__x86_64__)
# define MAX_CODE_GEN_BUFFER_SIZE  (2ul * 1024 * 1024 * 1024)
#elif defined(__sparc__)
# define MAX_CODE_GEN_BUFFER_SIZE  (2ul * 1024 * 1024 * 1024)
#elif defined(__powerpc64__)
# define MAX_CODE_GEN_BUFFER_SIZE  (2ul * 1024 * 1024 * 1024)
#elif defined(__powerpc__)
# define MAX_CODE_GEN_BUFFER_SIZE  (32u * 1024 * 1024)
#elif defined(__aarch64__)
# define MAX_CODE_GEN_BUFFER_SIZE  (2ul * 1024 * 1024 * 1024)
#elif defined(__s390x__)
  /* We have a +- 4GB range on the branches; leave some slop.  */
# define MAX_CODE_GEN_BUFFER_SIZE  (3ul * 1024 * 1024 * 1024)
#elif defined(__mips__)
  /* We have a 256MB branch region, but leave room to make sure the
     main executable is also within that region.  */
# define MAX_CODE_GEN_BUFFER_SIZE  (128ul * 1024 * 1024)
#else
# define MAX_CODE_GEN_BUFFER_SIZE  ((size_t)-1)
#endif

#define DEFAULT_CODE_GEN_BUFFER_SIZE_1 (32u * 1024 * 1024)

#define DEFAULT_CODE_GEN_BUFFER_SIZE \
  (DEFAULT_CODE_GEN_BUFFER_SIZE_1 < MAX_CODE_GEN_BUFFER_SIZE \
   ? DEFAULT_CODE_GEN_BUFFER_SIZE_1 : MAX_CODE_GEN_BUFFER_SIZE)

static inline size_t size_code_gen_buffer(size_t tb_size)
{
    /* Size the buffer.  */
    if (tb_size == 0) {
#ifdef USE_STATIC_CODE_GEN_BUFFER
        tb_size = DEFAULT_CODE_GEN_BUFFER_SIZE;
#else
        /* ??? Needs adjustments.  */
        /* ??? If we relax the requirement that CONFIG_USER_ONLY use the
           static buffer, we could size this on RESERVED_VA, on the text
           segment size of the executable, or continue to use the default.  */
        tb_size = (unsigned long)(ram_size / 4);
#endif
    }
    if (tb_size < MIN_CODE_GEN_BUFFER_SIZE) {
        tb_size = MIN_CODE_GEN_BUFFER_SIZE;
    }
    if (tb_size > MAX_CODE_GEN_BUFFER_SIZE) {
        tb_size = MAX_CODE_GEN_BUFFER_SIZE;
    }
    return tb_size;
}

#ifdef __mips__
/* In order to use J and JAL within the code_gen_buffer, we require
   that the buffer not cross a 256MB boundary.  */
static inline bool cross_256mb(void *addr, size_t size)
{
    return ((uintptr_t)addr ^ ((uintptr_t)addr + size)) & ~0x0ffffffful;
}

/* We weren't able to allocate a buffer without crossing that boundary,
   so make do with the larger portion of the buffer that doesn't cross.
   Returns the new base of the buffer, and adjusts code_gen_buffer_size.  */
static inline void *split_cross_256mb(void *buf1, size_t size1)
{
    void *buf2 = (void *)(((uintptr_t)buf1 + size1) & ~0x0ffffffful);
    size_t size2 = buf1 + size1 - buf2;

    size1 = buf2 - buf1;
    if (size1 < size2) {
        size1 = size2;
        buf1 = buf2;
    }

    tcg_ctx->code_gen_buffer_size = size1;
    return buf1;
}
#endif

#ifdef USE_STATIC_CODE_GEN_BUFFER
static uint8_t static_code_gen_buffer[DEFAULT_CODE_GEN_BUFFER_SIZE]
    __attribute__((aligned(CODE_GEN_ALIGN)));

static inline void *alloc_code_gen_buffer(void)
{
    void *buf = static_code_gen_buffer;
    void *end = static_code_gen_buffer + sizeof(static_code_gen_buffer);
    size_t size;

    /* page-align the beginning and end of the buffer */
    buf = QEMU_ALIGN_PTR_UP(buf, qemu_real_host_page_size);
    end = QEMU_ALIGN_PTR_DOWN(end, qemu_real_host_page_size);

    size = end - buf;

    /* Honor a command-line option limiting the size of the buffer.  */
    if (size > tcg_ctx->code_gen_buffer_size) {
        size = QEMU_ALIGN_DOWN(tcg_ctx->code_gen_buffer_size,
                               qemu_real_host_page_size);
    }
    tcg_ctx->code_gen_buffer_size = size;

#ifdef __mips__
    if (cross_256mb(buf, size)) {
        buf = split_cross_256mb(buf, size);
        size = tcg_ctx->code_gen_buffer_size;
    }
#endif

    if (qemu_mprotect_rwx(buf, size)) {
        abort();
    }
    qemu_madvise(buf, size, QEMU_MADV_HUGEPAGE);

    return buf;
}
#elif defined(_WIN32)
static inline void *alloc_code_gen_buffer(void)
{
    size_t size = tcg_ctx->code_gen_buffer_size;
    void *buf;

    buf = VirtualAlloc(NULL, size, MEM_RESERVE | MEM_COMMIT,
                        PAGE_EXECUTE_READWRITE);
    return buf;
}
#else
static inline void *alloc_code_gen_buffer(void)
{
    int prot = PROT_WRITE | PROT_READ | PROT_EXEC;
    int flags = MAP_PRIVATE | MAP_ANONYMOUS;
    uintptr_t start = 0;
    size_t size = tcg_ctx->code_gen_buffer_size;
    void *buf;

    /* Constrain the position of the buffer based on the host cpu.
       Note that these addresses are chosen in concert with the
       addresses assigned in the relevant linker script file.  */
# if defined(__PIE__) || defined(__PIC__)
    /* Don't bother setting a preferred location if we're building
       a position-independent executable.  We're more likely to get
       an address near the main executable if we let the kernel
       choose the address.  */
# elif defined(__x86_64__) && defined(MAP_32BIT)
    /* Force the memory down into low memory with the executable.
       Leave the choice of exact location with the kernel.  */
    flags |= MAP_32BIT;
    /* Cannot expect to map more than 800MB in low memory.  */
    if (size > 800u * 1024 * 1024) {
        tcg_ctx->code_gen_buffer_size = size = 800u * 1024 * 1024;
    }
# elif defined(__sparc__)
    start = 0x40000000ul;
# elif defined(__s390x__)
    start = 0x90000000ul;
# elif defined(__mips__)
#  if _MIPS_SIM == _ABI64
    start = 0x128000000ul;
#  else
    start = 0x08000000ul;
#  endif
# endif

    buf = mmap((void *)start, size, prot, flags, -1, 0);
    if (buf == MAP_FAILED) {
        return NULL;
    }

#ifdef __mips__
    if (cross_256mb(buf, size)) {
        /* Try again, with the original still mapped, to avoid re-acquiring
           that 256mb crossing.  This time don't specify an address.  */
        size_t size2;
        void *buf2 = mmap(NULL, size, prot, flags, -1, 0);
        switch ((int)(buf2 != MAP_FAILED)) {
        case 1:
            if (!cross_256mb(buf2, size)) {
                /* Success!  Use the new buffer.  */
                munmap(buf, size);
                break;
            }
            /* Failure.  Work with what we had.  */
            munmap(buf2, size);
            /* fallthru */
        default:
            /* Split the original buffer.  Free the smaller half.  */
            buf2 = split_cross_256mb(buf, size);
            size2 = tcg_ctx->code_gen_buffer_size;
            if (buf == buf2) {
                munmap(buf + size2, size - size2);
            } else {
                munmap(buf, size - size2);
            }
            size = size2;
            break;
        }
        buf = buf2;
    }
#endif

    /* Request large pages for the buffer.  */
    qemu_madvise(buf, size, QEMU_MADV_HUGEPAGE);

    return buf;
}
#endif /* USE_STATIC_CODE_GEN_BUFFER, WIN32, POSIX */

/* compare a pointer @ptr and a tb_tc @s */
static int ptr_cmp_tb_tc(const void *ptr, const struct tb_tc *s)
{
    if (ptr >= s->ptr + s->size) {
        return 1;
    } else if (ptr < s->ptr) {
        return -1;
    }
    return 0;
}

static gint tb_tc_cmp(gconstpointer ap, gconstpointer bp)
{
    const struct tb_tc *a = ap;
    const struct tb_tc *b = bp;

<<<<<<< HEAD
    tb_write_perfmap_prologue();

    /* size this conservatively -- realloc later if needed */
    tcg_ctx.tb_ctx.tbs_size =
        tcg_ctx.code_gen_buffer_size / CODE_GEN_AVG_BLOCK_SIZE / 8;
    if (unlikely(!tcg_ctx.tb_ctx.tbs_size)) {
        tcg_ctx.tb_ctx.tbs_size = 64 * 1024;
=======
    /*
     * When both sizes are set, we know this isn't a lookup.
     * This is the most likely case: every TB must be inserted; lookups
     * are a lot less frequent.
     */
    if (likely(a->size && b->size)) {
        if (a->ptr > b->ptr) {
            return 1;
        } else if (a->ptr < b->ptr) {
            return -1;
        }
        /* a->ptr == b->ptr should happen only on deletions */
        g_assert(a->size == b->size);
        return 0;
>>>>>>> 0982a56a
    }
    /*
     * All lookups have either .size field set to 0.
     * From the glib sources we see that @ap is always the lookup key. However
     * the docs provide no guarantee, so we just mark this case as likely.
     */
    if (likely(a->size == 0)) {
        return ptr_cmp_tb_tc(a->ptr, b);
    }
    return ptr_cmp_tb_tc(b->ptr, a);
}

static inline void code_gen_alloc(size_t tb_size)
{
    tcg_ctx->code_gen_buffer_size = size_code_gen_buffer(tb_size);
    tcg_ctx->code_gen_buffer = alloc_code_gen_buffer();
    if (tcg_ctx->code_gen_buffer == NULL) {
        fprintf(stderr, "Could not allocate dynamic translator buffer\n");
        exit(1);
    }
    tb_ctx.tb_tree = g_tree_new(tb_tc_cmp);
    qemu_mutex_init(&tb_ctx.tb_lock);
}

static void tb_htable_init(void)
{
    unsigned int mode = QHT_MODE_AUTO_RESIZE;

    qht_init(&tb_ctx.htable, CODE_GEN_HTABLE_SIZE, mode);
}

/* Must be called before using the QEMU cpus. 'tb_size' is the size
   (in bytes) allocated to the translation buffer. Zero means default
   size. */
void tcg_exec_init(unsigned long tb_size)
{
    tcg_allowed = true;
    cpu_gen_init();
    page_init();
    tb_htable_init();
    code_gen_alloc(tb_size);
#if defined(CONFIG_SOFTMMU)
    /* There's no guest base to take into account, so go ahead and
       initialize the prologue now.  */
    tcg_prologue_init(tcg_ctx);
#endif
}

/*
 * Allocate a new translation block. Flush the translation buffer if
 * too many translation blocks or too much generated code.
 *
 * Called with tb_lock held.
 */
static TranslationBlock *tb_alloc(target_ulong pc)
{
    TranslationBlock *tb;

    assert_tb_locked();

    tb = tcg_tb_alloc(tcg_ctx);
    if (unlikely(tb == NULL)) {
        return NULL;
    }
    return tb;
}

/* Called with tb_lock held.  */
void tb_remove(TranslationBlock *tb)
{
    assert_tb_locked();

    g_tree_remove(tb_ctx.tb_tree, &tb->tc);
}

static inline void invalidate_page_bitmap(PageDesc *p)
{
#ifdef CONFIG_SOFTMMU
    g_free(p->code_bitmap);
    p->code_bitmap = NULL;
    p->code_write_count = 0;
#endif
}

/* Set to NULL all the 'first_tb' fields in all PageDescs. */
static void page_flush_tb_1(int level, void **lp)
{
    int i;

    if (*lp == NULL) {
        return;
    }
    if (level == 0) {
        PageDesc *pd = *lp;

        for (i = 0; i < V_L2_SIZE; ++i) {
            pd[i].first_tb = NULL;
            invalidate_page_bitmap(pd + i);
        }
    } else {
        void **pp = *lp;

        for (i = 0; i < V_L2_SIZE; ++i) {
            page_flush_tb_1(level - 1, pp + i);
        }
    }
}

static void page_flush_tb(void)
{
    int i, l1_sz = v_l1_size;

    for (i = 0; i < l1_sz; i++) {
        page_flush_tb_1(v_l2_levels, l1_map + i);
    }
}

static gboolean tb_host_size_iter(gpointer key, gpointer value, gpointer data)
{
    const TranslationBlock *tb = value;
    size_t *size = data;

    *size += tb->tc.size;
    return false;
}

/* flush all the translation blocks */
static void do_tb_flush(CPUState *cpu, run_on_cpu_data tb_flush_count)
{
    tb_lock();

    /* If it is already been done on request of another CPU,
     * just retry.
     */
    if (tb_ctx.tb_flush_count != tb_flush_count.host_int) {
        goto done;
    }

    if (DEBUG_TB_FLUSH_GATE) {
        size_t nb_tbs = g_tree_nnodes(tb_ctx.tb_tree);
        size_t host_size = 0;

        g_tree_foreach(tb_ctx.tb_tree, tb_host_size_iter, &host_size);
        printf("qemu: flush code_size=%zu nb_tbs=%zu avg_tb_size=%zu\n",
               tcg_code_size(), nb_tbs, nb_tbs > 0 ? host_size / nb_tbs : 0);
    }

    CPU_FOREACH(cpu) {
        cpu_tb_jmp_cache_clear(cpu);
    }

    /* Increment the refcount first so that destroy acts as a reset */
    g_tree_ref(tb_ctx.tb_tree);
    g_tree_destroy(tb_ctx.tb_tree);

    qht_reset_size(&tb_ctx.htable, CODE_GEN_HTABLE_SIZE);
    page_flush_tb();

    tcg_region_reset_all();
    /* XXX: flush processor icache at this point if cache flush is
       expensive */
    atomic_mb_set(&tb_ctx.tb_flush_count, tb_ctx.tb_flush_count + 1);

done:
    tb_unlock();
}

void tb_flush(CPUState *cpu)
{
    if (tcg_enabled()) {
        unsigned tb_flush_count = atomic_mb_read(&tb_ctx.tb_flush_count);
        async_safe_run_on_cpu(cpu, do_tb_flush,
                              RUN_ON_CPU_HOST_INT(tb_flush_count));
    }
}

/*
 * Formerly ifdef DEBUG_TB_CHECK. These debug functions are user-mode-only,
 * so in order to prevent bit rot we compile them unconditionally in user-mode,
 * and let the optimizer get rid of them by wrapping their user-only callers
 * with if (DEBUG_TB_CHECK_GATE).
 */
#ifdef CONFIG_USER_ONLY

static void
do_tb_invalidate_check(struct qht *ht, void *p, uint32_t hash, void *userp)
{
    TranslationBlock *tb = p;
    target_ulong addr = *(target_ulong *)userp;

    if (!(addr + TARGET_PAGE_SIZE <= tb->pc || addr >= tb->pc + tb->size)) {
        printf("ERROR invalidate: address=" TARGET_FMT_lx
               " PC=%08lx size=%04x\n", addr, (long)tb->pc, tb->size);
    }
}

/* verify that all the pages have correct rights for code
 *
 * Called with tb_lock held.
 */
static void tb_invalidate_check(target_ulong address)
{
    address &= TARGET_PAGE_MASK;
    qht_iter(&tb_ctx.htable, do_tb_invalidate_check, &address);
}

static void
do_tb_page_check(struct qht *ht, void *p, uint32_t hash, void *userp)
{
    TranslationBlock *tb = p;
    int flags1, flags2;

    flags1 = page_get_flags(tb->pc);
    flags2 = page_get_flags(tb->pc + tb->size - 1);
    if ((flags1 & PAGE_WRITE) || (flags2 & PAGE_WRITE)) {
        printf("ERROR page flags: PC=%08lx size=%04x f1=%x f2=%x\n",
               (long)tb->pc, tb->size, flags1, flags2);
    }
}

/* verify that all the pages have correct rights for code */
static void tb_page_check(void)
{
    qht_iter(&tb_ctx.htable, do_tb_page_check, NULL);
}

#endif /* CONFIG_USER_ONLY */

static inline void tb_page_remove(TranslationBlock **ptb, TranslationBlock *tb)
{
    TranslationBlock *tb1;
    unsigned int n1;

    for (;;) {
        tb1 = *ptb;
        n1 = (uintptr_t)tb1 & 3;
        tb1 = (TranslationBlock *)((uintptr_t)tb1 & ~3);
        if (tb1 == tb) {
            *ptb = tb1->page_next[n1];
            break;
        }
        ptb = &tb1->page_next[n1];
    }
}

/* remove the TB from a list of TBs jumping to the n-th jump target of the TB */
static inline void tb_remove_from_jmp_list(TranslationBlock *tb, int n)
{
    TranslationBlock *tb1;
    uintptr_t *ptb, ntb;
    unsigned int n1;

    ptb = &tb->jmp_list_next[n];
    if (*ptb) {
        /* find tb(n) in circular list */
        for (;;) {
            ntb = *ptb;
            n1 = ntb & 3;
            tb1 = (TranslationBlock *)(ntb & ~3);
            if (n1 == n && tb1 == tb) {
                break;
            }
            if (n1 == 2) {
                ptb = &tb1->jmp_list_first;
            } else {
                ptb = &tb1->jmp_list_next[n1];
            }
        }
        /* now we can suppress tb(n) from the list */
        *ptb = tb->jmp_list_next[n];

        tb->jmp_list_next[n] = (uintptr_t)NULL;
    }
}

/* reset the jump entry 'n' of a TB so that it is not chained to
   another TB */
static inline void tb_reset_jump(TranslationBlock *tb, int n)
{
    uintptr_t addr = (uintptr_t)(tb->tc.ptr + tb->jmp_reset_offset[n]);
    tb_set_jmp_target(tb, n, addr);
}

/* remove any jumps to the TB */
static inline void tb_jmp_unlink(TranslationBlock *tb)
{
    TranslationBlock *tb1;
    uintptr_t *ptb, ntb;
    unsigned int n1;

    ptb = &tb->jmp_list_first;
    for (;;) {
        ntb = *ptb;
        n1 = ntb & 3;
        tb1 = (TranslationBlock *)(ntb & ~3);
        if (n1 == 2) {
            break;
        }
        tb_reset_jump(tb1, n1);
        *ptb = tb1->jmp_list_next[n1];
        tb1->jmp_list_next[n1] = (uintptr_t)NULL;
    }
}

/* invalidate one TB
 *
 * Called with tb_lock held.
 */
void tb_phys_invalidate(TranslationBlock *tb, tb_page_addr_t page_addr)
{
    CPUState *cpu;
    PageDesc *p;
    uint32_t h;
    tb_page_addr_t phys_pc;

    assert_tb_locked();

    atomic_set(&tb->cflags, tb->cflags | CF_INVALID);

    /* remove the TB from the hash list */
    phys_pc = tb->page_addr[0] + (tb->pc & ~TARGET_PAGE_MASK);
    h = tb_hash_func(phys_pc, tb->pc, tb->flags, tb->cflags & CF_HASH_MASK,
                     tb->trace_vcpu_dstate);
    if (!qht_remove(&tb_ctx.htable, tb, h)) {
        return;
    }

    /* remove the TB from the page list */
    if (tb->page_addr[0] != page_addr) {
        p = page_find(tb->page_addr[0] >> TARGET_PAGE_BITS);
        tb_page_remove(&p->first_tb, tb);
        invalidate_page_bitmap(p);
    }
    if (tb->page_addr[1] != -1 && tb->page_addr[1] != page_addr) {
        p = page_find(tb->page_addr[1] >> TARGET_PAGE_BITS);
        tb_page_remove(&p->first_tb, tb);
        invalidate_page_bitmap(p);
    }

    /* remove the TB from the hash list */
    h = tb_jmp_cache_hash_func(tb->pc);
    CPU_FOREACH(cpu) {
        if (atomic_read(&cpu->tb_jmp_cache[h]) == tb) {
            atomic_set(&cpu->tb_jmp_cache[h], NULL);
        }
    }

    /* suppress this TB from the two jump lists */
    tb_remove_from_jmp_list(tb, 0);
    tb_remove_from_jmp_list(tb, 1);

    /* suppress any remaining jumps to this TB */
    tb_jmp_unlink(tb);

    tb_ctx.tb_phys_invalidate_count++;
}

#ifdef CONFIG_SOFTMMU
static void build_page_bitmap(PageDesc *p)
{
    int n, tb_start, tb_end;
    TranslationBlock *tb;

    p->code_bitmap = bitmap_new(TARGET_PAGE_SIZE);

    tb = p->first_tb;
    while (tb != NULL) {
        n = (uintptr_t)tb & 3;
        tb = (TranslationBlock *)((uintptr_t)tb & ~3);
        /* NOTE: this is subtle as a TB may span two physical pages */
        if (n == 0) {
            /* NOTE: tb_end may be after the end of the page, but
               it is not a problem */
            tb_start = tb->pc & ~TARGET_PAGE_MASK;
            tb_end = tb_start + tb->size;
            if (tb_end > TARGET_PAGE_SIZE) {
                tb_end = TARGET_PAGE_SIZE;
             }
        } else {
            tb_start = 0;
            tb_end = ((tb->pc + tb->size) & ~TARGET_PAGE_MASK);
        }
        bitmap_set(p->code_bitmap, tb_start, tb_end - tb_start);
        tb = tb->page_next[n];
    }
}
#endif

/* add the tb in the target page and protect it if necessary
 *
 * Called with mmap_lock held for user-mode emulation.
 */
static inline void tb_alloc_page(TranslationBlock *tb,
                                 unsigned int n, tb_page_addr_t page_addr)
{
    PageDesc *p;
#ifndef CONFIG_USER_ONLY
    bool page_already_protected;
#endif

    assert_memory_lock();

    tb->page_addr[n] = page_addr;
    p = page_find_alloc(page_addr >> TARGET_PAGE_BITS, 1);
    tb->page_next[n] = p->first_tb;
#ifndef CONFIG_USER_ONLY
    page_already_protected = p->first_tb != NULL;
#endif
    p->first_tb = (TranslationBlock *)((uintptr_t)tb | n);
    invalidate_page_bitmap(p);

#if defined(CONFIG_USER_ONLY)
    if (p->flags & PAGE_WRITE) {
        target_ulong addr;
        PageDesc *p2;
        int prot;

        /* force the host page as non writable (writes will have a
           page fault + mprotect overhead) */
        page_addr &= qemu_host_page_mask;
        prot = 0;
        for (addr = page_addr; addr < page_addr + qemu_host_page_size;
            addr += TARGET_PAGE_SIZE) {

            p2 = page_find(addr >> TARGET_PAGE_BITS);
            if (!p2) {
                continue;
            }
            prot |= p2->flags;
            p2->flags &= ~PAGE_WRITE;
          }
        mprotect(g2h(page_addr), qemu_host_page_size,
                 (prot & PAGE_BITS) & ~PAGE_WRITE);
        if (DEBUG_TB_INVALIDATE_GATE) {
            printf("protecting code page: 0x" TB_PAGE_ADDR_FMT "\n", page_addr);
        }
    }
#else
    /* if some code is already present, then the pages are already
       protected. So we handle the case where only the first TB is
       allocated in a physical page */
    if (!page_already_protected) {
        tlb_protect_code(page_addr);
    }
#endif
}

/* add a new TB and link it to the physical page tables. phys_page2 is
 * (-1) to indicate that only one page contains the TB.
 *
 * Called with mmap_lock held for user-mode emulation.
 */
static void tb_link_page(TranslationBlock *tb, tb_page_addr_t phys_pc,
                         tb_page_addr_t phys_page2)
{
    uint32_t h;

    assert_memory_lock();

    /* add in the page list */
    tb_alloc_page(tb, 0, phys_pc & TARGET_PAGE_MASK);
    if (phys_page2 != -1) {
        tb_alloc_page(tb, 1, phys_page2);
    } else {
        tb->page_addr[1] = -1;
    }

    /* add in the hash table */
    h = tb_hash_func(phys_pc, tb->pc, tb->flags, tb->cflags & CF_HASH_MASK,
                     tb->trace_vcpu_dstate);
    qht_insert(&tb_ctx.htable, tb, h);

#ifdef CONFIG_USER_ONLY
    if (DEBUG_TB_CHECK_GATE) {
        tb_page_check();
    }
#endif
}

/* Called with mmap_lock held for user mode emulation.  */
TranslationBlock *tb_gen_code(CPUState *cpu,
                              target_ulong pc, target_ulong cs_base,
                              uint32_t flags, int cflags)
{
    CPUArchState *env = cpu->env_ptr;
    TranslationBlock *tb;
    tb_page_addr_t phys_pc, phys_page2;
    target_ulong virt_page2;
    tcg_insn_unit *gen_code_buf;
    int gen_code_size, search_size;
#ifdef CONFIG_PROFILER
    TCGProfile *prof = &tcg_ctx->prof;
    int64_t ti;
#endif
    assert_memory_lock();

    phys_pc = get_page_addr_code(env, pc);

 buffer_overflow:
    tb = tb_alloc(pc);
    if (unlikely(!tb)) {
        /* flush must be done */
        tb_flush(cpu);
        mmap_unlock();
        /* Make the execution loop process the flush as soon as possible.  */
        cpu->exception_index = EXCP_INTERRUPT;
        cpu_loop_exit(cpu);
    }

    gen_code_buf = tcg_ctx->code_gen_ptr;
    tb->tc.ptr = gen_code_buf;
    tb->pc = pc;
    tb->cs_base = cs_base;
    tb->flags = flags;
    tb->cflags = cflags;
    tb->trace_vcpu_dstate = *cpu->trace_dstate;
    tcg_ctx->tb_cflags = cflags;

#ifdef CONFIG_PROFILER
    /* includes aborted translations because of exceptions */
    atomic_set(&prof->tb_count1, prof->tb_count1 + 1);
    ti = profile_getclock();
#endif

    tcg_func_start(tcg_ctx);

<<<<<<< HEAD
    tcg_ctx.cpu = ENV_GET_CPU(env);
    tcg_plugin_before_gen_tb(tcg_ctx.cpu, tb);

    gen_intermediate_code(cpu, tb);

    tcg_plugin_after_gen_tb(tcg_ctx.cpu, tb);
    tcg_ctx.cpu = NULL;
=======
    tcg_ctx->cpu = ENV_GET_CPU(env);
    gen_intermediate_code(cpu, tb);
    tcg_ctx->cpu = NULL;
>>>>>>> 0982a56a

    trace_translate_block(tb, tb->pc, tb->tc.ptr);

    /* generate machine code */
    tb->jmp_reset_offset[0] = TB_JMP_RESET_OFFSET_INVALID;
    tb->jmp_reset_offset[1] = TB_JMP_RESET_OFFSET_INVALID;
    tcg_ctx->tb_jmp_reset_offset = tb->jmp_reset_offset;
    if (TCG_TARGET_HAS_direct_jump) {
        tcg_ctx->tb_jmp_insn_offset = tb->jmp_target_arg;
        tcg_ctx->tb_jmp_target_addr = NULL;
    } else {
        tcg_ctx->tb_jmp_insn_offset = NULL;
        tcg_ctx->tb_jmp_target_addr = tb->jmp_target_arg;
    }

#ifdef CONFIG_PROFILER
    atomic_set(&prof->tb_count, prof->tb_count + 1);
    atomic_set(&prof->interm_time, prof->interm_time + profile_getclock() - ti);
    ti = profile_getclock();
#endif

    /* ??? Overflow could be handled better here.  In particular, we
       don't need to re-do gen_intermediate_code, nor should we re-do
       the tcg optimization currently hidden inside tcg_gen_code.  All
       that should be required is to flush the TBs, allocate a new TB,
       re-initialize it per above, and re-do the actual code generation.  */
    gen_code_size = tcg_gen_code(tcg_ctx, tb);
    if (unlikely(gen_code_size < 0)) {
        goto buffer_overflow;
    }
    search_size = encode_search(tb, (void *)gen_code_buf + gen_code_size);
    if (unlikely(search_size < 0)) {
        goto buffer_overflow;
    }
    tb->tc.size = gen_code_size;

#ifdef CONFIG_PROFILER
    atomic_set(&prof->code_time, prof->code_time + profile_getclock() - ti);
    atomic_set(&prof->code_in_len, prof->code_in_len + tb->size);
    atomic_set(&prof->code_out_len, prof->code_out_len + gen_code_size);
    atomic_set(&prof->search_out_len, prof->search_out_len + search_size);
#endif

    tb_write_perfmap(gen_code_buf, gen_code_size, tb->pc);

#ifdef DEBUG_DISAS
    if (qemu_loglevel_mask(CPU_LOG_TB_OUT_ASM) &&
        qemu_log_in_addr_range(tb->pc)) {
        qemu_log_lock();
        qemu_log("OUT: [size=%d]\n", gen_code_size);
        if (tcg_ctx->data_gen_ptr) {
            size_t code_size = tcg_ctx->data_gen_ptr - tb->tc.ptr;
            size_t data_size = gen_code_size - code_size;
            size_t i;

            log_disas(tb->tc.ptr, code_size);

            for (i = 0; i < data_size; i += sizeof(tcg_target_ulong)) {
                if (sizeof(tcg_target_ulong) == 8) {
                    qemu_log("0x%08" PRIxPTR ":  .quad  0x%016" PRIx64 "\n",
                             (uintptr_t)tcg_ctx->data_gen_ptr + i,
                             *(uint64_t *)(tcg_ctx->data_gen_ptr + i));
                } else {
                    qemu_log("0x%08" PRIxPTR ":  .long  0x%08x\n",
                             (uintptr_t)tcg_ctx->data_gen_ptr + i,
                             *(uint32_t *)(tcg_ctx->data_gen_ptr + i));
                }
            }
        } else {
            log_disas(tb->tc.ptr, gen_code_size);
        }
        qemu_log("\n");
        qemu_log_flush();
        qemu_log_unlock();
    }
#endif

    atomic_set(&tcg_ctx->code_gen_ptr, (void *)
        ROUND_UP((uintptr_t)gen_code_buf + gen_code_size + search_size,
                 CODE_GEN_ALIGN));

    /* init jump list */
    assert(((uintptr_t)tb & 3) == 0);
    tb->jmp_list_first = (uintptr_t)tb | 2;
    tb->jmp_list_next[0] = (uintptr_t)NULL;
    tb->jmp_list_next[1] = (uintptr_t)NULL;

    /* init original jump addresses wich has been set during tcg_gen_code() */
    if (tb->jmp_reset_offset[0] != TB_JMP_RESET_OFFSET_INVALID) {
        tb_reset_jump(tb, 0);
    }
    if (tb->jmp_reset_offset[1] != TB_JMP_RESET_OFFSET_INVALID) {
        tb_reset_jump(tb, 1);
    }

    /* check next page if needed */
    virt_page2 = (pc + tb->size - 1) & TARGET_PAGE_MASK;
    phys_page2 = -1;
    if ((pc & TARGET_PAGE_MASK) != virt_page2) {
        phys_page2 = get_page_addr_code(env, virt_page2);
    }
    /* As long as consistency of the TB stuff is provided by tb_lock in user
     * mode and is implicit in single-threaded softmmu emulation, no explicit
     * memory barrier is required before tb_link_page() makes the TB visible
     * through the physical hash table and physical page list.
     */
    tb_link_page(tb, phys_pc, phys_page2);
    g_tree_insert(tb_ctx.tb_tree, &tb->tc, tb);
    return tb;
}

/*
 * Invalidate all TBs which intersect with the target physical address range
 * [start;end[. NOTE: start and end may refer to *different* physical pages.
 * 'is_cpu_write_access' should be true if called from a real cpu write
 * access: the virtual CPU will exit the current TB if code is modified inside
 * this TB.
 *
 * Called with mmap_lock held for user-mode emulation, grabs tb_lock
 * Called with tb_lock held for system-mode emulation
 */
static void tb_invalidate_phys_range_1(tb_page_addr_t start, tb_page_addr_t end)
{
    while (start < end) {
        tb_invalidate_phys_page_range(start, end, 0);
        start &= TARGET_PAGE_MASK;
        start += TARGET_PAGE_SIZE;
    }
}

#ifdef CONFIG_SOFTMMU
void tb_invalidate_phys_range(tb_page_addr_t start, tb_page_addr_t end)
{
    assert_tb_locked();
    tb_invalidate_phys_range_1(start, end);
}
#else
void tb_invalidate_phys_range(tb_page_addr_t start, tb_page_addr_t end)
{
    assert_memory_lock();
    tb_lock();
    tb_invalidate_phys_range_1(start, end);
    tb_unlock();
}
#endif
/*
 * Invalidate all TBs which intersect with the target physical address range
 * [start;end[. NOTE: start and end must refer to the *same* physical page.
 * 'is_cpu_write_access' should be true if called from a real cpu write
 * access: the virtual CPU will exit the current TB if code is modified inside
 * this TB.
 *
 * Called with tb_lock/mmap_lock held for user-mode emulation
 * Called with tb_lock held for system-mode emulation
 */
void tb_invalidate_phys_page_range(tb_page_addr_t start, tb_page_addr_t end,
                                   int is_cpu_write_access)
{
    TranslationBlock *tb, *tb_next;
    tb_page_addr_t tb_start, tb_end;
    PageDesc *p;
    int n;
#ifdef TARGET_HAS_PRECISE_SMC
    CPUState *cpu = current_cpu;
    CPUArchState *env = NULL;
    int current_tb_not_found = is_cpu_write_access;
    TranslationBlock *current_tb = NULL;
    int current_tb_modified = 0;
    target_ulong current_pc = 0;
    target_ulong current_cs_base = 0;
    uint32_t current_flags = 0;
#endif /* TARGET_HAS_PRECISE_SMC */

    assert_memory_lock();
    assert_tb_locked();

    p = page_find(start >> TARGET_PAGE_BITS);
    if (!p) {
        return;
    }
#if defined(TARGET_HAS_PRECISE_SMC)
    if (cpu != NULL) {
        env = cpu->env_ptr;
    }
#endif

    /* we remove all the TBs in the range [start, end[ */
    /* XXX: see if in some cases it could be faster to invalidate all
       the code */
    tb = p->first_tb;
    while (tb != NULL) {
        n = (uintptr_t)tb & 3;
        tb = (TranslationBlock *)((uintptr_t)tb & ~3);
        tb_next = tb->page_next[n];
        /* NOTE: this is subtle as a TB may span two physical pages */
        if (n == 0) {
            /* NOTE: tb_end may be after the end of the page, but
               it is not a problem */
            tb_start = tb->page_addr[0] + (tb->pc & ~TARGET_PAGE_MASK);
            tb_end = tb_start + tb->size;
        } else {
            tb_start = tb->page_addr[1];
            tb_end = tb_start + ((tb->pc + tb->size) & ~TARGET_PAGE_MASK);
        }
        if (!(tb_end <= start || tb_start >= end)) {
#ifdef TARGET_HAS_PRECISE_SMC
            if (current_tb_not_found) {
                current_tb_not_found = 0;
                current_tb = NULL;
                if (cpu->mem_io_pc) {
                    /* now we have a real cpu fault */
                    current_tb = tb_find_pc(cpu->mem_io_pc);
                }
            }
            if (current_tb == tb &&
                (current_tb->cflags & CF_COUNT_MASK) != 1) {
                /* If we are modifying the current TB, we must stop
                its execution. We could be more precise by checking
                that the modification is after the current PC, but it
                would require a specialized function to partially
                restore the CPU state */

                current_tb_modified = 1;
                cpu_restore_state_from_tb(cpu, current_tb, cpu->mem_io_pc);
                cpu_get_tb_cpu_state(env, &current_pc, &current_cs_base,
                                     &current_flags);
            }
#endif /* TARGET_HAS_PRECISE_SMC */
            tb_phys_invalidate(tb, -1);
        }
        tb = tb_next;
    }
#if !defined(CONFIG_USER_ONLY)
    /* if no code remaining, no need to continue to use slow writes */
    if (!p->first_tb) {
        invalidate_page_bitmap(p);
        tlb_unprotect_code(start);
    }
#endif
#ifdef TARGET_HAS_PRECISE_SMC
    if (current_tb_modified) {
        /* Force execution of one insn next time.  */
        cpu->cflags_next_tb = 1 | curr_cflags();
        cpu_loop_exit_noexc(cpu);
    }
#endif
}

#ifdef CONFIG_SOFTMMU
/* len must be <= 8 and start must be a multiple of len.
 * Called via softmmu_template.h when code areas are written to with
 * iothread mutex not held.
 */
void tb_invalidate_phys_page_fast(tb_page_addr_t start, int len)
{
    PageDesc *p;

#if 0
    if (1) {
        qemu_log("modifying code at 0x%x size=%d EIP=%x PC=%08x\n",
                  cpu_single_env->mem_io_vaddr, len,
                  cpu_single_env->eip,
                  cpu_single_env->eip +
                  (intptr_t)cpu_single_env->segs[R_CS].base);
    }
#endif
    assert_memory_lock();

    p = page_find(start >> TARGET_PAGE_BITS);
    if (!p) {
        return;
    }
    if (!p->code_bitmap &&
        ++p->code_write_count >= SMC_BITMAP_USE_THRESHOLD) {
        /* build code bitmap.  FIXME: writes should be protected by
         * tb_lock, reads by tb_lock or RCU.
         */
        build_page_bitmap(p);
    }
    if (p->code_bitmap) {
        unsigned int nr;
        unsigned long b;

        nr = start & ~TARGET_PAGE_MASK;
        b = p->code_bitmap[BIT_WORD(nr)] >> (nr & (BITS_PER_LONG - 1));
        if (b & ((1 << len) - 1)) {
            goto do_invalidate;
        }
    } else {
    do_invalidate:
        tb_invalidate_phys_page_range(start, start + len, 1);
    }
}
#else
/* Called with mmap_lock held. If pc is not 0 then it indicates the
 * host PC of the faulting store instruction that caused this invalidate.
 * Returns true if the caller needs to abort execution of the current
 * TB (because it was modified by this store and the guest CPU has
 * precise-SMC semantics).
 */
static bool tb_invalidate_phys_page(tb_page_addr_t addr, uintptr_t pc)
{
    TranslationBlock *tb;
    PageDesc *p;
    int n;
#ifdef TARGET_HAS_PRECISE_SMC
    TranslationBlock *current_tb = NULL;
    CPUState *cpu = current_cpu;
    CPUArchState *env = NULL;
    int current_tb_modified = 0;
    target_ulong current_pc = 0;
    target_ulong current_cs_base = 0;
    uint32_t current_flags = 0;
#endif

    assert_memory_lock();

    addr &= TARGET_PAGE_MASK;
    p = page_find(addr >> TARGET_PAGE_BITS);
    if (!p) {
        return false;
    }

    tb_lock();
    tb = p->first_tb;
#ifdef TARGET_HAS_PRECISE_SMC
    if (tb && pc != 0) {
        current_tb = tb_find_pc(pc);
    }
    if (cpu != NULL) {
        env = cpu->env_ptr;
    }
#endif
    while (tb != NULL) {
        n = (uintptr_t)tb & 3;
        tb = (TranslationBlock *)((uintptr_t)tb & ~3);
#ifdef TARGET_HAS_PRECISE_SMC
        if (current_tb == tb &&
            (current_tb->cflags & CF_COUNT_MASK) != 1) {
                /* If we are modifying the current TB, we must stop
                   its execution. We could be more precise by checking
                   that the modification is after the current PC, but it
                   would require a specialized function to partially
                   restore the CPU state */

            current_tb_modified = 1;
            cpu_restore_state_from_tb(cpu, current_tb, pc);
            cpu_get_tb_cpu_state(env, &current_pc, &current_cs_base,
                                 &current_flags);
        }
#endif /* TARGET_HAS_PRECISE_SMC */
        tb_phys_invalidate(tb, addr);
        tb = tb->page_next[n];
    }
    p->first_tb = NULL;
#ifdef TARGET_HAS_PRECISE_SMC
    if (current_tb_modified) {
        /* Force execution of one insn next time.  */
        cpu->cflags_next_tb = 1 | curr_cflags();
        /* tb_lock will be reset after cpu_loop_exit_noexc longjmps
         * back into the cpu_exec loop. */
        return true;
    }
#endif
    tb_unlock();

    return false;
}
#endif

/*
 * Find the TB 'tb' such that
 * tb->tc.ptr <= tc_ptr < tb->tc.ptr + tb->tc.size
 * Return NULL if not found.
 */
static TranslationBlock *tb_find_pc(uintptr_t tc_ptr)
{
    struct tb_tc s = { .ptr = (void *)tc_ptr };

    return g_tree_lookup(tb_ctx.tb_tree, &s);
}

#if !defined(CONFIG_USER_ONLY)
void tb_invalidate_phys_addr(AddressSpace *as, hwaddr addr)
{
    ram_addr_t ram_addr;
    MemoryRegion *mr;
    hwaddr l = 1;

    rcu_read_lock();
    mr = address_space_translate(as, addr, &addr, &l, false);
    if (!(memory_region_is_ram(mr)
          || memory_region_is_romd(mr))) {
        rcu_read_unlock();
        return;
    }
    ram_addr = memory_region_get_ram_addr(mr) + addr;
    tb_lock();
    tb_invalidate_phys_page_range(ram_addr, ram_addr + 1, 0);
    tb_unlock();
    rcu_read_unlock();
}
#endif /* !defined(CONFIG_USER_ONLY) */

/* Called with tb_lock held.  */
void tb_check_watchpoint(CPUState *cpu)
{
    TranslationBlock *tb;

    tb = tb_find_pc(cpu->mem_io_pc);
    if (tb) {
        /* We can use retranslation to find the PC.  */
        cpu_restore_state_from_tb(cpu, tb, cpu->mem_io_pc);
        tb_phys_invalidate(tb, -1);
    } else {
        /* The exception probably happened in a helper.  The CPU state should
           have been saved before calling it. Fetch the PC from there.  */
        CPUArchState *env = cpu->env_ptr;
        target_ulong pc, cs_base;
        tb_page_addr_t addr;
        uint32_t flags;

        cpu_get_tb_cpu_state(env, &pc, &cs_base, &flags);
        addr = get_page_addr_code(env, pc);
        tb_invalidate_phys_range(addr, addr + 1);
    }
}

#ifndef CONFIG_USER_ONLY
/* in deterministic execution mode, instructions doing device I/Os
 * must be at the end of the TB.
 *
 * Called by softmmu_template.h, with iothread mutex not held.
 */
void cpu_io_recompile(CPUState *cpu, uintptr_t retaddr)
{
#if defined(TARGET_MIPS) || defined(TARGET_SH4)
    CPUArchState *env = cpu->env_ptr;
#endif
    TranslationBlock *tb;
    uint32_t n;

    tb_lock();
    tb = tb_find_pc(retaddr);
    if (!tb) {
        cpu_abort(cpu, "cpu_io_recompile: could not find TB for pc=%p",
                  (void *)retaddr);
    }
    n = cpu->icount_decr.u16.low + tb->icount;
    cpu_restore_state_from_tb(cpu, tb, retaddr);
    /* Calculate how many instructions had been executed before the fault
       occurred.  */
    n = n - cpu->icount_decr.u16.low;
    /* Generate a new TB ending on the I/O insn.  */
    n++;
    /* On MIPS and SH, delay slot instructions can only be restarted if
       they were already the first instruction in the TB.  If this is not
       the first instruction in a TB then re-execute the preceding
       branch.  */
#if defined(TARGET_MIPS)
    if ((env->hflags & MIPS_HFLAG_BMASK) != 0 && n > 1) {
        env->active_tc.PC -= (env->hflags & MIPS_HFLAG_B16 ? 2 : 4);
        cpu->icount_decr.u16.low++;
        env->hflags &= ~MIPS_HFLAG_BMASK;
    }
#elif defined(TARGET_SH4)
    if ((env->flags & ((DELAY_SLOT | DELAY_SLOT_CONDITIONAL))) != 0
            && n > 1) {
        env->pc -= 2;
        cpu->icount_decr.u16.low++;
        env->flags &= ~(DELAY_SLOT | DELAY_SLOT_CONDITIONAL);
    }
#endif
    /* This should never happen.  */
    if (n > CF_COUNT_MASK) {
        cpu_abort(cpu, "TB too big during recompile");
    }

    /* Adjust the execution state of the next TB.  */
    cpu->cflags_next_tb = curr_cflags() | CF_LAST_IO | n;

    if (tb->cflags & CF_NOCACHE) {
        if (tb->orig_tb) {
            /* Invalidate original TB if this TB was generated in
             * cpu_exec_nocache() */
            tb_phys_invalidate(tb->orig_tb, -1);
        }
        tb_remove(tb);
    }

    /* TODO: If env->pc != tb->pc (i.e. the faulting instruction was not
     * the first in the TB) then we end up generating a whole new TB and
     *  repeating the fault, which is horribly inefficient.
     *  Better would be to execute just this insn uncached, or generate a
     *  second new TB.
     *
     * cpu_loop_exit_noexc will longjmp back to cpu_exec where the
     * tb_lock gets reset.
     */
    cpu_loop_exit_noexc(cpu);
}

static void tb_jmp_cache_clear_page(CPUState *cpu, target_ulong page_addr)
{
    unsigned int i, i0 = tb_jmp_cache_hash_page(page_addr);

    for (i = 0; i < TB_JMP_PAGE_SIZE; i++) {
        atomic_set(&cpu->tb_jmp_cache[i0 + i], NULL);
    }
}

void tb_flush_jmp_cache(CPUState *cpu, target_ulong addr)
{
    /* Discard jump cache entries for any tb which might potentially
       overlap the flushed page.  */
    tb_jmp_cache_clear_page(cpu, addr - TARGET_PAGE_SIZE);
    tb_jmp_cache_clear_page(cpu, addr);
}

static void print_qht_statistics(FILE *f, fprintf_function cpu_fprintf,
                                 struct qht_stats hst)
{
    uint32_t hgram_opts;
    size_t hgram_bins;
    char *hgram;

    if (!hst.head_buckets) {
        return;
    }
    cpu_fprintf(f, "TB hash buckets     %zu/%zu (%0.2f%% head buckets used)\n",
                hst.used_head_buckets, hst.head_buckets,
                (double)hst.used_head_buckets / hst.head_buckets * 100);

    hgram_opts =  QDIST_PR_BORDER | QDIST_PR_LABELS;
    hgram_opts |= QDIST_PR_100X   | QDIST_PR_PERCENT;
    if (qdist_xmax(&hst.occupancy) - qdist_xmin(&hst.occupancy) == 1) {
        hgram_opts |= QDIST_PR_NODECIMAL;
    }
    hgram = qdist_pr(&hst.occupancy, 10, hgram_opts);
    cpu_fprintf(f, "TB hash occupancy   %0.2f%% avg chain occ. Histogram: %s\n",
                qdist_avg(&hst.occupancy) * 100, hgram);
    g_free(hgram);

    hgram_opts = QDIST_PR_BORDER | QDIST_PR_LABELS;
    hgram_bins = qdist_xmax(&hst.chain) - qdist_xmin(&hst.chain);
    if (hgram_bins > 10) {
        hgram_bins = 10;
    } else {
        hgram_bins = 0;
        hgram_opts |= QDIST_PR_NODECIMAL | QDIST_PR_NOBINRANGE;
    }
    hgram = qdist_pr(&hst.chain, hgram_bins, hgram_opts);
    cpu_fprintf(f, "TB hash avg chain   %0.3f buckets. Histogram: %s\n",
                qdist_avg(&hst.chain), hgram);
    g_free(hgram);
}

struct tb_tree_stats {
    size_t host_size;
    size_t target_size;
    size_t max_target_size;
    size_t direct_jmp_count;
    size_t direct_jmp2_count;
    size_t cross_page;
};

static gboolean tb_tree_stats_iter(gpointer key, gpointer value, gpointer data)
{
    const TranslationBlock *tb = value;
    struct tb_tree_stats *tst = data;

    tst->host_size += tb->tc.size;
    tst->target_size += tb->size;
    if (tb->size > tst->max_target_size) {
        tst->max_target_size = tb->size;
    }
    if (tb->page_addr[1] != -1) {
        tst->cross_page++;
    }
    if (tb->jmp_reset_offset[0] != TB_JMP_RESET_OFFSET_INVALID) {
        tst->direct_jmp_count++;
        if (tb->jmp_reset_offset[1] != TB_JMP_RESET_OFFSET_INVALID) {
            tst->direct_jmp2_count++;
        }
    }
    return false;
}

void dump_exec_info(FILE *f, fprintf_function cpu_fprintf)
{
    struct tb_tree_stats tst = {};
    struct qht_stats hst;
    size_t nb_tbs;

    tb_lock();

    nb_tbs = g_tree_nnodes(tb_ctx.tb_tree);
    g_tree_foreach(tb_ctx.tb_tree, tb_tree_stats_iter, &tst);
    /* XXX: avoid using doubles ? */
    cpu_fprintf(f, "Translation buffer state:\n");
    /*
     * Report total code size including the padding and TB structs;
     * otherwise users might think "-tb-size" is not honoured.
     * For avg host size we use the precise numbers from tb_tree_stats though.
     */
    cpu_fprintf(f, "gen code size       %zu/%zu\n",
                tcg_code_size(), tcg_code_capacity());
    cpu_fprintf(f, "TB count            %zu\n", nb_tbs);
    cpu_fprintf(f, "TB avg target size  %zu max=%zu bytes\n",
                nb_tbs ? tst.target_size / nb_tbs : 0,
                tst.max_target_size);
    cpu_fprintf(f, "TB avg host size    %zu bytes (expansion ratio: %0.1f)\n",
                nb_tbs ? tst.host_size / nb_tbs : 0,
                tst.target_size ? (double)tst.host_size / tst.target_size : 0);
    cpu_fprintf(f, "cross page TB count %zu (%zu%%)\n", tst.cross_page,
            nb_tbs ? (tst.cross_page * 100) / nb_tbs : 0);
    cpu_fprintf(f, "direct jump count   %zu (%zu%%) (2 jumps=%zu %zu%%)\n",
                tst.direct_jmp_count,
                nb_tbs ? (tst.direct_jmp_count * 100) / nb_tbs : 0,
                tst.direct_jmp2_count,
                nb_tbs ? (tst.direct_jmp2_count * 100) / nb_tbs : 0);

    qht_statistics_init(&tb_ctx.htable, &hst);
    print_qht_statistics(f, cpu_fprintf, hst);
    qht_statistics_destroy(&hst);

    cpu_fprintf(f, "\nStatistics:\n");
    cpu_fprintf(f, "TB flush count      %u\n",
                atomic_read(&tb_ctx.tb_flush_count));
    cpu_fprintf(f, "TB invalidate count %d\n", tb_ctx.tb_phys_invalidate_count);
    cpu_fprintf(f, "TLB flush count     %zu\n", tlb_flush_count());
    tcg_dump_info(f, cpu_fprintf);

    tb_unlock();
}

void dump_opcount_info(FILE *f, fprintf_function cpu_fprintf)
{
    tcg_dump_op_count(f, cpu_fprintf);
}

#else /* CONFIG_USER_ONLY */

void cpu_interrupt(CPUState *cpu, int mask)
{
    g_assert(qemu_mutex_iothread_locked());
    cpu->interrupt_request |= mask;
    cpu->icount_decr.u16.high = -1;
}

/*
 * Walks guest process memory "regions" one by one
 * and calls callback function 'fn' for each region.
 */
struct walk_memory_regions_data {
    walk_memory_regions_fn fn;
    void *priv;
    target_ulong start;
    int prot;
};

static int walk_memory_regions_end(struct walk_memory_regions_data *data,
                                   target_ulong end, int new_prot)
{
    if (data->start != -1u) {
        int rc = data->fn(data->priv, data->start, end, data->prot);
        if (rc != 0) {
            return rc;
        }
    }

    data->start = (new_prot ? end : -1u);
    data->prot = new_prot;

    return 0;
}

static int walk_memory_regions_1(struct walk_memory_regions_data *data,
                                 target_ulong base, int level, void **lp)
{
    target_ulong pa;
    int i, rc;

    if (*lp == NULL) {
        return walk_memory_regions_end(data, base, 0);
    }

    if (level == 0) {
        PageDesc *pd = *lp;

        for (i = 0; i < V_L2_SIZE; ++i) {
            int prot = pd[i].flags;

            pa = base | (i << TARGET_PAGE_BITS);
            if (prot != data->prot) {
                rc = walk_memory_regions_end(data, pa, prot);
                if (rc != 0) {
                    return rc;
                }
            }
        }
    } else {
        void **pp = *lp;

        for (i = 0; i < V_L2_SIZE; ++i) {
            pa = base | ((target_ulong)i <<
                (TARGET_PAGE_BITS + V_L2_BITS * level));
            rc = walk_memory_regions_1(data, pa, level - 1, pp + i);
            if (rc != 0) {
                return rc;
            }
        }
    }

    return 0;
}

int walk_memory_regions(void *priv, walk_memory_regions_fn fn)
{
    struct walk_memory_regions_data data;
    uintptr_t i, l1_sz = v_l1_size;

    data.fn = fn;
    data.priv = priv;
    data.start = -1u;
    data.prot = 0;

    for (i = 0; i < l1_sz; i++) {
        target_ulong base = i << (v_l1_shift + TARGET_PAGE_BITS);
        int rc = walk_memory_regions_1(&data, base, v_l2_levels, l1_map + i);
        if (rc != 0) {
            return rc;
        }
    }

    return walk_memory_regions_end(&data, 0, 0);
}

static int dump_region(void *priv, target_ulong start,
    target_ulong end, unsigned long prot)
{
    FILE *f = (FILE *)priv;

    (void) fprintf(f, TARGET_FMT_lx"-"TARGET_FMT_lx
        " "TARGET_FMT_lx" %c%c%c\n",
        start, end, end - start,
        ((prot & PAGE_READ) ? 'r' : '-'),
        ((prot & PAGE_WRITE) ? 'w' : '-'),
        ((prot & PAGE_EXEC) ? 'x' : '-'));

    return 0;
}

/* dump memory mappings */
void page_dump(FILE *f)
{
    const int length = sizeof(target_ulong) * 2;
    (void) fprintf(f, "%-*s %-*s %-*s %s\n",
            length, "start", length, "end", length, "size", "prot");
    walk_memory_regions(f, dump_region);
}

int page_get_flags(target_ulong address)
{
    PageDesc *p;

    p = page_find(address >> TARGET_PAGE_BITS);
    if (!p) {
        return 0;
    }
    return p->flags;
}

/* Modify the flags of a page and invalidate the code if necessary.
   The flag PAGE_WRITE_ORG is positioned automatically depending
   on PAGE_WRITE.  The mmap_lock should already be held.  */
void page_set_flags(target_ulong start, target_ulong end, int flags)
{
    target_ulong addr, len;

    /* This function should never be called with addresses outside the
       guest address space.  If this assert fires, it probably indicates
       a missing call to h2g_valid.  */
#if TARGET_ABI_BITS > L1_MAP_ADDR_SPACE_BITS
    assert(end <= ((target_ulong)1 << L1_MAP_ADDR_SPACE_BITS));
#endif
    assert(start < end);
    assert_memory_lock();

    start = start & TARGET_PAGE_MASK;
    end = TARGET_PAGE_ALIGN(end);

    if (flags & PAGE_WRITE) {
        flags |= PAGE_WRITE_ORG;
    }

    for (addr = start, len = end - start;
         len != 0;
         len -= TARGET_PAGE_SIZE, addr += TARGET_PAGE_SIZE) {
        PageDesc *p = page_find_alloc(addr >> TARGET_PAGE_BITS, 1);

        /* If the write protection bit is set, then we invalidate
           the code inside.  */
        if (!(p->flags & PAGE_WRITE) &&
            (flags & PAGE_WRITE) &&
            p->first_tb) {
            tb_invalidate_phys_page(addr, 0);
        }
        p->flags = flags;
    }
}

int page_check_range(target_ulong start, target_ulong len, int flags)
{
    PageDesc *p;
    target_ulong end;
    target_ulong addr;

    /* This function should never be called with addresses outside the
       guest address space.  If this assert fires, it probably indicates
       a missing call to h2g_valid.  */
#if TARGET_ABI_BITS > L1_MAP_ADDR_SPACE_BITS
    assert(start < ((target_ulong)1 << L1_MAP_ADDR_SPACE_BITS));
#endif

    if (len == 0) {
        return 0;
    }
    if (start + len - 1 < start) {
        /* We've wrapped around.  */
        return -1;
    }

    /* must do before we loose bits in the next step */
    end = TARGET_PAGE_ALIGN(start + len);
    start = start & TARGET_PAGE_MASK;

    for (addr = start, len = end - start;
         len != 0;
         len -= TARGET_PAGE_SIZE, addr += TARGET_PAGE_SIZE) {
        p = page_find(addr >> TARGET_PAGE_BITS);
        if (!p) {
            return -1;
        }
        if (!(p->flags & PAGE_VALID)) {
            return -1;
        }

        if ((flags & PAGE_READ) && !(p->flags & PAGE_READ)) {
            return -1;
        }
        if (flags & PAGE_WRITE) {
            if (!(p->flags & PAGE_WRITE_ORG)) {
                return -1;
            }
            /* unprotect the page if it was put read-only because it
               contains translated code */
            if (!(p->flags & PAGE_WRITE)) {
                if (!page_unprotect(addr, 0)) {
                    return -1;
                }
            }
        }
    }
    return 0;
}

/* called from signal handler: invalidate the code and unprotect the
 * page. Return 0 if the fault was not handled, 1 if it was handled,
 * and 2 if it was handled but the caller must cause the TB to be
 * immediately exited. (We can only return 2 if the 'pc' argument is
 * non-zero.)
 */
int page_unprotect(target_ulong address, uintptr_t pc)
{
    unsigned int prot;
    bool current_tb_invalidated;
    PageDesc *p;
    target_ulong host_start, host_end, addr;

    /* Technically this isn't safe inside a signal handler.  However we
       know this only ever happens in a synchronous SEGV handler, so in
       practice it seems to be ok.  */
    mmap_lock();

    p = page_find(address >> TARGET_PAGE_BITS);
    if (!p) {
        mmap_unlock();
        return 0;
    }

    /* if the page was really writable, then we change its
       protection back to writable */
    if ((p->flags & PAGE_WRITE_ORG) && !(p->flags & PAGE_WRITE)) {
        host_start = address & qemu_host_page_mask;
        host_end = host_start + qemu_host_page_size;

        prot = 0;
        current_tb_invalidated = false;
        for (addr = host_start ; addr < host_end ; addr += TARGET_PAGE_SIZE) {
            p = page_find(addr >> TARGET_PAGE_BITS);
            p->flags |= PAGE_WRITE;
            prot |= p->flags;

            /* and since the content will be modified, we must invalidate
               the corresponding translated code. */
            current_tb_invalidated |= tb_invalidate_phys_page(addr, pc);
#ifdef CONFIG_USER_ONLY
            if (DEBUG_TB_CHECK_GATE) {
                tb_invalidate_check(addr);
            }
#endif
        }
        mprotect((void *)g2h(host_start), qemu_host_page_size,
                 prot & PAGE_BITS);

        mmap_unlock();
        /* If current TB was invalidated return to main loop */
        return current_tb_invalidated ? 2 : 1;
    }
    mmap_unlock();
    return 0;
}
#endif /* CONFIG_USER_ONLY */

/* This is a wrapper for common code that can not use CONFIG_SOFTMMU */
void tcg_flush_softmmu_tlb(CPUState *cs)
{
#ifdef CONFIG_SOFTMMU
    tlb_flush(cs);
#endif
}<|MERGE_RESOLUTION|>--- conflicted
+++ resolved
@@ -225,17 +225,6 @@
         exit(1);
     }
     g_free(map_file);
-}
-
-static void tb_write_perfmap_prologue(void)
-{
-    if (tb_perfmap) {
-        fprintf(
-            tb_perfmap,
-            "%"PRIxPTR" %x tcg-prologue-buffer\n",
-            (uintptr_t) tcg_ctx.code_gen_prologue, 1024);
-        fflush(tb_perfmap);
-    }
 }
 
 static void tb_write_perfmap(tcg_insn_unit *start, int size,
@@ -799,15 +788,6 @@
     const struct tb_tc *a = ap;
     const struct tb_tc *b = bp;
 
-<<<<<<< HEAD
-    tb_write_perfmap_prologue();
-
-    /* size this conservatively -- realloc later if needed */
-    tcg_ctx.tb_ctx.tbs_size =
-        tcg_ctx.code_gen_buffer_size / CODE_GEN_AVG_BLOCK_SIZE / 8;
-    if (unlikely(!tcg_ctx.tb_ctx.tbs_size)) {
-        tcg_ctx.tb_ctx.tbs_size = 64 * 1024;
-=======
     /*
      * When both sizes are set, we know this isn't a lookup.
      * This is the most likely case: every TB must be inserted; lookups
@@ -822,7 +802,6 @@
         /* a->ptr == b->ptr should happen only on deletions */
         g_assert(a->size == b->size);
         return 0;
->>>>>>> 0982a56a
     }
     /*
      * All lookups have either .size field set to 0.
@@ -1349,19 +1328,13 @@
 
     tcg_func_start(tcg_ctx);
 
-<<<<<<< HEAD
-    tcg_ctx.cpu = ENV_GET_CPU(env);
-    tcg_plugin_before_gen_tb(tcg_ctx.cpu, tb);
+    tcg_ctx->cpu = ENV_GET_CPU(env);
+    tcg_plugin_before_gen_tb(tcg_ctx->cpu, tb);
 
     gen_intermediate_code(cpu, tb);
 
-    tcg_plugin_after_gen_tb(tcg_ctx.cpu, tb);
-    tcg_ctx.cpu = NULL;
-=======
-    tcg_ctx->cpu = ENV_GET_CPU(env);
-    gen_intermediate_code(cpu, tb);
+    tcg_plugin_after_gen_tb(tcg_ctx->cpu, tb);
     tcg_ctx->cpu = NULL;
->>>>>>> 0982a56a
 
     trace_translate_block(tb, tb->pc, tb->tc.ptr);
 

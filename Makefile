# Makefile for QEMU.

# Always point to the root of the build tree (needs GNU make).
BUILD_DIR=$(CURDIR)

# Before including a proper config-host.mak, assume we are in the source tree
SRC_PATH=.

UNCHECKED_GOALS := %clean TAGS cscope ctags docker docker-%

# All following code might depend on configuration variables
ifneq ($(wildcard config-host.mak),)
# Put the all: rule here so that config-host.mak can contain dependencies.
all:
include config-host.mak

# Check that we're not trying to do an out-of-tree build from
# a tree that's been used for an in-tree build.
ifneq ($(realpath $(SRC_PATH)),$(realpath .))
ifneq ($(wildcard $(SRC_PATH)/config-host.mak),)
$(error This is an out of tree build but your source tree ($(SRC_PATH)) \
seems to have been used for an in-tree build. You can fix this by running \
"make distclean && rm -rf *-linux-user *-softmmu" in your source tree)
endif
endif

CONFIG_SOFTMMU := $(if $(filter %-softmmu,$(TARGET_DIRS)),y)
CONFIG_USER_ONLY := $(if $(filter %-user,$(TARGET_DIRS)),y)
CONFIG_XEN := $(CONFIG_XEN_BACKEND)
CONFIG_ALL=y
-include config-all-devices.mak
-include config-all-disas.mak

config-host.mak: $(SRC_PATH)/configure $(SRC_PATH)/pc-bios
	@echo $@ is out-of-date, running configure
	@# TODO: The next lines include code which supports a smooth
	@# transition from old configurations without config.status.
	@# This code can be removed after QEMU 1.7.
	@if test -x config.status; then \
	    ./config.status; \
        else \
	    sed -n "/.*Configured with/s/[^:]*: //p" $@ | sh; \
	fi
else
config-host.mak:
ifneq ($(filter-out $(UNCHECKED_GOALS),$(MAKECMDGOALS)),$(if $(MAKECMDGOALS),,fail))
	@echo "Please call configure before running make!"
	@exit 1
endif
endif

include $(SRC_PATH)/rules.mak

GENERATED_FILES = qemu-version.h config-host.h qemu-options.def
GENERATED_FILES += qmp-commands.h qapi-types.h qapi-visit.h qapi-event.h
GENERATED_FILES += qmp-marshal.c qapi-types.c qapi-visit.c qapi-event.c
GENERATED_FILES += qmp-introspect.h
GENERATED_FILES += qmp-introspect.c

GENERATED_FILES += trace/generated-tcg-tracers.h

GENERATED_FILES += trace/generated-helpers-wrappers.h
GENERATED_FILES += trace/generated-helpers.h
GENERATED_FILES += trace/generated-helpers.c

ifdef CONFIG_TRACE_UST
GENERATED_FILES += trace-ust-all.h
GENERATED_FILES += trace-ust-all.c
endif

GENERATED_FILES += module_block.h

TRACE_HEADERS = trace-root.h $(trace-events-subdirs:%=%/trace.h)
TRACE_SOURCES = trace-root.c $(trace-events-subdirs:%=%/trace.c)
TRACE_DTRACE =
ifdef CONFIG_TRACE_DTRACE
TRACE_HEADERS += trace-dtrace-root.h $(trace-events-subdirs:%=%/trace-dtrace.h)
TRACE_DTRACE += trace-dtrace-root.dtrace $(trace-events-subdirs:%=%/trace-dtrace.dtrace)
endif
ifdef CONFIG_TRACE_UST
TRACE_HEADERS += trace-ust-root.h $(trace-events-subdirs:%=%/trace-ust.h)
endif

<<<<<<< HEAD
GENERATED_HEADERS += syscall_fwd_compat.h
GENERATED_HEADERS += module_block.h
=======
GENERATED_FILES += $(TRACE_HEADERS)
GENERATED_FILES += $(TRACE_SOURCES)
GENERATED_FILES += $(BUILD_DIR)/trace-events-all

trace-group-name = $(shell dirname $1 | sed -e 's/[^a-zA-Z0-9]/_/g')

tracetool-y = $(SRC_PATH)/scripts/tracetool.py
tracetool-y += $(shell find $(SRC_PATH)/scripts/tracetool -name "*.py")

%/trace.h: %/trace.h-timestamp
	@cmp $< $@ >/dev/null 2>&1 || cp $< $@
%/trace.h-timestamp: $(SRC_PATH)/%/trace-events $(tracetool-y)
	$(call quiet-command,$(TRACETOOL) \
		--group=$(call trace-group-name,$@) \
		--format=h \
		--backends=$(TRACE_BACKENDS) \
		$< > $@,"GEN","$(@:%-timestamp=%)")

%/trace.c: %/trace.c-timestamp
	@cmp $< $@ >/dev/null 2>&1 || cp $< $@
%/trace.c-timestamp: $(SRC_PATH)/%/trace-events $(tracetool-y)
	$(call quiet-command,$(TRACETOOL) \
		--group=$(call trace-group-name,$@) \
		--format=c \
		--backends=$(TRACE_BACKENDS) \
		$< > $@,"GEN","$(@:%-timestamp=%)")

%/trace-ust.h: %/trace-ust.h-timestamp
	@cmp $< $@ >/dev/null 2>&1 || cp $< $@
%/trace-ust.h-timestamp: $(SRC_PATH)/%/trace-events $(tracetool-y)
	$(call quiet-command,$(TRACETOOL) \
		--group=$(call trace-group-name,$@) \
		--format=ust-events-h \
		--backends=$(TRACE_BACKENDS) \
		$< > $@,"GEN","$(@:%-timestamp=%)")

%/trace-dtrace.dtrace: %/trace-dtrace.dtrace-timestamp
	@cmp $< $@ >/dev/null 2>&1 || cp $< $@
%/trace-dtrace.dtrace-timestamp: $(SRC_PATH)/%/trace-events $(BUILD_DIR)/config-host.mak $(tracetool-y)
	$(call quiet-command,$(TRACETOOL) \
		--group=$(call trace-group-name,$@) \
		--format=d \
		--backends=$(TRACE_BACKENDS) \
		$< > $@,"GEN","$(@:%-timestamp=%)")

%/trace-dtrace.h: %/trace-dtrace.dtrace $(tracetool-y)
	$(call quiet-command,dtrace -o $@ -h -s $<, "GEN","$@")

%/trace-dtrace.o: %/trace-dtrace.dtrace $(tracetool-y)


trace-root.h: trace-root.h-timestamp
	@cmp $< $@ >/dev/null 2>&1 || cp $< $@
trace-root.h-timestamp: $(SRC_PATH)/trace-events $(tracetool-y)
	$(call quiet-command,$(TRACETOOL) \
		--group=root \
		--format=h \
		--backends=$(TRACE_BACKENDS) \
		$< > $@,"GEN","$(@:%-timestamp=%)")

trace-root.c: trace-root.c-timestamp
	@cmp $< $@ >/dev/null 2>&1 || cp $< $@
trace-root.c-timestamp: $(SRC_PATH)/trace-events $(tracetool-y)
	$(call quiet-command,$(TRACETOOL) \
		--group=root \
		--format=c \
		--backends=$(TRACE_BACKENDS) \
		$< > $@,"GEN","$(@:%-timestamp=%)")

trace-ust-root.h: trace-ust-root.h-timestamp
	@cmp $< $@ >/dev/null 2>&1 || cp $< $@
trace-ust-root.h-timestamp: $(SRC_PATH)/trace-events $(tracetool-y)
	$(call quiet-command,$(TRACETOOL) \
		--group=root \
		--format=ust-events-h \
		--backends=$(TRACE_BACKENDS) \
		$< > $@,"GEN","$(@:%-timestamp=%)")

trace-ust-all.h: trace-ust-all.h-timestamp
	@cmp $< $@ >/dev/null 2>&1 || cp $< $@
trace-ust-all.h-timestamp: $(trace-events-files) $(tracetool-y)
	$(call quiet-command,$(TRACETOOL) \
		--group=all \
		--format=ust-events-h \
		--backends=$(TRACE_BACKENDS) \
		$(trace-events-files) > $@,"GEN","$(@:%-timestamp=%)")

trace-ust-all.c: trace-ust-all.c-timestamp
	@cmp $< $@ >/dev/null 2>&1 || cp $< $@
trace-ust-all.c-timestamp: $(trace-events-files) $(tracetool-y)
	$(call quiet-command,$(TRACETOOL) \
		--group=all \
		--format=ust-events-c \
		--backends=$(TRACE_BACKENDS) \
		$(trace-events-files) > $@,"GEN","$(@:%-timestamp=%)")

trace-dtrace-root.dtrace: trace-dtrace-root.dtrace-timestamp
	@cmp $< $@ >/dev/null 2>&1 || cp $< $@
trace-dtrace-root.dtrace-timestamp: $(SRC_PATH)/trace-events $(BUILD_DIR)/config-host.mak $(tracetool-y)
	$(call quiet-command,$(TRACETOOL) \
		--group=root \
		--format=d \
		--backends=$(TRACE_BACKENDS) \
		$< > $@,"GEN","$(@:%-timestamp=%)")

trace-dtrace-root.h: trace-dtrace-root.dtrace
	$(call quiet-command,dtrace -o $@ -h -s $<, "GEN","$@")

trace-dtrace-root.o: trace-dtrace-root.dtrace
>>>>>>> 359c41ab

# Don't try to regenerate Makefile or configure
# We don't generate any of them
Makefile: ;
configure: ;

.PHONY: all clean cscope distclean html info install install-doc \
	pdf txt recurse-all speed test dist msi FORCE

$(call set-vpath, $(SRC_PATH))

LIBS+=-lz $(LIBS_TOOLS)

HELPERS-$(CONFIG_LINUX) = qemu-bridge-helper$(EXESUF)

ifdef BUILD_DOCS
DOCS=qemu-doc.html qemu-doc.txt qemu.1 qemu-img.1 qemu-nbd.8 qemu-ga.8
DOCS+=docs/qemu-qmp-ref.html docs/qemu-qmp-ref.txt docs/qemu-qmp-ref.7
DOCS+=docs/qemu-ga-ref.html docs/qemu-ga-ref.txt docs/qemu-ga-ref.7
ifdef CONFIG_VIRTFS
DOCS+=fsdev/virtfs-proxy-helper.1
endif
else
DOCS=
endif

SUBDIR_MAKEFLAGS=$(if $(V),,--no-print-directory) BUILD_DIR=$(BUILD_DIR)
SUBDIR_DEVICES_MAK=$(patsubst %, %/config-devices.mak, $(TARGET_DIRS))
SUBDIR_DEVICES_MAK_DEP=$(patsubst %, %-config-devices.mak.d, $(TARGET_DIRS))

ifeq ($(SUBDIR_DEVICES_MAK),)
config-all-devices.mak:
	$(call quiet-command,echo '# no devices' > $@,"GEN","$@")
else
config-all-devices.mak: $(SUBDIR_DEVICES_MAK)
	$(call quiet-command, sed -n \
             's|^\([^=]*\)=\(.*\)$$|\1:=$$(findstring y,$$(\1)\2)|p' \
             $(SUBDIR_DEVICES_MAK) | sort -u > $@, \
             "GEN","$@")
endif

-include $(SUBDIR_DEVICES_MAK_DEP)

%/config-devices.mak: default-configs/%.mak $(SRC_PATH)/scripts/make_device_config.sh
	$(call quiet-command, \
            $(SHELL) $(SRC_PATH)/scripts/make_device_config.sh $< $*-config-devices.mak.d $@ > $@.tmp,"GEN","$@.tmp")
	$(call quiet-command, if test -f $@; then \
	  if cmp -s $@.old $@; then \
	    mv $@.tmp $@; \
	    cp -p $@ $@.old; \
	  else \
	    if test -f $@.old; then \
	      echo "WARNING: $@ (user modified) out of date.";\
	    else \
	      echo "WARNING: $@ out of date.";\
	    fi; \
	    echo "Run \"make defconfig\" to regenerate."; \
	    rm $@.tmp; \
	  fi; \
	 else \
	  mv $@.tmp $@; \
	  cp -p $@ $@.old; \
	 fi,"GEN","$@");

defconfig:
	rm -f config-all-devices.mak $(SUBDIR_DEVICES_MAK)

ifneq ($(wildcard config-host.mak),)
include $(SRC_PATH)/Makefile.objs
endif

dummy := $(call unnest-vars,, \
                stub-obj-y \
                chardev-obj-y \
                util-obj-y \
                qga-obj-y \
                ivshmem-client-obj-y \
                ivshmem-server-obj-y \
                libvhost-user-obj-y \
                qga-vss-dll-obj-y \
                block-obj-y \
                block-obj-m \
                crypto-obj-y \
                crypto-aes-obj-y \
                qom-obj-y \
                io-obj-y \
                common-obj-y \
                common-obj-m \
                trace-obj-y)

ifneq ($(wildcard config-host.mak),)
include $(SRC_PATH)/tests/Makefile.include
endif

all: $(DOCS) $(TOOLS) $(HELPERS-y) recurse-all modules

qemu-version.h: FORCE
	$(call quiet-command, \
		(cd $(SRC_PATH); \
		printf '#define QEMU_PKGVERSION '; \
		if test -n "$(PKGVERSION)"; then \
			printf '"$(PKGVERSION)"\n'; \
		else \
			if test -d .git; then \
				printf '" ('; \
				git describe --match 'v*' 2>/dev/null | tr -d '\n'; \
				if ! git diff-index --quiet HEAD &>/dev/null; then \
					printf -- '-dirty'; \
				fi; \
				printf ')"\n'; \
			else \
				printf '""\n'; \
			fi; \
		fi) > $@.tmp)
	$(call quiet-command, if ! cmp -s $@ $@.tmp; then \
	  mv $@.tmp $@; \
	 else \
	  rm $@.tmp; \
	 fi)

config-host.h: config-host.h-timestamp
config-host.h-timestamp: config-host.mak
qemu-options.def: $(SRC_PATH)/qemu-options.hx $(SRC_PATH)/scripts/hxtool
	$(call quiet-command,sh $(SRC_PATH)/scripts/hxtool -h < $< > $@,"GEN","$@")

SUBDIR_RULES=$(patsubst %,subdir-%, $(TARGET_DIRS))
SOFTMMU_SUBDIR_RULES=$(filter %-softmmu,$(SUBDIR_RULES))

$(SOFTMMU_SUBDIR_RULES): $(block-obj-y)
$(SOFTMMU_SUBDIR_RULES): $(crypto-obj-y)
$(SOFTMMU_SUBDIR_RULES): $(io-obj-y)
$(SOFTMMU_SUBDIR_RULES): config-all-devices.mak

subdir-%:
	$(call quiet-command,$(MAKE) $(SUBDIR_MAKEFLAGS) -C $* V="$(V)" TARGET_DIR="$*/" all,)

subdir-pixman: pixman/Makefile
	$(call quiet-command,$(MAKE) $(SUBDIR_MAKEFLAGS) -C pixman V="$(V)" all,)

pixman/Makefile: $(SRC_PATH)/pixman/configure
	(cd pixman; CFLAGS="$(CFLAGS) -fPIC $(extra_cflags) $(extra_ldflags)" $(SRC_PATH)/pixman/configure $(AUTOCONF_HOST) --disable-gtk --disable-shared --enable-static)

$(SRC_PATH)/pixman/configure:
	(cd $(SRC_PATH)/pixman; autoreconf -v --install)

DTC_MAKE_ARGS=-I$(SRC_PATH)/dtc VPATH=$(SRC_PATH)/dtc -C dtc V="$(V)" LIBFDT_srcdir=$(SRC_PATH)/dtc/libfdt
DTC_CFLAGS=$(CFLAGS) $(QEMU_CFLAGS)
DTC_CPPFLAGS=-I$(BUILD_DIR)/dtc -I$(SRC_PATH)/dtc -I$(SRC_PATH)/dtc/libfdt

subdir-dtc:dtc/libfdt dtc/tests
	$(call quiet-command,$(MAKE) $(DTC_MAKE_ARGS) CPPFLAGS="$(DTC_CPPFLAGS)" CFLAGS="$(DTC_CFLAGS)" LDFLAGS="$(LDFLAGS)" ARFLAGS="$(ARFLAGS)" CC="$(CC)" AR="$(AR)" LD="$(LD)" $(SUBDIR_MAKEFLAGS) libfdt/libfdt.a,)

dtc/%:
	mkdir -p $@

$(SUBDIR_RULES): libqemuutil.a libqemustub.a $(common-obj-y) $(chardev-obj-y) \
	$(qom-obj-y) $(crypto-aes-obj-$(CONFIG_USER_ONLY)) $(trace-obj-y)

ROMSUBDIR_RULES=$(patsubst %,romsubdir-%, $(ROMS))
# Only keep -O and -g cflags
romsubdir-%:
	$(call quiet-command,$(MAKE) $(SUBDIR_MAKEFLAGS) -C pc-bios/$* V="$(V)" TARGET_DIR="$*/" CFLAGS="$(filter -O% -g%,$(CFLAGS))",)

ALL_SUBDIRS=$(TARGET_DIRS) $(patsubst %,pc-bios/%, $(ROMS))

recurse-all: $(SUBDIR_RULES) $(ROMSUBDIR_RULES)

$(BUILD_DIR)/version.o: $(SRC_PATH)/version.rc config-host.h
	$(call quiet-command,$(WINDRES) -I$(BUILD_DIR) -o $@ $<,"RC","version.o")

Makefile: $(version-obj-y)

######################################################################
# Build libraries

libqemustub.a: $(stub-obj-y)
libqemuutil.a: $(util-obj-y)

######################################################################

COMMON_LDADDS = $(trace-obj-y) libqemuutil.a libqemustub.a

qemu-img.o: qemu-img-cmds.h

qemu-img$(EXESUF): qemu-img.o $(block-obj-y) $(crypto-obj-y) $(io-obj-y) $(qom-obj-y) $(COMMON_LDADDS)
qemu-nbd$(EXESUF): qemu-nbd.o $(block-obj-y) $(crypto-obj-y) $(io-obj-y) $(qom-obj-y) $(COMMON_LDADDS)
qemu-io$(EXESUF): qemu-io.o $(block-obj-y) $(crypto-obj-y) $(io-obj-y) $(qom-obj-y) $(COMMON_LDADDS)

qemu-bridge-helper$(EXESUF): qemu-bridge-helper.o $(COMMON_LDADDS)

fsdev/virtfs-proxy-helper$(EXESUF): fsdev/virtfs-proxy-helper.o fsdev/9p-marshal.o fsdev/9p-iov-marshal.o $(COMMON_LDADDS)
fsdev/virtfs-proxy-helper$(EXESUF): LIBS += -lcap

qemu-img-cmds.h: $(SRC_PATH)/qemu-img-cmds.hx $(SRC_PATH)/scripts/hxtool
	$(call quiet-command,sh $(SRC_PATH)/scripts/hxtool -h < $< > $@,"GEN","$@")

qemu-ga$(EXESUF): LIBS = $(LIBS_QGA)
qemu-ga$(EXESUF): QEMU_CFLAGS += -I qga/qapi-generated

gen-out-type = $(subst .,-,$(suffix $@))

qapi-py = $(SRC_PATH)/scripts/qapi.py $(SRC_PATH)/scripts/ordereddict.py

qga/qapi-generated/qga-qapi-types.c qga/qapi-generated/qga-qapi-types.h :\
$(SRC_PATH)/qga/qapi-schema.json $(SRC_PATH)/scripts/qapi-types.py $(qapi-py)
	$(call quiet-command,$(PYTHON) $(SRC_PATH)/scripts/qapi-types.py \
		$(gen-out-type) -o qga/qapi-generated -p "qga-" $<, \
		"GEN","$@")
qga/qapi-generated/qga-qapi-visit.c qga/qapi-generated/qga-qapi-visit.h :\
$(SRC_PATH)/qga/qapi-schema.json $(SRC_PATH)/scripts/qapi-visit.py $(qapi-py)
	$(call quiet-command,$(PYTHON) $(SRC_PATH)/scripts/qapi-visit.py \
		$(gen-out-type) -o qga/qapi-generated -p "qga-" $<, \
		"GEN","$@")
qga/qapi-generated/qga-qmp-commands.h qga/qapi-generated/qga-qmp-marshal.c :\
$(SRC_PATH)/qga/qapi-schema.json $(SRC_PATH)/scripts/qapi-commands.py $(qapi-py)
	$(call quiet-command,$(PYTHON) $(SRC_PATH)/scripts/qapi-commands.py \
		$(gen-out-type) -o qga/qapi-generated -p "qga-" $<, \
		"GEN","$@")

qapi-modules = $(SRC_PATH)/qapi-schema.json $(SRC_PATH)/qapi/common.json \
               $(SRC_PATH)/qapi/block.json $(SRC_PATH)/qapi/block-core.json \
               $(SRC_PATH)/qapi/event.json $(SRC_PATH)/qapi/introspect.json \
               $(SRC_PATH)/qapi/crypto.json $(SRC_PATH)/qapi/rocker.json \
               $(SRC_PATH)/qapi/trace.json

qapi-types.c qapi-types.h :\
$(qapi-modules) $(SRC_PATH)/scripts/qapi-types.py $(qapi-py)
	$(call quiet-command,$(PYTHON) $(SRC_PATH)/scripts/qapi-types.py \
		$(gen-out-type) -o "." -b $<, \
		"GEN","$@")
qapi-visit.c qapi-visit.h :\
$(qapi-modules) $(SRC_PATH)/scripts/qapi-visit.py $(qapi-py)
	$(call quiet-command,$(PYTHON) $(SRC_PATH)/scripts/qapi-visit.py \
		$(gen-out-type) -o "." -b $<, \
		"GEN","$@")
qapi-event.c qapi-event.h :\
$(qapi-modules) $(SRC_PATH)/scripts/qapi-event.py $(qapi-py)
	$(call quiet-command,$(PYTHON) $(SRC_PATH)/scripts/qapi-event.py \
		$(gen-out-type) -o "." $<, \
		"GEN","$@")
qmp-commands.h qmp-marshal.c :\
$(qapi-modules) $(SRC_PATH)/scripts/qapi-commands.py $(qapi-py)
	$(call quiet-command,$(PYTHON) $(SRC_PATH)/scripts/qapi-commands.py \
		$(gen-out-type) -o "." $<, \
		"GEN","$@")
qmp-introspect.h qmp-introspect.c :\
$(qapi-modules) $(SRC_PATH)/scripts/qapi-introspect.py $(qapi-py)
	$(call quiet-command,$(PYTHON) $(SRC_PATH)/scripts/qapi-introspect.py \
		$(gen-out-type) -o "." $<, \
		"GEN","$@")

syscall_fwd_compat.h: $(SRC_PATH)/scripts/create_compat
	$(call quiet-command,$(SHELL) $(SRC_PATH)/scripts/create_compat $(ARCH) > $@, "  GEN   $@")

QGALIB_GEN=$(addprefix qga/qapi-generated/, qga-qapi-types.h qga-qapi-visit.h qga-qmp-commands.h)
$(qga-obj-y) qemu-ga.o: $(QGALIB_GEN)

qemu-ga$(EXESUF): $(qga-obj-y) $(COMMON_LDADDS)
	$(call LINK, $^)

ifdef QEMU_GA_MSI_ENABLED
QEMU_GA_MSI=qemu-ga-$(ARCH).msi

msi: $(QEMU_GA_MSI)

$(QEMU_GA_MSI): qemu-ga.exe $(QGA_VSS_PROVIDER)

$(QEMU_GA_MSI): config-host.mak

$(QEMU_GA_MSI):  $(SRC_PATH)/qga/installer/qemu-ga.wxs
	$(call quiet-command,QEMU_GA_VERSION="$(QEMU_GA_VERSION)" QEMU_GA_MANUFACTURER="$(QEMU_GA_MANUFACTURER)" QEMU_GA_DISTRO="$(QEMU_GA_DISTRO)" BUILD_DIR="$(BUILD_DIR)" \
	wixl -o $@ $(QEMU_GA_MSI_ARCH) $(QEMU_GA_MSI_WITH_VSS) $(QEMU_GA_MSI_MINGW_DLL_PATH) $<,"WIXL","$@")
else
msi:
	@echo "MSI build not configured or dependency resolution failed (reconfigure with --enable-guest-agent-msi option)"
endif

ifneq ($(EXESUF),)
.PHONY: qemu-ga
qemu-ga: qemu-ga$(EXESUF) $(QGA_VSS_PROVIDER) $(QEMU_GA_MSI)
endif

ivshmem-client$(EXESUF): $(ivshmem-client-obj-y) $(COMMON_LDADDS)
	$(call LINK, $^)
ivshmem-server$(EXESUF): $(ivshmem-server-obj-y) $(COMMON_LDADDS)
	$(call LINK, $^)

module_block.h: $(SRC_PATH)/scripts/modules/module_block.py config-host.mak
	$(call quiet-command,$(PYTHON) $< $@ \
	$(addprefix $(SRC_PATH)/,$(patsubst %.mo,%.c,$(block-obj-m))), \
	"GEN","$@")

clean:
# avoid old build problems by removing potentially incorrect old files
	rm -f config.mak op-i386.h opc-i386.h gen-op-i386.h op-arm.h opc-arm.h gen-op-arm.h
	rm -f qemu-options.def
	rm -f *.msi
	find . \( -name '*.so' -o -name '*.dll' -o -name '*.mo' -o -name '*.[oda]' \) -type f -exec rm {} +
	rm -f $(filter-out %.tlb,$(TOOLS)) $(HELPERS-y) qemu-ga TAGS cscope.* *.pod *~ */*~
	rm -f fsdev/*.pod
	rm -f qemu-img-cmds.h
	rm -f ui/shader/*-vert.h ui/shader/*-frag.h
	@# May not be present in GENERATED_FILES
	rm -f trace/generated-tracers-dtrace.dtrace*
	rm -f trace/generated-tracers-dtrace.h*
	rm -f $(foreach f,$(GENERATED_FILES),$(f) $(f)-timestamp)
	rm -rf qapi-generated
	rm -rf qga/qapi-generated
	for d in $(ALL_SUBDIRS); do \
	if test -d $$d; then $(MAKE) -C $$d $@ || exit 1; fi; \
	rm -f $$d/qemu-options.def; \
        done
	rm -f $(SUBDIR_DEVICES_MAK) config-all-devices.mak

VERSION ?= $(shell cat VERSION)

dist: qemu-$(VERSION).tar.bz2

qemu-%.tar.bz2:
	$(SRC_PATH)/scripts/make-release "$(SRC_PATH)" "$(patsubst qemu-%.tar.bz2,%,$@)"

distclean: clean
	rm -f config-host.mak config-host.h* config-host.ld $(DOCS) qemu-options.texi qemu-img-cmds.texi qemu-monitor.texi qemu-monitor-info.texi
	rm -f config-all-devices.mak config-all-disas.mak config.status
	rm -f po/*.mo tests/qemu-iotests/common.env
	rm -f roms/seabios/config.mak roms/vgabios/config.mak
	rm -f qemu-doc.info qemu-doc.aux qemu-doc.cp qemu-doc.cps
	rm -f qemu-doc.fn qemu-doc.fns qemu-doc.info qemu-doc.ky qemu-doc.kys
	rm -f qemu-doc.log qemu-doc.pdf qemu-doc.pg qemu-doc.toc qemu-doc.tp
	rm -f qemu-doc.vr qemu-doc.txt
	rm -f config.log
	rm -f linux-headers/asm
	rm -f docs/qemu-ga-qapi.texi docs/qemu-qmp-qapi.texi docs/version.texi
	rm -f docs/qemu-qmp-ref.7 docs/qemu-ga-ref.7
	rm -f docs/qemu-qmp-ref.txt docs/qemu-ga-ref.txt
	rm -f docs/qemu-qmp-ref.pdf docs/qemu-ga-ref.pdf
	rm -f docs/qemu-qmp-ref.html docs/qemu-ga-ref.html
	for d in $(TARGET_DIRS); do \
	rm -rf $$d || exit 1 ; \
        done
	rm -Rf .sdk
	if test -f pixman/config.log; then $(MAKE) -C pixman distclean; fi
	if test -f dtc/version_gen.h; then $(MAKE) $(DTC_MAKE_ARGS) clean; fi

KEYMAPS=da     en-gb  et  fr     fr-ch  is  lt  modifiers  no  pt-br  sv \
ar      de     en-us  fi  fr-be  hr     it  lv  nl         pl  ru     th \
common  de-ch  es     fo  fr-ca  hu     ja  mk  nl-be      pt  sl     tr \
bepo    cz

ifdef INSTALL_BLOBS
BLOBS=bios.bin bios-256k.bin sgabios.bin vgabios.bin vgabios-cirrus.bin \
vgabios-stdvga.bin vgabios-vmware.bin vgabios-qxl.bin vgabios-virtio.bin \
acpi-dsdt.aml \
ppc_rom.bin openbios-sparc32 openbios-sparc64 openbios-ppc QEMU,tcx.bin QEMU,cgthree.bin \
pxe-e1000.rom pxe-eepro100.rom pxe-ne2k_pci.rom \
pxe-pcnet.rom pxe-rtl8139.rom pxe-virtio.rom \
efi-e1000.rom efi-eepro100.rom efi-ne2k_pci.rom \
efi-pcnet.rom efi-rtl8139.rom efi-virtio.rom \
efi-e1000e.rom efi-vmxnet3.rom \
qemu-icon.bmp qemu_logo_no_text.svg \
bamboo.dtb petalogix-s3adsp1800.dtb petalogix-ml605.dtb \
multiboot.bin linuxboot.bin linuxboot_dma.bin kvmvapic.bin \
s390-ccw.img \
spapr-rtas.bin slof.bin skiboot.lid \
palcode-clipper \
u-boot.e500
else
BLOBS=
endif

install-doc: $(DOCS)
	$(INSTALL_DIR) "$(DESTDIR)$(qemu_docdir)"
	$(INSTALL_DATA) qemu-doc.html "$(DESTDIR)$(qemu_docdir)"
	$(INSTALL_DATA) qemu-doc.txt "$(DESTDIR)$(qemu_docdir)"
	$(INSTALL_DATA) docs/qemu-qmp-ref.html "$(DESTDIR)$(qemu_docdir)"
	$(INSTALL_DATA) docs/qemu-qmp-ref.txt "$(DESTDIR)$(qemu_docdir)"
ifdef CONFIG_POSIX
	$(INSTALL_DIR) "$(DESTDIR)$(mandir)/man1"
	$(INSTALL_DATA) qemu.1 "$(DESTDIR)$(mandir)/man1"
	$(INSTALL_DIR) "$(DESTDIR)$(mandir)/man7"
	$(INSTALL_DATA) docs/qemu-qmp-ref.7 "$(DESTDIR)$(mandir)/man7"
ifneq ($(TOOLS),)
	$(INSTALL_DATA) qemu-img.1 "$(DESTDIR)$(mandir)/man1"
	$(INSTALL_DIR) "$(DESTDIR)$(mandir)/man8"
	$(INSTALL_DATA) qemu-nbd.8 "$(DESTDIR)$(mandir)/man8"
endif
ifneq (,$(findstring qemu-ga,$(TOOLS)))
	$(INSTALL_DATA) qemu-ga.8 "$(DESTDIR)$(mandir)/man8"
	$(INSTALL_DATA) docs/qemu-ga-ref.html "$(DESTDIR)$(qemu_docdir)"
	$(INSTALL_DATA) docs/qemu-ga-ref.txt "$(DESTDIR)$(qemu_docdir)"
	$(INSTALL_DATA) docs/qemu-ga-ref.7 "$(DESTDIR)$(mandir)/man7"
endif
endif
ifdef CONFIG_VIRTFS
	$(INSTALL_DIR) "$(DESTDIR)$(mandir)/man1"
	$(INSTALL_DATA) fsdev/virtfs-proxy-helper.1 "$(DESTDIR)$(mandir)/man1"
endif

install-datadir:
	$(INSTALL_DIR) "$(DESTDIR)$(qemu_datadir)"

install-localstatedir:
ifdef CONFIG_POSIX
ifneq (,$(findstring qemu-ga,$(TOOLS)))
	$(INSTALL_DIR) "$(DESTDIR)$(qemu_localstatedir)"/run
endif
endif


install: all $(if $(BUILD_DOCS),install-doc) install-datadir install-localstatedir
ifneq ($(TOOLS),)
	$(call install-prog,$(subst qemu-ga,qemu-ga$(EXESUF),$(TOOLS)),$(DESTDIR)$(bindir))
endif
ifneq ($(CONFIG_MODULES),)
	$(INSTALL_DIR) "$(DESTDIR)$(qemu_moddir)"
	for s in $(modules-m:.mo=$(DSOSUF)); do \
		t="$(DESTDIR)$(qemu_moddir)/$$(echo $$s | tr / -)"; \
		$(INSTALL_LIB) $$s "$$t"; \
		test -z "$(STRIP)" || $(STRIP) "$$t"; \
	done
endif
ifneq ($(HELPERS-y),)
	$(call install-prog,$(HELPERS-y),$(DESTDIR)$(libexecdir))
endif
ifneq ($(BLOBS),)
	set -e; for x in $(BLOBS); do \
		$(INSTALL_DATA) $(SRC_PATH)/pc-bios/$$x "$(DESTDIR)$(qemu_datadir)"; \
	done
endif
ifeq ($(CONFIG_GTK),y)
	$(MAKE) -C po $@
endif
	$(INSTALL_DIR) "$(DESTDIR)$(qemu_datadir)/keymaps"
	set -e; for x in $(KEYMAPS); do \
		$(INSTALL_DATA) $(SRC_PATH)/pc-bios/keymaps/$$x "$(DESTDIR)$(qemu_datadir)/keymaps"; \
	done
	$(INSTALL_DATA) $(BUILD_DIR)/trace-events-all "$(DESTDIR)$(qemu_datadir)/trace-events-all"
	for d in $(TARGET_DIRS); do \
	$(MAKE) $(SUBDIR_MAKEFLAGS) TARGET_DIR=$$d/ -C $$d $@ || exit 1 ; \
        done

# various test targets
test speed: all
	$(MAKE) -C tests/tcg $@

.PHONY: ctags
ctags:
	rm -f tags
	find "$(SRC_PATH)" -name '*.[hc]' -exec ctags --append {} +

.PHONY: TAGS
TAGS:
	rm -f TAGS
	find "$(SRC_PATH)" -name '*.[hc]' -exec etags --append {} +

cscope:
	rm -f "$(SRC_PATH)"/cscope.*
	find "$(SRC_PATH)/" -name "*.[chsS]" -print | sed 's,^\./,,' > "$(SRC_PATH)/cscope.files"
	cscope -b -i"$(SRC_PATH)/cscope.files"

# opengl shader programs
ui/shader/%-vert.h: $(SRC_PATH)/ui/shader/%.vert $(SRC_PATH)/scripts/shaderinclude.pl
	@mkdir -p $(dir $@)
	$(call quiet-command,\
		perl $(SRC_PATH)/scripts/shaderinclude.pl $< > $@,\
		"VERT","$@")

ui/shader/%-frag.h: $(SRC_PATH)/ui/shader/%.frag $(SRC_PATH)/scripts/shaderinclude.pl
	@mkdir -p $(dir $@)
	$(call quiet-command,\
		perl $(SRC_PATH)/scripts/shaderinclude.pl $< > $@,\
		"FRAG","$@")

ui/console-gl.o: $(SRC_PATH)/ui/console-gl.c \
	ui/shader/texture-blit-vert.h ui/shader/texture-blit-frag.h

# documentation
MAKEINFO=makeinfo
MAKEINFOFLAGS=--no-split --number-sections -I docs
TEXIFLAG=$(if $(V),,--quiet)

docs/version.texi: $(SRC_PATH)/VERSION
	$(call quiet-command,echo "@set VERSION $(VERSION)" > $@,"GEN","$@")

%.html: %.texi
	$(call quiet-command,LC_ALL=C $(MAKEINFO) $(MAKEINFOFLAGS) --no-headers \
	--html $< -o $@,"GEN","$@")

%.info: %.texi
	$(call quiet-command,$(MAKEINFO) $(MAKEINFOFLAGS) $< -o $@,"GEN","$@")

%.txt: %.texi
	$(call quiet-command,LC_ALL=C $(MAKEINFO) $(MAKEINFOFLAGS) --no-headers \
	--plaintext $< -o $@,"GEN","$@")

%.pdf: %.texi
	$(call quiet-command,texi2pdf $(TEXIFLAG) -I $(SRC_PATH) -I docs $< -o $@,"GEN","$@")

docs/qemu-ga-ref.html docs/qemu-ga-ref.info docs/qemu-ga-ref.txt docs/qemu-ga-ref.pdf docs/qemu-ga-ref.7.pod: docs/version.texi
docs/qemu-qmp-ref.html docs/qemu-qmp-ref.info docs/qemu-qmp-ref.txt docs/qemu-qmp-ref.pdf docs/qemu-qmp-ref.pod: docs/version.texi

qemu-options.texi: $(SRC_PATH)/qemu-options.hx $(SRC_PATH)/scripts/hxtool
	$(call quiet-command,sh $(SRC_PATH)/scripts/hxtool -t < $< > $@,"GEN","$@")

qemu-monitor.texi: $(SRC_PATH)/hmp-commands.hx $(SRC_PATH)/scripts/hxtool
	$(call quiet-command,sh $(SRC_PATH)/scripts/hxtool -t < $< > $@,"GEN","$@")

qemu-monitor-info.texi: $(SRC_PATH)/hmp-commands-info.hx $(SRC_PATH)/scripts/hxtool
	$(call quiet-command,sh $(SRC_PATH)/scripts/hxtool -t < $< > $@,"GEN","$@")

qemu-img-cmds.texi: $(SRC_PATH)/qemu-img-cmds.hx $(SRC_PATH)/scripts/hxtool
	$(call quiet-command,sh $(SRC_PATH)/scripts/hxtool -t < $< > $@,"GEN","$@")

docs/qemu-qmp-qapi.texi docs/qemu-ga-qapi.texi: $(SRC_PATH)/scripts/qapi2texi.py $(qapi-py)

docs/qemu-qmp-qapi.texi: $(qapi-modules)
	$(call quiet-command,$(PYTHON) $(SRC_PATH)/scripts/qapi2texi.py $< > $@,"GEN","$@")

docs/qemu-ga-qapi.texi: $(SRC_PATH)/qga/qapi-schema.json
	$(call quiet-command,$(PYTHON) $(SRC_PATH)/scripts/qapi2texi.py $< > $@,"GEN","$@")

qemu.1: qemu-doc.texi qemu-options.texi qemu-monitor.texi qemu-monitor-info.texi
qemu.1: qemu-option-trace.texi
qemu-img.1: qemu-img.texi qemu-option-trace.texi qemu-img-cmds.texi
fsdev/virtfs-proxy-helper.1: fsdev/virtfs-proxy-helper.texi
qemu-nbd.8: qemu-nbd.texi qemu-option-trace.texi
qemu-ga.8: qemu-ga.texi

html: qemu-doc.html docs/qemu-qmp-ref.html docs/qemu-ga-ref.html
info: qemu-doc.info docs/qemu-qmp-ref.info docs/qemu-ga-ref.info
pdf: qemu-doc.pdf docs/qemu-qmp-ref.pdf docs/qemu-ga-ref.pdf
txt: qemu-doc.txt docs/qemu-qmp-ref.txt docs/qemu-ga-ref.txt

qemu-doc.html qemu-doc.info qemu-doc.pdf qemu-doc.txt: \
	qemu-img.texi qemu-nbd.texi qemu-options.texi qemu-option-trace.texi \
	qemu-monitor.texi qemu-img-cmds.texi qemu-ga.texi \
	qemu-monitor-info.texi

docs/qemu-ga-ref.dvi docs/qemu-ga-ref.html docs/qemu-ga-ref.info docs/qemu-ga-ref.pdf docs/qemu-ga-ref.txt docs/qemu-ga-ref.7: \
docs/qemu-ga-ref.texi docs/qemu-ga-qapi.texi

docs/qemu-qmp-ref.dvi docs/qemu-qmp-ref.html docs/qemu-qmp-ref.info docs/qemu-qmp-ref.pdf docs/qemu-qmp-ref.txt docs/qemu-qmp-ref.7: \
docs/qemu-qmp-ref.texi docs/qemu-qmp-qapi.texi


ifdef CONFIG_WIN32

INSTALLER = qemu-setup-$(VERSION)$(EXESUF)

nsisflags = -V2 -NOCD

ifneq ($(wildcard $(SRC_PATH)/dll),)
ifeq ($(ARCH),x86_64)
# 64 bit executables
DLL_PATH = $(SRC_PATH)/dll/w64
nsisflags += -DW64
else
# 32 bit executables
DLL_PATH = $(SRC_PATH)/dll/w32
endif
endif

.PHONY: installer
installer: $(INSTALLER)

INSTDIR=/tmp/qemu-nsis

$(INSTALLER): $(SRC_PATH)/qemu.nsi
	$(MAKE) install prefix=${INSTDIR}
ifdef SIGNCODE
	(cd ${INSTDIR}; \
         for i in *.exe; do \
           $(SIGNCODE) $${i}; \
         done \
        )
endif # SIGNCODE
	(cd ${INSTDIR}; \
         for i in qemu-system-*.exe; do \
           arch=$${i%.exe}; \
           arch=$${arch#qemu-system-}; \
           echo Section \"$$arch\" Section_$$arch; \
           echo SetOutPath \"\$$INSTDIR\"; \
           echo File \"\$${BINDIR}\\$$i\"; \
           echo SectionEnd; \
         done \
        ) >${INSTDIR}/system-emulations.nsh
	makensis $(nsisflags) \
                $(if $(BUILD_DOCS),-DCONFIG_DOCUMENTATION="y") \
                $(if $(CONFIG_GTK),-DCONFIG_GTK="y") \
                -DBINDIR="${INSTDIR}" \
                $(if $(DLL_PATH),-DDLLDIR="$(DLL_PATH)") \
                -DSRCDIR="$(SRC_PATH)" \
                -DOUTFILE="$(INSTALLER)" \
                -DDISPLAYVERSION="$(VERSION)" \
                $(SRC_PATH)/qemu.nsi
	rm -r ${INSTDIR}
ifdef SIGNCODE
	$(SIGNCODE) $(INSTALLER)
endif # SIGNCODE
endif # CONFIG_WIN

# Add a dependency on the generated files, so that they are always
# rebuilt before other object files
ifneq ($(filter-out $(UNCHECKED_GOALS),$(MAKECMDGOALS)),$(if $(MAKECMDGOALS),,fail))
Makefile: $(GENERATED_FILES)
endif

.SECONDARY: $(TRACE_HEADERS) $(TRACE_HEADERS:%=%-timestamp) \
	$(TRACE_SOURCES) $(TRACE_SOURCES:%=%-timestamp) \
	$(TRACE_DTRACE) $(TRACE_DTRACE:%=%-timestamp)

# Include automatically generated dependency files
# Dependencies in Makefile.objs files come from our recursive subdir rules
-include $(wildcard *.d tests/*.d)

include $(SRC_PATH)/tests/docker/Makefile.include

.PHONY: help
help:
	@echo  'Generic targets:'
	@echo  '  all             - Build all'
	@echo  '  dir/file.o      - Build specified target only'
	@echo  '  install         - Install QEMU, documentation and tools'
	@echo  '  ctags/TAGS      - Generate tags file for editors'
	@echo  '  cscope          - Generate cscope index'
	@echo  ''
	@$(if $(TARGET_DIRS), \
		echo 'Architecture specific targets:'; \
		$(foreach t, $(TARGET_DIRS), \
		printf "  %-30s - Build for %s\\n" $(patsubst %,subdir-%,$(t)) $(t);) \
		echo '')
	@echo  'Cleaning targets:'
	@echo  '  clean           - Remove most generated files but keep the config'
	@echo  '  distclean       - Remove all generated files'
	@echo  '  dist            - Build a distributable tarball'
	@echo  ''
	@echo  'Test targets:'
	@echo  '  check           - Run all tests (check-help for details)'
	@echo  '  docker          - Help about targets running tests inside Docker containers'
	@echo  ''
	@echo  'Documentation targets:'
	@echo  '  html info pdf txt'
	@echo  '                  - Build documentation in specified format'
	@echo  ''
ifdef CONFIG_WIN32
	@echo  'Windows targets:'
	@echo  '  installer       - Build NSIS-based installer for QEMU'
ifdef QEMU_GA_MSI_ENABLED
	@echo  '  msi             - Build MSI-based installer for qemu-ga'
endif
	@echo  ''
endif
	@echo  '  make V=0|1 [targets] 0 => quiet build (default), 1 => verbose build'<|MERGE_RESOLUTION|>--- conflicted
+++ resolved
@@ -81,10 +81,8 @@
 TRACE_HEADERS += trace-ust-root.h $(trace-events-subdirs:%=%/trace-ust.h)
 endif
 
-<<<<<<< HEAD
-GENERATED_HEADERS += syscall_fwd_compat.h
-GENERATED_HEADERS += module_block.h
-=======
+GENERATED_FILES += syscall_fwd_compat.h
+GENERATED_FILES += module_block.h
 GENERATED_FILES += $(TRACE_HEADERS)
 GENERATED_FILES += $(TRACE_SOURCES)
 GENERATED_FILES += $(BUILD_DIR)/trace-events-all
@@ -194,7 +192,6 @@
 	$(call quiet-command,dtrace -o $@ -h -s $<, "GEN","$@")
 
 trace-dtrace-root.o: trace-dtrace-root.dtrace
->>>>>>> 359c41ab
 
 # Don't try to regenerate Makefile or configure
 # We don't generate any of them

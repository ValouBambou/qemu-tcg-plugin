/*
   SPARC translation

   Copyright (C) 2003 Thomas M. Ogrisegg <tom@fnord.at>
   Copyright (C) 2003-2005 Fabrice Bellard

   This library is free software; you can redistribute it and/or
   modify it under the terms of the GNU Lesser General Public
   License as published by the Free Software Foundation; either
   version 2 of the License, or (at your option) any later version.

   This library is distributed in the hope that it will be useful,
   but WITHOUT ANY WARRANTY; without even the implied warranty of
   MERCHANTABILITY or FITNESS FOR A PARTICULAR PURPOSE.  See the GNU
   Lesser General Public License for more details.

   You should have received a copy of the GNU Lesser General Public
   License along with this library; if not, see <http://www.gnu.org/licenses/>.
 */

#include "qemu/osdep.h"

#include "cpu.h"
#include "disas/disas.h"
#include "exec/helper-proto.h"
#include "tcg-op.h"
#include "exec/cpu_ldst.h"

#include "exec/helper-gen.h"

#include "trace-tcg.h"
#include "exec/log.h"


#define DEBUG_DISAS

#define DYNAMIC_PC  1 /* dynamic pc value */
#define JUMP_PC     2 /* dynamic pc value which takes only two values
                         according to jump_pc[T2] */

/* global register indexes */
static TCGv_env cpu_env;
static TCGv_ptr cpu_regwptr;
static TCGv cpu_cc_src, cpu_cc_src2, cpu_cc_dst;
static TCGv_i32 cpu_cc_op;
static TCGv_i32 cpu_psr;
static TCGv cpu_fsr, cpu_pc, cpu_npc;
static TCGv cpu_regs[32];
static TCGv cpu_y;
#ifndef CONFIG_USER_ONLY
static TCGv cpu_tbr;
#endif
static TCGv cpu_cond;
#ifdef TARGET_SPARC64
static TCGv_i32 cpu_xcc, cpu_asi, cpu_fprs;
static TCGv cpu_gsr;
static TCGv cpu_tick_cmpr, cpu_stick_cmpr, cpu_hstick_cmpr;
static TCGv cpu_hintp, cpu_htba, cpu_hver, cpu_ssr, cpu_ver;
static TCGv_i32 cpu_softint;
#else
static TCGv cpu_wim;
#endif
/* Floating point registers */
static TCGv_i64 cpu_fpr[TARGET_DPREGS];

#include "exec/gen-icount.h"

typedef struct DisasContext {
    target_ulong pc;    /* current Program Counter: integer or DYNAMIC_PC */
    target_ulong npc;   /* next PC: integer or DYNAMIC_PC or JUMP_PC */
    target_ulong jump_pc[2]; /* used when JUMP_PC pc value is used */
    int is_br;
    int mem_idx;
    int fpu_enabled;
    int address_mask_32bit;
    int singlestep;
    uint32_t cc_op;  /* current CC operation */
    struct TranslationBlock *tb;
    sparc_def_t *def;
    TCGv_i32 t32[3];
    TCGv ttl[5];
    int n_t32;
    int n_ttl;
} DisasContext;

typedef struct {
    TCGCond cond;
    bool is_bool;
    bool g1, g2;
    TCGv c1, c2;
} DisasCompare;

// This function uses non-native bit order
#define GET_FIELD(X, FROM, TO)                                  \
    ((X) >> (31 - (TO)) & ((1 << ((TO) - (FROM) + 1)) - 1))

// This function uses the order in the manuals, i.e. bit 0 is 2^0
#define GET_FIELD_SP(X, FROM, TO)               \
    GET_FIELD(X, 31 - (TO), 31 - (FROM))

#define GET_FIELDs(x,a,b) sign_extend (GET_FIELD(x,a,b), (b) - (a) + 1)
#define GET_FIELD_SPs(x,a,b) sign_extend (GET_FIELD_SP(x,a,b), ((b) - (a) + 1))

#ifdef TARGET_SPARC64
#define DFPREG(r) (((r & 1) << 5) | (r & 0x1e))
#define QFPREG(r) (((r & 1) << 5) | (r & 0x1c))
#else
#define DFPREG(r) (r & 0x1e)
#define QFPREG(r) (r & 0x1c)
#endif

#define UA2005_HTRAP_MASK 0xff
#define V8_TRAP_MASK 0x7f

static int sign_extend(int x, int len)
{
    len = 32 - len;
    return (x << len) >> len;
}

#define IS_IMM (insn & (1<<13))

static inline TCGv_i32 get_temp_i32(DisasContext *dc)
{
    TCGv_i32 t;
    assert(dc->n_t32 < ARRAY_SIZE(dc->t32));
    dc->t32[dc->n_t32++] = t = tcg_temp_new_i32();
    return t;
}

static inline TCGv get_temp_tl(DisasContext *dc)
{
    TCGv t;
    assert(dc->n_ttl < ARRAY_SIZE(dc->ttl));
    dc->ttl[dc->n_ttl++] = t = tcg_temp_new();
    return t;
}

static inline void gen_update_fprs_dirty(int rd)
{
#if defined(TARGET_SPARC64)
    tcg_gen_ori_i32(cpu_fprs, cpu_fprs, (rd < 32) ? 1 : 2);
#endif
}

/* floating point registers moves */
static TCGv_i32 gen_load_fpr_F(DisasContext *dc, unsigned int src)
{
#if TCG_TARGET_REG_BITS == 32
    if (src & 1) {
        return TCGV_LOW(cpu_fpr[src / 2]);
    } else {
        return TCGV_HIGH(cpu_fpr[src / 2]);
    }
#else
    if (src & 1) {
        return MAKE_TCGV_I32(GET_TCGV_I64(cpu_fpr[src / 2]));
    } else {
        TCGv_i32 ret = get_temp_i32(dc);
        TCGv_i64 t = tcg_temp_new_i64();

        tcg_gen_shri_i64(t, cpu_fpr[src / 2], 32);
        tcg_gen_extrl_i64_i32(ret, t);
        tcg_temp_free_i64(t);

        return ret;
    }
#endif
}

static void gen_store_fpr_F(DisasContext *dc, unsigned int dst, TCGv_i32 v)
{
#if TCG_TARGET_REG_BITS == 32
    if (dst & 1) {
        tcg_gen_mov_i32(TCGV_LOW(cpu_fpr[dst / 2]), v);
    } else {
        tcg_gen_mov_i32(TCGV_HIGH(cpu_fpr[dst / 2]), v);
    }
#else
    TCGv_i64 t = MAKE_TCGV_I64(GET_TCGV_I32(v));
    tcg_gen_deposit_i64(cpu_fpr[dst / 2], cpu_fpr[dst / 2], t,
                        (dst & 1 ? 0 : 32), 32);
#endif
    gen_update_fprs_dirty(dst);
}

static TCGv_i32 gen_dest_fpr_F(DisasContext *dc)
{
    return get_temp_i32(dc);
}

static TCGv_i64 gen_load_fpr_D(DisasContext *dc, unsigned int src)
{
    src = DFPREG(src);
    return cpu_fpr[src / 2];
}

static void gen_store_fpr_D(DisasContext *dc, unsigned int dst, TCGv_i64 v)
{
    dst = DFPREG(dst);
    tcg_gen_mov_i64(cpu_fpr[dst / 2], v);
    gen_update_fprs_dirty(dst);
}

static TCGv_i64 gen_dest_fpr_D(DisasContext *dc, unsigned int dst)
{
    return cpu_fpr[DFPREG(dst) / 2];
}

static void gen_op_load_fpr_QT0(unsigned int src)
{
    tcg_gen_st_i64(cpu_fpr[src / 2], cpu_env, offsetof(CPUSPARCState, qt0) +
                   offsetof(CPU_QuadU, ll.upper));
    tcg_gen_st_i64(cpu_fpr[src/2 + 1], cpu_env, offsetof(CPUSPARCState, qt0) +
                   offsetof(CPU_QuadU, ll.lower));
}

static void gen_op_load_fpr_QT1(unsigned int src)
{
    tcg_gen_st_i64(cpu_fpr[src / 2], cpu_env, offsetof(CPUSPARCState, qt1) +
                   offsetof(CPU_QuadU, ll.upper));
    tcg_gen_st_i64(cpu_fpr[src/2 + 1], cpu_env, offsetof(CPUSPARCState, qt1) +
                   offsetof(CPU_QuadU, ll.lower));
}

static void gen_op_store_QT0_fpr(unsigned int dst)
{
    tcg_gen_ld_i64(cpu_fpr[dst / 2], cpu_env, offsetof(CPUSPARCState, qt0) +
                   offsetof(CPU_QuadU, ll.upper));
    tcg_gen_ld_i64(cpu_fpr[dst/2 + 1], cpu_env, offsetof(CPUSPARCState, qt0) +
                   offsetof(CPU_QuadU, ll.lower));
}

#ifdef TARGET_SPARC64
static void gen_move_Q(unsigned int rd, unsigned int rs)
{
    rd = QFPREG(rd);
    rs = QFPREG(rs);

    tcg_gen_mov_i64(cpu_fpr[rd / 2], cpu_fpr[rs / 2]);
    tcg_gen_mov_i64(cpu_fpr[rd / 2 + 1], cpu_fpr[rs / 2 + 1]);
    gen_update_fprs_dirty(rd);
}
#endif

/* moves */
#ifdef CONFIG_USER_ONLY
#define supervisor(dc) 0
#ifdef TARGET_SPARC64
#define hypervisor(dc) 0
#endif
#else
#define supervisor(dc) (dc->mem_idx >= MMU_KERNEL_IDX)
#ifdef TARGET_SPARC64
#define hypervisor(dc) (dc->mem_idx == MMU_HYPV_IDX)
#else
#endif
#endif

#ifdef TARGET_SPARC64
#ifndef TARGET_ABI32
#define AM_CHECK(dc) ((dc)->address_mask_32bit)
#else
#define AM_CHECK(dc) (1)
#endif
#endif

static inline void gen_address_mask(DisasContext *dc, TCGv addr)
{
#ifdef TARGET_SPARC64
    if (AM_CHECK(dc))
        tcg_gen_andi_tl(addr, addr, 0xffffffffULL);
#endif
}

static inline TCGv gen_load_gpr(DisasContext *dc, int reg)
{
    if (reg > 0) {
        assert(reg < 32);
        return cpu_regs[reg];
    } else {
        TCGv t = get_temp_tl(dc);
        tcg_gen_movi_tl(t, 0);
        return t;
    }
}

static inline void gen_store_gpr(DisasContext *dc, int reg, TCGv v)
{
    if (reg > 0) {
        assert(reg < 32);
        tcg_gen_mov_tl(cpu_regs[reg], v);
    }
}

static inline TCGv gen_dest_gpr(DisasContext *dc, int reg)
{
    if (reg > 0) {
        assert(reg < 32);
        return cpu_regs[reg];
    } else {
        return get_temp_tl(dc);
    }
}

static inline void gen_goto_tb(DisasContext *s, int tb_num,
                               target_ulong pc, target_ulong npc)
{
    TranslationBlock *tb;

    tb = s->tb;
    if ((pc & TARGET_PAGE_MASK) == (tb->pc & TARGET_PAGE_MASK) &&
        (npc & TARGET_PAGE_MASK) == (tb->pc & TARGET_PAGE_MASK) &&
        !s->singlestep)  {
        /* jump to same page: we can use a direct jump */
        tcg_gen_goto_tb(tb_num);
        tcg_gen_movi_tl(cpu_pc, pc);
        tcg_gen_movi_tl(cpu_npc, npc);
        tcg_gen_exit_tb((uintptr_t)tb + tb_num);
    } else {
        /* jump to another page: currently not optimized */
        tcg_gen_movi_tl(cpu_pc, pc);
        tcg_gen_movi_tl(cpu_npc, npc);
        tcg_gen_exit_tb(0);
    }
}

// XXX suboptimal
static inline void gen_mov_reg_N(TCGv reg, TCGv_i32 src)
{
    tcg_gen_extu_i32_tl(reg, src);
    tcg_gen_shri_tl(reg, reg, PSR_NEG_SHIFT);
    tcg_gen_andi_tl(reg, reg, 0x1);
}

static inline void gen_mov_reg_Z(TCGv reg, TCGv_i32 src)
{
    tcg_gen_extu_i32_tl(reg, src);
    tcg_gen_shri_tl(reg, reg, PSR_ZERO_SHIFT);
    tcg_gen_andi_tl(reg, reg, 0x1);
}

static inline void gen_mov_reg_V(TCGv reg, TCGv_i32 src)
{
    tcg_gen_extu_i32_tl(reg, src);
    tcg_gen_shri_tl(reg, reg, PSR_OVF_SHIFT);
    tcg_gen_andi_tl(reg, reg, 0x1);
}

static inline void gen_mov_reg_C(TCGv reg, TCGv_i32 src)
{
    tcg_gen_extu_i32_tl(reg, src);
    tcg_gen_shri_tl(reg, reg, PSR_CARRY_SHIFT);
    tcg_gen_andi_tl(reg, reg, 0x1);
}

static inline void gen_op_add_cc(TCGv dst, TCGv src1, TCGv src2)
{
    tcg_gen_mov_tl(cpu_cc_src, src1);
    tcg_gen_mov_tl(cpu_cc_src2, src2);
    tcg_gen_add_tl(cpu_cc_dst, cpu_cc_src, cpu_cc_src2);
    tcg_gen_mov_tl(dst, cpu_cc_dst);
}

static TCGv_i32 gen_add32_carry32(void)
{
    TCGv_i32 carry_32, cc_src1_32, cc_src2_32;

    /* Carry is computed from a previous add: (dst < src)  */
#if TARGET_LONG_BITS == 64
    cc_src1_32 = tcg_temp_new_i32();
    cc_src2_32 = tcg_temp_new_i32();
    tcg_gen_extrl_i64_i32(cc_src1_32, cpu_cc_dst);
    tcg_gen_extrl_i64_i32(cc_src2_32, cpu_cc_src);
#else
    cc_src1_32 = cpu_cc_dst;
    cc_src2_32 = cpu_cc_src;
#endif

    carry_32 = tcg_temp_new_i32();
    tcg_gen_setcond_i32(TCG_COND_LTU, carry_32, cc_src1_32, cc_src2_32);

#if TARGET_LONG_BITS == 64
    tcg_temp_free_i32(cc_src1_32);
    tcg_temp_free_i32(cc_src2_32);
#endif

    return carry_32;
}

static TCGv_i32 gen_sub32_carry32(void)
{
    TCGv_i32 carry_32, cc_src1_32, cc_src2_32;

    /* Carry is computed from a previous borrow: (src1 < src2)  */
#if TARGET_LONG_BITS == 64
    cc_src1_32 = tcg_temp_new_i32();
    cc_src2_32 = tcg_temp_new_i32();
    tcg_gen_extrl_i64_i32(cc_src1_32, cpu_cc_src);
    tcg_gen_extrl_i64_i32(cc_src2_32, cpu_cc_src2);
#else
    cc_src1_32 = cpu_cc_src;
    cc_src2_32 = cpu_cc_src2;
#endif

    carry_32 = tcg_temp_new_i32();
    tcg_gen_setcond_i32(TCG_COND_LTU, carry_32, cc_src1_32, cc_src2_32);

#if TARGET_LONG_BITS == 64
    tcg_temp_free_i32(cc_src1_32);
    tcg_temp_free_i32(cc_src2_32);
#endif

    return carry_32;
}

static void gen_op_addx_int(DisasContext *dc, TCGv dst, TCGv src1,
                            TCGv src2, int update_cc)
{
    TCGv_i32 carry_32;
    TCGv carry;

    switch (dc->cc_op) {
    case CC_OP_DIV:
    case CC_OP_LOGIC:
        /* Carry is known to be zero.  Fall back to plain ADD.  */
        if (update_cc) {
            gen_op_add_cc(dst, src1, src2);
        } else {
            tcg_gen_add_tl(dst, src1, src2);
        }
        return;

    case CC_OP_ADD:
    case CC_OP_TADD:
    case CC_OP_TADDTV:
        if (TARGET_LONG_BITS == 32) {
            /* We can re-use the host's hardware carry generation by using
               an ADD2 opcode.  We discard the low part of the output.
               Ideally we'd combine this operation with the add that
               generated the carry in the first place.  */
            carry = tcg_temp_new();
            tcg_gen_add2_tl(carry, dst, cpu_cc_src, src1, cpu_cc_src2, src2);
            tcg_temp_free(carry);
            goto add_done;
        }
        carry_32 = gen_add32_carry32();
        break;

    case CC_OP_SUB:
    case CC_OP_TSUB:
    case CC_OP_TSUBTV:
        carry_32 = gen_sub32_carry32();
        break;

    default:
        /* We need external help to produce the carry.  */
        carry_32 = tcg_temp_new_i32();
        gen_helper_compute_C_icc(carry_32, cpu_env);
        break;
    }

#if TARGET_LONG_BITS == 64
    carry = tcg_temp_new();
    tcg_gen_extu_i32_i64(carry, carry_32);
#else
    carry = carry_32;
#endif

    tcg_gen_add_tl(dst, src1, src2);
    tcg_gen_add_tl(dst, dst, carry);

    tcg_temp_free_i32(carry_32);
#if TARGET_LONG_BITS == 64
    tcg_temp_free(carry);
#endif

 add_done:
    if (update_cc) {
        tcg_gen_mov_tl(cpu_cc_src, src1);
        tcg_gen_mov_tl(cpu_cc_src2, src2);
        tcg_gen_mov_tl(cpu_cc_dst, dst);
        tcg_gen_movi_i32(cpu_cc_op, CC_OP_ADDX);
        dc->cc_op = CC_OP_ADDX;
    }
}

static inline void gen_op_sub_cc(TCGv dst, TCGv src1, TCGv src2)
{
    tcg_gen_mov_tl(cpu_cc_src, src1);
    tcg_gen_mov_tl(cpu_cc_src2, src2);
    tcg_gen_sub_tl(cpu_cc_dst, cpu_cc_src, cpu_cc_src2);
    tcg_gen_mov_tl(dst, cpu_cc_dst);
}

static void gen_op_subx_int(DisasContext *dc, TCGv dst, TCGv src1,
                            TCGv src2, int update_cc)
{
    TCGv_i32 carry_32;
    TCGv carry;

    switch (dc->cc_op) {
    case CC_OP_DIV:
    case CC_OP_LOGIC:
        /* Carry is known to be zero.  Fall back to plain SUB.  */
        if (update_cc) {
            gen_op_sub_cc(dst, src1, src2);
        } else {
            tcg_gen_sub_tl(dst, src1, src2);
        }
        return;

    case CC_OP_ADD:
    case CC_OP_TADD:
    case CC_OP_TADDTV:
        carry_32 = gen_add32_carry32();
        break;

    case CC_OP_SUB:
    case CC_OP_TSUB:
    case CC_OP_TSUBTV:
        if (TARGET_LONG_BITS == 32) {
            /* We can re-use the host's hardware carry generation by using
               a SUB2 opcode.  We discard the low part of the output.
               Ideally we'd combine this operation with the add that
               generated the carry in the first place.  */
            carry = tcg_temp_new();
            tcg_gen_sub2_tl(carry, dst, cpu_cc_src, src1, cpu_cc_src2, src2);
            tcg_temp_free(carry);
            goto sub_done;
        }
        carry_32 = gen_sub32_carry32();
        break;

    default:
        /* We need external help to produce the carry.  */
        carry_32 = tcg_temp_new_i32();
        gen_helper_compute_C_icc(carry_32, cpu_env);
        break;
    }

#if TARGET_LONG_BITS == 64
    carry = tcg_temp_new();
    tcg_gen_extu_i32_i64(carry, carry_32);
#else
    carry = carry_32;
#endif

    tcg_gen_sub_tl(dst, src1, src2);
    tcg_gen_sub_tl(dst, dst, carry);

    tcg_temp_free_i32(carry_32);
#if TARGET_LONG_BITS == 64
    tcg_temp_free(carry);
#endif

 sub_done:
    if (update_cc) {
        tcg_gen_mov_tl(cpu_cc_src, src1);
        tcg_gen_mov_tl(cpu_cc_src2, src2);
        tcg_gen_mov_tl(cpu_cc_dst, dst);
        tcg_gen_movi_i32(cpu_cc_op, CC_OP_SUBX);
        dc->cc_op = CC_OP_SUBX;
    }
}

static inline void gen_op_mulscc(TCGv dst, TCGv src1, TCGv src2)
{
    TCGv r_temp, zero, t0;

    r_temp = tcg_temp_new();
    t0 = tcg_temp_new();

    /* old op:
    if (!(env->y & 1))
        T1 = 0;
    */
    zero = tcg_const_tl(0);
    tcg_gen_andi_tl(cpu_cc_src, src1, 0xffffffff);
    tcg_gen_andi_tl(r_temp, cpu_y, 0x1);
    tcg_gen_andi_tl(cpu_cc_src2, src2, 0xffffffff);
    tcg_gen_movcond_tl(TCG_COND_EQ, cpu_cc_src2, r_temp, zero,
                       zero, cpu_cc_src2);
    tcg_temp_free(zero);

    // b2 = T0 & 1;
    // env->y = (b2 << 31) | (env->y >> 1);
    tcg_gen_andi_tl(r_temp, cpu_cc_src, 0x1);
    tcg_gen_shli_tl(r_temp, r_temp, 31);
    tcg_gen_shri_tl(t0, cpu_y, 1);
    tcg_gen_andi_tl(t0, t0, 0x7fffffff);
    tcg_gen_or_tl(t0, t0, r_temp);
    tcg_gen_andi_tl(cpu_y, t0, 0xffffffff);

    // b1 = N ^ V;
    gen_mov_reg_N(t0, cpu_psr);
    gen_mov_reg_V(r_temp, cpu_psr);
    tcg_gen_xor_tl(t0, t0, r_temp);
    tcg_temp_free(r_temp);

    // T0 = (b1 << 31) | (T0 >> 1);
    // src1 = T0;
    tcg_gen_shli_tl(t0, t0, 31);
    tcg_gen_shri_tl(cpu_cc_src, cpu_cc_src, 1);
    tcg_gen_or_tl(cpu_cc_src, cpu_cc_src, t0);
    tcg_temp_free(t0);

    tcg_gen_add_tl(cpu_cc_dst, cpu_cc_src, cpu_cc_src2);

    tcg_gen_mov_tl(dst, cpu_cc_dst);
}

static inline void gen_op_multiply(TCGv dst, TCGv src1, TCGv src2, int sign_ext)
{
#if TARGET_LONG_BITS == 32
    if (sign_ext) {
        tcg_gen_muls2_tl(dst, cpu_y, src1, src2);
    } else {
        tcg_gen_mulu2_tl(dst, cpu_y, src1, src2);
    }
#else
    TCGv t0 = tcg_temp_new_i64();
    TCGv t1 = tcg_temp_new_i64();

    if (sign_ext) {
        tcg_gen_ext32s_i64(t0, src1);
        tcg_gen_ext32s_i64(t1, src2);
    } else {
        tcg_gen_ext32u_i64(t0, src1);
        tcg_gen_ext32u_i64(t1, src2);
    }

    tcg_gen_mul_i64(dst, t0, t1);
    tcg_temp_free(t0);
    tcg_temp_free(t1);

    tcg_gen_shri_i64(cpu_y, dst, 32);
#endif
}

static inline void gen_op_umul(TCGv dst, TCGv src1, TCGv src2)
{
    /* zero-extend truncated operands before multiplication */
    gen_op_multiply(dst, src1, src2, 0);
}

static inline void gen_op_smul(TCGv dst, TCGv src1, TCGv src2)
{
    /* sign-extend truncated operands before multiplication */
    gen_op_multiply(dst, src1, src2, 1);
}

// 1
static inline void gen_op_eval_ba(TCGv dst)
{
    tcg_gen_movi_tl(dst, 1);
}

// Z
static inline void gen_op_eval_be(TCGv dst, TCGv_i32 src)
{
    gen_mov_reg_Z(dst, src);
}

// Z | (N ^ V)
static inline void gen_op_eval_ble(TCGv dst, TCGv_i32 src)
{
    TCGv t0 = tcg_temp_new();
    gen_mov_reg_N(t0, src);
    gen_mov_reg_V(dst, src);
    tcg_gen_xor_tl(dst, dst, t0);
    gen_mov_reg_Z(t0, src);
    tcg_gen_or_tl(dst, dst, t0);
    tcg_temp_free(t0);
}

// N ^ V
static inline void gen_op_eval_bl(TCGv dst, TCGv_i32 src)
{
    TCGv t0 = tcg_temp_new();
    gen_mov_reg_V(t0, src);
    gen_mov_reg_N(dst, src);
    tcg_gen_xor_tl(dst, dst, t0);
    tcg_temp_free(t0);
}

// C | Z
static inline void gen_op_eval_bleu(TCGv dst, TCGv_i32 src)
{
    TCGv t0 = tcg_temp_new();
    gen_mov_reg_Z(t0, src);
    gen_mov_reg_C(dst, src);
    tcg_gen_or_tl(dst, dst, t0);
    tcg_temp_free(t0);
}

// C
static inline void gen_op_eval_bcs(TCGv dst, TCGv_i32 src)
{
    gen_mov_reg_C(dst, src);
}

// V
static inline void gen_op_eval_bvs(TCGv dst, TCGv_i32 src)
{
    gen_mov_reg_V(dst, src);
}

// 0
static inline void gen_op_eval_bn(TCGv dst)
{
    tcg_gen_movi_tl(dst, 0);
}

// N
static inline void gen_op_eval_bneg(TCGv dst, TCGv_i32 src)
{
    gen_mov_reg_N(dst, src);
}

// !Z
static inline void gen_op_eval_bne(TCGv dst, TCGv_i32 src)
{
    gen_mov_reg_Z(dst, src);
    tcg_gen_xori_tl(dst, dst, 0x1);
}

// !(Z | (N ^ V))
static inline void gen_op_eval_bg(TCGv dst, TCGv_i32 src)
{
    gen_op_eval_ble(dst, src);
    tcg_gen_xori_tl(dst, dst, 0x1);
}

// !(N ^ V)
static inline void gen_op_eval_bge(TCGv dst, TCGv_i32 src)
{
    gen_op_eval_bl(dst, src);
    tcg_gen_xori_tl(dst, dst, 0x1);
}

// !(C | Z)
static inline void gen_op_eval_bgu(TCGv dst, TCGv_i32 src)
{
    gen_op_eval_bleu(dst, src);
    tcg_gen_xori_tl(dst, dst, 0x1);
}

// !C
static inline void gen_op_eval_bcc(TCGv dst, TCGv_i32 src)
{
    gen_mov_reg_C(dst, src);
    tcg_gen_xori_tl(dst, dst, 0x1);
}

// !N
static inline void gen_op_eval_bpos(TCGv dst, TCGv_i32 src)
{
    gen_mov_reg_N(dst, src);
    tcg_gen_xori_tl(dst, dst, 0x1);
}

// !V
static inline void gen_op_eval_bvc(TCGv dst, TCGv_i32 src)
{
    gen_mov_reg_V(dst, src);
    tcg_gen_xori_tl(dst, dst, 0x1);
}

/*
  FPSR bit field FCC1 | FCC0:
   0 =
   1 <
   2 >
   3 unordered
*/
static inline void gen_mov_reg_FCC0(TCGv reg, TCGv src,
                                    unsigned int fcc_offset)
{
    tcg_gen_shri_tl(reg, src, FSR_FCC0_SHIFT + fcc_offset);
    tcg_gen_andi_tl(reg, reg, 0x1);
}

static inline void gen_mov_reg_FCC1(TCGv reg, TCGv src,
                                    unsigned int fcc_offset)
{
    tcg_gen_shri_tl(reg, src, FSR_FCC1_SHIFT + fcc_offset);
    tcg_gen_andi_tl(reg, reg, 0x1);
}

// !0: FCC0 | FCC1
static inline void gen_op_eval_fbne(TCGv dst, TCGv src,
                                    unsigned int fcc_offset)
{
    TCGv t0 = tcg_temp_new();
    gen_mov_reg_FCC0(dst, src, fcc_offset);
    gen_mov_reg_FCC1(t0, src, fcc_offset);
    tcg_gen_or_tl(dst, dst, t0);
    tcg_temp_free(t0);
}

// 1 or 2: FCC0 ^ FCC1
static inline void gen_op_eval_fblg(TCGv dst, TCGv src,
                                    unsigned int fcc_offset)
{
    TCGv t0 = tcg_temp_new();
    gen_mov_reg_FCC0(dst, src, fcc_offset);
    gen_mov_reg_FCC1(t0, src, fcc_offset);
    tcg_gen_xor_tl(dst, dst, t0);
    tcg_temp_free(t0);
}

// 1 or 3: FCC0
static inline void gen_op_eval_fbul(TCGv dst, TCGv src,
                                    unsigned int fcc_offset)
{
    gen_mov_reg_FCC0(dst, src, fcc_offset);
}

// 1: FCC0 & !FCC1
static inline void gen_op_eval_fbl(TCGv dst, TCGv src,
                                    unsigned int fcc_offset)
{
    TCGv t0 = tcg_temp_new();
    gen_mov_reg_FCC0(dst, src, fcc_offset);
    gen_mov_reg_FCC1(t0, src, fcc_offset);
    tcg_gen_andc_tl(dst, dst, t0);
    tcg_temp_free(t0);
}

// 2 or 3: FCC1
static inline void gen_op_eval_fbug(TCGv dst, TCGv src,
                                    unsigned int fcc_offset)
{
    gen_mov_reg_FCC1(dst, src, fcc_offset);
}

// 2: !FCC0 & FCC1
static inline void gen_op_eval_fbg(TCGv dst, TCGv src,
                                    unsigned int fcc_offset)
{
    TCGv t0 = tcg_temp_new();
    gen_mov_reg_FCC0(dst, src, fcc_offset);
    gen_mov_reg_FCC1(t0, src, fcc_offset);
    tcg_gen_andc_tl(dst, t0, dst);
    tcg_temp_free(t0);
}

// 3: FCC0 & FCC1
static inline void gen_op_eval_fbu(TCGv dst, TCGv src,
                                    unsigned int fcc_offset)
{
    TCGv t0 = tcg_temp_new();
    gen_mov_reg_FCC0(dst, src, fcc_offset);
    gen_mov_reg_FCC1(t0, src, fcc_offset);
    tcg_gen_and_tl(dst, dst, t0);
    tcg_temp_free(t0);
}

// 0: !(FCC0 | FCC1)
static inline void gen_op_eval_fbe(TCGv dst, TCGv src,
                                    unsigned int fcc_offset)
{
    TCGv t0 = tcg_temp_new();
    gen_mov_reg_FCC0(dst, src, fcc_offset);
    gen_mov_reg_FCC1(t0, src, fcc_offset);
    tcg_gen_or_tl(dst, dst, t0);
    tcg_gen_xori_tl(dst, dst, 0x1);
    tcg_temp_free(t0);
}

// 0 or 3: !(FCC0 ^ FCC1)
static inline void gen_op_eval_fbue(TCGv dst, TCGv src,
                                    unsigned int fcc_offset)
{
    TCGv t0 = tcg_temp_new();
    gen_mov_reg_FCC0(dst, src, fcc_offset);
    gen_mov_reg_FCC1(t0, src, fcc_offset);
    tcg_gen_xor_tl(dst, dst, t0);
    tcg_gen_xori_tl(dst, dst, 0x1);
    tcg_temp_free(t0);
}

// 0 or 2: !FCC0
static inline void gen_op_eval_fbge(TCGv dst, TCGv src,
                                    unsigned int fcc_offset)
{
    gen_mov_reg_FCC0(dst, src, fcc_offset);
    tcg_gen_xori_tl(dst, dst, 0x1);
}

// !1: !(FCC0 & !FCC1)
static inline void gen_op_eval_fbuge(TCGv dst, TCGv src,
                                    unsigned int fcc_offset)
{
    TCGv t0 = tcg_temp_new();
    gen_mov_reg_FCC0(dst, src, fcc_offset);
    gen_mov_reg_FCC1(t0, src, fcc_offset);
    tcg_gen_andc_tl(dst, dst, t0);
    tcg_gen_xori_tl(dst, dst, 0x1);
    tcg_temp_free(t0);
}

// 0 or 1: !FCC1
static inline void gen_op_eval_fble(TCGv dst, TCGv src,
                                    unsigned int fcc_offset)
{
    gen_mov_reg_FCC1(dst, src, fcc_offset);
    tcg_gen_xori_tl(dst, dst, 0x1);
}

// !2: !(!FCC0 & FCC1)
static inline void gen_op_eval_fbule(TCGv dst, TCGv src,
                                    unsigned int fcc_offset)
{
    TCGv t0 = tcg_temp_new();
    gen_mov_reg_FCC0(dst, src, fcc_offset);
    gen_mov_reg_FCC1(t0, src, fcc_offset);
    tcg_gen_andc_tl(dst, t0, dst);
    tcg_gen_xori_tl(dst, dst, 0x1);
    tcg_temp_free(t0);
}

// !3: !(FCC0 & FCC1)
static inline void gen_op_eval_fbo(TCGv dst, TCGv src,
                                    unsigned int fcc_offset)
{
    TCGv t0 = tcg_temp_new();
    gen_mov_reg_FCC0(dst, src, fcc_offset);
    gen_mov_reg_FCC1(t0, src, fcc_offset);
    tcg_gen_and_tl(dst, dst, t0);
    tcg_gen_xori_tl(dst, dst, 0x1);
    tcg_temp_free(t0);
}

static inline void gen_branch2(DisasContext *dc, target_ulong pc1,
                               target_ulong pc2, TCGv r_cond)
{
    TCGLabel *l1 = gen_new_label();

    tcg_gen_brcondi_tl(TCG_COND_EQ, r_cond, 0, l1);

    gen_goto_tb(dc, 0, pc1, pc1 + 4);

    gen_set_label(l1);
    gen_goto_tb(dc, 1, pc2, pc2 + 4);
}

static void gen_branch_a(DisasContext *dc, target_ulong pc1)
{
    TCGLabel *l1 = gen_new_label();
    target_ulong npc = dc->npc;

    tcg_gen_brcondi_tl(TCG_COND_EQ, cpu_cond, 0, l1);

    gen_goto_tb(dc, 0, npc, pc1);

    gen_set_label(l1);
    gen_goto_tb(dc, 1, npc + 4, npc + 8);

    dc->is_br = 1;
}

static void gen_branch_n(DisasContext *dc, target_ulong pc1)
{
    target_ulong npc = dc->npc;

    if (likely(npc != DYNAMIC_PC)) {
        dc->pc = npc;
        dc->jump_pc[0] = pc1;
        dc->jump_pc[1] = npc + 4;
        dc->npc = JUMP_PC;
    } else {
        TCGv t, z;

        tcg_gen_mov_tl(cpu_pc, cpu_npc);

        tcg_gen_addi_tl(cpu_npc, cpu_npc, 4);
        t = tcg_const_tl(pc1);
        z = tcg_const_tl(0);
        tcg_gen_movcond_tl(TCG_COND_NE, cpu_npc, cpu_cond, z, t, cpu_npc);
        tcg_temp_free(t);
        tcg_temp_free(z);

        dc->pc = DYNAMIC_PC;
    }
}

static inline void gen_generic_branch(DisasContext *dc)
{
    TCGv npc0 = tcg_const_tl(dc->jump_pc[0]);
    TCGv npc1 = tcg_const_tl(dc->jump_pc[1]);
    TCGv zero = tcg_const_tl(0);

    tcg_gen_movcond_tl(TCG_COND_NE, cpu_npc, cpu_cond, zero, npc0, npc1);

    tcg_temp_free(npc0);
    tcg_temp_free(npc1);
    tcg_temp_free(zero);
}

/* call this function before using the condition register as it may
   have been set for a jump */
static inline void flush_cond(DisasContext *dc)
{
    if (dc->npc == JUMP_PC) {
        gen_generic_branch(dc);
        dc->npc = DYNAMIC_PC;
    }
}

static inline void save_npc(DisasContext *dc)
{
    if (dc->npc == JUMP_PC) {
        gen_generic_branch(dc);
        dc->npc = DYNAMIC_PC;
    } else if (dc->npc != DYNAMIC_PC) {
        tcg_gen_movi_tl(cpu_npc, dc->npc);
    }
}

static inline void update_psr(DisasContext *dc)
{
    if (dc->cc_op != CC_OP_FLAGS) {
        dc->cc_op = CC_OP_FLAGS;
        gen_helper_compute_psr(cpu_env);
    }
}

static inline void save_state(DisasContext *dc)
{
    tcg_gen_movi_tl(cpu_pc, dc->pc);
    save_npc(dc);
}

static inline void gen_mov_pc_npc(DisasContext *dc)
{
    if (dc->npc == JUMP_PC) {
        gen_generic_branch(dc);
        tcg_gen_mov_tl(cpu_pc, cpu_npc);
        dc->pc = DYNAMIC_PC;
    } else if (dc->npc == DYNAMIC_PC) {
        tcg_gen_mov_tl(cpu_pc, cpu_npc);
        dc->pc = DYNAMIC_PC;
    } else {
        dc->pc = dc->npc;
    }
}

static inline void gen_op_next_insn(void)
{
    tcg_gen_mov_tl(cpu_pc, cpu_npc);
    tcg_gen_addi_tl(cpu_npc, cpu_npc, 4);
}

static void free_compare(DisasCompare *cmp)
{
    if (!cmp->g1) {
        tcg_temp_free(cmp->c1);
    }
    if (!cmp->g2) {
        tcg_temp_free(cmp->c2);
    }
}

static void gen_compare(DisasCompare *cmp, bool xcc, unsigned int cond,
                        DisasContext *dc)
{
    static int subcc_cond[16] = {
        TCG_COND_NEVER,
        TCG_COND_EQ,
        TCG_COND_LE,
        TCG_COND_LT,
        TCG_COND_LEU,
        TCG_COND_LTU,
        -1, /* neg */
        -1, /* overflow */
        TCG_COND_ALWAYS,
        TCG_COND_NE,
        TCG_COND_GT,
        TCG_COND_GE,
        TCG_COND_GTU,
        TCG_COND_GEU,
        -1, /* pos */
        -1, /* no overflow */
    };

    static int logic_cond[16] = {
        TCG_COND_NEVER,
        TCG_COND_EQ,     /* eq:  Z */
        TCG_COND_LE,     /* le:  Z | (N ^ V) -> Z | N */
        TCG_COND_LT,     /* lt:  N ^ V -> N */
        TCG_COND_EQ,     /* leu: C | Z -> Z */
        TCG_COND_NEVER,  /* ltu: C -> 0 */
        TCG_COND_LT,     /* neg: N */
        TCG_COND_NEVER,  /* vs:  V -> 0 */
        TCG_COND_ALWAYS,
        TCG_COND_NE,     /* ne:  !Z */
        TCG_COND_GT,     /* gt:  !(Z | (N ^ V)) -> !(Z | N) */
        TCG_COND_GE,     /* ge:  !(N ^ V) -> !N */
        TCG_COND_NE,     /* gtu: !(C | Z) -> !Z */
        TCG_COND_ALWAYS, /* geu: !C -> 1 */
        TCG_COND_GE,     /* pos: !N */
        TCG_COND_ALWAYS, /* vc:  !V -> 1 */
    };

    TCGv_i32 r_src;
    TCGv r_dst;

#ifdef TARGET_SPARC64
    if (xcc) {
        r_src = cpu_xcc;
    } else {
        r_src = cpu_psr;
    }
#else
    r_src = cpu_psr;
#endif

    switch (dc->cc_op) {
    case CC_OP_LOGIC:
        cmp->cond = logic_cond[cond];
    do_compare_dst_0:
        cmp->is_bool = false;
        cmp->g2 = false;
        cmp->c2 = tcg_const_tl(0);
#ifdef TARGET_SPARC64
        if (!xcc) {
            cmp->g1 = false;
            cmp->c1 = tcg_temp_new();
            tcg_gen_ext32s_tl(cmp->c1, cpu_cc_dst);
            break;
        }
#endif
        cmp->g1 = true;
        cmp->c1 = cpu_cc_dst;
        break;

    case CC_OP_SUB:
        switch (cond) {
        case 6:  /* neg */
        case 14: /* pos */
            cmp->cond = (cond == 6 ? TCG_COND_LT : TCG_COND_GE);
            goto do_compare_dst_0;

        case 7: /* overflow */
        case 15: /* !overflow */
            goto do_dynamic;

        default:
            cmp->cond = subcc_cond[cond];
            cmp->is_bool = false;
#ifdef TARGET_SPARC64
            if (!xcc) {
                /* Note that sign-extension works for unsigned compares as
                   long as both operands are sign-extended.  */
                cmp->g1 = cmp->g2 = false;
                cmp->c1 = tcg_temp_new();
                cmp->c2 = tcg_temp_new();
                tcg_gen_ext32s_tl(cmp->c1, cpu_cc_src);
                tcg_gen_ext32s_tl(cmp->c2, cpu_cc_src2);
                break;
            }
#endif
            cmp->g1 = cmp->g2 = true;
            cmp->c1 = cpu_cc_src;
            cmp->c2 = cpu_cc_src2;
            break;
        }
        break;

    default:
    do_dynamic:
        gen_helper_compute_psr(cpu_env);
        dc->cc_op = CC_OP_FLAGS;
        /* FALLTHRU */

    case CC_OP_FLAGS:
        /* We're going to generate a boolean result.  */
        cmp->cond = TCG_COND_NE;
        cmp->is_bool = true;
        cmp->g1 = cmp->g2 = false;
        cmp->c1 = r_dst = tcg_temp_new();
        cmp->c2 = tcg_const_tl(0);

        switch (cond) {
        case 0x0:
            gen_op_eval_bn(r_dst);
            break;
        case 0x1:
            gen_op_eval_be(r_dst, r_src);
            break;
        case 0x2:
            gen_op_eval_ble(r_dst, r_src);
            break;
        case 0x3:
            gen_op_eval_bl(r_dst, r_src);
            break;
        case 0x4:
            gen_op_eval_bleu(r_dst, r_src);
            break;
        case 0x5:
            gen_op_eval_bcs(r_dst, r_src);
            break;
        case 0x6:
            gen_op_eval_bneg(r_dst, r_src);
            break;
        case 0x7:
            gen_op_eval_bvs(r_dst, r_src);
            break;
        case 0x8:
            gen_op_eval_ba(r_dst);
            break;
        case 0x9:
            gen_op_eval_bne(r_dst, r_src);
            break;
        case 0xa:
            gen_op_eval_bg(r_dst, r_src);
            break;
        case 0xb:
            gen_op_eval_bge(r_dst, r_src);
            break;
        case 0xc:
            gen_op_eval_bgu(r_dst, r_src);
            break;
        case 0xd:
            gen_op_eval_bcc(r_dst, r_src);
            break;
        case 0xe:
            gen_op_eval_bpos(r_dst, r_src);
            break;
        case 0xf:
            gen_op_eval_bvc(r_dst, r_src);
            break;
        }
        break;
    }
}

static void gen_fcompare(DisasCompare *cmp, unsigned int cc, unsigned int cond)
{
    unsigned int offset;
    TCGv r_dst;

    /* For now we still generate a straight boolean result.  */
    cmp->cond = TCG_COND_NE;
    cmp->is_bool = true;
    cmp->g1 = cmp->g2 = false;
    cmp->c1 = r_dst = tcg_temp_new();
    cmp->c2 = tcg_const_tl(0);

    switch (cc) {
    default:
    case 0x0:
        offset = 0;
        break;
    case 0x1:
        offset = 32 - 10;
        break;
    case 0x2:
        offset = 34 - 10;
        break;
    case 0x3:
        offset = 36 - 10;
        break;
    }

    switch (cond) {
    case 0x0:
        gen_op_eval_bn(r_dst);
        break;
    case 0x1:
        gen_op_eval_fbne(r_dst, cpu_fsr, offset);
        break;
    case 0x2:
        gen_op_eval_fblg(r_dst, cpu_fsr, offset);
        break;
    case 0x3:
        gen_op_eval_fbul(r_dst, cpu_fsr, offset);
        break;
    case 0x4:
        gen_op_eval_fbl(r_dst, cpu_fsr, offset);
        break;
    case 0x5:
        gen_op_eval_fbug(r_dst, cpu_fsr, offset);
        break;
    case 0x6:
        gen_op_eval_fbg(r_dst, cpu_fsr, offset);
        break;
    case 0x7:
        gen_op_eval_fbu(r_dst, cpu_fsr, offset);
        break;
    case 0x8:
        gen_op_eval_ba(r_dst);
        break;
    case 0x9:
        gen_op_eval_fbe(r_dst, cpu_fsr, offset);
        break;
    case 0xa:
        gen_op_eval_fbue(r_dst, cpu_fsr, offset);
        break;
    case 0xb:
        gen_op_eval_fbge(r_dst, cpu_fsr, offset);
        break;
    case 0xc:
        gen_op_eval_fbuge(r_dst, cpu_fsr, offset);
        break;
    case 0xd:
        gen_op_eval_fble(r_dst, cpu_fsr, offset);
        break;
    case 0xe:
        gen_op_eval_fbule(r_dst, cpu_fsr, offset);
        break;
    case 0xf:
        gen_op_eval_fbo(r_dst, cpu_fsr, offset);
        break;
    }
}

static void gen_cond(TCGv r_dst, unsigned int cc, unsigned int cond,
                     DisasContext *dc)
{
    DisasCompare cmp;
    gen_compare(&cmp, cc, cond, dc);

    /* The interface is to return a boolean in r_dst.  */
    if (cmp.is_bool) {
        tcg_gen_mov_tl(r_dst, cmp.c1);
    } else {
        tcg_gen_setcond_tl(cmp.cond, r_dst, cmp.c1, cmp.c2);
    }

    free_compare(&cmp);
}

static void gen_fcond(TCGv r_dst, unsigned int cc, unsigned int cond)
{
    DisasCompare cmp;
    gen_fcompare(&cmp, cc, cond);

    /* The interface is to return a boolean in r_dst.  */
    if (cmp.is_bool) {
        tcg_gen_mov_tl(r_dst, cmp.c1);
    } else {
        tcg_gen_setcond_tl(cmp.cond, r_dst, cmp.c1, cmp.c2);
    }

    free_compare(&cmp);
}

#ifdef TARGET_SPARC64
// Inverted logic
static const int gen_tcg_cond_reg[8] = {
    -1,
    TCG_COND_NE,
    TCG_COND_GT,
    TCG_COND_GE,
    -1,
    TCG_COND_EQ,
    TCG_COND_LE,
    TCG_COND_LT,
};

static void gen_compare_reg(DisasCompare *cmp, int cond, TCGv r_src)
{
    cmp->cond = tcg_invert_cond(gen_tcg_cond_reg[cond]);
    cmp->is_bool = false;
    cmp->g1 = true;
    cmp->g2 = false;
    cmp->c1 = r_src;
    cmp->c2 = tcg_const_tl(0);
}

static inline void gen_cond_reg(TCGv r_dst, int cond, TCGv r_src)
{
    DisasCompare cmp;
    gen_compare_reg(&cmp, cond, r_src);

    /* The interface is to return a boolean in r_dst.  */
    tcg_gen_setcond_tl(cmp.cond, r_dst, cmp.c1, cmp.c2);

    free_compare(&cmp);
}
#endif

static void do_branch(DisasContext *dc, int32_t offset, uint32_t insn, int cc)
{
    unsigned int cond = GET_FIELD(insn, 3, 6), a = (insn & (1 << 29));
    target_ulong target = dc->pc + offset;

#ifdef TARGET_SPARC64
    if (unlikely(AM_CHECK(dc))) {
        target &= 0xffffffffULL;
    }
#endif
    if (cond == 0x0) {
        /* unconditional not taken */
        if (a) {
            dc->pc = dc->npc + 4;
            dc->npc = dc->pc + 4;
        } else {
            dc->pc = dc->npc;
            dc->npc = dc->pc + 4;
        }
    } else if (cond == 0x8) {
        /* unconditional taken */
        if (a) {
            dc->pc = target;
            dc->npc = dc->pc + 4;
        } else {
            dc->pc = dc->npc;
            dc->npc = target;
            tcg_gen_mov_tl(cpu_pc, cpu_npc);
        }
    } else {
        flush_cond(dc);
        gen_cond(cpu_cond, cc, cond, dc);
        if (a) {
            gen_branch_a(dc, target);
        } else {
            gen_branch_n(dc, target);
        }
    }
}

static void do_fbranch(DisasContext *dc, int32_t offset, uint32_t insn, int cc)
{
    unsigned int cond = GET_FIELD(insn, 3, 6), a = (insn & (1 << 29));
    target_ulong target = dc->pc + offset;

#ifdef TARGET_SPARC64
    if (unlikely(AM_CHECK(dc))) {
        target &= 0xffffffffULL;
    }
#endif
    if (cond == 0x0) {
        /* unconditional not taken */
        if (a) {
            dc->pc = dc->npc + 4;
            dc->npc = dc->pc + 4;
        } else {
            dc->pc = dc->npc;
            dc->npc = dc->pc + 4;
        }
    } else if (cond == 0x8) {
        /* unconditional taken */
        if (a) {
            dc->pc = target;
            dc->npc = dc->pc + 4;
        } else {
            dc->pc = dc->npc;
            dc->npc = target;
            tcg_gen_mov_tl(cpu_pc, cpu_npc);
        }
    } else {
        flush_cond(dc);
        gen_fcond(cpu_cond, cc, cond);
        if (a) {
            gen_branch_a(dc, target);
        } else {
            gen_branch_n(dc, target);
        }
    }
}

#ifdef TARGET_SPARC64
static void do_branch_reg(DisasContext *dc, int32_t offset, uint32_t insn,
                          TCGv r_reg)
{
    unsigned int cond = GET_FIELD_SP(insn, 25, 27), a = (insn & (1 << 29));
    target_ulong target = dc->pc + offset;

    if (unlikely(AM_CHECK(dc))) {
        target &= 0xffffffffULL;
    }
    flush_cond(dc);
    gen_cond_reg(cpu_cond, cond, r_reg);
    if (a) {
        gen_branch_a(dc, target);
    } else {
        gen_branch_n(dc, target);
    }
}

static inline void gen_op_fcmps(int fccno, TCGv_i32 r_rs1, TCGv_i32 r_rs2)
{
    switch (fccno) {
    case 0:
        gen_helper_fcmps(cpu_env, r_rs1, r_rs2);
        break;
    case 1:
        gen_helper_fcmps_fcc1(cpu_env, r_rs1, r_rs2);
        break;
    case 2:
        gen_helper_fcmps_fcc2(cpu_env, r_rs1, r_rs2);
        break;
    case 3:
        gen_helper_fcmps_fcc3(cpu_env, r_rs1, r_rs2);
        break;
    }
}

static inline void gen_op_fcmpd(int fccno, TCGv_i64 r_rs1, TCGv_i64 r_rs2)
{
    switch (fccno) {
    case 0:
        gen_helper_fcmpd(cpu_env, r_rs1, r_rs2);
        break;
    case 1:
        gen_helper_fcmpd_fcc1(cpu_env, r_rs1, r_rs2);
        break;
    case 2:
        gen_helper_fcmpd_fcc2(cpu_env, r_rs1, r_rs2);
        break;
    case 3:
        gen_helper_fcmpd_fcc3(cpu_env, r_rs1, r_rs2);
        break;
    }
}

static inline void gen_op_fcmpq(int fccno)
{
    switch (fccno) {
    case 0:
        gen_helper_fcmpq(cpu_env);
        break;
    case 1:
        gen_helper_fcmpq_fcc1(cpu_env);
        break;
    case 2:
        gen_helper_fcmpq_fcc2(cpu_env);
        break;
    case 3:
        gen_helper_fcmpq_fcc3(cpu_env);
        break;
    }
}

static inline void gen_op_fcmpes(int fccno, TCGv_i32 r_rs1, TCGv_i32 r_rs2)
{
    switch (fccno) {
    case 0:
        gen_helper_fcmpes(cpu_env, r_rs1, r_rs2);
        break;
    case 1:
        gen_helper_fcmpes_fcc1(cpu_env, r_rs1, r_rs2);
        break;
    case 2:
        gen_helper_fcmpes_fcc2(cpu_env, r_rs1, r_rs2);
        break;
    case 3:
        gen_helper_fcmpes_fcc3(cpu_env, r_rs1, r_rs2);
        break;
    }
}

static inline void gen_op_fcmped(int fccno, TCGv_i64 r_rs1, TCGv_i64 r_rs2)
{
    switch (fccno) {
    case 0:
        gen_helper_fcmped(cpu_env, r_rs1, r_rs2);
        break;
    case 1:
        gen_helper_fcmped_fcc1(cpu_env, r_rs1, r_rs2);
        break;
    case 2:
        gen_helper_fcmped_fcc2(cpu_env, r_rs1, r_rs2);
        break;
    case 3:
        gen_helper_fcmped_fcc3(cpu_env, r_rs1, r_rs2);
        break;
    }
}

static inline void gen_op_fcmpeq(int fccno)
{
    switch (fccno) {
    case 0:
        gen_helper_fcmpeq(cpu_env);
        break;
    case 1:
        gen_helper_fcmpeq_fcc1(cpu_env);
        break;
    case 2:
        gen_helper_fcmpeq_fcc2(cpu_env);
        break;
    case 3:
        gen_helper_fcmpeq_fcc3(cpu_env);
        break;
    }
}

#else

static inline void gen_op_fcmps(int fccno, TCGv r_rs1, TCGv r_rs2)
{
    gen_helper_fcmps(cpu_env, r_rs1, r_rs2);
}

static inline void gen_op_fcmpd(int fccno, TCGv_i64 r_rs1, TCGv_i64 r_rs2)
{
    gen_helper_fcmpd(cpu_env, r_rs1, r_rs2);
}

static inline void gen_op_fcmpq(int fccno)
{
    gen_helper_fcmpq(cpu_env);
}

static inline void gen_op_fcmpes(int fccno, TCGv r_rs1, TCGv r_rs2)
{
    gen_helper_fcmpes(cpu_env, r_rs1, r_rs2);
}

static inline void gen_op_fcmped(int fccno, TCGv_i64 r_rs1, TCGv_i64 r_rs2)
{
    gen_helper_fcmped(cpu_env, r_rs1, r_rs2);
}

static inline void gen_op_fcmpeq(int fccno)
{
    gen_helper_fcmpeq(cpu_env);
}
#endif

static inline void gen_op_fpexception_im(int fsr_flags)
{
    TCGv_i32 r_const;

    tcg_gen_andi_tl(cpu_fsr, cpu_fsr, FSR_FTT_NMASK);
    tcg_gen_ori_tl(cpu_fsr, cpu_fsr, fsr_flags);
    r_const = tcg_const_i32(TT_FP_EXCP);
    gen_helper_raise_exception(cpu_env, r_const);
    tcg_temp_free_i32(r_const);
}

static int gen_trap_ifnofpu(DisasContext *dc)
{
#if !defined(CONFIG_USER_ONLY)
    if (!dc->fpu_enabled) {
        TCGv_i32 r_const;

        save_state(dc);
        r_const = tcg_const_i32(TT_NFPU_INSN);
        gen_helper_raise_exception(cpu_env, r_const);
        tcg_temp_free_i32(r_const);
        dc->is_br = 1;
        return 1;
    }
#endif
    return 0;
}

static inline void gen_op_clear_ieee_excp_and_FTT(void)
{
    tcg_gen_andi_tl(cpu_fsr, cpu_fsr, FSR_FTT_CEXC_NMASK);
}

static inline void gen_fop_FF(DisasContext *dc, int rd, int rs,
                              void (*gen)(TCGv_i32, TCGv_ptr, TCGv_i32))
{
    TCGv_i32 dst, src;

    src = gen_load_fpr_F(dc, rs);
    dst = gen_dest_fpr_F(dc);

    gen(dst, cpu_env, src);

    gen_store_fpr_F(dc, rd, dst);
}

static inline void gen_ne_fop_FF(DisasContext *dc, int rd, int rs,
                                 void (*gen)(TCGv_i32, TCGv_i32))
{
    TCGv_i32 dst, src;

    src = gen_load_fpr_F(dc, rs);
    dst = gen_dest_fpr_F(dc);

    gen(dst, src);

    gen_store_fpr_F(dc, rd, dst);
}

static inline void gen_fop_FFF(DisasContext *dc, int rd, int rs1, int rs2,
                        void (*gen)(TCGv_i32, TCGv_ptr, TCGv_i32, TCGv_i32))
{
    TCGv_i32 dst, src1, src2;

    src1 = gen_load_fpr_F(dc, rs1);
    src2 = gen_load_fpr_F(dc, rs2);
    dst = gen_dest_fpr_F(dc);

    gen(dst, cpu_env, src1, src2);

    gen_store_fpr_F(dc, rd, dst);
}

#ifdef TARGET_SPARC64
static inline void gen_ne_fop_FFF(DisasContext *dc, int rd, int rs1, int rs2,
                                  void (*gen)(TCGv_i32, TCGv_i32, TCGv_i32))
{
    TCGv_i32 dst, src1, src2;

    src1 = gen_load_fpr_F(dc, rs1);
    src2 = gen_load_fpr_F(dc, rs2);
    dst = gen_dest_fpr_F(dc);

    gen(dst, src1, src2);

    gen_store_fpr_F(dc, rd, dst);
}
#endif

static inline void gen_fop_DD(DisasContext *dc, int rd, int rs,
                              void (*gen)(TCGv_i64, TCGv_ptr, TCGv_i64))
{
    TCGv_i64 dst, src;

    src = gen_load_fpr_D(dc, rs);
    dst = gen_dest_fpr_D(dc, rd);

    gen(dst, cpu_env, src);

    gen_store_fpr_D(dc, rd, dst);
}

#ifdef TARGET_SPARC64
static inline void gen_ne_fop_DD(DisasContext *dc, int rd, int rs,
                                 void (*gen)(TCGv_i64, TCGv_i64))
{
    TCGv_i64 dst, src;

    src = gen_load_fpr_D(dc, rs);
    dst = gen_dest_fpr_D(dc, rd);

    gen(dst, src);

    gen_store_fpr_D(dc, rd, dst);
}
#endif

static inline void gen_fop_DDD(DisasContext *dc, int rd, int rs1, int rs2,
                        void (*gen)(TCGv_i64, TCGv_ptr, TCGv_i64, TCGv_i64))
{
    TCGv_i64 dst, src1, src2;

    src1 = gen_load_fpr_D(dc, rs1);
    src2 = gen_load_fpr_D(dc, rs2);
    dst = gen_dest_fpr_D(dc, rd);

    gen(dst, cpu_env, src1, src2);

    gen_store_fpr_D(dc, rd, dst);
}

#ifdef TARGET_SPARC64
static inline void gen_ne_fop_DDD(DisasContext *dc, int rd, int rs1, int rs2,
                                  void (*gen)(TCGv_i64, TCGv_i64, TCGv_i64))
{
    TCGv_i64 dst, src1, src2;

    src1 = gen_load_fpr_D(dc, rs1);
    src2 = gen_load_fpr_D(dc, rs2);
    dst = gen_dest_fpr_D(dc, rd);

    gen(dst, src1, src2);

    gen_store_fpr_D(dc, rd, dst);
}

static inline void gen_gsr_fop_DDD(DisasContext *dc, int rd, int rs1, int rs2,
                           void (*gen)(TCGv_i64, TCGv_i64, TCGv_i64, TCGv_i64))
{
    TCGv_i64 dst, src1, src2;

    src1 = gen_load_fpr_D(dc, rs1);
    src2 = gen_load_fpr_D(dc, rs2);
    dst = gen_dest_fpr_D(dc, rd);

    gen(dst, cpu_gsr, src1, src2);

    gen_store_fpr_D(dc, rd, dst);
}

static inline void gen_ne_fop_DDDD(DisasContext *dc, int rd, int rs1, int rs2,
                           void (*gen)(TCGv_i64, TCGv_i64, TCGv_i64, TCGv_i64))
{
    TCGv_i64 dst, src0, src1, src2;

    src1 = gen_load_fpr_D(dc, rs1);
    src2 = gen_load_fpr_D(dc, rs2);
    src0 = gen_load_fpr_D(dc, rd);
    dst = gen_dest_fpr_D(dc, rd);

    gen(dst, src0, src1, src2);

    gen_store_fpr_D(dc, rd, dst);
}
#endif

static inline void gen_fop_QQ(DisasContext *dc, int rd, int rs,
                              void (*gen)(TCGv_ptr))
{
    gen_op_load_fpr_QT1(QFPREG(rs));

    gen(cpu_env);

    gen_op_store_QT0_fpr(QFPREG(rd));
    gen_update_fprs_dirty(QFPREG(rd));
}

#ifdef TARGET_SPARC64
static inline void gen_ne_fop_QQ(DisasContext *dc, int rd, int rs,
                                 void (*gen)(TCGv_ptr))
{
    gen_op_load_fpr_QT1(QFPREG(rs));

    gen(cpu_env);

    gen_op_store_QT0_fpr(QFPREG(rd));
    gen_update_fprs_dirty(QFPREG(rd));
}
#endif

static inline void gen_fop_QQQ(DisasContext *dc, int rd, int rs1, int rs2,
                               void (*gen)(TCGv_ptr))
{
    gen_op_load_fpr_QT0(QFPREG(rs1));
    gen_op_load_fpr_QT1(QFPREG(rs2));

    gen(cpu_env);

    gen_op_store_QT0_fpr(QFPREG(rd));
    gen_update_fprs_dirty(QFPREG(rd));
}

static inline void gen_fop_DFF(DisasContext *dc, int rd, int rs1, int rs2,
                        void (*gen)(TCGv_i64, TCGv_ptr, TCGv_i32, TCGv_i32))
{
    TCGv_i64 dst;
    TCGv_i32 src1, src2;

    src1 = gen_load_fpr_F(dc, rs1);
    src2 = gen_load_fpr_F(dc, rs2);
    dst = gen_dest_fpr_D(dc, rd);

    gen(dst, cpu_env, src1, src2);

    gen_store_fpr_D(dc, rd, dst);
}

static inline void gen_fop_QDD(DisasContext *dc, int rd, int rs1, int rs2,
                               void (*gen)(TCGv_ptr, TCGv_i64, TCGv_i64))
{
    TCGv_i64 src1, src2;

    src1 = gen_load_fpr_D(dc, rs1);
    src2 = gen_load_fpr_D(dc, rs2);

    gen(cpu_env, src1, src2);

    gen_op_store_QT0_fpr(QFPREG(rd));
    gen_update_fprs_dirty(QFPREG(rd));
}

#ifdef TARGET_SPARC64
static inline void gen_fop_DF(DisasContext *dc, int rd, int rs,
                              void (*gen)(TCGv_i64, TCGv_ptr, TCGv_i32))
{
    TCGv_i64 dst;
    TCGv_i32 src;

    src = gen_load_fpr_F(dc, rs);
    dst = gen_dest_fpr_D(dc, rd);

    gen(dst, cpu_env, src);

    gen_store_fpr_D(dc, rd, dst);
}
#endif

static inline void gen_ne_fop_DF(DisasContext *dc, int rd, int rs,
                                 void (*gen)(TCGv_i64, TCGv_ptr, TCGv_i32))
{
    TCGv_i64 dst;
    TCGv_i32 src;

    src = gen_load_fpr_F(dc, rs);
    dst = gen_dest_fpr_D(dc, rd);

    gen(dst, cpu_env, src);

    gen_store_fpr_D(dc, rd, dst);
}

static inline void gen_fop_FD(DisasContext *dc, int rd, int rs,
                              void (*gen)(TCGv_i32, TCGv_ptr, TCGv_i64))
{
    TCGv_i32 dst;
    TCGv_i64 src;

    src = gen_load_fpr_D(dc, rs);
    dst = gen_dest_fpr_F(dc);

    gen(dst, cpu_env, src);

    gen_store_fpr_F(dc, rd, dst);
}

static inline void gen_fop_FQ(DisasContext *dc, int rd, int rs,
                              void (*gen)(TCGv_i32, TCGv_ptr))
{
    TCGv_i32 dst;

    gen_op_load_fpr_QT1(QFPREG(rs));
    dst = gen_dest_fpr_F(dc);

    gen(dst, cpu_env);

    gen_store_fpr_F(dc, rd, dst);
}

static inline void gen_fop_DQ(DisasContext *dc, int rd, int rs,
                              void (*gen)(TCGv_i64, TCGv_ptr))
{
    TCGv_i64 dst;

    gen_op_load_fpr_QT1(QFPREG(rs));
    dst = gen_dest_fpr_D(dc, rd);

    gen(dst, cpu_env);

    gen_store_fpr_D(dc, rd, dst);
}

static inline void gen_ne_fop_QF(DisasContext *dc, int rd, int rs,
                                 void (*gen)(TCGv_ptr, TCGv_i32))
{
    TCGv_i32 src;

    src = gen_load_fpr_F(dc, rs);

    gen(cpu_env, src);

    gen_op_store_QT0_fpr(QFPREG(rd));
    gen_update_fprs_dirty(QFPREG(rd));
}

static inline void gen_ne_fop_QD(DisasContext *dc, int rd, int rs,
                                 void (*gen)(TCGv_ptr, TCGv_i64))
{
    TCGv_i64 src;

    src = gen_load_fpr_D(dc, rs);

    gen(cpu_env, src);

    gen_op_store_QT0_fpr(QFPREG(rd));
    gen_update_fprs_dirty(QFPREG(rd));
}

/* asi moves */
#ifdef TARGET_SPARC64
static inline TCGv_i32 gen_get_asi(int insn, TCGv r_addr)
{
    int asi;
    TCGv_i32 r_asi;

    if (IS_IMM) {
        r_asi = tcg_temp_new_i32();
        tcg_gen_mov_i32(r_asi, cpu_asi);
    } else {
        asi = GET_FIELD(insn, 19, 26);
        r_asi = tcg_const_i32(asi);
    }
    return r_asi;
}

static inline void gen_ld_asi(TCGv dst, TCGv addr, int insn, int size,
                              int sign)
{
    TCGv_i32 r_asi, r_size, r_sign;

    r_asi = gen_get_asi(insn, addr);
    r_size = tcg_const_i32(size);
    r_sign = tcg_const_i32(sign);
    gen_helper_ld_asi(dst, cpu_env, addr, r_asi, r_size, r_sign);
    tcg_temp_free_i32(r_sign);
    tcg_temp_free_i32(r_size);
    tcg_temp_free_i32(r_asi);
}

static inline void gen_st_asi(TCGv src, TCGv addr, int insn, int size)
{
    TCGv_i32 r_asi, r_size;

    r_asi = gen_get_asi(insn, addr);
    r_size = tcg_const_i32(size);
    gen_helper_st_asi(cpu_env, addr, src, r_asi, r_size);
    tcg_temp_free_i32(r_size);
    tcg_temp_free_i32(r_asi);
}

static inline void gen_ldf_asi(TCGv addr, int insn, int size, int rd)
{
    TCGv_i32 r_asi, r_size, r_rd;

    r_asi = gen_get_asi(insn, addr);
    r_size = tcg_const_i32(size);
    r_rd = tcg_const_i32(rd);
    gen_helper_ldf_asi(cpu_env, addr, r_asi, r_size, r_rd);
    tcg_temp_free_i32(r_rd);
    tcg_temp_free_i32(r_size);
    tcg_temp_free_i32(r_asi);
}

static inline void gen_stf_asi(TCGv addr, int insn, int size, int rd)
{
    TCGv_i32 r_asi, r_size, r_rd;

    r_asi = gen_get_asi(insn, addr);
    r_size = tcg_const_i32(size);
    r_rd = tcg_const_i32(rd);
    gen_helper_stf_asi(cpu_env, addr, r_asi, r_size, r_rd);
    tcg_temp_free_i32(r_rd);
    tcg_temp_free_i32(r_size);
    tcg_temp_free_i32(r_asi);
}

static inline void gen_swap_asi(TCGv dst, TCGv src, TCGv addr, int insn)
{
    TCGv_i32 r_asi, r_size, r_sign;
    TCGv_i64 t64 = tcg_temp_new_i64();

    r_asi = gen_get_asi(insn, addr);
    r_size = tcg_const_i32(4);
    r_sign = tcg_const_i32(0);
    gen_helper_ld_asi(t64, cpu_env, addr, r_asi, r_size, r_sign);
    tcg_temp_free_i32(r_sign);
    gen_helper_st_asi(cpu_env, addr, src, r_asi, r_size);
    tcg_temp_free_i32(r_size);
    tcg_temp_free_i32(r_asi);
    tcg_gen_trunc_i64_tl(dst, t64);
    tcg_temp_free_i64(t64);
}

static inline void gen_ldda_asi(DisasContext *dc, TCGv hi, TCGv addr,
                                int insn, int rd)
{
    TCGv_i32 r_asi, r_rd;

    r_asi = gen_get_asi(insn, addr);
    r_rd = tcg_const_i32(rd);
    gen_helper_ldda_asi(cpu_env, addr, r_asi, r_rd);
    tcg_temp_free_i32(r_rd);
    tcg_temp_free_i32(r_asi);
}

static inline void gen_stda_asi(DisasContext *dc, TCGv hi, TCGv addr,
                                int insn, int rd)
{
    TCGv_i32 r_asi, r_size;
    TCGv lo = gen_load_gpr(dc, rd + 1);
    TCGv_i64 t64 = tcg_temp_new_i64();

    tcg_gen_concat_tl_i64(t64, lo, hi);
    r_asi = gen_get_asi(insn, addr);
    r_size = tcg_const_i32(8);
    gen_helper_st_asi(cpu_env, addr, t64, r_asi, r_size);
    tcg_temp_free_i32(r_size);
    tcg_temp_free_i32(r_asi);
    tcg_temp_free_i64(t64);
}

static inline void gen_casx_asi(DisasContext *dc, TCGv addr,
                                TCGv val2, int insn, int rd)
{
    TCGv val1 = gen_load_gpr(dc, rd);
    TCGv dst = gen_dest_gpr(dc, rd);
    TCGv_i32 r_asi = gen_get_asi(insn, addr);

    gen_helper_casx_asi(dst, cpu_env, addr, val1, val2, r_asi);
    tcg_temp_free_i32(r_asi);
    gen_store_gpr(dc, rd, dst);
}

#elif !defined(CONFIG_USER_ONLY)

static inline void gen_ld_asi(TCGv dst, TCGv addr, int insn, int size,
                              int sign)
{
    TCGv_i32 r_asi, r_size, r_sign;
    TCGv_i64 t64 = tcg_temp_new_i64();

    r_asi = tcg_const_i32(GET_FIELD(insn, 19, 26));
    r_size = tcg_const_i32(size);
    r_sign = tcg_const_i32(sign);
    gen_helper_ld_asi(t64, cpu_env, addr, r_asi, r_size, r_sign);
    tcg_temp_free_i32(r_sign);
    tcg_temp_free_i32(r_size);
    tcg_temp_free_i32(r_asi);
    tcg_gen_trunc_i64_tl(dst, t64);
    tcg_temp_free_i64(t64);
}

static inline void gen_st_asi(TCGv src, TCGv addr, int insn, int size)
{
    TCGv_i32 r_asi, r_size;
    TCGv_i64 t64 = tcg_temp_new_i64();

    tcg_gen_extu_tl_i64(t64, src);
    r_asi = tcg_const_i32(GET_FIELD(insn, 19, 26));
    r_size = tcg_const_i32(size);
    gen_helper_st_asi(cpu_env, addr, t64, r_asi, r_size);
    tcg_temp_free_i32(r_size);
    tcg_temp_free_i32(r_asi);
    tcg_temp_free_i64(t64);
}

static inline void gen_swap_asi(TCGv dst, TCGv src, TCGv addr, int insn)
{
    TCGv_i32 r_asi, r_size, r_sign;
    TCGv_i64 r_val, t64;

    r_asi = tcg_const_i32(GET_FIELD(insn, 19, 26));
    r_size = tcg_const_i32(4);
    r_sign = tcg_const_i32(0);
    t64 = tcg_temp_new_i64();
    gen_helper_ld_asi(t64, cpu_env, addr, r_asi, r_size, r_sign);
    tcg_temp_free(r_sign);
    r_val = tcg_temp_new_i64();
    tcg_gen_extu_tl_i64(r_val, src);
    gen_helper_st_asi(cpu_env, addr, r_val, r_asi, r_size);
    tcg_temp_free_i64(r_val);
    tcg_temp_free_i32(r_size);
    tcg_temp_free_i32(r_asi);
    tcg_gen_trunc_i64_tl(dst, t64);
    tcg_temp_free_i64(t64);
}

static inline void gen_ldda_asi(DisasContext *dc, TCGv hi, TCGv addr,
                                int insn, int rd)
{
    TCGv_i32 r_asi, r_size, r_sign;
    TCGv t;
    TCGv_i64 t64;

    r_asi = tcg_const_i32(GET_FIELD(insn, 19, 26));
    r_size = tcg_const_i32(8);
    r_sign = tcg_const_i32(0);
    t64 = tcg_temp_new_i64();
    gen_helper_ld_asi(t64, cpu_env, addr, r_asi, r_size, r_sign);
    tcg_temp_free_i32(r_sign);
    tcg_temp_free_i32(r_size);
    tcg_temp_free_i32(r_asi);

    /* ??? Work around an apparent bug in Ubuntu gcc 4.8.2-10ubuntu2+12,
       whereby "rd + 1" elicits "error: array subscript is above array".
       Since we have already asserted that rd is even, the semantics
       are unchanged.  */
    t = gen_dest_gpr(dc, rd | 1);
    tcg_gen_trunc_i64_tl(t, t64);
    gen_store_gpr(dc, rd | 1, t);

    tcg_gen_shri_i64(t64, t64, 32);
    tcg_gen_trunc_i64_tl(hi, t64);
    tcg_temp_free_i64(t64);
    gen_store_gpr(dc, rd, hi);
}

static inline void gen_stda_asi(DisasContext *dc, TCGv hi, TCGv addr,
                                int insn, int rd)
{
    TCGv_i32 r_asi, r_size;
    TCGv lo = gen_load_gpr(dc, rd + 1);
    TCGv_i64 t64 = tcg_temp_new_i64();

    tcg_gen_concat_tl_i64(t64, lo, hi);
    r_asi = tcg_const_i32(GET_FIELD(insn, 19, 26));
    r_size = tcg_const_i32(8);
    gen_helper_st_asi(cpu_env, addr, t64, r_asi, r_size);
    tcg_temp_free_i32(r_size);
    tcg_temp_free_i32(r_asi);
    tcg_temp_free_i64(t64);
}
#endif

#if !defined(CONFIG_USER_ONLY) || defined(TARGET_SPARC64)
static inline void gen_cas_asi(DisasContext *dc, TCGv addr,
                               TCGv val2, int insn, int rd)
{
    TCGv val1 = gen_load_gpr(dc, rd);
    TCGv dst = gen_dest_gpr(dc, rd);
#ifdef TARGET_SPARC64
    TCGv_i32 r_asi = gen_get_asi(insn, addr);
#else
    TCGv_i32 r_asi = tcg_const_i32(GET_FIELD(insn, 19, 26));
#endif

    gen_helper_cas_asi(dst, cpu_env, addr, val1, val2, r_asi);
    tcg_temp_free_i32(r_asi);
    gen_store_gpr(dc, rd, dst);
}

static inline void gen_ldstub_asi(TCGv dst, TCGv addr, int insn)
{
    TCGv_i64 r_val;
    TCGv_i32 r_asi, r_size;

    gen_ld_asi(dst, addr, insn, 1, 0);

    r_val = tcg_const_i64(0xffULL);
    r_asi = tcg_const_i32(GET_FIELD(insn, 19, 26));
    r_size = tcg_const_i32(1);
    gen_helper_st_asi(cpu_env, addr, r_val, r_asi, r_size);
    tcg_temp_free_i32(r_size);
    tcg_temp_free_i32(r_asi);
    tcg_temp_free_i64(r_val);
}
#endif

static TCGv get_src1(DisasContext *dc, unsigned int insn)
{
    unsigned int rs1 = GET_FIELD(insn, 13, 17);
    return gen_load_gpr(dc, rs1);
}

static TCGv get_src2(DisasContext *dc, unsigned int insn)
{
    if (IS_IMM) { /* immediate */
        target_long simm = GET_FIELDs(insn, 19, 31);
        TCGv t = get_temp_tl(dc);
        tcg_gen_movi_tl(t, simm);
        return t;
    } else {      /* register */
        unsigned int rs2 = GET_FIELD(insn, 27, 31);
        return gen_load_gpr(dc, rs2);
    }
}

#ifdef TARGET_SPARC64
static void gen_fmovs(DisasContext *dc, DisasCompare *cmp, int rd, int rs)
{
    TCGv_i32 c32, zero, dst, s1, s2;

    /* We have two choices here: extend the 32 bit data and use movcond_i64,
       or fold the comparison down to 32 bits and use movcond_i32.  Choose
       the later.  */
    c32 = tcg_temp_new_i32();
    if (cmp->is_bool) {
        tcg_gen_extrl_i64_i32(c32, cmp->c1);
    } else {
        TCGv_i64 c64 = tcg_temp_new_i64();
        tcg_gen_setcond_i64(cmp->cond, c64, cmp->c1, cmp->c2);
        tcg_gen_extrl_i64_i32(c32, c64);
        tcg_temp_free_i64(c64);
    }

    s1 = gen_load_fpr_F(dc, rs);
    s2 = gen_load_fpr_F(dc, rd);
    dst = gen_dest_fpr_F(dc);
    zero = tcg_const_i32(0);

    tcg_gen_movcond_i32(TCG_COND_NE, dst, c32, zero, s1, s2);

    tcg_temp_free_i32(c32);
    tcg_temp_free_i32(zero);
    gen_store_fpr_F(dc, rd, dst);
}

static void gen_fmovd(DisasContext *dc, DisasCompare *cmp, int rd, int rs)
{
    TCGv_i64 dst = gen_dest_fpr_D(dc, rd);
    tcg_gen_movcond_i64(cmp->cond, dst, cmp->c1, cmp->c2,
                        gen_load_fpr_D(dc, rs),
                        gen_load_fpr_D(dc, rd));
    gen_store_fpr_D(dc, rd, dst);
}

static void gen_fmovq(DisasContext *dc, DisasCompare *cmp, int rd, int rs)
{
    int qd = QFPREG(rd);
    int qs = QFPREG(rs);

    tcg_gen_movcond_i64(cmp->cond, cpu_fpr[qd / 2], cmp->c1, cmp->c2,
                        cpu_fpr[qs / 2], cpu_fpr[qd / 2]);
    tcg_gen_movcond_i64(cmp->cond, cpu_fpr[qd / 2 + 1], cmp->c1, cmp->c2,
                        cpu_fpr[qs / 2 + 1], cpu_fpr[qd / 2 + 1]);

    gen_update_fprs_dirty(qd);
}

#ifndef CONFIG_USER_ONLY
static inline void gen_load_trap_state_at_tl(TCGv_ptr r_tsptr, TCGv_env cpu_env)
{
    TCGv_i32 r_tl = tcg_temp_new_i32();

    /* load env->tl into r_tl */
    tcg_gen_ld_i32(r_tl, cpu_env, offsetof(CPUSPARCState, tl));

    /* tl = [0 ... MAXTL_MASK] where MAXTL_MASK must be power of 2 */
    tcg_gen_andi_i32(r_tl, r_tl, MAXTL_MASK);

    /* calculate offset to current trap state from env->ts, reuse r_tl */
    tcg_gen_muli_i32(r_tl, r_tl, sizeof (trap_state));
    tcg_gen_addi_ptr(r_tsptr, cpu_env, offsetof(CPUSPARCState, ts));

    /* tsptr = env->ts[env->tl & MAXTL_MASK] */
    {
        TCGv_ptr r_tl_tmp = tcg_temp_new_ptr();
        tcg_gen_ext_i32_ptr(r_tl_tmp, r_tl);
        tcg_gen_add_ptr(r_tsptr, r_tsptr, r_tl_tmp);
        tcg_temp_free_ptr(r_tl_tmp);
    }

    tcg_temp_free_i32(r_tl);
}
#endif

static void gen_edge(DisasContext *dc, TCGv dst, TCGv s1, TCGv s2,
                     int width, bool cc, bool left)
{
    TCGv lo1, lo2, t1, t2;
    uint64_t amask, tabl, tabr;
    int shift, imask, omask;

    if (cc) {
        tcg_gen_mov_tl(cpu_cc_src, s1);
        tcg_gen_mov_tl(cpu_cc_src2, s2);
        tcg_gen_sub_tl(cpu_cc_dst, s1, s2);
        tcg_gen_movi_i32(cpu_cc_op, CC_OP_SUB);
        dc->cc_op = CC_OP_SUB;
    }

    /* Theory of operation: there are two tables, left and right (not to
       be confused with the left and right versions of the opcode).  These
       are indexed by the low 3 bits of the inputs.  To make things "easy",
       these tables are loaded into two constants, TABL and TABR below.
       The operation index = (input & imask) << shift calculates the index
       into the constant, while val = (table >> index) & omask calculates
       the value we're looking for.  */
    switch (width) {
    case 8:
        imask = 0x7;
        shift = 3;
        omask = 0xff;
        if (left) {
            tabl = 0x80c0e0f0f8fcfeffULL;
            tabr = 0xff7f3f1f0f070301ULL;
        } else {
            tabl = 0x0103070f1f3f7fffULL;
            tabr = 0xfffefcf8f0e0c080ULL;
        }
        break;
    case 16:
        imask = 0x6;
        shift = 1;
        omask = 0xf;
        if (left) {
            tabl = 0x8cef;
            tabr = 0xf731;
        } else {
            tabl = 0x137f;
            tabr = 0xfec8;
        }
        break;
    case 32:
        imask = 0x4;
        shift = 0;
        omask = 0x3;
        if (left) {
            tabl = (2 << 2) | 3;
            tabr = (3 << 2) | 1;
        } else {
            tabl = (1 << 2) | 3;
            tabr = (3 << 2) | 2;
        }
        break;
    default:
        abort();
    }

    lo1 = tcg_temp_new();
    lo2 = tcg_temp_new();
    tcg_gen_andi_tl(lo1, s1, imask);
    tcg_gen_andi_tl(lo2, s2, imask);
    tcg_gen_shli_tl(lo1, lo1, shift);
    tcg_gen_shli_tl(lo2, lo2, shift);

    t1 = tcg_const_tl(tabl);
    t2 = tcg_const_tl(tabr);
    tcg_gen_shr_tl(lo1, t1, lo1);
    tcg_gen_shr_tl(lo2, t2, lo2);
    tcg_gen_andi_tl(dst, lo1, omask);
    tcg_gen_andi_tl(lo2, lo2, omask);

    amask = -8;
    if (AM_CHECK(dc)) {
        amask &= 0xffffffffULL;
    }
    tcg_gen_andi_tl(s1, s1, amask);
    tcg_gen_andi_tl(s2, s2, amask);

    /* We want to compute
        dst = (s1 == s2 ? lo1 : lo1 & lo2).
       We've already done dst = lo1, so this reduces to
        dst &= (s1 == s2 ? -1 : lo2)
       Which we perform by
        lo2 |= -(s1 == s2)
        dst &= lo2
    */
    tcg_gen_setcond_tl(TCG_COND_EQ, t1, s1, s2);
    tcg_gen_neg_tl(t1, t1);
    tcg_gen_or_tl(lo2, lo2, t1);
    tcg_gen_and_tl(dst, dst, lo2);

    tcg_temp_free(lo1);
    tcg_temp_free(lo2);
    tcg_temp_free(t1);
    tcg_temp_free(t2);
}

static void gen_alignaddr(TCGv dst, TCGv s1, TCGv s2, bool left)
{
    TCGv tmp = tcg_temp_new();

    tcg_gen_add_tl(tmp, s1, s2);
    tcg_gen_andi_tl(dst, tmp, -8);
    if (left) {
        tcg_gen_neg_tl(tmp, tmp);
    }
    tcg_gen_deposit_tl(cpu_gsr, cpu_gsr, tmp, 0, 3);

    tcg_temp_free(tmp);
}

static void gen_faligndata(TCGv dst, TCGv gsr, TCGv s1, TCGv s2)
{
    TCGv t1, t2, shift;

    t1 = tcg_temp_new();
    t2 = tcg_temp_new();
    shift = tcg_temp_new();

    tcg_gen_andi_tl(shift, gsr, 7);
    tcg_gen_shli_tl(shift, shift, 3);
    tcg_gen_shl_tl(t1, s1, shift);

    /* A shift of 64 does not produce 0 in TCG.  Divide this into a
       shift of (up to 63) followed by a constant shift of 1.  */
    tcg_gen_xori_tl(shift, shift, 63);
    tcg_gen_shr_tl(t2, s2, shift);
    tcg_gen_shri_tl(t2, t2, 1);

    tcg_gen_or_tl(dst, t1, t2);

    tcg_temp_free(t1);
    tcg_temp_free(t2);
    tcg_temp_free(shift);
}
#endif

#define CHECK_IU_FEATURE(dc, FEATURE)                      \
    if (!((dc)->def->features & CPU_FEATURE_ ## FEATURE))  \
        goto illegal_insn;
#define CHECK_FPU_FEATURE(dc, FEATURE)                     \
    if (!((dc)->def->features & CPU_FEATURE_ ## FEATURE))  \
        goto nfpu_insn;

/* before an instruction, dc->pc must be static */
static void disas_sparc_insn(DisasContext * dc, unsigned int insn)
{
    unsigned int opc, rs1, rs2, rd;
    TCGv cpu_src1, cpu_src2;
    TCGv_i32 cpu_src1_32, cpu_src2_32, cpu_dst_32;
    TCGv_i64 cpu_src1_64, cpu_src2_64, cpu_dst_64;
    target_long simm;

    opc = GET_FIELD(insn, 0, 1);
    rd = GET_FIELD(insn, 2, 6);

    switch (opc) {
    case 0:                     /* branches/sethi */
        {
            unsigned int xop = GET_FIELD(insn, 7, 9);
            int32_t target;
            switch (xop) {
#ifdef TARGET_SPARC64
            case 0x1:           /* V9 BPcc */
                {
                    int cc;

                    target = GET_FIELD_SP(insn, 0, 18);
                    target = sign_extend(target, 19);
                    target <<= 2;
                    cc = GET_FIELD_SP(insn, 20, 21);
                    if (cc == 0)
                        do_branch(dc, target, insn, 0);
                    else if (cc == 2)
                        do_branch(dc, target, insn, 1);
                    else
                        goto illegal_insn;
                    goto jmp_insn;
                }
            case 0x3:           /* V9 BPr */
                {
                    target = GET_FIELD_SP(insn, 0, 13) |
                        (GET_FIELD_SP(insn, 20, 21) << 14);
                    target = sign_extend(target, 16);
                    target <<= 2;
                    cpu_src1 = get_src1(dc, insn);
                    do_branch_reg(dc, target, insn, cpu_src1);
                    goto jmp_insn;
                }
            case 0x5:           /* V9 FBPcc */
                {
                    int cc = GET_FIELD_SP(insn, 20, 21);
                    if (gen_trap_ifnofpu(dc)) {
                        goto jmp_insn;
                    }
                    target = GET_FIELD_SP(insn, 0, 18);
                    target = sign_extend(target, 19);
                    target <<= 2;
                    do_fbranch(dc, target, insn, cc);
                    goto jmp_insn;
                }
#else
            case 0x7:           /* CBN+x */
                {
                    goto ncp_insn;
                }
#endif
            case 0x2:           /* BN+x */
                {
                    target = GET_FIELD(insn, 10, 31);
                    target = sign_extend(target, 22);
                    target <<= 2;
                    do_branch(dc, target, insn, 0);
                    goto jmp_insn;
                }
            case 0x6:           /* FBN+x */
                {
                    if (gen_trap_ifnofpu(dc)) {
                        goto jmp_insn;
                    }
                    target = GET_FIELD(insn, 10, 31);
                    target = sign_extend(target, 22);
                    target <<= 2;
                    do_fbranch(dc, target, insn, 0);
                    goto jmp_insn;
                }
            case 0x4:           /* SETHI */
                /* Special-case %g0 because that's the canonical nop.  */
                if (rd) {
                    uint32_t value = GET_FIELD(insn, 10, 31);
                    TCGv t = gen_dest_gpr(dc, rd);
                    tcg_gen_movi_tl(t, value << 10);
                    gen_store_gpr(dc, rd, t);
                }
                break;
            case 0x0:           /* UNIMPL */
            default:
                goto illegal_insn;
            }
            break;
        }
        break;
    case 1:                     /*CALL*/
        {
            target_long target = GET_FIELDs(insn, 2, 31) << 2;
            TCGv o7 = gen_dest_gpr(dc, 15);

            tcg_gen_movi_tl(o7, dc->pc);
            gen_store_gpr(dc, 15, o7);
            target += dc->pc;
            gen_mov_pc_npc(dc);
#ifdef TARGET_SPARC64
            if (unlikely(AM_CHECK(dc))) {
                target &= 0xffffffffULL;
            }
#endif
            dc->npc = target;
        }
        goto jmp_insn;
    case 2:                     /* FPU & Logical Operations */
        {
            unsigned int xop = GET_FIELD(insn, 7, 12);
            TCGv cpu_dst = get_temp_tl(dc);
            TCGv cpu_tmp0;

            if (xop == 0x3a) {  /* generate trap */
                int cond = GET_FIELD(insn, 3, 6);
                TCGv_i32 trap;
                TCGLabel *l1 = NULL;
                int mask;

                if (cond == 0) {
                    /* Trap never.  */
                    break;
                }

                save_state(dc);

                if (cond != 8) {
                    /* Conditional trap.  */
                    DisasCompare cmp;
#ifdef TARGET_SPARC64
                    /* V9 icc/xcc */
                    int cc = GET_FIELD_SP(insn, 11, 12);
                    if (cc == 0) {
                        gen_compare(&cmp, 0, cond, dc);
                    } else if (cc == 2) {
                        gen_compare(&cmp, 1, cond, dc);
                    } else {
                        goto illegal_insn;
                    }
#else
                    gen_compare(&cmp, 0, cond, dc);
#endif
                    l1 = gen_new_label();
                    tcg_gen_brcond_tl(tcg_invert_cond(cmp.cond),
                                      cmp.c1, cmp.c2, l1);
                    free_compare(&cmp);
                }

                mask = ((dc->def->features & CPU_FEATURE_HYPV) && supervisor(dc)
                        ? UA2005_HTRAP_MASK : V8_TRAP_MASK);

                /* Don't use the normal temporaries, as they may well have
                   gone out of scope with the branch above.  While we're
                   doing that we might as well pre-truncate to 32-bit.  */
                trap = tcg_temp_new_i32();

                rs1 = GET_FIELD_SP(insn, 14, 18);
                if (IS_IMM) {
                    rs2 = GET_FIELD_SP(insn, 0, 6);
                    if (rs1 == 0) {
                        tcg_gen_movi_i32(trap, (rs2 & mask) + TT_TRAP);
                        /* Signal that the trap value is fully constant.  */
                        mask = 0;
                    } else {
                        TCGv t1 = gen_load_gpr(dc, rs1);
                        tcg_gen_trunc_tl_i32(trap, t1);
                        tcg_gen_addi_i32(trap, trap, rs2);
                    }
                } else {
                    TCGv t1, t2;
                    rs2 = GET_FIELD_SP(insn, 0, 4);
                    t1 = gen_load_gpr(dc, rs1);
                    t2 = gen_load_gpr(dc, rs2);
                    tcg_gen_add_tl(t1, t1, t2);
                    tcg_gen_trunc_tl_i32(trap, t1);
                }
                if (mask != 0) {
                    tcg_gen_andi_i32(trap, trap, mask);
                    tcg_gen_addi_i32(trap, trap, TT_TRAP);
                }

                gen_helper_raise_exception(cpu_env, trap);
                tcg_temp_free_i32(trap);

                if (cond == 8) {
                    /* An unconditional trap ends the TB.  */
                    dc->is_br = 1;
                    goto jmp_insn;
                } else {
                    /* A conditional trap falls through to the next insn.  */
                    gen_set_label(l1);
                    break;
                }
            } else if (xop == 0x28) {
                rs1 = GET_FIELD(insn, 13, 17);
                switch(rs1) {
                case 0: /* rdy */
#ifndef TARGET_SPARC64
                case 0x01 ... 0x0e: /* undefined in the SPARCv8
                                       manual, rdy on the microSPARC
                                       II */
                case 0x0f:          /* stbar in the SPARCv8 manual,
                                       rdy on the microSPARC II */
                case 0x10 ... 0x1f: /* implementation-dependent in the
                                       SPARCv8 manual, rdy on the
                                       microSPARC II */
                    /* Read Asr17 */
                    if (rs1 == 0x11 && dc->def->features & CPU_FEATURE_ASR17) {
                        TCGv t = gen_dest_gpr(dc, rd);
                        /* Read Asr17 for a Leon3 monoprocessor */
                        tcg_gen_movi_tl(t, (1 << 8) | (dc->def->nwindows - 1));
                        gen_store_gpr(dc, rd, t);
                        break;
                    }
#endif
                    gen_store_gpr(dc, rd, cpu_y);
                    break;
#ifdef TARGET_SPARC64
                case 0x2: /* V9 rdccr */
                    update_psr(dc);
                    gen_helper_rdccr(cpu_dst, cpu_env);
                    gen_store_gpr(dc, rd, cpu_dst);
                    break;
                case 0x3: /* V9 rdasi */
                    tcg_gen_ext_i32_tl(cpu_dst, cpu_asi);
                    gen_store_gpr(dc, rd, cpu_dst);
                    break;
                case 0x4: /* V9 rdtick */
                    {
                        TCGv_ptr r_tickptr;
                        TCGv_i32 r_const;

                        r_tickptr = tcg_temp_new_ptr();
                        r_const = tcg_const_i32(dc->mem_idx);
                        tcg_gen_ld_ptr(r_tickptr, cpu_env,
                                       offsetof(CPUSPARCState, tick));
                        gen_helper_tick_get_count(cpu_dst, cpu_env, r_tickptr,
                                                  r_const);
                        tcg_temp_free_ptr(r_tickptr);
                        tcg_temp_free_i32(r_const);
                        gen_store_gpr(dc, rd, cpu_dst);
                    }
                    break;
                case 0x5: /* V9 rdpc */
                    {
                        TCGv t = gen_dest_gpr(dc, rd);
                        if (unlikely(AM_CHECK(dc))) {
                            tcg_gen_movi_tl(t, dc->pc & 0xffffffffULL);
                        } else {
                            tcg_gen_movi_tl(t, dc->pc);
                        }
                        gen_store_gpr(dc, rd, t);
                    }
                    break;
                case 0x6: /* V9 rdfprs */
                    tcg_gen_ext_i32_tl(cpu_dst, cpu_fprs);
                    gen_store_gpr(dc, rd, cpu_dst);
                    break;
                case 0xf: /* V9 membar */
                    break; /* no effect */
                case 0x13: /* Graphics Status */
                    if (gen_trap_ifnofpu(dc)) {
                        goto jmp_insn;
                    }
                    gen_store_gpr(dc, rd, cpu_gsr);
                    break;
                case 0x16: /* Softint */
                    tcg_gen_ext_i32_tl(cpu_dst, cpu_softint);
                    gen_store_gpr(dc, rd, cpu_dst);
                    break;
                case 0x17: /* Tick compare */
                    gen_store_gpr(dc, rd, cpu_tick_cmpr);
                    break;
                case 0x18: /* System tick */
                    {
                        TCGv_ptr r_tickptr;
                        TCGv_i32 r_const;

                        r_tickptr = tcg_temp_new_ptr();
                        r_const = tcg_const_i32(dc->mem_idx);
                        tcg_gen_ld_ptr(r_tickptr, cpu_env,
                                       offsetof(CPUSPARCState, stick));
                        gen_helper_tick_get_count(cpu_dst, cpu_env, r_tickptr,
                                                  r_const);
                        tcg_temp_free_ptr(r_tickptr);
                        tcg_temp_free_i32(r_const);
                        gen_store_gpr(dc, rd, cpu_dst);
                    }
                    break;
                case 0x19: /* System tick compare */
                    gen_store_gpr(dc, rd, cpu_stick_cmpr);
                    break;
                case 0x10: /* Performance Control */
                case 0x11: /* Performance Instrumentation Counter */
                case 0x12: /* Dispatch Control */
                case 0x14: /* Softint set, WO */
                case 0x15: /* Softint clear, WO */
#endif
                default:
                    goto illegal_insn;
                }
#if !defined(CONFIG_USER_ONLY)
            } else if (xop == 0x29) { /* rdpsr / UA2005 rdhpr */
#ifndef TARGET_SPARC64
                if (!supervisor(dc)) {
                    goto priv_insn;
                }
                update_psr(dc);
                gen_helper_rdpsr(cpu_dst, cpu_env);
#else
                CHECK_IU_FEATURE(dc, HYPV);
                if (!hypervisor(dc))
                    goto priv_insn;
                rs1 = GET_FIELD(insn, 13, 17);
                switch (rs1) {
                case 0: // hpstate
                    // gen_op_rdhpstate();
                    break;
                case 1: // htstate
                    // gen_op_rdhtstate();
                    break;
                case 3: // hintp
                    tcg_gen_mov_tl(cpu_dst, cpu_hintp);
                    break;
                case 5: // htba
                    tcg_gen_mov_tl(cpu_dst, cpu_htba);
                    break;
                case 6: // hver
                    tcg_gen_mov_tl(cpu_dst, cpu_hver);
                    break;
                case 31: // hstick_cmpr
                    tcg_gen_mov_tl(cpu_dst, cpu_hstick_cmpr);
                    break;
                default:
                    goto illegal_insn;
                }
#endif
                gen_store_gpr(dc, rd, cpu_dst);
                break;
            } else if (xop == 0x2a) { /* rdwim / V9 rdpr */
                if (!supervisor(dc)) {
                    goto priv_insn;
                }
                cpu_tmp0 = get_temp_tl(dc);
#ifdef TARGET_SPARC64
                rs1 = GET_FIELD(insn, 13, 17);
                switch (rs1) {
                case 0: // tpc
                    {
                        TCGv_ptr r_tsptr;

                        r_tsptr = tcg_temp_new_ptr();
                        gen_load_trap_state_at_tl(r_tsptr, cpu_env);
                        tcg_gen_ld_tl(cpu_tmp0, r_tsptr,
                                      offsetof(trap_state, tpc));
                        tcg_temp_free_ptr(r_tsptr);
                    }
                    break;
                case 1: // tnpc
                    {
                        TCGv_ptr r_tsptr;

                        r_tsptr = tcg_temp_new_ptr();
                        gen_load_trap_state_at_tl(r_tsptr, cpu_env);
                        tcg_gen_ld_tl(cpu_tmp0, r_tsptr,
                                      offsetof(trap_state, tnpc));
                        tcg_temp_free_ptr(r_tsptr);
                    }
                    break;
                case 2: // tstate
                    {
                        TCGv_ptr r_tsptr;

                        r_tsptr = tcg_temp_new_ptr();
                        gen_load_trap_state_at_tl(r_tsptr, cpu_env);
                        tcg_gen_ld_tl(cpu_tmp0, r_tsptr,
                                      offsetof(trap_state, tstate));
                        tcg_temp_free_ptr(r_tsptr);
                    }
                    break;
                case 3: // tt
                    {
                        TCGv_ptr r_tsptr = tcg_temp_new_ptr();

                        gen_load_trap_state_at_tl(r_tsptr, cpu_env);
                        tcg_gen_ld32s_tl(cpu_tmp0, r_tsptr,
                                         offsetof(trap_state, tt));
                        tcg_temp_free_ptr(r_tsptr);
                    }
                    break;
                case 4: // tick
                    {
                        TCGv_ptr r_tickptr;
                        TCGv_i32 r_const;

                        r_tickptr = tcg_temp_new_ptr();
                        r_const = tcg_const_i32(dc->mem_idx);
                        tcg_gen_ld_ptr(r_tickptr, cpu_env,
                                       offsetof(CPUSPARCState, tick));
                        gen_helper_tick_get_count(cpu_tmp0, cpu_env,
                                                  r_tickptr, r_const);
                        tcg_temp_free_ptr(r_tickptr);
                        tcg_temp_free_i32(r_const);
                    }
                    break;
                case 5: // tba
                    tcg_gen_mov_tl(cpu_tmp0, cpu_tbr);
                    break;
                case 6: // pstate
                    tcg_gen_ld32s_tl(cpu_tmp0, cpu_env,
                                     offsetof(CPUSPARCState, pstate));
                    break;
                case 7: // tl
                    tcg_gen_ld32s_tl(cpu_tmp0, cpu_env,
                                     offsetof(CPUSPARCState, tl));
                    break;
                case 8: // pil
                    tcg_gen_ld32s_tl(cpu_tmp0, cpu_env,
                                     offsetof(CPUSPARCState, psrpil));
                    break;
                case 9: // cwp
                    gen_helper_rdcwp(cpu_tmp0, cpu_env);
                    break;
                case 10: // cansave
                    tcg_gen_ld32s_tl(cpu_tmp0, cpu_env,
                                     offsetof(CPUSPARCState, cansave));
                    break;
                case 11: // canrestore
                    tcg_gen_ld32s_tl(cpu_tmp0, cpu_env,
                                     offsetof(CPUSPARCState, canrestore));
                    break;
                case 12: // cleanwin
                    tcg_gen_ld32s_tl(cpu_tmp0, cpu_env,
                                     offsetof(CPUSPARCState, cleanwin));
                    break;
                case 13: // otherwin
                    tcg_gen_ld32s_tl(cpu_tmp0, cpu_env,
                                     offsetof(CPUSPARCState, otherwin));
                    break;
                case 14: // wstate
                    tcg_gen_ld32s_tl(cpu_tmp0, cpu_env,
                                     offsetof(CPUSPARCState, wstate));
                    break;
                case 16: // UA2005 gl
                    CHECK_IU_FEATURE(dc, GL);
                    tcg_gen_ld32s_tl(cpu_tmp0, cpu_env,
                                     offsetof(CPUSPARCState, gl));
                    break;
                case 26: // UA2005 strand status
                    CHECK_IU_FEATURE(dc, HYPV);
                    if (!hypervisor(dc))
                        goto priv_insn;
                    tcg_gen_mov_tl(cpu_tmp0, cpu_ssr);
                    break;
                case 31: // ver
                    tcg_gen_mov_tl(cpu_tmp0, cpu_ver);
                    break;
                case 15: // fq
                default:
                    goto illegal_insn;
                }
#else
                tcg_gen_ext_i32_tl(cpu_tmp0, cpu_wim);
#endif
                gen_store_gpr(dc, rd, cpu_tmp0);
                break;
            } else if (xop == 0x2b) { /* rdtbr / V9 flushw */
#ifdef TARGET_SPARC64
                save_state(dc);
                gen_helper_flushw(cpu_env);
#else
                if (!supervisor(dc))
                    goto priv_insn;
                gen_store_gpr(dc, rd, cpu_tbr);
#endif
                break;
#endif
            } else if (xop == 0x34) {   /* FPU Operations */
                if (gen_trap_ifnofpu(dc)) {
                    goto jmp_insn;
                }
                gen_op_clear_ieee_excp_and_FTT();
                rs1 = GET_FIELD(insn, 13, 17);
                rs2 = GET_FIELD(insn, 27, 31);
                xop = GET_FIELD(insn, 18, 26);
                save_state(dc);
                switch (xop) {
                case 0x1: /* fmovs */
                    cpu_src1_32 = gen_load_fpr_F(dc, rs2);
                    gen_store_fpr_F(dc, rd, cpu_src1_32);
                    break;
                case 0x5: /* fnegs */
                    gen_ne_fop_FF(dc, rd, rs2, gen_helper_fnegs);
                    break;
                case 0x9: /* fabss */
                    gen_ne_fop_FF(dc, rd, rs2, gen_helper_fabss);
                    break;
                case 0x29: /* fsqrts */
                    CHECK_FPU_FEATURE(dc, FSQRT);
                    gen_fop_FF(dc, rd, rs2, gen_helper_fsqrts);
                    break;
                case 0x2a: /* fsqrtd */
                    CHECK_FPU_FEATURE(dc, FSQRT);
                    gen_fop_DD(dc, rd, rs2, gen_helper_fsqrtd);
                    break;
                case 0x2b: /* fsqrtq */
                    CHECK_FPU_FEATURE(dc, FLOAT128);
                    gen_fop_QQ(dc, rd, rs2, gen_helper_fsqrtq);
                    break;
                case 0x41: /* fadds */
                    gen_fop_FFF(dc, rd, rs1, rs2, gen_helper_fadds);
                    break;
                case 0x42: /* faddd */
                    gen_fop_DDD(dc, rd, rs1, rs2, gen_helper_faddd);
                    break;
                case 0x43: /* faddq */
                    CHECK_FPU_FEATURE(dc, FLOAT128);
                    gen_fop_QQQ(dc, rd, rs1, rs2, gen_helper_faddq);
                    break;
                case 0x45: /* fsubs */
                    gen_fop_FFF(dc, rd, rs1, rs2, gen_helper_fsubs);
                    break;
                case 0x46: /* fsubd */
                    gen_fop_DDD(dc, rd, rs1, rs2, gen_helper_fsubd);
                    break;
                case 0x47: /* fsubq */
                    CHECK_FPU_FEATURE(dc, FLOAT128);
                    gen_fop_QQQ(dc, rd, rs1, rs2, gen_helper_fsubq);
                    break;
                case 0x49: /* fmuls */
                    CHECK_FPU_FEATURE(dc, FMUL);
                    gen_fop_FFF(dc, rd, rs1, rs2, gen_helper_fmuls);
                    break;
                case 0x4a: /* fmuld */
                    CHECK_FPU_FEATURE(dc, FMUL);
                    gen_fop_DDD(dc, rd, rs1, rs2, gen_helper_fmuld);
                    break;
                case 0x4b: /* fmulq */
                    CHECK_FPU_FEATURE(dc, FLOAT128);
                    CHECK_FPU_FEATURE(dc, FMUL);
                    gen_fop_QQQ(dc, rd, rs1, rs2, gen_helper_fmulq);
                    break;
                case 0x4d: /* fdivs */
                    gen_fop_FFF(dc, rd, rs1, rs2, gen_helper_fdivs);
                    break;
                case 0x4e: /* fdivd */
                    gen_fop_DDD(dc, rd, rs1, rs2, gen_helper_fdivd);
                    break;
                case 0x4f: /* fdivq */
                    CHECK_FPU_FEATURE(dc, FLOAT128);
                    gen_fop_QQQ(dc, rd, rs1, rs2, gen_helper_fdivq);
                    break;
                case 0x69: /* fsmuld */
                    CHECK_FPU_FEATURE(dc, FSMULD);
                    gen_fop_DFF(dc, rd, rs1, rs2, gen_helper_fsmuld);
                    break;
                case 0x6e: /* fdmulq */
                    CHECK_FPU_FEATURE(dc, FLOAT128);
                    gen_fop_QDD(dc, rd, rs1, rs2, gen_helper_fdmulq);
                    break;
                case 0xc4: /* fitos */
                    gen_fop_FF(dc, rd, rs2, gen_helper_fitos);
                    break;
                case 0xc6: /* fdtos */
                    gen_fop_FD(dc, rd, rs2, gen_helper_fdtos);
                    break;
                case 0xc7: /* fqtos */
                    CHECK_FPU_FEATURE(dc, FLOAT128);
                    gen_fop_FQ(dc, rd, rs2, gen_helper_fqtos);
                    break;
                case 0xc8: /* fitod */
                    gen_ne_fop_DF(dc, rd, rs2, gen_helper_fitod);
                    break;
                case 0xc9: /* fstod */
                    gen_ne_fop_DF(dc, rd, rs2, gen_helper_fstod);
                    break;
                case 0xcb: /* fqtod */
                    CHECK_FPU_FEATURE(dc, FLOAT128);
                    gen_fop_DQ(dc, rd, rs2, gen_helper_fqtod);
                    break;
                case 0xcc: /* fitoq */
                    CHECK_FPU_FEATURE(dc, FLOAT128);
                    gen_ne_fop_QF(dc, rd, rs2, gen_helper_fitoq);
                    break;
                case 0xcd: /* fstoq */
                    CHECK_FPU_FEATURE(dc, FLOAT128);
                    gen_ne_fop_QF(dc, rd, rs2, gen_helper_fstoq);
                    break;
                case 0xce: /* fdtoq */
                    CHECK_FPU_FEATURE(dc, FLOAT128);
                    gen_ne_fop_QD(dc, rd, rs2, gen_helper_fdtoq);
                    break;
                case 0xd1: /* fstoi */
                    gen_fop_FF(dc, rd, rs2, gen_helper_fstoi);
                    break;
                case 0xd2: /* fdtoi */
                    gen_fop_FD(dc, rd, rs2, gen_helper_fdtoi);
                    break;
                case 0xd3: /* fqtoi */
                    CHECK_FPU_FEATURE(dc, FLOAT128);
                    gen_fop_FQ(dc, rd, rs2, gen_helper_fqtoi);
                    break;
#ifdef TARGET_SPARC64
                case 0x2: /* V9 fmovd */
                    cpu_src1_64 = gen_load_fpr_D(dc, rs2);
                    gen_store_fpr_D(dc, rd, cpu_src1_64);
                    break;
                case 0x3: /* V9 fmovq */
                    CHECK_FPU_FEATURE(dc, FLOAT128);
                    gen_move_Q(rd, rs2);
                    break;
                case 0x6: /* V9 fnegd */
                    gen_ne_fop_DD(dc, rd, rs2, gen_helper_fnegd);
                    break;
                case 0x7: /* V9 fnegq */
                    CHECK_FPU_FEATURE(dc, FLOAT128);
                    gen_ne_fop_QQ(dc, rd, rs2, gen_helper_fnegq);
                    break;
                case 0xa: /* V9 fabsd */
                    gen_ne_fop_DD(dc, rd, rs2, gen_helper_fabsd);
                    break;
                case 0xb: /* V9 fabsq */
                    CHECK_FPU_FEATURE(dc, FLOAT128);
                    gen_ne_fop_QQ(dc, rd, rs2, gen_helper_fabsq);
                    break;
                case 0x81: /* V9 fstox */
                    gen_fop_DF(dc, rd, rs2, gen_helper_fstox);
                    break;
                case 0x82: /* V9 fdtox */
                    gen_fop_DD(dc, rd, rs2, gen_helper_fdtox);
                    break;
                case 0x83: /* V9 fqtox */
                    CHECK_FPU_FEATURE(dc, FLOAT128);
                    gen_fop_DQ(dc, rd, rs2, gen_helper_fqtox);
                    break;
                case 0x84: /* V9 fxtos */
                    gen_fop_FD(dc, rd, rs2, gen_helper_fxtos);
                    break;
                case 0x88: /* V9 fxtod */
                    gen_fop_DD(dc, rd, rs2, gen_helper_fxtod);
                    break;
                case 0x8c: /* V9 fxtoq */
                    CHECK_FPU_FEATURE(dc, FLOAT128);
                    gen_ne_fop_QD(dc, rd, rs2, gen_helper_fxtoq);
                    break;
#endif
                default:
                    goto illegal_insn;
                }
            } else if (xop == 0x35) {   /* FPU Operations */
#ifdef TARGET_SPARC64
                int cond;
#endif
                if (gen_trap_ifnofpu(dc)) {
                    goto jmp_insn;
                }
                gen_op_clear_ieee_excp_and_FTT();
                rs1 = GET_FIELD(insn, 13, 17);
                rs2 = GET_FIELD(insn, 27, 31);
                xop = GET_FIELD(insn, 18, 26);
                save_state(dc);

#ifdef TARGET_SPARC64
#define FMOVR(sz)                                                  \
                do {                                               \
                    DisasCompare cmp;                              \
                    cond = GET_FIELD_SP(insn, 10, 12);             \
                    cpu_src1 = get_src1(dc, insn);                 \
                    gen_compare_reg(&cmp, cond, cpu_src1);         \
                    gen_fmov##sz(dc, &cmp, rd, rs2);               \
                    free_compare(&cmp);                            \
                } while (0)

                if ((xop & 0x11f) == 0x005) { /* V9 fmovsr */
                    FMOVR(s);
                    break;
                } else if ((xop & 0x11f) == 0x006) { // V9 fmovdr
                    FMOVR(d);
                    break;
                } else if ((xop & 0x11f) == 0x007) { // V9 fmovqr
                    CHECK_FPU_FEATURE(dc, FLOAT128);
                    FMOVR(q);
                    break;
                }
#undef FMOVR
#endif
                switch (xop) {
#ifdef TARGET_SPARC64
#define FMOVCC(fcc, sz)                                                 \
                    do {                                                \
                        DisasCompare cmp;                               \
                        cond = GET_FIELD_SP(insn, 14, 17);              \
                        gen_fcompare(&cmp, fcc, cond);                  \
                        gen_fmov##sz(dc, &cmp, rd, rs2);                \
                        free_compare(&cmp);                             \
                    } while (0)

                    case 0x001: /* V9 fmovscc %fcc0 */
                        FMOVCC(0, s);
                        break;
                    case 0x002: /* V9 fmovdcc %fcc0 */
                        FMOVCC(0, d);
                        break;
                    case 0x003: /* V9 fmovqcc %fcc0 */
                        CHECK_FPU_FEATURE(dc, FLOAT128);
                        FMOVCC(0, q);
                        break;
                    case 0x041: /* V9 fmovscc %fcc1 */
                        FMOVCC(1, s);
                        break;
                    case 0x042: /* V9 fmovdcc %fcc1 */
                        FMOVCC(1, d);
                        break;
                    case 0x043: /* V9 fmovqcc %fcc1 */
                        CHECK_FPU_FEATURE(dc, FLOAT128);
                        FMOVCC(1, q);
                        break;
                    case 0x081: /* V9 fmovscc %fcc2 */
                        FMOVCC(2, s);
                        break;
                    case 0x082: /* V9 fmovdcc %fcc2 */
                        FMOVCC(2, d);
                        break;
                    case 0x083: /* V9 fmovqcc %fcc2 */
                        CHECK_FPU_FEATURE(dc, FLOAT128);
                        FMOVCC(2, q);
                        break;
                    case 0x0c1: /* V9 fmovscc %fcc3 */
                        FMOVCC(3, s);
                        break;
                    case 0x0c2: /* V9 fmovdcc %fcc3 */
                        FMOVCC(3, d);
                        break;
                    case 0x0c3: /* V9 fmovqcc %fcc3 */
                        CHECK_FPU_FEATURE(dc, FLOAT128);
                        FMOVCC(3, q);
                        break;
#undef FMOVCC
#define FMOVCC(xcc, sz)                                                 \
                    do {                                                \
                        DisasCompare cmp;                               \
                        cond = GET_FIELD_SP(insn, 14, 17);              \
                        gen_compare(&cmp, xcc, cond, dc);               \
                        gen_fmov##sz(dc, &cmp, rd, rs2);                \
                        free_compare(&cmp);                             \
                    } while (0)

                    case 0x101: /* V9 fmovscc %icc */
                        FMOVCC(0, s);
                        break;
                    case 0x102: /* V9 fmovdcc %icc */
                        FMOVCC(0, d);
                        break;
                    case 0x103: /* V9 fmovqcc %icc */
                        CHECK_FPU_FEATURE(dc, FLOAT128);
                        FMOVCC(0, q);
                        break;
                    case 0x181: /* V9 fmovscc %xcc */
                        FMOVCC(1, s);
                        break;
                    case 0x182: /* V9 fmovdcc %xcc */
                        FMOVCC(1, d);
                        break;
                    case 0x183: /* V9 fmovqcc %xcc */
                        CHECK_FPU_FEATURE(dc, FLOAT128);
                        FMOVCC(1, q);
                        break;
#undef FMOVCC
#endif
                    case 0x51: /* fcmps, V9 %fcc */
                        cpu_src1_32 = gen_load_fpr_F(dc, rs1);
                        cpu_src2_32 = gen_load_fpr_F(dc, rs2);
                        gen_op_fcmps(rd & 3, cpu_src1_32, cpu_src2_32);
                        break;
                    case 0x52: /* fcmpd, V9 %fcc */
                        cpu_src1_64 = gen_load_fpr_D(dc, rs1);
                        cpu_src2_64 = gen_load_fpr_D(dc, rs2);
                        gen_op_fcmpd(rd & 3, cpu_src1_64, cpu_src2_64);
                        break;
                    case 0x53: /* fcmpq, V9 %fcc */
                        CHECK_FPU_FEATURE(dc, FLOAT128);
                        gen_op_load_fpr_QT0(QFPREG(rs1));
                        gen_op_load_fpr_QT1(QFPREG(rs2));
                        gen_op_fcmpq(rd & 3);
                        break;
                    case 0x55: /* fcmpes, V9 %fcc */
                        cpu_src1_32 = gen_load_fpr_F(dc, rs1);
                        cpu_src2_32 = gen_load_fpr_F(dc, rs2);
                        gen_op_fcmpes(rd & 3, cpu_src1_32, cpu_src2_32);
                        break;
                    case 0x56: /* fcmped, V9 %fcc */
                        cpu_src1_64 = gen_load_fpr_D(dc, rs1);
                        cpu_src2_64 = gen_load_fpr_D(dc, rs2);
                        gen_op_fcmped(rd & 3, cpu_src1_64, cpu_src2_64);
                        break;
                    case 0x57: /* fcmpeq, V9 %fcc */
                        CHECK_FPU_FEATURE(dc, FLOAT128);
                        gen_op_load_fpr_QT0(QFPREG(rs1));
                        gen_op_load_fpr_QT1(QFPREG(rs2));
                        gen_op_fcmpeq(rd & 3);
                        break;
                    default:
                        goto illegal_insn;
                }
            } else if (xop == 0x2) {
                TCGv dst = gen_dest_gpr(dc, rd);
                rs1 = GET_FIELD(insn, 13, 17);
                if (rs1 == 0) {
                    /* clr/mov shortcut : or %g0, x, y -> mov x, y */
                    if (IS_IMM) {       /* immediate */
                        simm = GET_FIELDs(insn, 19, 31);
                        tcg_gen_movi_tl(dst, simm);
                        gen_store_gpr(dc, rd, dst);
                    } else {            /* register */
                        rs2 = GET_FIELD(insn, 27, 31);
                        if (rs2 == 0) {
                            tcg_gen_movi_tl(dst, 0);
                            gen_store_gpr(dc, rd, dst);
                        } else {
                            cpu_src2 = gen_load_gpr(dc, rs2);
                            gen_store_gpr(dc, rd, cpu_src2);
                        }
                    }
                } else {
                    cpu_src1 = get_src1(dc, insn);
                    if (IS_IMM) {       /* immediate */
                        simm = GET_FIELDs(insn, 19, 31);
                        tcg_gen_ori_tl(dst, cpu_src1, simm);
                        gen_store_gpr(dc, rd, dst);
                    } else {            /* register */
                        rs2 = GET_FIELD(insn, 27, 31);
                        if (rs2 == 0) {
                            /* mov shortcut:  or x, %g0, y -> mov x, y */
                            gen_store_gpr(dc, rd, cpu_src1);
                        } else {
                            cpu_src2 = gen_load_gpr(dc, rs2);
                            tcg_gen_or_tl(dst, cpu_src1, cpu_src2);
                            gen_store_gpr(dc, rd, dst);
                        }
                    }
                }
#ifdef TARGET_SPARC64
            } else if (xop == 0x25) { /* sll, V9 sllx */
                cpu_src1 = get_src1(dc, insn);
                if (IS_IMM) {   /* immediate */
                    simm = GET_FIELDs(insn, 20, 31);
                    if (insn & (1 << 12)) {
                        tcg_gen_shli_i64(cpu_dst, cpu_src1, simm & 0x3f);
                    } else {
                        tcg_gen_shli_i64(cpu_dst, cpu_src1, simm & 0x1f);
                    }
                } else {                /* register */
                    rs2 = GET_FIELD(insn, 27, 31);
                    cpu_src2 = gen_load_gpr(dc, rs2);
                    cpu_tmp0 = get_temp_tl(dc);
                    if (insn & (1 << 12)) {
                        tcg_gen_andi_i64(cpu_tmp0, cpu_src2, 0x3f);
                    } else {
                        tcg_gen_andi_i64(cpu_tmp0, cpu_src2, 0x1f);
                    }
                    tcg_gen_shl_i64(cpu_dst, cpu_src1, cpu_tmp0);
                }
                gen_store_gpr(dc, rd, cpu_dst);
            } else if (xop == 0x26) { /* srl, V9 srlx */
                cpu_src1 = get_src1(dc, insn);
                if (IS_IMM) {   /* immediate */
                    simm = GET_FIELDs(insn, 20, 31);
                    if (insn & (1 << 12)) {
                        tcg_gen_shri_i64(cpu_dst, cpu_src1, simm & 0x3f);
                    } else {
                        tcg_gen_andi_i64(cpu_dst, cpu_src1, 0xffffffffULL);
                        tcg_gen_shri_i64(cpu_dst, cpu_dst, simm & 0x1f);
                    }
                } else {                /* register */
                    rs2 = GET_FIELD(insn, 27, 31);
                    cpu_src2 = gen_load_gpr(dc, rs2);
                    cpu_tmp0 = get_temp_tl(dc);
                    if (insn & (1 << 12)) {
                        tcg_gen_andi_i64(cpu_tmp0, cpu_src2, 0x3f);
                        tcg_gen_shr_i64(cpu_dst, cpu_src1, cpu_tmp0);
                    } else {
                        tcg_gen_andi_i64(cpu_tmp0, cpu_src2, 0x1f);
                        tcg_gen_andi_i64(cpu_dst, cpu_src1, 0xffffffffULL);
                        tcg_gen_shr_i64(cpu_dst, cpu_dst, cpu_tmp0);
                    }
                }
                gen_store_gpr(dc, rd, cpu_dst);
            } else if (xop == 0x27) { /* sra, V9 srax */
                cpu_src1 = get_src1(dc, insn);
                if (IS_IMM) {   /* immediate */
                    simm = GET_FIELDs(insn, 20, 31);
                    if (insn & (1 << 12)) {
                        tcg_gen_sari_i64(cpu_dst, cpu_src1, simm & 0x3f);
                    } else {
                        tcg_gen_ext32s_i64(cpu_dst, cpu_src1);
                        tcg_gen_sari_i64(cpu_dst, cpu_dst, simm & 0x1f);
                    }
                } else {                /* register */
                    rs2 = GET_FIELD(insn, 27, 31);
                    cpu_src2 = gen_load_gpr(dc, rs2);
                    cpu_tmp0 = get_temp_tl(dc);
                    if (insn & (1 << 12)) {
                        tcg_gen_andi_i64(cpu_tmp0, cpu_src2, 0x3f);
                        tcg_gen_sar_i64(cpu_dst, cpu_src1, cpu_tmp0);
                    } else {
                        tcg_gen_andi_i64(cpu_tmp0, cpu_src2, 0x1f);
                        tcg_gen_ext32s_i64(cpu_dst, cpu_src1);
                        tcg_gen_sar_i64(cpu_dst, cpu_dst, cpu_tmp0);
                    }
                }
                gen_store_gpr(dc, rd, cpu_dst);
#endif
            } else if (xop < 0x36) {
                if (xop < 0x20) {
                    cpu_src1 = get_src1(dc, insn);
                    cpu_src2 = get_src2(dc, insn);
                    switch (xop & ~0x10) {
                    case 0x0: /* add */
                        if (xop & 0x10) {
                            gen_op_add_cc(cpu_dst, cpu_src1, cpu_src2);
                            tcg_gen_movi_i32(cpu_cc_op, CC_OP_ADD);
                            dc->cc_op = CC_OP_ADD;
                        } else {
                            tcg_gen_add_tl(cpu_dst, cpu_src1, cpu_src2);
                        }
                        break;
                    case 0x1: /* and */
                        tcg_gen_and_tl(cpu_dst, cpu_src1, cpu_src2);
                        if (xop & 0x10) {
                            tcg_gen_mov_tl(cpu_cc_dst, cpu_dst);
                            tcg_gen_movi_i32(cpu_cc_op, CC_OP_LOGIC);
                            dc->cc_op = CC_OP_LOGIC;
                        }
                        break;
                    case 0x2: /* or */
                        tcg_gen_or_tl(cpu_dst, cpu_src1, cpu_src2);
                        if (xop & 0x10) {
                            tcg_gen_mov_tl(cpu_cc_dst, cpu_dst);
                            tcg_gen_movi_i32(cpu_cc_op, CC_OP_LOGIC);
                            dc->cc_op = CC_OP_LOGIC;
                        }
                        break;
                    case 0x3: /* xor */
                        tcg_gen_xor_tl(cpu_dst, cpu_src1, cpu_src2);
                        if (xop & 0x10) {
                            tcg_gen_mov_tl(cpu_cc_dst, cpu_dst);
                            tcg_gen_movi_i32(cpu_cc_op, CC_OP_LOGIC);
                            dc->cc_op = CC_OP_LOGIC;
                        }
                        break;
                    case 0x4: /* sub */
                        if (xop & 0x10) {
                            gen_op_sub_cc(cpu_dst, cpu_src1, cpu_src2);
                            tcg_gen_movi_i32(cpu_cc_op, CC_OP_SUB);
                            dc->cc_op = CC_OP_SUB;
                        } else {
                            tcg_gen_sub_tl(cpu_dst, cpu_src1, cpu_src2);
                        }
                        break;
                    case 0x5: /* andn */
                        tcg_gen_andc_tl(cpu_dst, cpu_src1, cpu_src2);
                        if (xop & 0x10) {
                            tcg_gen_mov_tl(cpu_cc_dst, cpu_dst);
                            tcg_gen_movi_i32(cpu_cc_op, CC_OP_LOGIC);
                            dc->cc_op = CC_OP_LOGIC;
                        }
                        break;
                    case 0x6: /* orn */
                        tcg_gen_orc_tl(cpu_dst, cpu_src1, cpu_src2);
                        if (xop & 0x10) {
                            tcg_gen_mov_tl(cpu_cc_dst, cpu_dst);
                            tcg_gen_movi_i32(cpu_cc_op, CC_OP_LOGIC);
                            dc->cc_op = CC_OP_LOGIC;
                        }
                        break;
                    case 0x7: /* xorn */
                        tcg_gen_eqv_tl(cpu_dst, cpu_src1, cpu_src2);
                        if (xop & 0x10) {
                            tcg_gen_mov_tl(cpu_cc_dst, cpu_dst);
                            tcg_gen_movi_i32(cpu_cc_op, CC_OP_LOGIC);
                            dc->cc_op = CC_OP_LOGIC;
                        }
                        break;
                    case 0x8: /* addx, V9 addc */
                        gen_op_addx_int(dc, cpu_dst, cpu_src1, cpu_src2,
                                        (xop & 0x10));
                        break;
#ifdef TARGET_SPARC64
                    case 0x9: /* V9 mulx */
                        tcg_gen_mul_i64(cpu_dst, cpu_src1, cpu_src2);
                        break;
#endif
                    case 0xa: /* umul */
                        CHECK_IU_FEATURE(dc, MUL);
                        gen_op_umul(cpu_dst, cpu_src1, cpu_src2);
                        if (xop & 0x10) {
                            tcg_gen_mov_tl(cpu_cc_dst, cpu_dst);
                            tcg_gen_movi_i32(cpu_cc_op, CC_OP_LOGIC);
                            dc->cc_op = CC_OP_LOGIC;
                        }
                        break;
                    case 0xb: /* smul */
                        CHECK_IU_FEATURE(dc, MUL);
                        gen_op_smul(cpu_dst, cpu_src1, cpu_src2);
                        if (xop & 0x10) {
                            tcg_gen_mov_tl(cpu_cc_dst, cpu_dst);
                            tcg_gen_movi_i32(cpu_cc_op, CC_OP_LOGIC);
                            dc->cc_op = CC_OP_LOGIC;
                        }
                        break;
                    case 0xc: /* subx, V9 subc */
                        gen_op_subx_int(dc, cpu_dst, cpu_src1, cpu_src2,
                                        (xop & 0x10));
                        break;
#ifdef TARGET_SPARC64
                    case 0xd: /* V9 udivx */
                        gen_helper_udivx(cpu_dst, cpu_env, cpu_src1, cpu_src2);
                        break;
#endif
                    case 0xe: /* udiv */
                        CHECK_IU_FEATURE(dc, DIV);
                        if (xop & 0x10) {
                            gen_helper_udiv_cc(cpu_dst, cpu_env, cpu_src1,
                                               cpu_src2);
                            dc->cc_op = CC_OP_DIV;
                        } else {
                            gen_helper_udiv(cpu_dst, cpu_env, cpu_src1,
                                            cpu_src2);
                        }
                        break;
                    case 0xf: /* sdiv */
                        CHECK_IU_FEATURE(dc, DIV);
                        if (xop & 0x10) {
                            gen_helper_sdiv_cc(cpu_dst, cpu_env, cpu_src1,
                                               cpu_src2);
                            dc->cc_op = CC_OP_DIV;
                        } else {
                            gen_helper_sdiv(cpu_dst, cpu_env, cpu_src1,
                                            cpu_src2);
                        }
                        break;
                    default:
                        goto illegal_insn;
                    }
                    gen_store_gpr(dc, rd, cpu_dst);
                } else {
                    cpu_src1 = get_src1(dc, insn);
                    cpu_src2 = get_src2(dc, insn);
                    switch (xop) {
                    case 0x20: /* taddcc */
                        gen_op_add_cc(cpu_dst, cpu_src1, cpu_src2);
                        gen_store_gpr(dc, rd, cpu_dst);
                        tcg_gen_movi_i32(cpu_cc_op, CC_OP_TADD);
                        dc->cc_op = CC_OP_TADD;
                        break;
                    case 0x21: /* tsubcc */
                        gen_op_sub_cc(cpu_dst, cpu_src1, cpu_src2);
                        gen_store_gpr(dc, rd, cpu_dst);
                        tcg_gen_movi_i32(cpu_cc_op, CC_OP_TSUB);
                        dc->cc_op = CC_OP_TSUB;
                        break;
                    case 0x22: /* taddcctv */
                        gen_helper_taddcctv(cpu_dst, cpu_env,
                                            cpu_src1, cpu_src2);
                        gen_store_gpr(dc, rd, cpu_dst);
                        dc->cc_op = CC_OP_TADDTV;
                        break;
                    case 0x23: /* tsubcctv */
                        gen_helper_tsubcctv(cpu_dst, cpu_env,
                                            cpu_src1, cpu_src2);
                        gen_store_gpr(dc, rd, cpu_dst);
                        dc->cc_op = CC_OP_TSUBTV;
                        break;
                    case 0x24: /* mulscc */
                        update_psr(dc);
                        gen_op_mulscc(cpu_dst, cpu_src1, cpu_src2);
                        gen_store_gpr(dc, rd, cpu_dst);
                        tcg_gen_movi_i32(cpu_cc_op, CC_OP_ADD);
                        dc->cc_op = CC_OP_ADD;
                        break;
#ifndef TARGET_SPARC64
                    case 0x25:  /* sll */
                        if (IS_IMM) { /* immediate */
                            simm = GET_FIELDs(insn, 20, 31);
                            tcg_gen_shli_tl(cpu_dst, cpu_src1, simm & 0x1f);
                        } else { /* register */
                            cpu_tmp0 = get_temp_tl(dc);
                            tcg_gen_andi_tl(cpu_tmp0, cpu_src2, 0x1f);
                            tcg_gen_shl_tl(cpu_dst, cpu_src1, cpu_tmp0);
                        }
                        gen_store_gpr(dc, rd, cpu_dst);
                        break;
                    case 0x26:  /* srl */
                        if (IS_IMM) { /* immediate */
                            simm = GET_FIELDs(insn, 20, 31);
                            tcg_gen_shri_tl(cpu_dst, cpu_src1, simm & 0x1f);
                        } else { /* register */
                            cpu_tmp0 = get_temp_tl(dc);
                            tcg_gen_andi_tl(cpu_tmp0, cpu_src2, 0x1f);
                            tcg_gen_shr_tl(cpu_dst, cpu_src1, cpu_tmp0);
                        }
                        gen_store_gpr(dc, rd, cpu_dst);
                        break;
                    case 0x27:  /* sra */
                        if (IS_IMM) { /* immediate */
                            simm = GET_FIELDs(insn, 20, 31);
                            tcg_gen_sari_tl(cpu_dst, cpu_src1, simm & 0x1f);
                        } else { /* register */
                            cpu_tmp0 = get_temp_tl(dc);
                            tcg_gen_andi_tl(cpu_tmp0, cpu_src2, 0x1f);
                            tcg_gen_sar_tl(cpu_dst, cpu_src1, cpu_tmp0);
                        }
                        gen_store_gpr(dc, rd, cpu_dst);
                        break;
#endif
                    case 0x30:
                        {
                            cpu_tmp0 = get_temp_tl(dc);
                            switch(rd) {
                            case 0: /* wry */
                                tcg_gen_xor_tl(cpu_tmp0, cpu_src1, cpu_src2);
                                tcg_gen_andi_tl(cpu_y, cpu_tmp0, 0xffffffff);
                                break;
#ifndef TARGET_SPARC64
                            case 0x01 ... 0x0f: /* undefined in the
                                                   SPARCv8 manual, nop
                                                   on the microSPARC
                                                   II */
                            case 0x10 ... 0x1f: /* implementation-dependent
                                                   in the SPARCv8
                                                   manual, nop on the
                                                   microSPARC II */
                                if ((rd == 0x13) && (dc->def->features &
                                                     CPU_FEATURE_POWERDOWN)) {
                                    /* LEON3 power-down */
                                    save_state(dc);
                                    gen_helper_power_down(cpu_env);
                                }
                                break;
#else
                            case 0x2: /* V9 wrccr */
                                tcg_gen_xor_tl(cpu_tmp0, cpu_src1, cpu_src2);
                                gen_helper_wrccr(cpu_env, cpu_tmp0);
                                tcg_gen_movi_i32(cpu_cc_op, CC_OP_FLAGS);
                                dc->cc_op = CC_OP_FLAGS;
                                break;
                            case 0x3: /* V9 wrasi */
                                tcg_gen_xor_tl(cpu_tmp0, cpu_src1, cpu_src2);
                                tcg_gen_andi_tl(cpu_tmp0, cpu_tmp0, 0xff);
                                tcg_gen_trunc_tl_i32(cpu_asi, cpu_tmp0);
                                break;
                            case 0x6: /* V9 wrfprs */
                                tcg_gen_xor_tl(cpu_tmp0, cpu_src1, cpu_src2);
                                tcg_gen_trunc_tl_i32(cpu_fprs, cpu_tmp0);
                                save_state(dc);
                                gen_op_next_insn();
                                tcg_gen_exit_tb(0);
                                dc->is_br = 1;
                                break;
                            case 0xf: /* V9 sir, nop if user */
#if !defined(CONFIG_USER_ONLY)
                                if (supervisor(dc)) {
                                    ; // XXX
                                }
#endif
                                break;
                            case 0x13: /* Graphics Status */
                                if (gen_trap_ifnofpu(dc)) {
                                    goto jmp_insn;
                                }
                                tcg_gen_xor_tl(cpu_gsr, cpu_src1, cpu_src2);
                                break;
                            case 0x14: /* Softint set */
                                if (!supervisor(dc))
                                    goto illegal_insn;
                                tcg_gen_xor_tl(cpu_tmp0, cpu_src1, cpu_src2);
                                gen_helper_set_softint(cpu_env, cpu_tmp0);
                                break;
                            case 0x15: /* Softint clear */
                                if (!supervisor(dc))
                                    goto illegal_insn;
                                tcg_gen_xor_tl(cpu_tmp0, cpu_src1, cpu_src2);
                                gen_helper_clear_softint(cpu_env, cpu_tmp0);
                                break;
                            case 0x16: /* Softint write */
                                if (!supervisor(dc))
                                    goto illegal_insn;
                                tcg_gen_xor_tl(cpu_tmp0, cpu_src1, cpu_src2);
                                gen_helper_write_softint(cpu_env, cpu_tmp0);
                                break;
                            case 0x17: /* Tick compare */
#if !defined(CONFIG_USER_ONLY)
                                if (!supervisor(dc))
                                    goto illegal_insn;
#endif
                                {
                                    TCGv_ptr r_tickptr;

                                    tcg_gen_xor_tl(cpu_tick_cmpr, cpu_src1,
                                                   cpu_src2);
                                    r_tickptr = tcg_temp_new_ptr();
                                    tcg_gen_ld_ptr(r_tickptr, cpu_env,
                                                   offsetof(CPUSPARCState, tick));
                                    gen_helper_tick_set_limit(r_tickptr,
                                                              cpu_tick_cmpr);
                                    tcg_temp_free_ptr(r_tickptr);
                                }
                                break;
                            case 0x18: /* System tick */
#if !defined(CONFIG_USER_ONLY)
                                if (!supervisor(dc))
                                    goto illegal_insn;
#endif
                                {
                                    TCGv_ptr r_tickptr;

                                    tcg_gen_xor_tl(cpu_tmp0, cpu_src1,
                                                   cpu_src2);
                                    r_tickptr = tcg_temp_new_ptr();
                                    tcg_gen_ld_ptr(r_tickptr, cpu_env,
                                                   offsetof(CPUSPARCState, stick));
                                    gen_helper_tick_set_count(r_tickptr,
                                                              cpu_tmp0);
                                    tcg_temp_free_ptr(r_tickptr);
                                }
                                break;
                            case 0x19: /* System tick compare */
#if !defined(CONFIG_USER_ONLY)
                                if (!supervisor(dc))
                                    goto illegal_insn;
#endif
                                {
                                    TCGv_ptr r_tickptr;

                                    tcg_gen_xor_tl(cpu_stick_cmpr, cpu_src1,
                                                   cpu_src2);
                                    r_tickptr = tcg_temp_new_ptr();
                                    tcg_gen_ld_ptr(r_tickptr, cpu_env,
                                                   offsetof(CPUSPARCState, stick));
                                    gen_helper_tick_set_limit(r_tickptr,
                                                              cpu_stick_cmpr);
                                    tcg_temp_free_ptr(r_tickptr);
                                }
                                break;

                            case 0x10: /* Performance Control */
                            case 0x11: /* Performance Instrumentation
                                          Counter */
                            case 0x12: /* Dispatch Control */
#endif
                            default:
                                goto illegal_insn;
                            }
                        }
                        break;
#if !defined(CONFIG_USER_ONLY)
                    case 0x31: /* wrpsr, V9 saved, restored */
                        {
                            if (!supervisor(dc))
                                goto priv_insn;
#ifdef TARGET_SPARC64
                            switch (rd) {
                            case 0:
                                gen_helper_saved(cpu_env);
                                break;
                            case 1:
                                gen_helper_restored(cpu_env);
                                break;
                            case 2: /* UA2005 allclean */
                            case 3: /* UA2005 otherw */
                            case 4: /* UA2005 normalw */
                            case 5: /* UA2005 invalw */
                                // XXX
                            default:
                                goto illegal_insn;
                            }
#else
                            cpu_tmp0 = get_temp_tl(dc);
                            tcg_gen_xor_tl(cpu_tmp0, cpu_src1, cpu_src2);
                            gen_helper_wrpsr(cpu_env, cpu_tmp0);
                            tcg_gen_movi_i32(cpu_cc_op, CC_OP_FLAGS);
                            dc->cc_op = CC_OP_FLAGS;
                            save_state(dc);
                            gen_op_next_insn();
                            tcg_gen_exit_tb(0);
                            dc->is_br = 1;
#endif
                        }
                        break;
                    case 0x32: /* wrwim, V9 wrpr */
                        {
                            if (!supervisor(dc))
                                goto priv_insn;
                            cpu_tmp0 = get_temp_tl(dc);
                            tcg_gen_xor_tl(cpu_tmp0, cpu_src1, cpu_src2);
#ifdef TARGET_SPARC64
                            switch (rd) {
                            case 0: // tpc
                                {
                                    TCGv_ptr r_tsptr;

                                    r_tsptr = tcg_temp_new_ptr();
                                    gen_load_trap_state_at_tl(r_tsptr, cpu_env);
                                    tcg_gen_st_tl(cpu_tmp0, r_tsptr,
                                                  offsetof(trap_state, tpc));
                                    tcg_temp_free_ptr(r_tsptr);
                                }
                                break;
                            case 1: // tnpc
                                {
                                    TCGv_ptr r_tsptr;

                                    r_tsptr = tcg_temp_new_ptr();
                                    gen_load_trap_state_at_tl(r_tsptr, cpu_env);
                                    tcg_gen_st_tl(cpu_tmp0, r_tsptr,
                                                  offsetof(trap_state, tnpc));
                                    tcg_temp_free_ptr(r_tsptr);
                                }
                                break;
                            case 2: // tstate
                                {
                                    TCGv_ptr r_tsptr;

                                    r_tsptr = tcg_temp_new_ptr();
                                    gen_load_trap_state_at_tl(r_tsptr, cpu_env);
                                    tcg_gen_st_tl(cpu_tmp0, r_tsptr,
                                                  offsetof(trap_state,
                                                           tstate));
                                    tcg_temp_free_ptr(r_tsptr);
                                }
                                break;
                            case 3: // tt
                                {
                                    TCGv_ptr r_tsptr;

                                    r_tsptr = tcg_temp_new_ptr();
                                    gen_load_trap_state_at_tl(r_tsptr, cpu_env);
                                    tcg_gen_st32_tl(cpu_tmp0, r_tsptr,
                                                    offsetof(trap_state, tt));
                                    tcg_temp_free_ptr(r_tsptr);
                                }
                                break;
                            case 4: // tick
                                {
                                    TCGv_ptr r_tickptr;

                                    r_tickptr = tcg_temp_new_ptr();
                                    tcg_gen_ld_ptr(r_tickptr, cpu_env,
                                                   offsetof(CPUSPARCState, tick));
                                    gen_helper_tick_set_count(r_tickptr,
                                                              cpu_tmp0);
                                    tcg_temp_free_ptr(r_tickptr);
                                }
                                break;
                            case 5: // tba
                                tcg_gen_mov_tl(cpu_tbr, cpu_tmp0);
                                break;
                            case 6: // pstate
                                save_state(dc);
                                gen_helper_wrpstate(cpu_env, cpu_tmp0);
                                dc->npc = DYNAMIC_PC;
                                break;
                            case 7: // tl
                                save_state(dc);
                                tcg_gen_st32_tl(cpu_tmp0, cpu_env,
                                               offsetof(CPUSPARCState, tl));
                                dc->npc = DYNAMIC_PC;
                                break;
                            case 8: // pil
                                gen_helper_wrpil(cpu_env, cpu_tmp0);
                                break;
                            case 9: // cwp
                                gen_helper_wrcwp(cpu_env, cpu_tmp0);
                                break;
                            case 10: // cansave
                                tcg_gen_st32_tl(cpu_tmp0, cpu_env,
                                                offsetof(CPUSPARCState,
                                                         cansave));
                                break;
                            case 11: // canrestore
                                tcg_gen_st32_tl(cpu_tmp0, cpu_env,
                                                offsetof(CPUSPARCState,
                                                         canrestore));
                                break;
                            case 12: // cleanwin
                                tcg_gen_st32_tl(cpu_tmp0, cpu_env,
                                                offsetof(CPUSPARCState,
                                                         cleanwin));
                                break;
                            case 13: // otherwin
                                tcg_gen_st32_tl(cpu_tmp0, cpu_env,
                                                offsetof(CPUSPARCState,
                                                         otherwin));
                                break;
                            case 14: // wstate
                                tcg_gen_st32_tl(cpu_tmp0, cpu_env,
                                                offsetof(CPUSPARCState,
                                                         wstate));
                                break;
                            case 16: // UA2005 gl
                                CHECK_IU_FEATURE(dc, GL);
                                tcg_gen_st32_tl(cpu_tmp0, cpu_env,
                                                offsetof(CPUSPARCState, gl));
                                break;
                            case 26: // UA2005 strand status
                                CHECK_IU_FEATURE(dc, HYPV);
                                if (!hypervisor(dc))
                                    goto priv_insn;
                                tcg_gen_mov_tl(cpu_ssr, cpu_tmp0);
                                break;
                            default:
                                goto illegal_insn;
                            }
#else
                            tcg_gen_trunc_tl_i32(cpu_wim, cpu_tmp0);
                            if (dc->def->nwindows != 32) {
                                tcg_gen_andi_tl(cpu_wim, cpu_wim,
                                                (1 << dc->def->nwindows) - 1);
                            }
#endif
                        }
                        break;
                    case 0x33: /* wrtbr, UA2005 wrhpr */
                        {
#ifndef TARGET_SPARC64
                            if (!supervisor(dc))
                                goto priv_insn;
                            tcg_gen_xor_tl(cpu_tbr, cpu_src1, cpu_src2);
#else
                            CHECK_IU_FEATURE(dc, HYPV);
                            if (!hypervisor(dc))
                                goto priv_insn;
                            cpu_tmp0 = get_temp_tl(dc);
                            tcg_gen_xor_tl(cpu_tmp0, cpu_src1, cpu_src2);
                            switch (rd) {
                            case 0: // hpstate
                                // XXX gen_op_wrhpstate();
                                save_state(dc);
                                gen_op_next_insn();
                                tcg_gen_exit_tb(0);
                                dc->is_br = 1;
                                break;
                            case 1: // htstate
                                // XXX gen_op_wrhtstate();
                                break;
                            case 3: // hintp
                                tcg_gen_mov_tl(cpu_hintp, cpu_tmp0);
                                break;
                            case 5: // htba
                                tcg_gen_mov_tl(cpu_htba, cpu_tmp0);
                                break;
                            case 31: // hstick_cmpr
                                {
                                    TCGv_ptr r_tickptr;

                                    tcg_gen_mov_tl(cpu_hstick_cmpr, cpu_tmp0);
                                    r_tickptr = tcg_temp_new_ptr();
                                    tcg_gen_ld_ptr(r_tickptr, cpu_env,
                                                   offsetof(CPUSPARCState, hstick));
                                    gen_helper_tick_set_limit(r_tickptr,
                                                              cpu_hstick_cmpr);
                                    tcg_temp_free_ptr(r_tickptr);
                                }
                                break;
                            case 6: // hver readonly
                            default:
                                goto illegal_insn;
                            }
#endif
                        }
                        break;
#endif
#ifdef TARGET_SPARC64
                    case 0x2c: /* V9 movcc */
                        {
                            int cc = GET_FIELD_SP(insn, 11, 12);
                            int cond = GET_FIELD_SP(insn, 14, 17);
                            DisasCompare cmp;
                            TCGv dst;

                            if (insn & (1 << 18)) {
                                if (cc == 0) {
                                    gen_compare(&cmp, 0, cond, dc);
                                } else if (cc == 2) {
                                    gen_compare(&cmp, 1, cond, dc);
                                } else {
                                    goto illegal_insn;
                                }
                            } else {
                                gen_fcompare(&cmp, cc, cond);
                            }

                            /* The get_src2 above loaded the normal 13-bit
                               immediate field, not the 11-bit field we have
                               in movcc.  But it did handle the reg case.  */
                            if (IS_IMM) {
                                simm = GET_FIELD_SPs(insn, 0, 10);
                                tcg_gen_movi_tl(cpu_src2, simm);
                            }

                            dst = gen_load_gpr(dc, rd);
                            tcg_gen_movcond_tl(cmp.cond, dst,
                                               cmp.c1, cmp.c2,
                                               cpu_src2, dst);
                            free_compare(&cmp);
                            gen_store_gpr(dc, rd, dst);
                            break;
                        }
                    case 0x2d: /* V9 sdivx */
                        gen_helper_sdivx(cpu_dst, cpu_env, cpu_src1, cpu_src2);
                        gen_store_gpr(dc, rd, cpu_dst);
                        break;
                    case 0x2e: /* V9 popc */
                        gen_helper_popc(cpu_dst, cpu_src2);
                        gen_store_gpr(dc, rd, cpu_dst);
                        break;
                    case 0x2f: /* V9 movr */
                        {
                            int cond = GET_FIELD_SP(insn, 10, 12);
                            DisasCompare cmp;
                            TCGv dst;

                            gen_compare_reg(&cmp, cond, cpu_src1);

                            /* The get_src2 above loaded the normal 13-bit
                               immediate field, not the 10-bit field we have
                               in movr.  But it did handle the reg case.  */
                            if (IS_IMM) {
                                simm = GET_FIELD_SPs(insn, 0, 9);
                                tcg_gen_movi_tl(cpu_src2, simm);
                            }

                            dst = gen_load_gpr(dc, rd);
                            tcg_gen_movcond_tl(cmp.cond, dst,
                                               cmp.c1, cmp.c2,
                                               cpu_src2, dst);
                            free_compare(&cmp);
                            gen_store_gpr(dc, rd, dst);
                            break;
                        }
#endif
                    default:
                        goto illegal_insn;
                    }
                }
            } else if (xop == 0x36) { /* UltraSparc shutdown, VIS, V8 CPop1 */
#ifdef TARGET_SPARC64
                int opf = GET_FIELD_SP(insn, 5, 13);
                rs1 = GET_FIELD(insn, 13, 17);
                rs2 = GET_FIELD(insn, 27, 31);
                if (gen_trap_ifnofpu(dc)) {
                    goto jmp_insn;
                }

                switch (opf) {
                case 0x000: /* VIS I edge8cc */
                    CHECK_FPU_FEATURE(dc, VIS1);
                    cpu_src1 = gen_load_gpr(dc, rs1);
                    cpu_src2 = gen_load_gpr(dc, rs2);
                    gen_edge(dc, cpu_dst, cpu_src1, cpu_src2, 8, 1, 0);
                    gen_store_gpr(dc, rd, cpu_dst);
                    break;
                case 0x001: /* VIS II edge8n */
                    CHECK_FPU_FEATURE(dc, VIS2);
                    cpu_src1 = gen_load_gpr(dc, rs1);
                    cpu_src2 = gen_load_gpr(dc, rs2);
                    gen_edge(dc, cpu_dst, cpu_src1, cpu_src2, 8, 0, 0);
                    gen_store_gpr(dc, rd, cpu_dst);
                    break;
                case 0x002: /* VIS I edge8lcc */
                    CHECK_FPU_FEATURE(dc, VIS1);
                    cpu_src1 = gen_load_gpr(dc, rs1);
                    cpu_src2 = gen_load_gpr(dc, rs2);
                    gen_edge(dc, cpu_dst, cpu_src1, cpu_src2, 8, 1, 1);
                    gen_store_gpr(dc, rd, cpu_dst);
                    break;
                case 0x003: /* VIS II edge8ln */
                    CHECK_FPU_FEATURE(dc, VIS2);
                    cpu_src1 = gen_load_gpr(dc, rs1);
                    cpu_src2 = gen_load_gpr(dc, rs2);
                    gen_edge(dc, cpu_dst, cpu_src1, cpu_src2, 8, 0, 1);
                    gen_store_gpr(dc, rd, cpu_dst);
                    break;
                case 0x004: /* VIS I edge16cc */
                    CHECK_FPU_FEATURE(dc, VIS1);
                    cpu_src1 = gen_load_gpr(dc, rs1);
                    cpu_src2 = gen_load_gpr(dc, rs2);
                    gen_edge(dc, cpu_dst, cpu_src1, cpu_src2, 16, 1, 0);
                    gen_store_gpr(dc, rd, cpu_dst);
                    break;
                case 0x005: /* VIS II edge16n */
                    CHECK_FPU_FEATURE(dc, VIS2);
                    cpu_src1 = gen_load_gpr(dc, rs1);
                    cpu_src2 = gen_load_gpr(dc, rs2);
                    gen_edge(dc, cpu_dst, cpu_src1, cpu_src2, 16, 0, 0);
                    gen_store_gpr(dc, rd, cpu_dst);
                    break;
                case 0x006: /* VIS I edge16lcc */
                    CHECK_FPU_FEATURE(dc, VIS1);
                    cpu_src1 = gen_load_gpr(dc, rs1);
                    cpu_src2 = gen_load_gpr(dc, rs2);
                    gen_edge(dc, cpu_dst, cpu_src1, cpu_src2, 16, 1, 1);
                    gen_store_gpr(dc, rd, cpu_dst);
                    break;
                case 0x007: /* VIS II edge16ln */
                    CHECK_FPU_FEATURE(dc, VIS2);
                    cpu_src1 = gen_load_gpr(dc, rs1);
                    cpu_src2 = gen_load_gpr(dc, rs2);
                    gen_edge(dc, cpu_dst, cpu_src1, cpu_src2, 16, 0, 1);
                    gen_store_gpr(dc, rd, cpu_dst);
                    break;
                case 0x008: /* VIS I edge32cc */
                    CHECK_FPU_FEATURE(dc, VIS1);
                    cpu_src1 = gen_load_gpr(dc, rs1);
                    cpu_src2 = gen_load_gpr(dc, rs2);
                    gen_edge(dc, cpu_dst, cpu_src1, cpu_src2, 32, 1, 0);
                    gen_store_gpr(dc, rd, cpu_dst);
                    break;
                case 0x009: /* VIS II edge32n */
                    CHECK_FPU_FEATURE(dc, VIS2);
                    cpu_src1 = gen_load_gpr(dc, rs1);
                    cpu_src2 = gen_load_gpr(dc, rs2);
                    gen_edge(dc, cpu_dst, cpu_src1, cpu_src2, 32, 0, 0);
                    gen_store_gpr(dc, rd, cpu_dst);
                    break;
                case 0x00a: /* VIS I edge32lcc */
                    CHECK_FPU_FEATURE(dc, VIS1);
                    cpu_src1 = gen_load_gpr(dc, rs1);
                    cpu_src2 = gen_load_gpr(dc, rs2);
                    gen_edge(dc, cpu_dst, cpu_src1, cpu_src2, 32, 1, 1);
                    gen_store_gpr(dc, rd, cpu_dst);
                    break;
                case 0x00b: /* VIS II edge32ln */
                    CHECK_FPU_FEATURE(dc, VIS2);
                    cpu_src1 = gen_load_gpr(dc, rs1);
                    cpu_src2 = gen_load_gpr(dc, rs2);
                    gen_edge(dc, cpu_dst, cpu_src1, cpu_src2, 32, 0, 1);
                    gen_store_gpr(dc, rd, cpu_dst);
                    break;
                case 0x010: /* VIS I array8 */
                    CHECK_FPU_FEATURE(dc, VIS1);
                    cpu_src1 = gen_load_gpr(dc, rs1);
                    cpu_src2 = gen_load_gpr(dc, rs2);
                    gen_helper_array8(cpu_dst, cpu_src1, cpu_src2);
                    gen_store_gpr(dc, rd, cpu_dst);
                    break;
                case 0x012: /* VIS I array16 */
                    CHECK_FPU_FEATURE(dc, VIS1);
                    cpu_src1 = gen_load_gpr(dc, rs1);
                    cpu_src2 = gen_load_gpr(dc, rs2);
                    gen_helper_array8(cpu_dst, cpu_src1, cpu_src2);
                    tcg_gen_shli_i64(cpu_dst, cpu_dst, 1);
                    gen_store_gpr(dc, rd, cpu_dst);
                    break;
                case 0x014: /* VIS I array32 */
                    CHECK_FPU_FEATURE(dc, VIS1);
                    cpu_src1 = gen_load_gpr(dc, rs1);
                    cpu_src2 = gen_load_gpr(dc, rs2);
                    gen_helper_array8(cpu_dst, cpu_src1, cpu_src2);
                    tcg_gen_shli_i64(cpu_dst, cpu_dst, 2);
                    gen_store_gpr(dc, rd, cpu_dst);
                    break;
                case 0x018: /* VIS I alignaddr */
                    CHECK_FPU_FEATURE(dc, VIS1);
                    cpu_src1 = gen_load_gpr(dc, rs1);
                    cpu_src2 = gen_load_gpr(dc, rs2);
                    gen_alignaddr(cpu_dst, cpu_src1, cpu_src2, 0);
                    gen_store_gpr(dc, rd, cpu_dst);
                    break;
                case 0x01a: /* VIS I alignaddrl */
                    CHECK_FPU_FEATURE(dc, VIS1);
                    cpu_src1 = gen_load_gpr(dc, rs1);
                    cpu_src2 = gen_load_gpr(dc, rs2);
                    gen_alignaddr(cpu_dst, cpu_src1, cpu_src2, 1);
                    gen_store_gpr(dc, rd, cpu_dst);
                    break;
                case 0x019: /* VIS II bmask */
                    CHECK_FPU_FEATURE(dc, VIS2);
                    cpu_src1 = gen_load_gpr(dc, rs1);
                    cpu_src2 = gen_load_gpr(dc, rs2);
                    tcg_gen_add_tl(cpu_dst, cpu_src1, cpu_src2);
                    tcg_gen_deposit_tl(cpu_gsr, cpu_gsr, cpu_dst, 32, 32);
                    gen_store_gpr(dc, rd, cpu_dst);
                    break;
                case 0x020: /* VIS I fcmple16 */
                    CHECK_FPU_FEATURE(dc, VIS1);
                    cpu_src1_64 = gen_load_fpr_D(dc, rs1);
                    cpu_src2_64 = gen_load_fpr_D(dc, rs2);
                    gen_helper_fcmple16(cpu_dst, cpu_src1_64, cpu_src2_64);
                    gen_store_gpr(dc, rd, cpu_dst);
                    break;
                case 0x022: /* VIS I fcmpne16 */
                    CHECK_FPU_FEATURE(dc, VIS1);
                    cpu_src1_64 = gen_load_fpr_D(dc, rs1);
                    cpu_src2_64 = gen_load_fpr_D(dc, rs2);
                    gen_helper_fcmpne16(cpu_dst, cpu_src1_64, cpu_src2_64);
                    gen_store_gpr(dc, rd, cpu_dst);
                    break;
                case 0x024: /* VIS I fcmple32 */
                    CHECK_FPU_FEATURE(dc, VIS1);
                    cpu_src1_64 = gen_load_fpr_D(dc, rs1);
                    cpu_src2_64 = gen_load_fpr_D(dc, rs2);
                    gen_helper_fcmple32(cpu_dst, cpu_src1_64, cpu_src2_64);
                    gen_store_gpr(dc, rd, cpu_dst);
                    break;
                case 0x026: /* VIS I fcmpne32 */
                    CHECK_FPU_FEATURE(dc, VIS1);
                    cpu_src1_64 = gen_load_fpr_D(dc, rs1);
                    cpu_src2_64 = gen_load_fpr_D(dc, rs2);
                    gen_helper_fcmpne32(cpu_dst, cpu_src1_64, cpu_src2_64);
                    gen_store_gpr(dc, rd, cpu_dst);
                    break;
                case 0x028: /* VIS I fcmpgt16 */
                    CHECK_FPU_FEATURE(dc, VIS1);
                    cpu_src1_64 = gen_load_fpr_D(dc, rs1);
                    cpu_src2_64 = gen_load_fpr_D(dc, rs2);
                    gen_helper_fcmpgt16(cpu_dst, cpu_src1_64, cpu_src2_64);
                    gen_store_gpr(dc, rd, cpu_dst);
                    break;
                case 0x02a: /* VIS I fcmpeq16 */
                    CHECK_FPU_FEATURE(dc, VIS1);
                    cpu_src1_64 = gen_load_fpr_D(dc, rs1);
                    cpu_src2_64 = gen_load_fpr_D(dc, rs2);
                    gen_helper_fcmpeq16(cpu_dst, cpu_src1_64, cpu_src2_64);
                    gen_store_gpr(dc, rd, cpu_dst);
                    break;
                case 0x02c: /* VIS I fcmpgt32 */
                    CHECK_FPU_FEATURE(dc, VIS1);
                    cpu_src1_64 = gen_load_fpr_D(dc, rs1);
                    cpu_src2_64 = gen_load_fpr_D(dc, rs2);
                    gen_helper_fcmpgt32(cpu_dst, cpu_src1_64, cpu_src2_64);
                    gen_store_gpr(dc, rd, cpu_dst);
                    break;
                case 0x02e: /* VIS I fcmpeq32 */
                    CHECK_FPU_FEATURE(dc, VIS1);
                    cpu_src1_64 = gen_load_fpr_D(dc, rs1);
                    cpu_src2_64 = gen_load_fpr_D(dc, rs2);
                    gen_helper_fcmpeq32(cpu_dst, cpu_src1_64, cpu_src2_64);
                    gen_store_gpr(dc, rd, cpu_dst);
                    break;
                case 0x031: /* VIS I fmul8x16 */
                    CHECK_FPU_FEATURE(dc, VIS1);
                    gen_ne_fop_DDD(dc, rd, rs1, rs2, gen_helper_fmul8x16);
                    break;
                case 0x033: /* VIS I fmul8x16au */
                    CHECK_FPU_FEATURE(dc, VIS1);
                    gen_ne_fop_DDD(dc, rd, rs1, rs2, gen_helper_fmul8x16au);
                    break;
                case 0x035: /* VIS I fmul8x16al */
                    CHECK_FPU_FEATURE(dc, VIS1);
                    gen_ne_fop_DDD(dc, rd, rs1, rs2, gen_helper_fmul8x16al);
                    break;
                case 0x036: /* VIS I fmul8sux16 */
                    CHECK_FPU_FEATURE(dc, VIS1);
                    gen_ne_fop_DDD(dc, rd, rs1, rs2, gen_helper_fmul8sux16);
                    break;
                case 0x037: /* VIS I fmul8ulx16 */
                    CHECK_FPU_FEATURE(dc, VIS1);
                    gen_ne_fop_DDD(dc, rd, rs1, rs2, gen_helper_fmul8ulx16);
                    break;
                case 0x038: /* VIS I fmuld8sux16 */
                    CHECK_FPU_FEATURE(dc, VIS1);
                    gen_ne_fop_DDD(dc, rd, rs1, rs2, gen_helper_fmuld8sux16);
                    break;
                case 0x039: /* VIS I fmuld8ulx16 */
                    CHECK_FPU_FEATURE(dc, VIS1);
                    gen_ne_fop_DDD(dc, rd, rs1, rs2, gen_helper_fmuld8ulx16);
                    break;
                case 0x03a: /* VIS I fpack32 */
                    CHECK_FPU_FEATURE(dc, VIS1);
                    gen_gsr_fop_DDD(dc, rd, rs1, rs2, gen_helper_fpack32);
                    break;
                case 0x03b: /* VIS I fpack16 */
                    CHECK_FPU_FEATURE(dc, VIS1);
                    cpu_src1_64 = gen_load_fpr_D(dc, rs2);
                    cpu_dst_32 = gen_dest_fpr_F(dc);
                    gen_helper_fpack16(cpu_dst_32, cpu_gsr, cpu_src1_64);
                    gen_store_fpr_F(dc, rd, cpu_dst_32);
                    break;
                case 0x03d: /* VIS I fpackfix */
                    CHECK_FPU_FEATURE(dc, VIS1);
                    cpu_src1_64 = gen_load_fpr_D(dc, rs2);
                    cpu_dst_32 = gen_dest_fpr_F(dc);
                    gen_helper_fpackfix(cpu_dst_32, cpu_gsr, cpu_src1_64);
                    gen_store_fpr_F(dc, rd, cpu_dst_32);
                    break;
                case 0x03e: /* VIS I pdist */
                    CHECK_FPU_FEATURE(dc, VIS1);
                    gen_ne_fop_DDDD(dc, rd, rs1, rs2, gen_helper_pdist);
                    break;
                case 0x048: /* VIS I faligndata */
                    CHECK_FPU_FEATURE(dc, VIS1);
                    gen_gsr_fop_DDD(dc, rd, rs1, rs2, gen_faligndata);
                    break;
                case 0x04b: /* VIS I fpmerge */
                    CHECK_FPU_FEATURE(dc, VIS1);
                    gen_ne_fop_DDD(dc, rd, rs1, rs2, gen_helper_fpmerge);
                    break;
                case 0x04c: /* VIS II bshuffle */
                    CHECK_FPU_FEATURE(dc, VIS2);
                    gen_gsr_fop_DDD(dc, rd, rs1, rs2, gen_helper_bshuffle);
                    break;
                case 0x04d: /* VIS I fexpand */
                    CHECK_FPU_FEATURE(dc, VIS1);
                    gen_ne_fop_DDD(dc, rd, rs1, rs2, gen_helper_fexpand);
                    break;
                case 0x050: /* VIS I fpadd16 */
                    CHECK_FPU_FEATURE(dc, VIS1);
                    gen_ne_fop_DDD(dc, rd, rs1, rs2, gen_helper_fpadd16);
                    break;
                case 0x051: /* VIS I fpadd16s */
                    CHECK_FPU_FEATURE(dc, VIS1);
                    gen_ne_fop_FFF(dc, rd, rs1, rs2, gen_helper_fpadd16s);
                    break;
                case 0x052: /* VIS I fpadd32 */
                    CHECK_FPU_FEATURE(dc, VIS1);
                    gen_ne_fop_DDD(dc, rd, rs1, rs2, gen_helper_fpadd32);
                    break;
                case 0x053: /* VIS I fpadd32s */
                    CHECK_FPU_FEATURE(dc, VIS1);
                    gen_ne_fop_FFF(dc, rd, rs1, rs2, tcg_gen_add_i32);
                    break;
                case 0x054: /* VIS I fpsub16 */
                    CHECK_FPU_FEATURE(dc, VIS1);
                    gen_ne_fop_DDD(dc, rd, rs1, rs2, gen_helper_fpsub16);
                    break;
                case 0x055: /* VIS I fpsub16s */
                    CHECK_FPU_FEATURE(dc, VIS1);
                    gen_ne_fop_FFF(dc, rd, rs1, rs2, gen_helper_fpsub16s);
                    break;
                case 0x056: /* VIS I fpsub32 */
                    CHECK_FPU_FEATURE(dc, VIS1);
                    gen_ne_fop_DDD(dc, rd, rs1, rs2, gen_helper_fpsub32);
                    break;
                case 0x057: /* VIS I fpsub32s */
                    CHECK_FPU_FEATURE(dc, VIS1);
                    gen_ne_fop_FFF(dc, rd, rs1, rs2, tcg_gen_sub_i32);
                    break;
                case 0x060: /* VIS I fzero */
                    CHECK_FPU_FEATURE(dc, VIS1);
                    cpu_dst_64 = gen_dest_fpr_D(dc, rd);
                    tcg_gen_movi_i64(cpu_dst_64, 0);
                    gen_store_fpr_D(dc, rd, cpu_dst_64);
                    break;
                case 0x061: /* VIS I fzeros */
                    CHECK_FPU_FEATURE(dc, VIS1);
                    cpu_dst_32 = gen_dest_fpr_F(dc);
                    tcg_gen_movi_i32(cpu_dst_32, 0);
                    gen_store_fpr_F(dc, rd, cpu_dst_32);
                    break;
                case 0x062: /* VIS I fnor */
                    CHECK_FPU_FEATURE(dc, VIS1);
                    gen_ne_fop_DDD(dc, rd, rs1, rs2, tcg_gen_nor_i64);
                    break;
                case 0x063: /* VIS I fnors */
                    CHECK_FPU_FEATURE(dc, VIS1);
                    gen_ne_fop_FFF(dc, rd, rs1, rs2, tcg_gen_nor_i32);
                    break;
                case 0x064: /* VIS I fandnot2 */
                    CHECK_FPU_FEATURE(dc, VIS1);
                    gen_ne_fop_DDD(dc, rd, rs1, rs2, tcg_gen_andc_i64);
                    break;
                case 0x065: /* VIS I fandnot2s */
                    CHECK_FPU_FEATURE(dc, VIS1);
                    gen_ne_fop_FFF(dc, rd, rs1, rs2, tcg_gen_andc_i32);
                    break;
                case 0x066: /* VIS I fnot2 */
                    CHECK_FPU_FEATURE(dc, VIS1);
                    gen_ne_fop_DD(dc, rd, rs2, tcg_gen_not_i64);
                    break;
                case 0x067: /* VIS I fnot2s */
                    CHECK_FPU_FEATURE(dc, VIS1);
                    gen_ne_fop_FF(dc, rd, rs2, tcg_gen_not_i32);
                    break;
                case 0x068: /* VIS I fandnot1 */
                    CHECK_FPU_FEATURE(dc, VIS1);
                    gen_ne_fop_DDD(dc, rd, rs2, rs1, tcg_gen_andc_i64);
                    break;
                case 0x069: /* VIS I fandnot1s */
                    CHECK_FPU_FEATURE(dc, VIS1);
                    gen_ne_fop_FFF(dc, rd, rs2, rs1, tcg_gen_andc_i32);
                    break;
                case 0x06a: /* VIS I fnot1 */
                    CHECK_FPU_FEATURE(dc, VIS1);
                    gen_ne_fop_DD(dc, rd, rs1, tcg_gen_not_i64);
                    break;
                case 0x06b: /* VIS I fnot1s */
                    CHECK_FPU_FEATURE(dc, VIS1);
                    gen_ne_fop_FF(dc, rd, rs1, tcg_gen_not_i32);
                    break;
                case 0x06c: /* VIS I fxor */
                    CHECK_FPU_FEATURE(dc, VIS1);
                    gen_ne_fop_DDD(dc, rd, rs1, rs2, tcg_gen_xor_i64);
                    break;
                case 0x06d: /* VIS I fxors */
                    CHECK_FPU_FEATURE(dc, VIS1);
                    gen_ne_fop_FFF(dc, rd, rs1, rs2, tcg_gen_xor_i32);
                    break;
                case 0x06e: /* VIS I fnand */
                    CHECK_FPU_FEATURE(dc, VIS1);
                    gen_ne_fop_DDD(dc, rd, rs1, rs2, tcg_gen_nand_i64);
                    break;
                case 0x06f: /* VIS I fnands */
                    CHECK_FPU_FEATURE(dc, VIS1);
                    gen_ne_fop_FFF(dc, rd, rs1, rs2, tcg_gen_nand_i32);
                    break;
                case 0x070: /* VIS I fand */
                    CHECK_FPU_FEATURE(dc, VIS1);
                    gen_ne_fop_DDD(dc, rd, rs1, rs2, tcg_gen_and_i64);
                    break;
                case 0x071: /* VIS I fands */
                    CHECK_FPU_FEATURE(dc, VIS1);
                    gen_ne_fop_FFF(dc, rd, rs1, rs2, tcg_gen_and_i32);
                    break;
                case 0x072: /* VIS I fxnor */
                    CHECK_FPU_FEATURE(dc, VIS1);
                    gen_ne_fop_DDD(dc, rd, rs1, rs2, tcg_gen_eqv_i64);
                    break;
                case 0x073: /* VIS I fxnors */
                    CHECK_FPU_FEATURE(dc, VIS1);
                    gen_ne_fop_FFF(dc, rd, rs1, rs2, tcg_gen_eqv_i32);
                    break;
                case 0x074: /* VIS I fsrc1 */
                    CHECK_FPU_FEATURE(dc, VIS1);
                    cpu_src1_64 = gen_load_fpr_D(dc, rs1);
                    gen_store_fpr_D(dc, rd, cpu_src1_64);
                    break;
                case 0x075: /* VIS I fsrc1s */
                    CHECK_FPU_FEATURE(dc, VIS1);
                    cpu_src1_32 = gen_load_fpr_F(dc, rs1);
                    gen_store_fpr_F(dc, rd, cpu_src1_32);
                    break;
                case 0x076: /* VIS I fornot2 */
                    CHECK_FPU_FEATURE(dc, VIS1);
                    gen_ne_fop_DDD(dc, rd, rs1, rs2, tcg_gen_orc_i64);
                    break;
                case 0x077: /* VIS I fornot2s */
                    CHECK_FPU_FEATURE(dc, VIS1);
                    gen_ne_fop_FFF(dc, rd, rs1, rs2, tcg_gen_orc_i32);
                    break;
                case 0x078: /* VIS I fsrc2 */
                    CHECK_FPU_FEATURE(dc, VIS1);
                    cpu_src1_64 = gen_load_fpr_D(dc, rs2);
                    gen_store_fpr_D(dc, rd, cpu_src1_64);
                    break;
                case 0x079: /* VIS I fsrc2s */
                    CHECK_FPU_FEATURE(dc, VIS1);
                    cpu_src1_32 = gen_load_fpr_F(dc, rs2);
                    gen_store_fpr_F(dc, rd, cpu_src1_32);
                    break;
                case 0x07a: /* VIS I fornot1 */
                    CHECK_FPU_FEATURE(dc, VIS1);
                    gen_ne_fop_DDD(dc, rd, rs2, rs1, tcg_gen_orc_i64);
                    break;
                case 0x07b: /* VIS I fornot1s */
                    CHECK_FPU_FEATURE(dc, VIS1);
                    gen_ne_fop_FFF(dc, rd, rs2, rs1, tcg_gen_orc_i32);
                    break;
                case 0x07c: /* VIS I for */
                    CHECK_FPU_FEATURE(dc, VIS1);
                    gen_ne_fop_DDD(dc, rd, rs1, rs2, tcg_gen_or_i64);
                    break;
                case 0x07d: /* VIS I fors */
                    CHECK_FPU_FEATURE(dc, VIS1);
                    gen_ne_fop_FFF(dc, rd, rs1, rs2, tcg_gen_or_i32);
                    break;
                case 0x07e: /* VIS I fone */
                    CHECK_FPU_FEATURE(dc, VIS1);
                    cpu_dst_64 = gen_dest_fpr_D(dc, rd);
                    tcg_gen_movi_i64(cpu_dst_64, -1);
                    gen_store_fpr_D(dc, rd, cpu_dst_64);
                    break;
                case 0x07f: /* VIS I fones */
                    CHECK_FPU_FEATURE(dc, VIS1);
                    cpu_dst_32 = gen_dest_fpr_F(dc);
                    tcg_gen_movi_i32(cpu_dst_32, -1);
                    gen_store_fpr_F(dc, rd, cpu_dst_32);
                    break;
                case 0x080: /* VIS I shutdown */
                case 0x081: /* VIS II siam */
                    // XXX
                    goto illegal_insn;
                default:
                    goto illegal_insn;
                }
#else
                goto ncp_insn;
#endif
            } else if (xop == 0x37) { /* V8 CPop2, V9 impdep2 */
#ifdef TARGET_SPARC64
                goto illegal_insn;
#else
                goto ncp_insn;
#endif
#ifdef TARGET_SPARC64
            } else if (xop == 0x39) { /* V9 return */
                TCGv_i32 r_const;

                save_state(dc);
                cpu_src1 = get_src1(dc, insn);
                cpu_tmp0 = get_temp_tl(dc);
                if (IS_IMM) {   /* immediate */
                    simm = GET_FIELDs(insn, 19, 31);
                    tcg_gen_addi_tl(cpu_tmp0, cpu_src1, simm);
                } else {                /* register */
                    rs2 = GET_FIELD(insn, 27, 31);
                    if (rs2) {
                        cpu_src2 = gen_load_gpr(dc, rs2);
                        tcg_gen_add_tl(cpu_tmp0, cpu_src1, cpu_src2);
                    } else {
                        tcg_gen_mov_tl(cpu_tmp0, cpu_src1);
                    }
                }
                gen_helper_restore(cpu_env);
                gen_mov_pc_npc(dc);
                r_const = tcg_const_i32(3);
                gen_helper_check_align(cpu_env, cpu_tmp0, r_const);
                tcg_temp_free_i32(r_const);
                tcg_gen_mov_tl(cpu_npc, cpu_tmp0);
                dc->npc = DYNAMIC_PC;
                goto jmp_insn;
#endif
            } else {
                cpu_src1 = get_src1(dc, insn);
                cpu_tmp0 = get_temp_tl(dc);
                if (IS_IMM) {   /* immediate */
                    simm = GET_FIELDs(insn, 19, 31);
                    tcg_gen_addi_tl(cpu_tmp0, cpu_src1, simm);
                } else {                /* register */
                    rs2 = GET_FIELD(insn, 27, 31);
                    if (rs2) {
                        cpu_src2 = gen_load_gpr(dc, rs2);
                        tcg_gen_add_tl(cpu_tmp0, cpu_src1, cpu_src2);
                    } else {
                        tcg_gen_mov_tl(cpu_tmp0, cpu_src1);
                    }
                }
                switch (xop) {
                case 0x38:      /* jmpl */
                    {
                        TCGv t;
                        TCGv_i32 r_const;

                        t = gen_dest_gpr(dc, rd);
                        tcg_gen_movi_tl(t, dc->pc);
                        gen_store_gpr(dc, rd, t);
                        gen_mov_pc_npc(dc);
                        r_const = tcg_const_i32(3);
                        gen_helper_check_align(cpu_env, cpu_tmp0, r_const);
                        tcg_temp_free_i32(r_const);
                        gen_address_mask(dc, cpu_tmp0);
                        tcg_gen_mov_tl(cpu_npc, cpu_tmp0);
                        dc->npc = DYNAMIC_PC;
                    }
                    goto jmp_insn;
#if !defined(CONFIG_USER_ONLY) && !defined(TARGET_SPARC64)
                case 0x39:      /* rett, V9 return */
                    {
                        TCGv_i32 r_const;

                        if (!supervisor(dc))
                            goto priv_insn;
                        gen_mov_pc_npc(dc);
                        r_const = tcg_const_i32(3);
                        gen_helper_check_align(cpu_env, cpu_tmp0, r_const);
                        tcg_temp_free_i32(r_const);
                        tcg_gen_mov_tl(cpu_npc, cpu_tmp0);
                        dc->npc = DYNAMIC_PC;
                        gen_helper_rett(cpu_env);
                    }
                    goto jmp_insn;
#endif
                case 0x3b: /* flush */
                    if (!((dc)->def->features & CPU_FEATURE_FLUSH))
                        goto unimp_flush;
                    /* nop */
                    break;
                case 0x3c:      /* save */
                    save_state(dc);
                    gen_helper_save(cpu_env);
                    gen_store_gpr(dc, rd, cpu_tmp0);
                    break;
                case 0x3d:      /* restore */
                    save_state(dc);
                    gen_helper_restore(cpu_env);
                    gen_store_gpr(dc, rd, cpu_tmp0);
                    break;
#if !defined(CONFIG_USER_ONLY) && defined(TARGET_SPARC64)
                case 0x3e:      /* V9 done/retry */
                    {
                        switch (rd) {
                        case 0:
                            if (!supervisor(dc))
                                goto priv_insn;
                            dc->npc = DYNAMIC_PC;
                            dc->pc = DYNAMIC_PC;
                            gen_helper_done(cpu_env);
                            goto jmp_insn;
                        case 1:
                            if (!supervisor(dc))
                                goto priv_insn;
                            dc->npc = DYNAMIC_PC;
                            dc->pc = DYNAMIC_PC;
                            gen_helper_retry(cpu_env);
                            goto jmp_insn;
                        default:
                            goto illegal_insn;
                        }
                    }
                    break;
#endif
                default:
                    goto illegal_insn;
                }
            }
            break;
        }
        break;
    case 3:                     /* load/store instructions */
        {
            unsigned int xop = GET_FIELD(insn, 7, 12);
            /* ??? gen_address_mask prevents us from using a source
               register directly.  Always generate a temporary.  */
            TCGv cpu_addr = get_temp_tl(dc);

            tcg_gen_mov_tl(cpu_addr, get_src1(dc, insn));
            if (xop == 0x3c || xop == 0x3e) {
                /* V9 casa/casxa : no offset */
            } else if (IS_IMM) {     /* immediate */
                simm = GET_FIELDs(insn, 19, 31);
                if (simm != 0) {
                    tcg_gen_addi_tl(cpu_addr, cpu_addr, simm);
                }
            } else {            /* register */
                rs2 = GET_FIELD(insn, 27, 31);
                if (rs2 != 0) {
                    tcg_gen_add_tl(cpu_addr, cpu_addr, gen_load_gpr(dc, rs2));
                }
            }
            if (xop < 4 || (xop > 7 && xop < 0x14 && xop != 0x0e) ||
                (xop > 0x17 && xop <= 0x1d ) ||
                (xop > 0x2c && xop <= 0x33) || xop == 0x1f || xop == 0x3d) {
                TCGv cpu_val = gen_dest_gpr(dc, rd);

                switch (xop) {
                case 0x0:       /* ld, V9 lduw, load unsigned word */
                    gen_address_mask(dc, cpu_addr);
                    tcg_gen_qemu_ld32u(cpu_val, cpu_addr, dc->mem_idx);
                    break;
                case 0x1:       /* ldub, load unsigned byte */
                    gen_address_mask(dc, cpu_addr);
                    tcg_gen_qemu_ld8u(cpu_val, cpu_addr, dc->mem_idx);
                    break;
                case 0x2:       /* lduh, load unsigned halfword */
                    gen_address_mask(dc, cpu_addr);
                    tcg_gen_qemu_ld16u(cpu_val, cpu_addr, dc->mem_idx);
                    break;
                case 0x3:       /* ldd, load double word */
                    if (rd & 1)
                        goto illegal_insn;
                    else {
                        TCGv_i32 r_const;
                        TCGv_i64 t64;

                        save_state(dc);
                        r_const = tcg_const_i32(7);
                        /* XXX remove alignment check */
                        gen_helper_check_align(cpu_env, cpu_addr, r_const);
                        tcg_temp_free_i32(r_const);
                        gen_address_mask(dc, cpu_addr);
                        t64 = tcg_temp_new_i64();
                        tcg_gen_qemu_ld64(t64, cpu_addr, dc->mem_idx);
                        tcg_gen_trunc_i64_tl(cpu_val, t64);
                        tcg_gen_ext32u_tl(cpu_val, cpu_val);
                        gen_store_gpr(dc, rd + 1, cpu_val);
                        tcg_gen_shri_i64(t64, t64, 32);
                        tcg_gen_trunc_i64_tl(cpu_val, t64);
                        tcg_temp_free_i64(t64);
                        tcg_gen_ext32u_tl(cpu_val, cpu_val);
                    }
                    break;
                case 0x9:       /* ldsb, load signed byte */
                    gen_address_mask(dc, cpu_addr);
                    tcg_gen_qemu_ld8s(cpu_val, cpu_addr, dc->mem_idx);
                    break;
                case 0xa:       /* ldsh, load signed halfword */
                    gen_address_mask(dc, cpu_addr);
                    tcg_gen_qemu_ld16s(cpu_val, cpu_addr, dc->mem_idx);
                    break;
                case 0xd:       /* ldstub -- XXX: should be atomically */
                    {
                        TCGv r_const;

                        gen_address_mask(dc, cpu_addr);
                        tcg_gen_qemu_ld8u(cpu_val, cpu_addr, dc->mem_idx);
                        r_const = tcg_const_tl(0xff);
                        tcg_gen_qemu_st8(r_const, cpu_addr, dc->mem_idx);
                        tcg_temp_free(r_const);
                    }
                    break;
                case 0x0f:
                    /* swap, swap register with memory. Also atomically */
                    {
                        TCGv t0 = get_temp_tl(dc);
                        CHECK_IU_FEATURE(dc, SWAP);
                        cpu_src1 = gen_load_gpr(dc, rd);
                        gen_address_mask(dc, cpu_addr);
                        tcg_gen_qemu_ld32u(t0, cpu_addr, dc->mem_idx);
                        tcg_gen_qemu_st32(cpu_src1, cpu_addr, dc->mem_idx);
                        tcg_gen_mov_tl(cpu_val, t0);
                    }
                    break;
#if !defined(CONFIG_USER_ONLY) || defined(TARGET_SPARC64)
                case 0x10:      /* lda, V9 lduwa, load word alternate */
#ifndef TARGET_SPARC64
                    if (IS_IMM)
                        goto illegal_insn;
                    if (!supervisor(dc))
                        goto priv_insn;
#endif
                    save_state(dc);
                    gen_ld_asi(cpu_val, cpu_addr, insn, 4, 0);
                    break;
                case 0x11:      /* lduba, load unsigned byte alternate */
#ifndef TARGET_SPARC64
                    if (IS_IMM)
                        goto illegal_insn;
                    if (!supervisor(dc))
                        goto priv_insn;
#endif
                    save_state(dc);
                    gen_ld_asi(cpu_val, cpu_addr, insn, 1, 0);
                    break;
                case 0x12:      /* lduha, load unsigned halfword alternate */
#ifndef TARGET_SPARC64
                    if (IS_IMM)
                        goto illegal_insn;
                    if (!supervisor(dc))
                        goto priv_insn;
#endif
                    save_state(dc);
                    gen_ld_asi(cpu_val, cpu_addr, insn, 2, 0);
                    break;
                case 0x13:      /* ldda, load double word alternate */
#ifndef TARGET_SPARC64
                    if (IS_IMM)
                        goto illegal_insn;
                    if (!supervisor(dc))
                        goto priv_insn;
#endif
                    if (rd & 1)
                        goto illegal_insn;
                    save_state(dc);
                    gen_ldda_asi(dc, cpu_val, cpu_addr, insn, rd);
                    goto skip_move;
                case 0x19:      /* ldsba, load signed byte alternate */
#ifndef TARGET_SPARC64
                    if (IS_IMM)
                        goto illegal_insn;
                    if (!supervisor(dc))
                        goto priv_insn;
#endif
                    save_state(dc);
                    gen_ld_asi(cpu_val, cpu_addr, insn, 1, 1);
                    break;
                case 0x1a:      /* ldsha, load signed halfword alternate */
#ifndef TARGET_SPARC64
                    if (IS_IMM)
                        goto illegal_insn;
                    if (!supervisor(dc))
                        goto priv_insn;
#endif
                    save_state(dc);
                    gen_ld_asi(cpu_val, cpu_addr, insn, 2, 1);
                    break;
                case 0x1d:      /* ldstuba -- XXX: should be atomically */
#ifndef TARGET_SPARC64
                    if (IS_IMM)
                        goto illegal_insn;
                    if (!supervisor(dc))
                        goto priv_insn;
#endif
                    save_state(dc);
                    gen_ldstub_asi(cpu_val, cpu_addr, insn);
                    break;
                case 0x1f:      /* swapa, swap reg with alt. memory. Also
                                   atomically */
                    CHECK_IU_FEATURE(dc, SWAP);
#ifndef TARGET_SPARC64
                    if (IS_IMM)
                        goto illegal_insn;
                    if (!supervisor(dc))
                        goto priv_insn;
#endif
                    save_state(dc);
                    cpu_src1 = gen_load_gpr(dc, rd);
                    gen_swap_asi(cpu_val, cpu_src1, cpu_addr, insn);
                    break;

#ifndef TARGET_SPARC64
                case 0x30: /* ldc */
                case 0x31: /* ldcsr */
                case 0x33: /* lddc */
                    goto ncp_insn;
#endif
#endif
#ifdef TARGET_SPARC64
                case 0x08: /* V9 ldsw */
                    gen_address_mask(dc, cpu_addr);
                    tcg_gen_qemu_ld32s(cpu_val, cpu_addr, dc->mem_idx);
                    break;
                case 0x0b: /* V9 ldx */
                    gen_address_mask(dc, cpu_addr);
                    tcg_gen_qemu_ld64(cpu_val, cpu_addr, dc->mem_idx);
                    break;
                case 0x18: /* V9 ldswa */
                    save_state(dc);
                    gen_ld_asi(cpu_val, cpu_addr, insn, 4, 1);
                    break;
                case 0x1b: /* V9 ldxa */
                    save_state(dc);
                    gen_ld_asi(cpu_val, cpu_addr, insn, 8, 0);
                    break;
                case 0x2d: /* V9 prefetch, no effect */
                    goto skip_move;
                case 0x30: /* V9 ldfa */
                    if (gen_trap_ifnofpu(dc)) {
                        goto jmp_insn;
                    }
                    save_state(dc);
                    gen_ldf_asi(cpu_addr, insn, 4, rd);
                    gen_update_fprs_dirty(rd);
                    goto skip_move;
                case 0x33: /* V9 lddfa */
                    if (gen_trap_ifnofpu(dc)) {
                        goto jmp_insn;
                    }
                    save_state(dc);
                    gen_ldf_asi(cpu_addr, insn, 8, DFPREG(rd));
                    gen_update_fprs_dirty(DFPREG(rd));
                    goto skip_move;
                case 0x3d: /* V9 prefetcha, no effect */
                    goto skip_move;
                case 0x32: /* V9 ldqfa */
                    CHECK_FPU_FEATURE(dc, FLOAT128);
                    if (gen_trap_ifnofpu(dc)) {
                        goto jmp_insn;
                    }
                    save_state(dc);
                    gen_ldf_asi(cpu_addr, insn, 16, QFPREG(rd));
                    gen_update_fprs_dirty(QFPREG(rd));
                    goto skip_move;
#endif
                default:
                    goto illegal_insn;
                }
                gen_store_gpr(dc, rd, cpu_val);
#if !defined(CONFIG_USER_ONLY) || defined(TARGET_SPARC64)
            skip_move: ;
#endif
            } else if (xop >= 0x20 && xop < 0x24) {
                TCGv t0;

                if (gen_trap_ifnofpu(dc)) {
                    goto jmp_insn;
                }
                save_state(dc);
                switch (xop) {
                case 0x20:      /* ldf, load fpreg */
                    gen_address_mask(dc, cpu_addr);
                    t0 = get_temp_tl(dc);
                    tcg_gen_qemu_ld32u(t0, cpu_addr, dc->mem_idx);
                    cpu_dst_32 = gen_dest_fpr_F(dc);
                    tcg_gen_trunc_tl_i32(cpu_dst_32, t0);
                    gen_store_fpr_F(dc, rd, cpu_dst_32);
                    break;
                case 0x21:      /* ldfsr, V9 ldxfsr */
#ifdef TARGET_SPARC64
                    gen_address_mask(dc, cpu_addr);
                    if (rd == 1) {
                        TCGv_i64 t64 = tcg_temp_new_i64();
                        tcg_gen_qemu_ld64(t64, cpu_addr, dc->mem_idx);
                        gen_helper_ldxfsr(cpu_env, t64);
                        tcg_temp_free_i64(t64);
                        break;
                    }
#endif
                    cpu_dst_32 = get_temp_i32(dc);
                    t0 = get_temp_tl(dc);
                    tcg_gen_qemu_ld32u(t0, cpu_addr, dc->mem_idx);
                    tcg_gen_trunc_tl_i32(cpu_dst_32, t0);
                    gen_helper_ldfsr(cpu_env, cpu_dst_32);
                    break;
                case 0x22:      /* ldqf, load quad fpreg */
                    {
                        TCGv_i32 r_const;

                        CHECK_FPU_FEATURE(dc, FLOAT128);
                        r_const = tcg_const_i32(dc->mem_idx);
                        gen_address_mask(dc, cpu_addr);
                        gen_helper_ldqf(cpu_env, cpu_addr, r_const);
                        tcg_temp_free_i32(r_const);
                        gen_op_store_QT0_fpr(QFPREG(rd));
                        gen_update_fprs_dirty(QFPREG(rd));
                    }
                    break;
                case 0x23:      /* lddf, load double fpreg */
                    gen_address_mask(dc, cpu_addr);
                    cpu_dst_64 = gen_dest_fpr_D(dc, rd);
                    tcg_gen_qemu_ld64(cpu_dst_64, cpu_addr, dc->mem_idx);
                    gen_store_fpr_D(dc, rd, cpu_dst_64);
                    break;
                default:
                    goto illegal_insn;
                }
            } else if (xop < 8 || (xop >= 0x14 && xop < 0x18) ||
                       xop == 0xe || xop == 0x1e) {
                TCGv cpu_val = gen_load_gpr(dc, rd);

                switch (xop) {
                case 0x4: /* st, store word */
                    gen_address_mask(dc, cpu_addr);
                    tcg_gen_qemu_st32(cpu_val, cpu_addr, dc->mem_idx);
                    break;
                case 0x5: /* stb, store byte */
                    gen_address_mask(dc, cpu_addr);
                    tcg_gen_qemu_st8(cpu_val, cpu_addr, dc->mem_idx);
                    break;
                case 0x6: /* sth, store halfword */
                    gen_address_mask(dc, cpu_addr);
                    tcg_gen_qemu_st16(cpu_val, cpu_addr, dc->mem_idx);
                    break;
                case 0x7: /* std, store double word */
                    if (rd & 1)
                        goto illegal_insn;
                    else {
                        TCGv_i32 r_const;
                        TCGv_i64 t64;
                        TCGv lo;

                        save_state(dc);
                        gen_address_mask(dc, cpu_addr);
                        r_const = tcg_const_i32(7);
                        /* XXX remove alignment check */
                        gen_helper_check_align(cpu_env, cpu_addr, r_const);
                        tcg_temp_free_i32(r_const);
                        lo = gen_load_gpr(dc, rd + 1);

                        t64 = tcg_temp_new_i64();
                        tcg_gen_concat_tl_i64(t64, lo, cpu_val);
                        tcg_gen_qemu_st64(t64, cpu_addr, dc->mem_idx);
                        tcg_temp_free_i64(t64);
                    }
                    break;
#if !defined(CONFIG_USER_ONLY) || defined(TARGET_SPARC64)
                case 0x14: /* sta, V9 stwa, store word alternate */
#ifndef TARGET_SPARC64
                    if (IS_IMM)
                        goto illegal_insn;
                    if (!supervisor(dc))
                        goto priv_insn;
#endif
                    save_state(dc);
                    gen_st_asi(cpu_val, cpu_addr, insn, 4);
                    dc->npc = DYNAMIC_PC;
                    break;
                case 0x15: /* stba, store byte alternate */
#ifndef TARGET_SPARC64
                    if (IS_IMM)
                        goto illegal_insn;
                    if (!supervisor(dc))
                        goto priv_insn;
#endif
                    save_state(dc);
                    gen_st_asi(cpu_val, cpu_addr, insn, 1);
                    dc->npc = DYNAMIC_PC;
                    break;
                case 0x16: /* stha, store halfword alternate */
#ifndef TARGET_SPARC64
                    if (IS_IMM)
                        goto illegal_insn;
                    if (!supervisor(dc))
                        goto priv_insn;
#endif
                    save_state(dc);
                    gen_st_asi(cpu_val, cpu_addr, insn, 2);
                    dc->npc = DYNAMIC_PC;
                    break;
                case 0x17: /* stda, store double word alternate */
#ifndef TARGET_SPARC64
                    if (IS_IMM)
                        goto illegal_insn;
                    if (!supervisor(dc))
                        goto priv_insn;
#endif
                    if (rd & 1)
                        goto illegal_insn;
                    else {
                        save_state(dc);
                        gen_stda_asi(dc, cpu_val, cpu_addr, insn, rd);
                    }
                    break;
#endif
#ifdef TARGET_SPARC64
                case 0x0e: /* V9 stx */
                    gen_address_mask(dc, cpu_addr);
                    tcg_gen_qemu_st64(cpu_val, cpu_addr, dc->mem_idx);
                    break;
                case 0x1e: /* V9 stxa */
                    save_state(dc);
                    gen_st_asi(cpu_val, cpu_addr, insn, 8);
                    dc->npc = DYNAMIC_PC;
                    break;
#endif
                default:
                    goto illegal_insn;
                }
            } else if (xop > 0x23 && xop < 0x28) {
                if (gen_trap_ifnofpu(dc)) {
                    goto jmp_insn;
                }
                save_state(dc);
                switch (xop) {
                case 0x24: /* stf, store fpreg */
                    {
                        TCGv t = get_temp_tl(dc);
                        gen_address_mask(dc, cpu_addr);
                        cpu_src1_32 = gen_load_fpr_F(dc, rd);
                        tcg_gen_ext_i32_tl(t, cpu_src1_32);
                        tcg_gen_qemu_st32(t, cpu_addr, dc->mem_idx);
                    }
                    break;
                case 0x25: /* stfsr, V9 stxfsr */
                    {
                        TCGv t = get_temp_tl(dc);

                        tcg_gen_ld_tl(t, cpu_env, offsetof(CPUSPARCState, fsr));
#ifdef TARGET_SPARC64
                        gen_address_mask(dc, cpu_addr);
                        if (rd == 1) {
                            tcg_gen_qemu_st64(t, cpu_addr, dc->mem_idx);
                            break;
                        }
#endif
                        tcg_gen_qemu_st32(t, cpu_addr, dc->mem_idx);
                    }
                    break;
                case 0x26:
#ifdef TARGET_SPARC64
                    /* V9 stqf, store quad fpreg */
                    {
                        TCGv_i32 r_const;

                        CHECK_FPU_FEATURE(dc, FLOAT128);
                        gen_op_load_fpr_QT0(QFPREG(rd));
                        r_const = tcg_const_i32(dc->mem_idx);
                        gen_address_mask(dc, cpu_addr);
                        gen_helper_stqf(cpu_env, cpu_addr, r_const);
                        tcg_temp_free_i32(r_const);
                    }
                    break;
#else /* !TARGET_SPARC64 */
                    /* stdfq, store floating point queue */
#if defined(CONFIG_USER_ONLY)
                    goto illegal_insn;
#else
                    if (!supervisor(dc))
                        goto priv_insn;
                    if (gen_trap_ifnofpu(dc)) {
                        goto jmp_insn;
                    }
                    goto nfq_insn;
#endif
#endif
                case 0x27: /* stdf, store double fpreg */
                    gen_address_mask(dc, cpu_addr);
                    cpu_src1_64 = gen_load_fpr_D(dc, rd);
                    tcg_gen_qemu_st64(cpu_src1_64, cpu_addr, dc->mem_idx);
                    break;
                default:
                    goto illegal_insn;
                }
            } else if (xop > 0x33 && xop < 0x3f) {
                save_state(dc);
                switch (xop) {
#ifdef TARGET_SPARC64
                case 0x34: /* V9 stfa */
                    if (gen_trap_ifnofpu(dc)) {
                        goto jmp_insn;
                    }
                    gen_stf_asi(cpu_addr, insn, 4, rd);
                    break;
                case 0x36: /* V9 stqfa */
                    {
                        TCGv_i32 r_const;

                        CHECK_FPU_FEATURE(dc, FLOAT128);
                        if (gen_trap_ifnofpu(dc)) {
                            goto jmp_insn;
                        }
                        r_const = tcg_const_i32(7);
                        gen_helper_check_align(cpu_env, cpu_addr, r_const);
                        tcg_temp_free_i32(r_const);
                        gen_stf_asi(cpu_addr, insn, 16, QFPREG(rd));
                    }
                    break;
                case 0x37: /* V9 stdfa */
                    if (gen_trap_ifnofpu(dc)) {
                        goto jmp_insn;
                    }
                    gen_stf_asi(cpu_addr, insn, 8, DFPREG(rd));
                    break;
                case 0x3e: /* V9 casxa */
                    rs2 = GET_FIELD(insn, 27, 31);
                    cpu_src2 = gen_load_gpr(dc, rs2);
                    gen_casx_asi(dc, cpu_addr, cpu_src2, insn, rd);
                    break;
#else
                case 0x34: /* stc */
                case 0x35: /* stcsr */
                case 0x36: /* stdcq */
                case 0x37: /* stdc */
                    goto ncp_insn;
#endif
#if !defined(CONFIG_USER_ONLY) || defined(TARGET_SPARC64)
                case 0x3c: /* V9 or LEON3 casa */
#ifndef TARGET_SPARC64
                    CHECK_IU_FEATURE(dc, CASA);
                    if (IS_IMM) {
                        goto illegal_insn;
                    }
                    /* LEON3 allows CASA from user space with ASI 0xa */
                    if ((GET_FIELD(insn, 19, 26) != 0xa) && !supervisor(dc)) {
                        goto priv_insn;
                    }
#endif
                    rs2 = GET_FIELD(insn, 27, 31);
                    cpu_src2 = gen_load_gpr(dc, rs2);
                    gen_cas_asi(dc, cpu_addr, cpu_src2, insn, rd);
                    break;
#endif
                default:
                    goto illegal_insn;
                }
            } else {
                goto illegal_insn;
            }
        }
        break;
    }
    /* default case for non jump instructions */
    if (dc->npc == DYNAMIC_PC) {
        dc->pc = DYNAMIC_PC;
        gen_op_next_insn();
    } else if (dc->npc == JUMP_PC) {
        /* we can do a static jump */
        gen_branch2(dc, dc->jump_pc[0], dc->jump_pc[1], cpu_cond);
        dc->is_br = 1;
    } else {
        dc->pc = dc->npc;
        dc->npc = dc->npc + 4;
    }
 jmp_insn:
    goto egress;
 illegal_insn:
    {
        TCGv_i32 r_const;

        save_state(dc);
        r_const = tcg_const_i32(TT_ILL_INSN);
        gen_helper_raise_exception(cpu_env, r_const);
        tcg_temp_free_i32(r_const);
        dc->is_br = 1;
    }
    goto egress;
 unimp_flush:
    {
        TCGv_i32 r_const;

        save_state(dc);
        r_const = tcg_const_i32(TT_UNIMP_FLUSH);
        gen_helper_raise_exception(cpu_env, r_const);
        tcg_temp_free_i32(r_const);
        dc->is_br = 1;
    }
    goto egress;
#if !defined(CONFIG_USER_ONLY)
 priv_insn:
    {
        TCGv_i32 r_const;

        save_state(dc);
        r_const = tcg_const_i32(TT_PRIV_INSN);
        gen_helper_raise_exception(cpu_env, r_const);
        tcg_temp_free_i32(r_const);
        dc->is_br = 1;
    }
    goto egress;
#endif
 nfpu_insn:
    save_state(dc);
    gen_op_fpexception_im(FSR_FTT_UNIMPFPOP);
    dc->is_br = 1;
    goto egress;
#if !defined(CONFIG_USER_ONLY) && !defined(TARGET_SPARC64)
 nfq_insn:
    save_state(dc);
    gen_op_fpexception_im(FSR_FTT_SEQ_ERROR);
    dc->is_br = 1;
    goto egress;
#endif
#ifndef TARGET_SPARC64
 ncp_insn:
    {
        TCGv r_const;

        save_state(dc);
        r_const = tcg_const_i32(TT_NCP_INSN);
        gen_helper_raise_exception(cpu_env, r_const);
        tcg_temp_free(r_const);
        dc->is_br = 1;
    }
    goto egress;
#endif
 egress:
    if (dc->n_t32 != 0) {
        int i;
        for (i = dc->n_t32 - 1; i >= 0; --i) {
            tcg_temp_free_i32(dc->t32[i]);
        }
        dc->n_t32 = 0;
    }
    if (dc->n_ttl != 0) {
        int i;
        for (i = dc->n_ttl - 1; i >= 0; --i) {
            tcg_temp_free(dc->ttl[i]);
        }
        dc->n_ttl = 0;
    }
}

void gen_intermediate_code(CPUSPARCState * env, TranslationBlock * tb)
{
    SPARCCPU *cpu = sparc_env_get_cpu(env);
    CPUState *cs = CPU(cpu);
    target_ulong pc_start, last_pc;
    DisasContext dc1, *dc = &dc1;
    int num_insns;
    int max_insns;
    unsigned int insn;

    memset(dc, 0, sizeof(DisasContext));
    dc->tb = tb;
    pc_start = tb->pc;
    dc->pc = pc_start;
    last_pc = dc->pc;
    dc->npc = (target_ulong) tb->cs_base;
    dc->cc_op = CC_OP_DYNAMIC;
    dc->mem_idx = cpu_mmu_index(env, false);
    dc->def = env->def;
    dc->fpu_enabled = tb_fpu_enabled(tb->flags);
    dc->address_mask_32bit = tb_am_enabled(tb->flags);
    dc->singlestep = (cs->singlestep_enabled || singlestep);

    num_insns = 0;
    max_insns = tb->cflags & CF_COUNT_MASK;
    if (max_insns == 0) {
        max_insns = CF_COUNT_MASK;
    }
    if (max_insns > TCG_MAX_INSNS) {
        max_insns = TCG_MAX_INSNS;
    }

    gen_tb_start(tb);
    do {
<<<<<<< HEAD
        tcg_plugin_register_info(dc->pc, cs, tb);

        if (unlikely(!QTAILQ_EMPTY(&env->breakpoints))) {
            QTAILQ_FOREACH(bp, &env->breakpoints, entry) {
                if (bp->pc == dc->pc) {
                    if (dc->pc != pc_start)
                        save_state(dc);
                    gen_helper_debug(cpu_env);
                    tcg_gen_exit_tb(0);
                    dc->is_br = 1;
                    goto exit_gen_loop;
                }
            }
=======
        if (dc->npc & JUMP_PC) {
            assert(dc->jump_pc[1] == dc->pc + 4);
            tcg_gen_insn_start(dc->pc, dc->jump_pc[0] | JUMP_PC);
        } else {
            tcg_gen_insn_start(dc->pc, dc->npc);
>>>>>>> bfc766d3
        }
        num_insns++;
        last_pc = dc->pc;

        if (unlikely(cpu_breakpoint_test(cs, dc->pc, BP_ANY))) {
            if (dc->pc != pc_start) {
                save_state(dc);
            }
            gen_helper_debug(cpu_env);
            tcg_gen_exit_tb(0);
            dc->is_br = 1;
            goto exit_gen_loop;
        }

        if (num_insns == max_insns && (tb->cflags & CF_LAST_IO)) {
            gen_io_start();
        }

        insn = cpu_ldl_code(env, dc->pc);

        disas_sparc_insn(dc, insn);

        if (dc->is_br)
            break;
        /* if the next PC is different, we abort now */
        if (dc->pc != (last_pc + 4))
            break;
        /* if we reach a page boundary, we stop generation so that the
           PC of a TT_TFAULT exception is always in the right page */
        if ((dc->pc & (TARGET_PAGE_SIZE - 1)) == 0)
            break;
        /* if single step mode, we generate only one instruction and
           generate an exception */
        if (dc->singlestep) {
            break;
        }
    } while (!tcg_op_buf_full() &&
             (dc->pc - pc_start) < (TARGET_PAGE_SIZE - 32) &&
             num_insns < max_insns);

 exit_gen_loop:
    if (tb->cflags & CF_LAST_IO) {
        gen_io_end();
    }
    if (!dc->is_br) {
        if (dc->pc != DYNAMIC_PC &&
            (dc->npc != DYNAMIC_PC && dc->npc != JUMP_PC)) {
            /* static PC and NPC: we can use direct chaining */
            gen_goto_tb(dc, 0, dc->pc, dc->npc);
        } else {
            if (dc->pc != DYNAMIC_PC) {
                tcg_gen_movi_tl(cpu_pc, dc->pc);
            }
            save_npc(dc);
            tcg_gen_exit_tb(0);
        }
    }
    gen_tb_end(tb, num_insns);

    tb->size = last_pc + 4 - pc_start;
    tb->icount = num_insns;

#ifdef DEBUG_DISAS
    if (qemu_loglevel_mask(CPU_LOG_TB_IN_ASM)) {
        qemu_log("--------------\n");
        qemu_log("IN: %s\n", lookup_symbol(pc_start));
        log_target_disas(cs, pc_start, last_pc + 4 - pc_start, 0);
        qemu_log("\n");
    }
#endif
}

void gen_intermediate_code_init(CPUSPARCState *env)
{
    static int inited;
    static const char gregnames[32][4] = {
        "g0", "g1", "g2", "g3", "g4", "g5", "g6", "g7",
        "o0", "o1", "o2", "o3", "o4", "o5", "o6", "o7",
        "l0", "l1", "l2", "l3", "l4", "l5", "l6", "l7",
        "i0", "i1", "i2", "i3", "i4", "i5", "i6", "i7",
    };
    static const char fregnames[32][4] = {
        "f0", "f2", "f4", "f6", "f8", "f10", "f12", "f14",
        "f16", "f18", "f20", "f22", "f24", "f26", "f28", "f30",
        "f32", "f34", "f36", "f38", "f40", "f42", "f44", "f46",
        "f48", "f50", "f52", "f54", "f56", "f58", "f60", "f62",
    };

    static const struct { TCGv_i32 *ptr; int off; const char *name; } r32[] = {
#ifdef TARGET_SPARC64
        { &cpu_xcc, offsetof(CPUSPARCState, xcc), "xcc" },
        { &cpu_asi, offsetof(CPUSPARCState, asi), "asi" },
        { &cpu_fprs, offsetof(CPUSPARCState, fprs), "fprs" },
        { &cpu_softint, offsetof(CPUSPARCState, softint), "softint" },
#else
        { &cpu_wim, offsetof(CPUSPARCState, wim), "wim" },
#endif
        { &cpu_cc_op, offsetof(CPUSPARCState, cc_op), "cc_op" },
        { &cpu_psr, offsetof(CPUSPARCState, psr), "psr" },
    };

    static const struct { TCGv *ptr; int off; const char *name; } rtl[] = {
#ifdef TARGET_SPARC64
        { &cpu_gsr, offsetof(CPUSPARCState, gsr), "gsr" },
        { &cpu_tick_cmpr, offsetof(CPUSPARCState, tick_cmpr), "tick_cmpr" },
        { &cpu_stick_cmpr, offsetof(CPUSPARCState, stick_cmpr), "stick_cmpr" },
        { &cpu_hstick_cmpr, offsetof(CPUSPARCState, hstick_cmpr),
          "hstick_cmpr" },
        { &cpu_hintp, offsetof(CPUSPARCState, hintp), "hintp" },
        { &cpu_htba, offsetof(CPUSPARCState, htba), "htba" },
        { &cpu_hver, offsetof(CPUSPARCState, hver), "hver" },
        { &cpu_ssr, offsetof(CPUSPARCState, ssr), "ssr" },
        { &cpu_ver, offsetof(CPUSPARCState, version), "ver" },
#endif
        { &cpu_cond, offsetof(CPUSPARCState, cond), "cond" },
        { &cpu_cc_src, offsetof(CPUSPARCState, cc_src), "cc_src" },
        { &cpu_cc_src2, offsetof(CPUSPARCState, cc_src2), "cc_src2" },
        { &cpu_cc_dst, offsetof(CPUSPARCState, cc_dst), "cc_dst" },
        { &cpu_fsr, offsetof(CPUSPARCState, fsr), "fsr" },
        { &cpu_pc, offsetof(CPUSPARCState, pc), "pc" },
        { &cpu_npc, offsetof(CPUSPARCState, npc), "npc" },
        { &cpu_y, offsetof(CPUSPARCState, y), "y" },
#ifndef CONFIG_USER_ONLY
        { &cpu_tbr, offsetof(CPUSPARCState, tbr), "tbr" },
#endif
    };

    unsigned int i;

    /* init various static tables */
    if (inited) {
        return;
    }
    inited = 1;

    cpu_env = tcg_global_reg_new_ptr(TCG_AREG0, "env");

    cpu_regwptr = tcg_global_mem_new_ptr(cpu_env,
                                         offsetof(CPUSPARCState, regwptr),
                                         "regwptr");

    for (i = 0; i < ARRAY_SIZE(r32); ++i) {
        *r32[i].ptr = tcg_global_mem_new_i32(cpu_env, r32[i].off, r32[i].name);
    }

    for (i = 0; i < ARRAY_SIZE(rtl); ++i) {
        *rtl[i].ptr = tcg_global_mem_new(cpu_env, rtl[i].off, rtl[i].name);
    }

    TCGV_UNUSED(cpu_regs[0]);
    for (i = 1; i < 8; ++i) {
        cpu_regs[i] = tcg_global_mem_new(cpu_env,
                                         offsetof(CPUSPARCState, gregs[i]),
                                         gregnames[i]);
    }

    for (i = 8; i < 32; ++i) {
        cpu_regs[i] = tcg_global_mem_new(cpu_regwptr,
                                         (i - 8) * sizeof(target_ulong),
                                         gregnames[i]);
    }

    for (i = 0; i < TARGET_DPREGS; i++) {
        cpu_fpr[i] = tcg_global_mem_new_i64(cpu_env,
                                            offsetof(CPUSPARCState, fpr[i]),
                                            fregnames[i]);
    }
}

void restore_state_to_opc(CPUSPARCState *env, TranslationBlock *tb,
                          target_ulong *data)
{
    target_ulong pc = data[0];
    target_ulong npc = data[1];

    env->pc = pc;
    if (npc == DYNAMIC_PC) {
        /* dynamic NPC: already stored */
    } else if (npc & JUMP_PC) {
        /* jump PC: use 'cond' and the jump targets of the translation */
        if (env->cond) {
            env->npc = npc & ~3;
        } else {
            env->npc = pc + 4;
        }
    } else {
        env->npc = npc;
    }
}<|MERGE_RESOLUTION|>--- conflicted
+++ resolved
@@ -5251,27 +5251,11 @@
 
     gen_tb_start(tb);
     do {
-<<<<<<< HEAD
-        tcg_plugin_register_info(dc->pc, cs, tb);
-
-        if (unlikely(!QTAILQ_EMPTY(&env->breakpoints))) {
-            QTAILQ_FOREACH(bp, &env->breakpoints, entry) {
-                if (bp->pc == dc->pc) {
-                    if (dc->pc != pc_start)
-                        save_state(dc);
-                    gen_helper_debug(cpu_env);
-                    tcg_gen_exit_tb(0);
-                    dc->is_br = 1;
-                    goto exit_gen_loop;
-                }
-            }
-=======
         if (dc->npc & JUMP_PC) {
             assert(dc->jump_pc[1] == dc->pc + 4);
             tcg_gen_insn_start(dc->pc, dc->jump_pc[0] | JUMP_PC);
         } else {
             tcg_gen_insn_start(dc->pc, dc->npc);
->>>>>>> bfc766d3
         }
         num_insns++;
         last_pc = dc->pc;

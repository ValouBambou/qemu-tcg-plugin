--- conflicted
+++ resolved
@@ -11957,7 +11957,6 @@
         struct timespec ts;
         ret = get_errno(clock_gettime(arg1, &ts));
         if (!is_error(ret)) {
-<<<<<<< HEAD
             if (clock_ifetch) {
                 uint64_t count;
                 uint64_t secs;
@@ -11978,10 +11977,7 @@
                 ts.tv_sec  = secs;
                 ts.tv_nsec = ((count - secs * clock_ifetch) * 1000000000) / clock_ifetch;
             }
-            host_to_target_timespec(arg2, &ts);
-=======
             ret = host_to_target_timespec(arg2, &ts);
->>>>>>> 4743c235
         }
         break;
     }

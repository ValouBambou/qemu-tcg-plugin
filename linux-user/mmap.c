--- conflicted
+++ resolved
@@ -20,11 +20,7 @@
 
 #include "qemu.h"
 #include "qemu-common.h"
-<<<<<<< HEAD
 #include "tcg-plugin.h"
-#include "translate-all.h"
-=======
->>>>>>> 38441756
 
 //#define DEBUG_MMAP
 

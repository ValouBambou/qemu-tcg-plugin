--- conflicted
+++ resolved
@@ -3161,27 +3161,6 @@
 
     gen_tb_start(tb);
     do {
-<<<<<<< HEAD
-        tcg_plugin_register_info(dc->pc, cs, tb);
-
-        check_breakpoint(env, dc);
-
-        if (search_pc) {
-            j = tcg_ctx.gen_opc_ptr - tcg_ctx.gen_opc_buf;
-            if (lj < j) {
-                lj++;
-                while (lj < j) {
-                    tcg_ctx.gen_opc_instr_start[lj++] = 0;
-                }
-            }
-            if (dc->delayed_branch == 1) {
-                tcg_ctx.gen_opc_pc[lj] = dc->ppc | 1;
-            } else {
-                tcg_ctx.gen_opc_pc[lj] = dc->pc;
-            }
-            tcg_ctx.gen_opc_instr_start[lj] = 1;
-            tcg_ctx.gen_opc_icount[lj] = num_insns;
-=======
         tcg_gen_insn_start(dc->delayed_branch == 1
                            ? dc->ppc | 1 : dc->pc);
         num_insns++;
@@ -3197,7 +3176,6 @@
                the logic setting tb->size below does the right thing.  */
             dc->pc += 2;
             break;
->>>>>>> bfc766d3
         }
 
         /* Pretty disas.  */

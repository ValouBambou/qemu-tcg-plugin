/*
 *  PowerPC emulation cpu definitions for qemu.
 *
 *  Copyright (c) 2003-2007 Jocelyn Mayer
 *
 * This library is free software; you can redistribute it and/or
 * modify it under the terms of the GNU Lesser General Public
 * License as published by the Free Software Foundation; either
 * version 2 of the License, or (at your option) any later version.
 *
 * This library is distributed in the hope that it will be useful,
 * but WITHOUT ANY WARRANTY; without even the implied warranty of
 * MERCHANTABILITY or FITNESS FOR A PARTICULAR PURPOSE.  See the GNU
 * Lesser General Public License for more details.
 *
 * You should have received a copy of the GNU Lesser General Public
 * License along with this library; if not, see <http://www.gnu.org/licenses/>.
 */

#ifndef PPC_CPU_H
#define PPC_CPU_H

#include "qemu-common.h"
#include "qemu/int128.h"

//#define PPC_EMULATE_32BITS_HYPV

#if defined (TARGET_PPC64)
/* PowerPC 64 definitions */
#define TARGET_LONG_BITS 64
#define TARGET_PAGE_BITS 12

#define TCG_GUEST_DEFAULT_MO 0

/* Note that the official physical address space bits is 62-M where M
   is implementation dependent.  I've not looked up M for the set of
   cpus we emulate at the system level.  */
#define TARGET_PHYS_ADDR_SPACE_BITS 62

/* Note that the PPC environment architecture talks about 80 bit virtual
   addresses, with segmentation.  Obviously that's not all visible to a
   single process, which is all we're concerned with here.  */
#ifdef TARGET_ABI32
# define TARGET_VIRT_ADDR_SPACE_BITS 32
#else
# define TARGET_VIRT_ADDR_SPACE_BITS 64
#endif

#define TARGET_PAGE_BITS_64K 16
#define TARGET_PAGE_BITS_16M 24

#else /* defined (TARGET_PPC64) */
/* PowerPC 32 definitions */
#define TARGET_LONG_BITS 32

#if defined(TARGET_PPCEMB)
/* Specific definitions for PowerPC embedded */
/* BookE have 36 bits physical address space */
#if defined(CONFIG_USER_ONLY)
/* It looks like a lot of Linux programs assume page size
 * is 4kB long. This is evil, but we have to deal with it...
 */
#define TARGET_PAGE_BITS 12
#else /* defined(CONFIG_USER_ONLY) */
/* Pages can be 1 kB small */
#define TARGET_PAGE_BITS 10
#endif /* defined(CONFIG_USER_ONLY) */
#else /* defined(TARGET_PPCEMB) */
/* "standard" PowerPC 32 definitions */
#define TARGET_PAGE_BITS 12
#endif /* defined(TARGET_PPCEMB) */

#define TARGET_PHYS_ADDR_SPACE_BITS 36
#define TARGET_VIRT_ADDR_SPACE_BITS 32

#endif /* defined (TARGET_PPC64) */

#define CPUArchState struct CPUPPCState

#include "exec/cpu-defs.h"
#include "cpu-qom.h"

#if defined (TARGET_PPC64)
#define PPC_ELF_MACHINE     EM_PPC64
#else
#define PPC_ELF_MACHINE     EM_PPC
#endif

#define PPC_BIT(bit)            (0x8000000000000000UL >> (bit))
#define PPC_BIT32(bit)          (0x80000000UL >> (bit))
#define PPC_BIT8(bit)           (0x80UL >> (bit))
#define PPC_BITMASK(bs, be)     ((PPC_BIT(bs) - PPC_BIT(be)) | PPC_BIT(bs))
#define PPC_BITMASK32(bs, be)   ((PPC_BIT32(bs) - PPC_BIT32(be)) | \
                                 PPC_BIT32(bs))
<<<<<<< HEAD
=======
#define PPC_BITMASK8(bs, be)    ((PPC_BIT8(bs) - PPC_BIT8(be)) | PPC_BIT8(bs))

#if HOST_LONG_BITS == 32
# define MASK_TO_LSH(m)          (__builtin_ffsll(m) - 1)
#elif HOST_LONG_BITS == 64
# define MASK_TO_LSH(m)          (__builtin_ffsl(m) - 1)
#else
# error Unknown sizeof long
#endif

#define GETFIELD(m, v)          (((v) & (m)) >> MASK_TO_LSH(m))
#define SETFIELD(m, v, val)                             \
        (((v) & ~(m)) | ((((typeof(v))(val)) << MASK_TO_LSH(m)) & (m)))
>>>>>>> 4743c235

/*****************************************************************************/
/* Exception vectors definitions                                             */
enum {
    POWERPC_EXCP_NONE    = -1,
    /* The 64 first entries are used by the PowerPC embedded specification   */
    POWERPC_EXCP_CRITICAL = 0,  /* Critical input                            */
    POWERPC_EXCP_MCHECK   = 1,  /* Machine check exception                   */
    POWERPC_EXCP_DSI      = 2,  /* Data storage exception                    */
    POWERPC_EXCP_ISI      = 3,  /* Instruction storage exception             */
    POWERPC_EXCP_EXTERNAL = 4,  /* External input                            */
    POWERPC_EXCP_ALIGN    = 5,  /* Alignment exception                       */
    POWERPC_EXCP_PROGRAM  = 6,  /* Program exception                         */
    POWERPC_EXCP_FPU      = 7,  /* Floating-point unavailable exception      */
    POWERPC_EXCP_SYSCALL  = 8,  /* System call exception                     */
    POWERPC_EXCP_APU      = 9,  /* Auxiliary processor unavailable           */
    POWERPC_EXCP_DECR     = 10, /* Decrementer exception                     */
    POWERPC_EXCP_FIT      = 11, /* Fixed-interval timer interrupt            */
    POWERPC_EXCP_WDT      = 12, /* Watchdog timer interrupt                  */
    POWERPC_EXCP_DTLB     = 13, /* Data TLB miss                             */
    POWERPC_EXCP_ITLB     = 14, /* Instruction TLB miss                      */
    POWERPC_EXCP_DEBUG    = 15, /* Debug interrupt                           */
    /* Vectors 16 to 31 are reserved                                         */
    POWERPC_EXCP_SPEU     = 32, /* SPE/embedded floating-point unavailable   */
    POWERPC_EXCP_EFPDI    = 33, /* Embedded floating-point data interrupt    */
    POWERPC_EXCP_EFPRI    = 34, /* Embedded floating-point round interrupt   */
    POWERPC_EXCP_EPERFM   = 35, /* Embedded performance monitor interrupt    */
    POWERPC_EXCP_DOORI    = 36, /* Embedded doorbell interrupt               */
    POWERPC_EXCP_DOORCI   = 37, /* Embedded doorbell critical interrupt      */
    POWERPC_EXCP_GDOORI   = 38, /* Embedded guest doorbell interrupt         */
    POWERPC_EXCP_GDOORCI  = 39, /* Embedded guest doorbell critical interrupt*/
    POWERPC_EXCP_HYPPRIV  = 41, /* Embedded hypervisor priv instruction      */
    /* Vectors 42 to 63 are reserved                                         */
    /* Exceptions defined in the PowerPC server specification                */
    POWERPC_EXCP_RESET    = 64, /* System reset exception                    */
    POWERPC_EXCP_DSEG     = 65, /* Data segment exception                    */
    POWERPC_EXCP_ISEG     = 66, /* Instruction segment exception             */
    POWERPC_EXCP_HDECR    = 67, /* Hypervisor decrementer exception          */
    POWERPC_EXCP_TRACE    = 68, /* Trace exception                           */
    POWERPC_EXCP_HDSI     = 69, /* Hypervisor data storage exception         */
    POWERPC_EXCP_HISI     = 70, /* Hypervisor instruction storage exception  */
    POWERPC_EXCP_HDSEG    = 71, /* Hypervisor data segment exception         */
    POWERPC_EXCP_HISEG    = 72, /* Hypervisor instruction segment exception  */
    POWERPC_EXCP_VPU      = 73, /* Vector unavailable exception              */
    /* 40x specific exceptions                                               */
    POWERPC_EXCP_PIT      = 74, /* Programmable interval timer interrupt     */
    /* 601 specific exceptions                                               */
    POWERPC_EXCP_IO       = 75, /* IO error exception                        */
    POWERPC_EXCP_RUNM     = 76, /* Run mode exception                        */
    /* 602 specific exceptions                                               */
    POWERPC_EXCP_EMUL     = 77, /* Emulation trap exception                  */
    /* 602/603 specific exceptions                                           */
    POWERPC_EXCP_IFTLB    = 78, /* Instruction fetch TLB miss                */
    POWERPC_EXCP_DLTLB    = 79, /* Data load TLB miss                        */
    POWERPC_EXCP_DSTLB    = 80, /* Data store TLB miss                       */
    /* Exceptions available on most PowerPC                                  */
    POWERPC_EXCP_FPA      = 81, /* Floating-point assist exception           */
    POWERPC_EXCP_DABR     = 82, /* Data address breakpoint                   */
    POWERPC_EXCP_IABR     = 83, /* Instruction address breakpoint            */
    POWERPC_EXCP_SMI      = 84, /* System management interrupt               */
    POWERPC_EXCP_PERFM    = 85, /* Embedded performance monitor interrupt    */
    /* 7xx/74xx specific exceptions                                          */
    POWERPC_EXCP_THERM    = 86, /* Thermal interrupt                         */
    /* 74xx specific exceptions                                              */
    POWERPC_EXCP_VPUA     = 87, /* Vector assist exception                   */
    /* 970FX specific exceptions                                             */
    POWERPC_EXCP_SOFTP    = 88, /* Soft patch exception                      */
    POWERPC_EXCP_MAINT    = 89, /* Maintenance exception                     */
    /* Freescale embedded cores specific exceptions                          */
    POWERPC_EXCP_MEXTBR   = 90, /* Maskable external breakpoint              */
    POWERPC_EXCP_NMEXTBR  = 91, /* Non maskable external breakpoint          */
    POWERPC_EXCP_ITLBE    = 92, /* Instruction TLB error                     */
    POWERPC_EXCP_DTLBE    = 93, /* Data TLB error                            */
    /* VSX Unavailable (Power ISA 2.06 and later)                            */
    POWERPC_EXCP_VSXU     = 94, /* VSX Unavailable                           */
    POWERPC_EXCP_FU       = 95, /* Facility Unavailable                      */
    /* Additional ISA 2.06 and later server exceptions                       */
    POWERPC_EXCP_HV_EMU   = 96, /* HV emulation assistance                   */
    POWERPC_EXCP_HV_MAINT = 97, /* HMI                                       */
    POWERPC_EXCP_HV_FU    = 98, /* Hypervisor Facility unavailable           */
    /* Server doorbell variants */
    POWERPC_EXCP_SDOOR    = 99,
    POWERPC_EXCP_SDOOR_HV = 100,
    /* EOL                                                                   */
    POWERPC_EXCP_NB       = 101,
    /* QEMU exceptions: used internally during code translation              */
    POWERPC_EXCP_STOP         = 0x200, /* stop translation                   */
    POWERPC_EXCP_BRANCH       = 0x201, /* branch instruction                 */
    /* QEMU exceptions: special cases we want to stop translation            */
    POWERPC_EXCP_SYNC         = 0x202, /* context synchronizing instruction  */
    POWERPC_EXCP_SYSCALL_USER = 0x203, /* System call in user mode only      */
    POWERPC_EXCP_STCX         = 0x204 /* Conditional stores in user mode     */
};

/* Exceptions error codes                                                    */
enum {
    /* Exception subtypes for POWERPC_EXCP_ALIGN                             */
    POWERPC_EXCP_ALIGN_FP      = 0x01,  /* FP alignment exception            */
    POWERPC_EXCP_ALIGN_LST     = 0x02,  /* Unaligned mult/extern load/store  */
    POWERPC_EXCP_ALIGN_LE      = 0x03,  /* Multiple little-endian access     */
    POWERPC_EXCP_ALIGN_PROT    = 0x04,  /* Access cross protection boundary  */
    POWERPC_EXCP_ALIGN_BAT     = 0x05,  /* Access cross a BAT/seg boundary   */
    POWERPC_EXCP_ALIGN_CACHE   = 0x06,  /* Impossible dcbz access            */
    /* Exception subtypes for POWERPC_EXCP_PROGRAM                           */
    /* FP exceptions                                                         */
    POWERPC_EXCP_FP            = 0x10,
    POWERPC_EXCP_FP_OX         = 0x01,  /* FP overflow                       */
    POWERPC_EXCP_FP_UX         = 0x02,  /* FP underflow                      */
    POWERPC_EXCP_FP_ZX         = 0x03,  /* FP divide by zero                 */
    POWERPC_EXCP_FP_XX         = 0x04,  /* FP inexact                        */
    POWERPC_EXCP_FP_VXSNAN     = 0x05,  /* FP invalid SNaN op                */
    POWERPC_EXCP_FP_VXISI      = 0x06,  /* FP invalid infinite subtraction   */
    POWERPC_EXCP_FP_VXIDI      = 0x07,  /* FP invalid infinite divide        */
    POWERPC_EXCP_FP_VXZDZ      = 0x08,  /* FP invalid zero divide            */
    POWERPC_EXCP_FP_VXIMZ      = 0x09,  /* FP invalid infinite * zero        */
    POWERPC_EXCP_FP_VXVC       = 0x0A,  /* FP invalid compare                */
    POWERPC_EXCP_FP_VXSOFT     = 0x0B,  /* FP invalid operation              */
    POWERPC_EXCP_FP_VXSQRT     = 0x0C,  /* FP invalid square root            */
    POWERPC_EXCP_FP_VXCVI      = 0x0D,  /* FP invalid integer conversion     */
    /* Invalid instruction                                                   */
    POWERPC_EXCP_INVAL         = 0x20,
    POWERPC_EXCP_INVAL_INVAL   = 0x01,  /* Invalid instruction               */
    POWERPC_EXCP_INVAL_LSWX    = 0x02,  /* Invalid lswx instruction          */
    POWERPC_EXCP_INVAL_SPR     = 0x03,  /* Invalid SPR access                */
    POWERPC_EXCP_INVAL_FP      = 0x04,  /* Unimplemented mandatory fp instr  */
    /* Privileged instruction                                                */
    POWERPC_EXCP_PRIV          = 0x30,
    POWERPC_EXCP_PRIV_OPC      = 0x01,  /* Privileged operation exception    */
    POWERPC_EXCP_PRIV_REG      = 0x02,  /* Privileged register exception     */
    /* Trap                                                                  */
    POWERPC_EXCP_TRAP          = 0x40,
};

#define PPC_INPUT(env) (env->bus_model)

/*****************************************************************************/
typedef struct opc_handler_t opc_handler_t;

/*****************************************************************************/
/* Types used to describe some PowerPC registers etc. */
typedef struct DisasContext DisasContext;
typedef struct ppc_spr_t ppc_spr_t;
typedef union ppc_avr_t ppc_avr_t;
typedef union ppc_tlb_t ppc_tlb_t;
typedef struct ppc_hash_pte64 ppc_hash_pte64_t;

/* SPR access micro-ops generations callbacks */
struct ppc_spr_t {
    void (*uea_read)(DisasContext *ctx, int gpr_num, int spr_num);
    void (*uea_write)(DisasContext *ctx, int spr_num, int gpr_num);
#if !defined(CONFIG_USER_ONLY)
    void (*oea_read)(DisasContext *ctx, int gpr_num, int spr_num);
    void (*oea_write)(DisasContext *ctx, int spr_num, int gpr_num);
    void (*hea_read)(DisasContext *ctx, int gpr_num, int spr_num);
    void (*hea_write)(DisasContext *ctx, int spr_num, int gpr_num);
#endif
    const char *name;
    target_ulong default_value;
#ifdef CONFIG_KVM
    /* We (ab)use the fact that all the SPRs will have ids for the
     * ONE_REG interface will have KVM_REG_PPC to use 0 as meaning,
     * don't sync this */
    uint64_t one_reg_id;
#endif
};

/* Altivec registers (128 bits) */
union ppc_avr_t {
    float32 f[4];
    uint8_t u8[16];
    uint16_t u16[8];
    uint32_t u32[4];
    int8_t s8[16];
    int16_t s16[8];
    int32_t s32[4];
    uint64_t u64[2];
    int64_t s64[2];
#ifdef CONFIG_INT128
    __uint128_t u128;
#endif
    Int128 s128;
};

#if !defined(CONFIG_USER_ONLY)
/* Software TLB cache */
typedef struct ppc6xx_tlb_t ppc6xx_tlb_t;
struct ppc6xx_tlb_t {
    target_ulong pte0;
    target_ulong pte1;
    target_ulong EPN;
};

typedef struct ppcemb_tlb_t ppcemb_tlb_t;
struct ppcemb_tlb_t {
    uint64_t RPN;
    target_ulong EPN;
    target_ulong PID;
    target_ulong size;
    uint32_t prot;
    uint32_t attr; /* Storage attributes */
};

typedef struct ppcmas_tlb_t {
     uint32_t mas8;
     uint32_t mas1;
     uint64_t mas2;
     uint64_t mas7_3;
} ppcmas_tlb_t;

union ppc_tlb_t {
    ppc6xx_tlb_t *tlb6;
    ppcemb_tlb_t *tlbe;
    ppcmas_tlb_t *tlbm;
};

/* possible TLB variants */
#define TLB_NONE               0
#define TLB_6XX                1
#define TLB_EMB                2
#define TLB_MAS                3
#endif

typedef struct ppc_slb_t ppc_slb_t;
struct ppc_slb_t {
    uint64_t esid;
    uint64_t vsid;
    const struct ppc_one_seg_page_size *sps;
};

#define MAX_SLB_ENTRIES         64
#define SEGMENT_SHIFT_256M      28
#define SEGMENT_MASK_256M       (~((1ULL << SEGMENT_SHIFT_256M) - 1))

#define SEGMENT_SHIFT_1T        40
#define SEGMENT_MASK_1T         (~((1ULL << SEGMENT_SHIFT_1T) - 1))


/*****************************************************************************/
/* Machine state register bits definition                                    */
#define MSR_SF   63 /* Sixty-four-bit mode                            hflags */
#define MSR_TAG  62 /* Tag-active mode (POWERx ?)                            */
#define MSR_ISF  61 /* Sixty-four-bit interrupt mode on 630                  */
#define MSR_SHV  60 /* hypervisor state                               hflags */
#define MSR_TS0  34 /* Transactional state, 2 bits (Book3s)                  */
#define MSR_TS1  33
#define MSR_TM   32 /* Transactional Memory Available (Book3s)               */
#define MSR_CM   31 /* Computation mode for BookE                     hflags */
#define MSR_ICM  30 /* Interrupt computation mode for BookE                  */
#define MSR_THV  29 /* hypervisor state for 32 bits PowerPC           hflags */
#define MSR_GS   28 /* guest state for BookE                                 */
#define MSR_UCLE 26 /* User-mode cache lock enable for BookE                 */
#define MSR_VR   25 /* altivec available                            x hflags */
#define MSR_SPE  25 /* SPE enable for BookE                         x hflags */
#define MSR_AP   23 /* Access privilege state on 602                  hflags */
#define MSR_VSX  23 /* Vector Scalar Extension (ISA 2.06 and later) x hflags */
#define MSR_SA   22 /* Supervisor access mode on 602                  hflags */
#define MSR_KEY  19 /* key bit on 603e                                       */
#define MSR_POW  18 /* Power management                                      */
#define MSR_TGPR 17 /* TGPR usage on 602/603                        x        */
#define MSR_CE   17 /* Critical interrupt enable on embedded PowerPC x       */
#define MSR_ILE  16 /* Interrupt little-endian mode                          */
#define MSR_EE   15 /* External interrupt enable                             */
#define MSR_PR   14 /* Problem state                                  hflags */
#define MSR_FP   13 /* Floating point available                       hflags */
#define MSR_ME   12 /* Machine check interrupt enable                        */
#define MSR_FE0  11 /* Floating point exception mode 0                hflags */
#define MSR_SE   10 /* Single-step trace enable                     x hflags */
#define MSR_DWE  10 /* Debug wait enable on 405                     x        */
#define MSR_UBLE 10 /* User BTB lock enable on e500                 x        */
#define MSR_BE   9  /* Branch trace enable                          x hflags */
#define MSR_DE   9  /* Debug interrupts enable on embedded PowerPC  x        */
#define MSR_FE1  8  /* Floating point exception mode 1                hflags */
#define MSR_AL   7  /* AL bit on POWER                                       */
#define MSR_EP   6  /* Exception prefix on 601                               */
#define MSR_IR   5  /* Instruction relocate                                  */
#define MSR_DR   4  /* Data relocate                                         */
#define MSR_IS   5  /* Instruction address space (BookE)                     */
#define MSR_DS   4  /* Data address space (BookE)                            */
#define MSR_PE   3  /* Protection enable on 403                              */
#define MSR_PX   2  /* Protection exclusive on 403                  x        */
#define MSR_PMM  2  /* Performance monitor mark on POWER            x        */
#define MSR_RI   1  /* Recoverable interrupt                        1        */
#define MSR_LE   0  /* Little-endian mode                           1 hflags */

/* LPCR bits */
#define LPCR_VPM0         PPC_BIT(0)
#define LPCR_VPM1         PPC_BIT(1)
#define LPCR_ISL          PPC_BIT(2)
#define LPCR_KBV          PPC_BIT(3)
#define LPCR_DPFD_SHIFT   (63 - 11)
#define LPCR_DPFD         (0x7ull << LPCR_DPFD_SHIFT)
#define LPCR_VRMASD_SHIFT (63 - 16)
#define LPCR_VRMASD       (0x1full << LPCR_VRMASD_SHIFT)
/* P9: Power-saving mode Exit Cause Enable (Upper Section) Mask */
#define LPCR_PECE_U_SHIFT (63 - 19)
#define LPCR_PECE_U_MASK  (0x7ull << LPCR_PECE_U_SHIFT)
#define LPCR_HVEE         PPC_BIT(17) /* Hypervisor Virt Exit Enable */
#define LPCR_RMLS_SHIFT   (63 - 37)
#define LPCR_RMLS         (0xfull << LPCR_RMLS_SHIFT)
#define LPCR_ILE          PPC_BIT(38)
#define LPCR_AIL_SHIFT    (63 - 40)      /* Alternate interrupt location */
#define LPCR_AIL          (3ull << LPCR_AIL_SHIFT)
#define LPCR_UPRT         PPC_BIT(41) /* Use Process Table */
#define LPCR_EVIRT        PPC_BIT(42) /* Enhanced Virtualisation */
#define LPCR_ONL          PPC_BIT(45)
#define LPCR_LD           PPC_BIT(46) /* Large Decrementer */
#define LPCR_P7_PECE0     PPC_BIT(49)
#define LPCR_P7_PECE1     PPC_BIT(50)
#define LPCR_P7_PECE2     PPC_BIT(51)
#define LPCR_P8_PECE0     PPC_BIT(47)
#define LPCR_P8_PECE1     PPC_BIT(48)
#define LPCR_P8_PECE2     PPC_BIT(49)
#define LPCR_P8_PECE3     PPC_BIT(50)
#define LPCR_P8_PECE4     PPC_BIT(51)
/* P9: Power-saving mode Exit Cause Enable (Lower Section) Mask */
#define LPCR_PECE_L_SHIFT (63 - 51)
#define LPCR_PECE_L_MASK  (0x1full << LPCR_PECE_L_SHIFT)
#define LPCR_PDEE         PPC_BIT(47) /* Privileged Doorbell Exit EN */
#define LPCR_HDEE         PPC_BIT(48) /* Hyperv Doorbell Exit Enable */
#define LPCR_EEE          PPC_BIT(49) /* External Exit Enable        */
#define LPCR_DEE          PPC_BIT(50) /* Decrementer Exit Enable     */
#define LPCR_OEE          PPC_BIT(51) /* Other Exit Enable           */
#define LPCR_MER          PPC_BIT(52)
#define LPCR_GTSE         PPC_BIT(53) /* Guest Translation Shootdown */
#define LPCR_TC           PPC_BIT(54)
#define LPCR_HEIC         PPC_BIT(59) /* HV Extern Interrupt Control */
#define LPCR_LPES0        PPC_BIT(60)
#define LPCR_LPES1        PPC_BIT(61)
#define LPCR_RMI          PPC_BIT(62)
#define LPCR_HVICE        PPC_BIT(62) /* HV Virtualisation Int Enable */
#define LPCR_HDICE        PPC_BIT(63)

#define msr_sf   ((env->msr >> MSR_SF)   & 1)
#define msr_isf  ((env->msr >> MSR_ISF)  & 1)
#define msr_shv  ((env->msr >> MSR_SHV)  & 1)
#define msr_cm   ((env->msr >> MSR_CM)   & 1)
#define msr_icm  ((env->msr >> MSR_ICM)  & 1)
#define msr_thv  ((env->msr >> MSR_THV)  & 1)
#define msr_gs   ((env->msr >> MSR_GS)   & 1)
#define msr_ucle ((env->msr >> MSR_UCLE) & 1)
#define msr_vr   ((env->msr >> MSR_VR)   & 1)
#define msr_spe  ((env->msr >> MSR_SPE)  & 1)
#define msr_ap   ((env->msr >> MSR_AP)   & 1)
#define msr_vsx  ((env->msr >> MSR_VSX)  & 1)
#define msr_sa   ((env->msr >> MSR_SA)   & 1)
#define msr_key  ((env->msr >> MSR_KEY)  & 1)
#define msr_pow  ((env->msr >> MSR_POW)  & 1)
#define msr_tgpr ((env->msr >> MSR_TGPR) & 1)
#define msr_ce   ((env->msr >> MSR_CE)   & 1)
#define msr_ile  ((env->msr >> MSR_ILE)  & 1)
#define msr_ee   ((env->msr >> MSR_EE)   & 1)
#define msr_pr   ((env->msr >> MSR_PR)   & 1)
#define msr_fp   ((env->msr >> MSR_FP)   & 1)
#define msr_me   ((env->msr >> MSR_ME)   & 1)
#define msr_fe0  ((env->msr >> MSR_FE0)  & 1)
#define msr_se   ((env->msr >> MSR_SE)   & 1)
#define msr_dwe  ((env->msr >> MSR_DWE)  & 1)
#define msr_uble ((env->msr >> MSR_UBLE) & 1)
#define msr_be   ((env->msr >> MSR_BE)   & 1)
#define msr_de   ((env->msr >> MSR_DE)   & 1)
#define msr_fe1  ((env->msr >> MSR_FE1)  & 1)
#define msr_al   ((env->msr >> MSR_AL)   & 1)
#define msr_ep   ((env->msr >> MSR_EP)   & 1)
#define msr_ir   ((env->msr >> MSR_IR)   & 1)
#define msr_dr   ((env->msr >> MSR_DR)   & 1)
#define msr_is   ((env->msr >> MSR_IS)   & 1)
#define msr_ds   ((env->msr >> MSR_DS)   & 1)
#define msr_pe   ((env->msr >> MSR_PE)   & 1)
#define msr_px   ((env->msr >> MSR_PX)   & 1)
#define msr_pmm  ((env->msr >> MSR_PMM)  & 1)
#define msr_ri   ((env->msr >> MSR_RI)   & 1)
#define msr_le   ((env->msr >> MSR_LE)   & 1)
#define msr_ts   ((env->msr >> MSR_TS1)  & 3)
#define msr_tm   ((env->msr >> MSR_TM)   & 1)

/* Hypervisor bit is more specific */
#if defined(TARGET_PPC64)
#define MSR_HVB (1ULL << MSR_SHV)
#define msr_hv  msr_shv
#else
#if defined(PPC_EMULATE_32BITS_HYPV)
#define MSR_HVB (1ULL << MSR_THV)
#define msr_hv  msr_thv
#else
#define MSR_HVB (0ULL)
#define msr_hv  (0)
#endif
#endif

/* DSISR */
#define DSISR_NOPTE              0x40000000
/* Not permitted by access authority of encoded access authority */
#define DSISR_PROTFAULT          0x08000000
#define DSISR_ISSTORE            0x02000000
/* Not permitted by virtual page class key protection */
#define DSISR_AMR                0x00200000
/* Unsupported Radix Tree Configuration */
#define DSISR_R_BADCONFIG        0x00080000

/* SRR1 error code fields */

#define SRR1_NOPTE               DSISR_NOPTE
/* Not permitted due to no-execute or guard bit set */
#define SRR1_NOEXEC_GUARD        0x10000000
#define SRR1_PROTFAULT           DSISR_PROTFAULT
#define SRR1_IAMR                DSISR_AMR

/* Facility Status and Control (FSCR) bits */
#define FSCR_EBB        (63 - 56) /* Event-Based Branch Facility */
#define FSCR_TAR        (63 - 55) /* Target Address Register */
/* Interrupt cause mask and position in FSCR. HFSCR has the same format */
#define FSCR_IC_MASK    (0xFFULL)
#define FSCR_IC_POS     (63 - 7)
#define FSCR_IC_DSCR_SPR3   2
#define FSCR_IC_PMU         3
#define FSCR_IC_BHRB        4
#define FSCR_IC_TM          5
#define FSCR_IC_EBB         7
#define FSCR_IC_TAR         8

/* Exception state register bits definition                                  */
#define ESR_PIL   PPC_BIT(36) /* Illegal Instruction                    */
#define ESR_PPR   PPC_BIT(37) /* Privileged Instruction                 */
#define ESR_PTR   PPC_BIT(38) /* Trap                                   */
#define ESR_FP    PPC_BIT(39) /* Floating-Point Operation               */
#define ESR_ST    PPC_BIT(40) /* Store Operation                        */
#define ESR_AP    PPC_BIT(44) /* Auxiliary Processor Operation          */
#define ESR_PUO   PPC_BIT(45) /* Unimplemented Operation                */
#define ESR_BO    PPC_BIT(46) /* Byte Ordering                          */
#define ESR_PIE   PPC_BIT(47) /* Imprecise exception                    */
#define ESR_DATA  PPC_BIT(53) /* Data Access (Embedded page table)      */
#define ESR_TLBI  PPC_BIT(54) /* TLB Ineligible (Embedded page table)   */
#define ESR_PT    PPC_BIT(55) /* Page Table (Embedded page table)       */
#define ESR_SPV   PPC_BIT(56) /* SPE/VMX operation                      */
#define ESR_EPID  PPC_BIT(57) /* External Process ID operation          */
#define ESR_VLEMI PPC_BIT(58) /* VLE operation                          */
#define ESR_MIF   PPC_BIT(62) /* Misaligned instruction (VLE)           */

/* Transaction EXception And Summary Register bits                           */
#define TEXASR_FAILURE_PERSISTENT                (63 - 7)
#define TEXASR_DISALLOWED                        (63 - 8)
#define TEXASR_NESTING_OVERFLOW                  (63 - 9)
#define TEXASR_FOOTPRINT_OVERFLOW                (63 - 10)
#define TEXASR_SELF_INDUCED_CONFLICT             (63 - 11)
#define TEXASR_NON_TRANSACTIONAL_CONFLICT        (63 - 12)
#define TEXASR_TRANSACTION_CONFLICT              (63 - 13)
#define TEXASR_TRANSLATION_INVALIDATION_CONFLICT (63 - 14)
#define TEXASR_IMPLEMENTATION_SPECIFIC           (63 - 15)
#define TEXASR_INSTRUCTION_FETCH_CONFLICT        (63 - 16)
#define TEXASR_ABORT                             (63 - 31)
#define TEXASR_SUSPENDED                         (63 - 32)
#define TEXASR_PRIVILEGE_HV                      (63 - 34)
#define TEXASR_PRIVILEGE_PR                      (63 - 35)
#define TEXASR_FAILURE_SUMMARY                   (63 - 36)
#define TEXASR_TFIAR_EXACT                       (63 - 37)
#define TEXASR_ROT                               (63 - 38)
#define TEXASR_TRANSACTION_LEVEL                 (63 - 52) /* 12 bits */

enum {
    POWERPC_FLAG_NONE     = 0x00000000,
    /* Flag for MSR bit 25 signification (VRE/SPE)                           */
    POWERPC_FLAG_SPE      = 0x00000001,
    POWERPC_FLAG_VRE      = 0x00000002,
    /* Flag for MSR bit 17 signification (TGPR/CE)                           */
    POWERPC_FLAG_TGPR     = 0x00000004,
    POWERPC_FLAG_CE       = 0x00000008,
    /* Flag for MSR bit 10 signification (SE/DWE/UBLE)                       */
    POWERPC_FLAG_SE       = 0x00000010,
    POWERPC_FLAG_DWE      = 0x00000020,
    POWERPC_FLAG_UBLE     = 0x00000040,
    /* Flag for MSR bit 9 signification (BE/DE)                              */
    POWERPC_FLAG_BE       = 0x00000080,
    POWERPC_FLAG_DE       = 0x00000100,
    /* Flag for MSR bit 2 signification (PX/PMM)                             */
    POWERPC_FLAG_PX       = 0x00000200,
    POWERPC_FLAG_PMM      = 0x00000400,
    /* Flag for special features                                             */
    /* Decrementer clock: RTC clock (POWER, 601) or bus clock                */
    POWERPC_FLAG_RTC_CLK  = 0x00010000,
    POWERPC_FLAG_BUS_CLK  = 0x00020000,
    /* Has CFAR                                                              */
    POWERPC_FLAG_CFAR     = 0x00040000,
    /* Has VSX                                                               */
    POWERPC_FLAG_VSX      = 0x00080000,
    /* Has Transaction Memory (ISA 2.07)                                     */
    POWERPC_FLAG_TM       = 0x00100000,
};

/*****************************************************************************/
/* Floating point status and control register                                */
#define FPSCR_FX     31 /* Floating-point exception summary                  */
#define FPSCR_FEX    30 /* Floating-point enabled exception summary          */
#define FPSCR_VX     29 /* Floating-point invalid operation exception summ.  */
#define FPSCR_OX     28 /* Floating-point overflow exception                 */
#define FPSCR_UX     27 /* Floating-point underflow exception                */
#define FPSCR_ZX     26 /* Floating-point zero divide exception              */
#define FPSCR_XX     25 /* Floating-point inexact exception                  */
#define FPSCR_VXSNAN 24 /* Floating-point invalid operation exception (sNan) */
#define FPSCR_VXISI  23 /* Floating-point invalid operation exception (inf)  */
#define FPSCR_VXIDI  22 /* Floating-point invalid operation exception (inf)  */
#define FPSCR_VXZDZ  21 /* Floating-point invalid operation exception (zero) */
#define FPSCR_VXIMZ  20 /* Floating-point invalid operation exception (inf)  */
#define FPSCR_VXVC   19 /* Floating-point invalid operation exception (comp) */
#define FPSCR_FR     18 /* Floating-point fraction rounded                   */
#define FPSCR_FI     17 /* Floating-point fraction inexact                   */
#define FPSCR_C      16 /* Floating-point result class descriptor            */
#define FPSCR_FL     15 /* Floating-point less than or negative              */
#define FPSCR_FG     14 /* Floating-point greater than or negative           */
#define FPSCR_FE     13 /* Floating-point equal or zero                      */
#define FPSCR_FU     12 /* Floating-point unordered or NaN                   */
#define FPSCR_FPCC   12 /* Floating-point condition code                     */
#define FPSCR_FPRF   12 /* Floating-point result flags                       */
#define FPSCR_VXSOFT 10 /* Floating-point invalid operation exception (soft) */
#define FPSCR_VXSQRT 9  /* Floating-point invalid operation exception (sqrt) */
#define FPSCR_VXCVI  8  /* Floating-point invalid operation exception (int)  */
#define FPSCR_VE     7  /* Floating-point invalid operation exception enable */
#define FPSCR_OE     6  /* Floating-point overflow exception enable          */
#define FPSCR_UE     5  /* Floating-point undeflow exception enable          */
#define FPSCR_ZE     4  /* Floating-point zero divide exception enable       */
#define FPSCR_XE     3  /* Floating-point inexact exception enable           */
#define FPSCR_NI     2  /* Floating-point non-IEEE mode                      */
#define FPSCR_RN1    1
#define FPSCR_RN     0  /* Floating-point rounding control                   */
#define fpscr_fex    (((env->fpscr) >> FPSCR_FEX)    & 0x1)
#define fpscr_vx     (((env->fpscr) >> FPSCR_VX)     & 0x1)
#define fpscr_ox     (((env->fpscr) >> FPSCR_OX)     & 0x1)
#define fpscr_ux     (((env->fpscr) >> FPSCR_UX)     & 0x1)
#define fpscr_zx     (((env->fpscr) >> FPSCR_ZX)     & 0x1)
#define fpscr_xx     (((env->fpscr) >> FPSCR_XX)     & 0x1)
#define fpscr_vxsnan (((env->fpscr) >> FPSCR_VXSNAN) & 0x1)
#define fpscr_vxisi  (((env->fpscr) >> FPSCR_VXISI)  & 0x1)
#define fpscr_vxidi  (((env->fpscr) >> FPSCR_VXIDI)  & 0x1)
#define fpscr_vxzdz  (((env->fpscr) >> FPSCR_VXZDZ)  & 0x1)
#define fpscr_vximz  (((env->fpscr) >> FPSCR_VXIMZ)  & 0x1)
#define fpscr_vxvc   (((env->fpscr) >> FPSCR_VXVC)   & 0x1)
#define fpscr_fpcc   (((env->fpscr) >> FPSCR_FPCC)   & 0xF)
#define fpscr_vxsoft (((env->fpscr) >> FPSCR_VXSOFT) & 0x1)
#define fpscr_vxsqrt (((env->fpscr) >> FPSCR_VXSQRT) & 0x1)
#define fpscr_vxcvi  (((env->fpscr) >> FPSCR_VXCVI)  & 0x1)
#define fpscr_ve     (((env->fpscr) >> FPSCR_VE)     & 0x1)
#define fpscr_oe     (((env->fpscr) >> FPSCR_OE)     & 0x1)
#define fpscr_ue     (((env->fpscr) >> FPSCR_UE)     & 0x1)
#define fpscr_ze     (((env->fpscr) >> FPSCR_ZE)     & 0x1)
#define fpscr_xe     (((env->fpscr) >> FPSCR_XE)     & 0x1)
#define fpscr_ni     (((env->fpscr) >> FPSCR_NI)     & 0x1)
#define fpscr_rn     (((env->fpscr) >> FPSCR_RN)     & 0x3)
/* Invalid operation exception summary */
#define fpscr_ix ((env->fpscr) & ((1 << FPSCR_VXSNAN) | (1 << FPSCR_VXISI)  | \
                                  (1 << FPSCR_VXIDI)  | (1 << FPSCR_VXZDZ)  | \
                                  (1 << FPSCR_VXIMZ)  | (1 << FPSCR_VXVC)   | \
                                  (1 << FPSCR_VXSOFT) | (1 << FPSCR_VXSQRT) | \
                                  (1 << FPSCR_VXCVI)))
/* exception summary */
#define fpscr_ex  (((env->fpscr) >> FPSCR_XX) & 0x1F)
/* enabled exception summary */
#define fpscr_eex (((env->fpscr) >> FPSCR_XX) & ((env->fpscr) >> FPSCR_XE) &  \
                   0x1F)

#define FP_FX		(1ull << FPSCR_FX)
#define FP_FEX		(1ull << FPSCR_FEX)
#define FP_VX		(1ull << FPSCR_VX)
#define FP_OX		(1ull << FPSCR_OX)
#define FP_UX		(1ull << FPSCR_UX)
#define FP_ZX		(1ull << FPSCR_ZX)
#define FP_XX		(1ull << FPSCR_XX)
#define FP_VXSNAN	(1ull << FPSCR_VXSNAN)
#define FP_VXISI	(1ull << FPSCR_VXISI)
#define FP_VXIDI	(1ull << FPSCR_VXIDI)
#define FP_VXZDZ	(1ull << FPSCR_VXZDZ)
#define FP_VXIMZ	(1ull << FPSCR_VXIMZ)
#define FP_VXVC		(1ull << FPSCR_VXVC)
#define FP_FR		(1ull << FSPCR_FR)
#define FP_FI		(1ull << FPSCR_FI)
#define FP_C		(1ull << FPSCR_C)
#define FP_FL		(1ull << FPSCR_FL)
#define FP_FG		(1ull << FPSCR_FG)
#define FP_FE		(1ull << FPSCR_FE)
#define FP_FU		(1ull << FPSCR_FU)
#define FP_FPCC		(FP_FL | FP_FG | FP_FE | FP_FU)
#define FP_FPRF		(FP_C  | FP_FL | FP_FG | FP_FE | FP_FU)
#define FP_VXSOFT	(1ull << FPSCR_VXSOFT)
#define FP_VXSQRT	(1ull << FPSCR_VXSQRT)
#define FP_VXCVI	(1ull << FPSCR_VXCVI)
#define FP_VE		(1ull << FPSCR_VE)
#define FP_OE		(1ull << FPSCR_OE)
#define FP_UE		(1ull << FPSCR_UE)
#define FP_ZE		(1ull << FPSCR_ZE)
#define FP_XE		(1ull << FPSCR_XE)
#define FP_NI		(1ull << FPSCR_NI)
#define FP_RN1		(1ull << FPSCR_RN1)
#define FP_RN		(1ull << FPSCR_RN)

/* the exception bits which can be cleared by mcrfs - includes FX */
#define FP_EX_CLEAR_BITS (FP_FX     | FP_OX     | FP_UX     | FP_ZX     | \
                          FP_XX     | FP_VXSNAN | FP_VXISI  | FP_VXIDI  | \
                          FP_VXZDZ  | FP_VXIMZ  | FP_VXVC   | FP_VXSOFT | \
                          FP_VXSQRT | FP_VXCVI)

/*****************************************************************************/
/* Vector status and control register */
#define VSCR_NJ		16 /* Vector non-java */
#define VSCR_SAT	0 /* Vector saturation */
#define vscr_nj		(((env->vscr) >> VSCR_NJ)	& 0x1)
#define vscr_sat	(((env->vscr) >> VSCR_SAT)	& 0x1)

/*****************************************************************************/
/* BookE e500 MMU registers */

#define MAS0_NV_SHIFT      0
#define MAS0_NV_MASK       (0xfff << MAS0_NV_SHIFT)

#define MAS0_WQ_SHIFT      12
#define MAS0_WQ_MASK       (3 << MAS0_WQ_SHIFT)
/* Write TLB entry regardless of reservation */
#define MAS0_WQ_ALWAYS     (0 << MAS0_WQ_SHIFT)
/* Write TLB entry only already in use */
#define MAS0_WQ_COND       (1 << MAS0_WQ_SHIFT)
/* Clear TLB entry */
#define MAS0_WQ_CLR_RSRV   (2 << MAS0_WQ_SHIFT)

#define MAS0_HES_SHIFT     14
#define MAS0_HES           (1 << MAS0_HES_SHIFT)

#define MAS0_ESEL_SHIFT    16
#define MAS0_ESEL_MASK     (0xfff << MAS0_ESEL_SHIFT)

#define MAS0_TLBSEL_SHIFT  28
#define MAS0_TLBSEL_MASK   (3 << MAS0_TLBSEL_SHIFT)
#define MAS0_TLBSEL_TLB0   (0 << MAS0_TLBSEL_SHIFT)
#define MAS0_TLBSEL_TLB1   (1 << MAS0_TLBSEL_SHIFT)
#define MAS0_TLBSEL_TLB2   (2 << MAS0_TLBSEL_SHIFT)
#define MAS0_TLBSEL_TLB3   (3 << MAS0_TLBSEL_SHIFT)

#define MAS0_ATSEL_SHIFT   31
#define MAS0_ATSEL         (1 << MAS0_ATSEL_SHIFT)
#define MAS0_ATSEL_TLB     0
#define MAS0_ATSEL_LRAT    MAS0_ATSEL

#define MAS1_TSIZE_SHIFT   7
#define MAS1_TSIZE_MASK    (0x1f << MAS1_TSIZE_SHIFT)

#define MAS1_TS_SHIFT      12
#define MAS1_TS            (1 << MAS1_TS_SHIFT)

#define MAS1_IND_SHIFT     13
#define MAS1_IND           (1 << MAS1_IND_SHIFT)

#define MAS1_TID_SHIFT     16
#define MAS1_TID_MASK      (0x3fff << MAS1_TID_SHIFT)

#define MAS1_IPROT_SHIFT   30
#define MAS1_IPROT         (1 << MAS1_IPROT_SHIFT)

#define MAS1_VALID_SHIFT   31
#define MAS1_VALID         0x80000000

#define MAS2_EPN_SHIFT     12
#define MAS2_EPN_MASK      (~0ULL << MAS2_EPN_SHIFT)

#define MAS2_ACM_SHIFT     6
#define MAS2_ACM           (1 << MAS2_ACM_SHIFT)

#define MAS2_VLE_SHIFT     5
#define MAS2_VLE           (1 << MAS2_VLE_SHIFT)

#define MAS2_W_SHIFT       4
#define MAS2_W             (1 << MAS2_W_SHIFT)

#define MAS2_I_SHIFT       3
#define MAS2_I             (1 << MAS2_I_SHIFT)

#define MAS2_M_SHIFT       2
#define MAS2_M             (1 << MAS2_M_SHIFT)

#define MAS2_G_SHIFT       1
#define MAS2_G             (1 << MAS2_G_SHIFT)

#define MAS2_E_SHIFT       0
#define MAS2_E             (1 << MAS2_E_SHIFT)

#define MAS3_RPN_SHIFT     12
#define MAS3_RPN_MASK      (0xfffff << MAS3_RPN_SHIFT)

#define MAS3_U0                 0x00000200
#define MAS3_U1                 0x00000100
#define MAS3_U2                 0x00000080
#define MAS3_U3                 0x00000040
#define MAS3_UX                 0x00000020
#define MAS3_SX                 0x00000010
#define MAS3_UW                 0x00000008
#define MAS3_SW                 0x00000004
#define MAS3_UR                 0x00000002
#define MAS3_SR                 0x00000001
#define MAS3_SPSIZE_SHIFT       1
#define MAS3_SPSIZE_MASK        (0x3e << MAS3_SPSIZE_SHIFT)

#define MAS4_TLBSELD_SHIFT      MAS0_TLBSEL_SHIFT
#define MAS4_TLBSELD_MASK       MAS0_TLBSEL_MASK
#define MAS4_TIDSELD_MASK       0x00030000
#define MAS4_TIDSELD_PID0       0x00000000
#define MAS4_TIDSELD_PID1       0x00010000
#define MAS4_TIDSELD_PID2       0x00020000
#define MAS4_TIDSELD_PIDZ       0x00030000
#define MAS4_INDD               0x00008000      /* Default IND */
#define MAS4_TSIZED_SHIFT       MAS1_TSIZE_SHIFT
#define MAS4_TSIZED_MASK        MAS1_TSIZE_MASK
#define MAS4_ACMD               0x00000040
#define MAS4_VLED               0x00000020
#define MAS4_WD                 0x00000010
#define MAS4_ID                 0x00000008
#define MAS4_MD                 0x00000004
#define MAS4_GD                 0x00000002
#define MAS4_ED                 0x00000001
#define MAS4_WIMGED_MASK        0x0000001f      /* Default WIMGE */
#define MAS4_WIMGED_SHIFT       0

#define MAS5_SGS                0x80000000
#define MAS5_SLPID_MASK         0x00000fff

#define MAS6_SPID0              0x3fff0000
#define MAS6_SPID1              0x00007ffe
#define MAS6_ISIZE(x)           MAS1_TSIZE(x)
#define MAS6_SAS                0x00000001
#define MAS6_SPID               MAS6_SPID0
#define MAS6_SIND               0x00000002      /* Indirect page */
#define MAS6_SIND_SHIFT         1
#define MAS6_SPID_MASK          0x3fff0000
#define MAS6_SPID_SHIFT         16
#define MAS6_ISIZE_MASK         0x00000f80
#define MAS6_ISIZE_SHIFT        7

#define MAS7_RPN                0xffffffff

#define MAS8_TGS                0x80000000
#define MAS8_VF                 0x40000000
#define MAS8_TLBPID             0x00000fff

/* Bit definitions for MMUCFG */
#define MMUCFG_MAVN     0x00000003      /* MMU Architecture Version Number */
#define MMUCFG_MAVN_V1  0x00000000      /* v1.0 */
#define MMUCFG_MAVN_V2  0x00000001      /* v2.0 */
#define MMUCFG_NTLBS    0x0000000c      /* Number of TLBs */
#define MMUCFG_PIDSIZE  0x000007c0      /* PID Reg Size */
#define MMUCFG_TWC      0x00008000      /* TLB Write Conditional (v2.0) */
#define MMUCFG_LRAT     0x00010000      /* LRAT Supported (v2.0) */
#define MMUCFG_RASIZE   0x00fe0000      /* Real Addr Size */
#define MMUCFG_LPIDSIZE 0x0f000000      /* LPID Reg Size */

/* Bit definitions for MMUCSR0 */
#define MMUCSR0_TLB1FI  0x00000002      /* TLB1 Flash invalidate */
#define MMUCSR0_TLB0FI  0x00000004      /* TLB0 Flash invalidate */
#define MMUCSR0_TLB2FI  0x00000040      /* TLB2 Flash invalidate */
#define MMUCSR0_TLB3FI  0x00000020      /* TLB3 Flash invalidate */
#define MMUCSR0_TLBFI   (MMUCSR0_TLB0FI | MMUCSR0_TLB1FI | \
                         MMUCSR0_TLB2FI | MMUCSR0_TLB3FI)
#define MMUCSR0_TLB0PS  0x00000780      /* TLB0 Page Size */
#define MMUCSR0_TLB1PS  0x00007800      /* TLB1 Page Size */
#define MMUCSR0_TLB2PS  0x00078000      /* TLB2 Page Size */
#define MMUCSR0_TLB3PS  0x00780000      /* TLB3 Page Size */

/* TLBnCFG encoding */
#define TLBnCFG_N_ENTRY         0x00000fff      /* number of entries */
#define TLBnCFG_HES             0x00002000      /* HW select supported */
#define TLBnCFG_AVAIL           0x00004000      /* variable page size */
#define TLBnCFG_IPROT           0x00008000      /* IPROT supported */
#define TLBnCFG_GTWE            0x00010000      /* Guest can write */
#define TLBnCFG_IND             0x00020000      /* IND entries supported */
#define TLBnCFG_PT              0x00040000      /* Can load from page table */
#define TLBnCFG_MINSIZE         0x00f00000      /* Minimum Page Size (v1.0) */
#define TLBnCFG_MINSIZE_SHIFT   20
#define TLBnCFG_MAXSIZE         0x000f0000      /* Maximum Page Size (v1.0) */
#define TLBnCFG_MAXSIZE_SHIFT   16
#define TLBnCFG_ASSOC           0xff000000      /* Associativity */
#define TLBnCFG_ASSOC_SHIFT     24

/* TLBnPS encoding */
#define TLBnPS_4K               0x00000004
#define TLBnPS_8K               0x00000008
#define TLBnPS_16K              0x00000010
#define TLBnPS_32K              0x00000020
#define TLBnPS_64K              0x00000040
#define TLBnPS_128K             0x00000080
#define TLBnPS_256K             0x00000100
#define TLBnPS_512K             0x00000200
#define TLBnPS_1M               0x00000400
#define TLBnPS_2M               0x00000800
#define TLBnPS_4M               0x00001000
#define TLBnPS_8M               0x00002000
#define TLBnPS_16M              0x00004000
#define TLBnPS_32M              0x00008000
#define TLBnPS_64M              0x00010000
#define TLBnPS_128M             0x00020000
#define TLBnPS_256M             0x00040000
#define TLBnPS_512M             0x00080000
#define TLBnPS_1G               0x00100000
#define TLBnPS_2G               0x00200000
#define TLBnPS_4G               0x00400000
#define TLBnPS_8G               0x00800000
#define TLBnPS_16G              0x01000000
#define TLBnPS_32G              0x02000000
#define TLBnPS_64G              0x04000000
#define TLBnPS_128G             0x08000000
#define TLBnPS_256G             0x10000000

/* tlbilx action encoding */
#define TLBILX_T_ALL                    0
#define TLBILX_T_TID                    1
#define TLBILX_T_FULLMATCH              3
#define TLBILX_T_CLASS0                 4
#define TLBILX_T_CLASS1                 5
#define TLBILX_T_CLASS2                 6
#define TLBILX_T_CLASS3                 7

/* BookE 2.06 helper defines */

#define BOOKE206_FLUSH_TLB0    (1 << 0)
#define BOOKE206_FLUSH_TLB1    (1 << 1)
#define BOOKE206_FLUSH_TLB2    (1 << 2)
#define BOOKE206_FLUSH_TLB3    (1 << 3)

/* number of possible TLBs */
#define BOOKE206_MAX_TLBN      4

/*****************************************************************************/
/* Server and Embedded Processor Control */

#define DBELL_TYPE_SHIFT               27
#define DBELL_TYPE_MASK                (0x1f << DBELL_TYPE_SHIFT)
#define DBELL_TYPE_DBELL               (0x00 << DBELL_TYPE_SHIFT)
#define DBELL_TYPE_DBELL_CRIT          (0x01 << DBELL_TYPE_SHIFT)
#define DBELL_TYPE_G_DBELL             (0x02 << DBELL_TYPE_SHIFT)
#define DBELL_TYPE_G_DBELL_CRIT        (0x03 << DBELL_TYPE_SHIFT)
#define DBELL_TYPE_G_DBELL_MC          (0x04 << DBELL_TYPE_SHIFT)

#define DBELL_TYPE_DBELL_SERVER        (0x05 << DBELL_TYPE_SHIFT)

#define DBELL_BRDCAST                  PPC_BIT(37)
#define DBELL_LPIDTAG_SHIFT            14
#define DBELL_LPIDTAG_MASK             (0xfff << DBELL_LPIDTAG_SHIFT)
#define DBELL_PIRTAG_MASK              0x3fff

#define DBELL_PROCIDTAG_MASK           PPC_BITMASK(44, 63)

/*****************************************************************************/
/* Segment page size information, used by recent hash MMUs
 * The format of this structure mirrors kvm_ppc_smmu_info
 */

#define PPC_PAGE_SIZES_MAX_SZ   8

struct ppc_one_page_size {
    uint32_t page_shift;  /* Page shift (or 0) */
    uint32_t pte_enc;     /* Encoding in the HPTE (>>12) */
};

struct ppc_one_seg_page_size {
    uint32_t page_shift;  /* Base page shift of segment (or 0) */
    uint32_t slb_enc;     /* SLB encoding for BookS */
    struct ppc_one_page_size enc[PPC_PAGE_SIZES_MAX_SZ];
};

struct ppc_segment_page_sizes {
    struct ppc_one_seg_page_size sps[PPC_PAGE_SIZES_MAX_SZ];
};

struct ppc_radix_page_info {
    uint32_t count;
    uint32_t entries[PPC_PAGE_SIZES_MAX_SZ];
};

/*****************************************************************************/
/* The whole PowerPC CPU context */
#define NB_MMU_MODES    8

#define PPC_CPU_OPCODES_LEN          0x40
#define PPC_CPU_INDIRECT_OPCODES_LEN 0x20

struct CPUPPCState {
    /* First are the most commonly used resources
     * during translated code execution
     */
    /* general purpose registers */
    target_ulong gpr[32];
    /* Storage for GPR MSB, used by the SPE extension */
    target_ulong gprh[32];
    /* LR */
    target_ulong lr;
    /* CTR */
    target_ulong ctr;
    /* condition register */
    uint32_t crf[8];
#if defined(TARGET_PPC64)
    /* CFAR */
    target_ulong cfar;
#endif
    /* XER (with SO, OV, CA split out) */
    target_ulong xer;
    target_ulong so;
    target_ulong ov;
    target_ulong ca;
    target_ulong ov32;
    target_ulong ca32;
    /* Reservation address */
    target_ulong reserve_addr;
    /* Reservation value */
    target_ulong reserve_val;
    target_ulong reserve_val2;
    /* Reservation store address */
    target_ulong reserve_ea;
    /* Reserved store source register and size */
    target_ulong reserve_info;

    /* Those ones are used in supervisor mode only */
    /* machine state register */
    target_ulong msr;
    /* temporary general purpose registers */
    target_ulong tgpr[4]; /* Used to speed-up TLB assist handlers */

    /* Floating point execution context */
    float_status fp_status;
    /* floating point registers */
    float64 fpr[32];
    /* floating point status and control register */
    target_ulong fpscr;

    /* Next instruction pointer */
    target_ulong nip;

    int access_type; /* when a memory exception occurs, the access
                        type is stored here */

    CPU_COMMON

    /* MMU context - only relevant for full system emulation */
#if !defined(CONFIG_USER_ONLY)
#if defined(TARGET_PPC64)
    /* PowerPC 64 SLB area */
    ppc_slb_t slb[MAX_SLB_ENTRIES];
    int32_t slb_nr;
    /* tcg TLB needs flush (deferred slb inval instruction typically) */
#endif
    /* segment registers */
    target_ulong sr[32];
    /* BATs */
    uint32_t nb_BATs;
    target_ulong DBAT[2][8];
    target_ulong IBAT[2][8];
    /* PowerPC TLB registers (for 4xx, e500 and 60x software driven TLBs) */
    int32_t nb_tlb;      /* Total number of TLB                              */
    int tlb_per_way; /* Speed-up helper: used to avoid divisions at run time */
    int nb_ways;     /* Number of ways in the TLB set                        */
    int last_way;    /* Last used way used to allocate TLB in a LRU way      */
    int id_tlbs;     /* If 1, MMU has separated TLBs for instructions & data */
    int nb_pids;     /* Number of available PID registers                    */
    int tlb_type;    /* Type of TLB we're dealing with                       */
    ppc_tlb_t tlb;   /* TLB is optional. Allocate them only if needed        */
    /* 403 dedicated access protection registers */
    target_ulong pb[4];
    bool tlb_dirty;   /* Set to non-zero when modifying TLB                  */
    bool kvm_sw_tlb;  /* non-zero if KVM SW TLB API is active                */
    uint32_t tlb_need_flush; /* Delayed flush needed */
#define TLB_NEED_LOCAL_FLUSH   0x1
#define TLB_NEED_GLOBAL_FLUSH  0x2
#endif

    /* Other registers */
    /* Special purpose registers */
    target_ulong spr[1024];
    ppc_spr_t spr_cb[1024];
    /* Altivec registers */
    ppc_avr_t avr[32];
    uint32_t vscr;
    /* VSX registers */
    uint64_t vsr[32];
    /* SPE registers */
    uint64_t spe_acc;
    uint32_t spe_fscr;
    /* SPE and Altivec can share a status since they will never be used
     * simultaneously */
    float_status vec_status;

    /* Internal devices resources */
    /* Time base and decrementer */
    ppc_tb_t *tb_env;
    /* Device control registers */
    ppc_dcr_t *dcr_env;

    int dcache_line_size;
    int icache_line_size;

    /* Those resources are used during exception processing */
    /* CPU model definition */
    target_ulong msr_mask;
    powerpc_mmu_t mmu_model;
    powerpc_excp_t excp_model;
    powerpc_input_t bus_model;
    int bfd_mach;
    uint32_t flags;
    uint64_t insns_flags;
    uint64_t insns_flags2;
#if defined(TARGET_PPC64)
    struct ppc_segment_page_sizes sps;
    ppc_slb_t vrma_slb;
    target_ulong rmls;
    bool ci_large_pages;
#endif

#if defined(TARGET_PPC64) && !defined(CONFIG_USER_ONLY)
    uint64_t vpa_addr;
    uint64_t slb_shadow_addr, slb_shadow_size;
    uint64_t dtl_addr, dtl_size;
#endif /* TARGET_PPC64 */

    int error_code;
    uint32_t pending_interrupts;
#if !defined(CONFIG_USER_ONLY)
    /* This is the IRQ controller, which is implementation dependent
     * and only relevant when emulating a complete machine.
     */
    uint32_t irq_input_state;
    void **irq_inputs;
    /* Exception vectors */
    target_ulong excp_vectors[POWERPC_EXCP_NB];
    target_ulong excp_prefix;
    target_ulong ivor_mask;
    target_ulong ivpr_mask;
    target_ulong hreset_vector;
    hwaddr mpic_iack;
    /* true when the external proxy facility mode is enabled */
    bool mpic_proxy;
    /* set when the processor has an HV mode, thus HV priv
     * instructions and SPRs are diallowed if MSR:HV is 0
     */
    bool has_hv_mode;
    /* On P7/P8, set when in PM state, we need to handle resume
     * in a special way (such as routing some resume causes to
     * 0x100), so flag this here.
     */
    bool in_pm_state;
#endif

    /* Those resources are used only during code translation */
    /* opcode handlers */
    opc_handler_t *opcodes[PPC_CPU_OPCODES_LEN];

    /* Those resources are used only in QEMU core */
    target_ulong hflags;      /* hflags is a MSR & HFLAGS_MASK         */
    target_ulong hflags_nmsr; /* specific hflags, not coming from MSR */
    int immu_idx;         /* precomputed MMU index to speed up insn access */
    int dmmu_idx;         /* precomputed MMU index to speed up data accesses */

    /* Power management */
    int (*check_pow)(CPUPPCState *env);

#if !defined(CONFIG_USER_ONLY)
    void *load_info;    /* Holds boot loading state.  */
#endif

    /* booke timers */

    /* Specifies bit locations of the Time Base used to signal a fixed timer
     * exception on a transition from 0 to 1. (watchdog or fixed-interval timer)
     *
     * 0 selects the least significant bit.
     * 63 selects the most significant bit.
     */
    uint8_t fit_period[4];
    uint8_t wdt_period[4];

    /* Transactional memory state */
    target_ulong tm_gpr[32];
    ppc_avr_t tm_vsr[64];
    uint64_t tm_cr;
    uint64_t tm_lr;
    uint64_t tm_ctr;
    uint64_t tm_fpscr;
    uint64_t tm_amr;
    uint64_t tm_ppr;
    uint64_t tm_vrsave;
    uint32_t tm_vscr;
    uint64_t tm_dscr;
    uint64_t tm_tar;
};

#define SET_FIT_PERIOD(a_, b_, c_, d_)          \
do {                                            \
    env->fit_period[0] = (a_);                  \
    env->fit_period[1] = (b_);                  \
    env->fit_period[2] = (c_);                  \
    env->fit_period[3] = (d_);                  \
 } while (0)

#define SET_WDT_PERIOD(a_, b_, c_, d_)          \
do {                                            \
    env->wdt_period[0] = (a_);                  \
    env->wdt_period[1] = (b_);                  \
    env->wdt_period[2] = (c_);                  \
    env->wdt_period[3] = (d_);                  \
 } while (0)

typedef struct PPCVirtualHypervisor PPCVirtualHypervisor;
typedef struct PPCVirtualHypervisorClass PPCVirtualHypervisorClass;

/**
 * PowerPCCPU:
 * @env: #CPUPPCState
 * @vcpu_id: vCPU identifier given to KVM
 * @compat_pvr: Current logical PVR, zero if in "raw" mode
 *
 * A PowerPC CPU.
 */
struct PowerPCCPU {
    /*< private >*/
    CPUState parent_obj;
    /*< public >*/

    CPUPPCState env;
    int vcpu_id;
    uint32_t compat_pvr;
    PPCVirtualHypervisor *vhyp;
    Object *intc;
    int32_t node_id; /* NUMA node this CPU belongs to */

    /* Fields related to migration compatibility hacks */
    bool pre_2_8_migration;
    target_ulong mig_msr_mask;
    uint64_t mig_insns_flags;
    uint64_t mig_insns_flags2;
    uint32_t mig_nb_BATs;
    bool pre_2_10_migration;
};

static inline PowerPCCPU *ppc_env_get_cpu(CPUPPCState *env)
{
    return container_of(env, PowerPCCPU, env);
}

#define ENV_GET_CPU(e) CPU(ppc_env_get_cpu(e))

#define ENV_OFFSET offsetof(PowerPCCPU, env)

PowerPCCPUClass *ppc_cpu_class_by_pvr(uint32_t pvr);
PowerPCCPUClass *ppc_cpu_class_by_pvr_mask(uint32_t pvr);
PowerPCCPUClass *ppc_cpu_get_family_class(PowerPCCPUClass *pcc);

struct PPCVirtualHypervisor {
    Object parent;
};

struct PPCVirtualHypervisorClass {
    InterfaceClass parent;
    void (*hypercall)(PPCVirtualHypervisor *vhyp, PowerPCCPU *cpu);
    hwaddr (*hpt_mask)(PPCVirtualHypervisor *vhyp);
    const ppc_hash_pte64_t *(*map_hptes)(PPCVirtualHypervisor *vhyp,
                                         hwaddr ptex, int n);
    void (*unmap_hptes)(PPCVirtualHypervisor *vhyp,
                        const ppc_hash_pte64_t *hptes,
                        hwaddr ptex, int n);
    void (*store_hpte)(PPCVirtualHypervisor *vhyp, hwaddr ptex,
                       uint64_t pte0, uint64_t pte1);
    uint64_t (*get_patbe)(PPCVirtualHypervisor *vhyp);
    target_ulong (*encode_hpt_for_kvm_pr)(PPCVirtualHypervisor *vhyp);
};

#define TYPE_PPC_VIRTUAL_HYPERVISOR "ppc-virtual-hypervisor"
#define PPC_VIRTUAL_HYPERVISOR(obj)                 \
    OBJECT_CHECK(PPCVirtualHypervisor, (obj), TYPE_PPC_VIRTUAL_HYPERVISOR)
#define PPC_VIRTUAL_HYPERVISOR_CLASS(klass)         \
    OBJECT_CLASS_CHECK(PPCVirtualHypervisorClass, (klass), \
                       TYPE_PPC_VIRTUAL_HYPERVISOR)
#define PPC_VIRTUAL_HYPERVISOR_GET_CLASS(obj) \
    OBJECT_GET_CLASS(PPCVirtualHypervisorClass, (obj), \
                     TYPE_PPC_VIRTUAL_HYPERVISOR)

void ppc_cpu_do_interrupt(CPUState *cpu);
bool ppc_cpu_exec_interrupt(CPUState *cpu, int int_req);
void ppc_cpu_dump_state(CPUState *cpu, FILE *f, fprintf_function cpu_fprintf,
                        int flags);
void ppc_cpu_dump_statistics(CPUState *cpu, FILE *f,
                             fprintf_function cpu_fprintf, int flags);
hwaddr ppc_cpu_get_phys_page_debug(CPUState *cpu, vaddr addr);
int ppc_cpu_gdb_read_register(CPUState *cpu, uint8_t *buf, int reg);
int ppc_cpu_gdb_read_register_apple(CPUState *cpu, uint8_t *buf, int reg);
int ppc_cpu_gdb_write_register(CPUState *cpu, uint8_t *buf, int reg);
int ppc_cpu_gdb_write_register_apple(CPUState *cpu, uint8_t *buf, int reg);
int ppc64_cpu_write_elf64_note(WriteCoreDumpFunction f, CPUState *cs,
                               int cpuid, void *opaque);
int ppc32_cpu_write_elf32_note(WriteCoreDumpFunction f, CPUState *cs,
                               int cpuid, void *opaque);
#ifndef CONFIG_USER_ONLY
void ppc_cpu_do_system_reset(CPUState *cs);
extern const struct VMStateDescription vmstate_ppc_cpu;
#endif

/*****************************************************************************/
void ppc_translate_init(void);
/* you can call this signal handler from your SIGBUS and SIGSEGV
   signal handlers to inform the virtual CPU of exceptions. non zero
   is returned if the signal was handled by the virtual CPU.  */
int cpu_ppc_signal_handler (int host_signum, void *pinfo,
                            void *puc);
#if defined(CONFIG_USER_ONLY)
int ppc_cpu_handle_mmu_fault(CPUState *cpu, vaddr address, int size, int rw,
                             int mmu_idx);
#endif

#if !defined(CONFIG_USER_ONLY)
void ppc_store_sdr1 (CPUPPCState *env, target_ulong value);
#endif /* !defined(CONFIG_USER_ONLY) */
void ppc_store_msr (CPUPPCState *env, target_ulong value);

void ppc_cpu_list (FILE *f, fprintf_function cpu_fprintf);
#if defined(TARGET_PPC64)
#endif

/* Time-base and decrementer management */
#ifndef NO_CPU_IO_DEFS
uint64_t cpu_ppc_load_tbl (CPUPPCState *env);
uint32_t cpu_ppc_load_tbu (CPUPPCState *env);
void cpu_ppc_store_tbu (CPUPPCState *env, uint32_t value);
void cpu_ppc_store_tbl (CPUPPCState *env, uint32_t value);
uint64_t cpu_ppc_load_atbl (CPUPPCState *env);
uint32_t cpu_ppc_load_atbu (CPUPPCState *env);
void cpu_ppc_store_atbl (CPUPPCState *env, uint32_t value);
void cpu_ppc_store_atbu (CPUPPCState *env, uint32_t value);
bool ppc_decr_clear_on_delivery(CPUPPCState *env);
uint32_t cpu_ppc_load_decr (CPUPPCState *env);
void cpu_ppc_store_decr (CPUPPCState *env, uint32_t value);
uint32_t cpu_ppc_load_hdecr (CPUPPCState *env);
void cpu_ppc_store_hdecr (CPUPPCState *env, uint32_t value);
uint64_t cpu_ppc_load_purr (CPUPPCState *env);
uint32_t cpu_ppc601_load_rtcl (CPUPPCState *env);
uint32_t cpu_ppc601_load_rtcu (CPUPPCState *env);
#if !defined(CONFIG_USER_ONLY)
void cpu_ppc601_store_rtcl (CPUPPCState *env, uint32_t value);
void cpu_ppc601_store_rtcu (CPUPPCState *env, uint32_t value);
target_ulong load_40x_pit (CPUPPCState *env);
void store_40x_pit (CPUPPCState *env, target_ulong val);
void store_40x_dbcr0 (CPUPPCState *env, uint32_t val);
void store_40x_sler (CPUPPCState *env, uint32_t val);
void store_booke_tcr (CPUPPCState *env, target_ulong val);
void store_booke_tsr (CPUPPCState *env, target_ulong val);
void ppc_tlb_invalidate_all (CPUPPCState *env);
void ppc_tlb_invalidate_one (CPUPPCState *env, target_ulong addr);
void cpu_ppc_set_papr(PowerPCCPU *cpu, PPCVirtualHypervisor *vhyp);
#endif
#endif

void store_fpscr(CPUPPCState *env, uint64_t arg, uint32_t mask);

static inline uint64_t ppc_dump_gpr(CPUPPCState *env, int gprn)
{
    uint64_t gprv;

    gprv = env->gpr[gprn];
    if (env->flags & POWERPC_FLAG_SPE) {
        /* If the CPU implements the SPE extension, we have to get the
         * high bits of the GPR from the gprh storage area
         */
        gprv &= 0xFFFFFFFFULL;
        gprv |= (uint64_t)env->gprh[gprn] << 32;
    }

    return gprv;
}

/* Device control registers */
int ppc_dcr_read (ppc_dcr_t *dcr_env, int dcrn, uint32_t *valp);
int ppc_dcr_write (ppc_dcr_t *dcr_env, int dcrn, uint32_t val);

#define POWERPC_CPU_TYPE_SUFFIX "-" TYPE_POWERPC_CPU
#define POWERPC_CPU_TYPE_NAME(model) model POWERPC_CPU_TYPE_SUFFIX
#define CPU_RESOLVING_TYPE TYPE_POWERPC_CPU

#define cpu_signal_handler cpu_ppc_signal_handler
#define cpu_list ppc_cpu_list

/* MMU modes definitions */
#define MMU_USER_IDX 0
static inline int cpu_mmu_index (CPUPPCState *env, bool ifetch)
{
    return ifetch ? env->immu_idx : env->dmmu_idx;
}

/* Compatibility modes */
#if defined(TARGET_PPC64)
bool ppc_check_compat(PowerPCCPU *cpu, uint32_t compat_pvr,
                      uint32_t min_compat_pvr, uint32_t max_compat_pvr);
void ppc_set_compat(PowerPCCPU *cpu, uint32_t compat_pvr, Error **errp);
#if !defined(CONFIG_USER_ONLY)
void ppc_set_compat_all(uint32_t compat_pvr, Error **errp);
#endif
int ppc_compat_max_vthreads(PowerPCCPU *cpu);
void ppc_compat_add_property(Object *obj, const char *name,
                             uint32_t *compat_pvr, const char *basedesc,
                             Error **errp);
#endif /* defined(TARGET_PPC64) */

#include "exec/cpu-all.h"

/*****************************************************************************/
/* CRF definitions */
#define CRF_LT_BIT    3
#define CRF_GT_BIT    2
#define CRF_EQ_BIT    1
#define CRF_SO_BIT    0
#define CRF_LT        (1 << CRF_LT_BIT)
#define CRF_GT        (1 << CRF_GT_BIT)
#define CRF_EQ        (1 << CRF_EQ_BIT)
#define CRF_SO        (1 << CRF_SO_BIT)
/* For SPE extensions */
#define CRF_CH        (1 << CRF_LT_BIT)
#define CRF_CL        (1 << CRF_GT_BIT)
#define CRF_CH_OR_CL  (1 << CRF_EQ_BIT)
#define CRF_CH_AND_CL (1 << CRF_SO_BIT)

/* XER definitions */
#define XER_SO  31
#define XER_OV  30
#define XER_CA  29
#define XER_OV32  19
#define XER_CA32  18
#define XER_CMP  8
#define XER_BC   0
#define xer_so  (env->so)
#define xer_ov  (env->ov)
#define xer_ca  (env->ca)
#define xer_ov32  (env->ov)
#define xer_ca32  (env->ca)
#define xer_cmp ((env->xer >> XER_CMP) & 0xFF)
#define xer_bc  ((env->xer >> XER_BC)  & 0x7F)

/* SPR definitions */
#define SPR_MQ                (0x000)
#define SPR_XER               (0x001)
#define SPR_601_VRTCU         (0x004)
#define SPR_601_VRTCL         (0x005)
#define SPR_601_UDECR         (0x006)
#define SPR_LR                (0x008)
#define SPR_CTR               (0x009)
#define SPR_UAMR              (0x00D)
#define SPR_DSCR              (0x011)
#define SPR_DSISR             (0x012)
#define SPR_DAR               (0x013) /* DAE for PowerPC 601 */
#define SPR_601_RTCU          (0x014)
#define SPR_601_RTCL          (0x015)
#define SPR_DECR              (0x016)
#define SPR_SDR1              (0x019)
#define SPR_SRR0              (0x01A)
#define SPR_SRR1              (0x01B)
#define SPR_CFAR              (0x01C)
#define SPR_AMR               (0x01D)
#define SPR_ACOP              (0x01F)
#define SPR_BOOKE_PID         (0x030)
#define SPR_BOOKS_PID         (0x030)
#define SPR_BOOKE_DECAR       (0x036)
#define SPR_BOOKE_CSRR0       (0x03A)
#define SPR_BOOKE_CSRR1       (0x03B)
#define SPR_BOOKE_DEAR        (0x03D)
#define SPR_IAMR              (0x03D)
#define SPR_BOOKE_ESR         (0x03E)
#define SPR_BOOKE_IVPR        (0x03F)
#define SPR_MPC_EIE           (0x050)
#define SPR_MPC_EID           (0x051)
#define SPR_MPC_NRI           (0x052)
#define SPR_TFHAR             (0x080)
#define SPR_TFIAR             (0x081)
#define SPR_TEXASR            (0x082)
#define SPR_TEXASRU           (0x083)
#define SPR_UCTRL             (0x088)
#define SPR_TIDR              (0x090)
#define SPR_MPC_CMPA          (0x090)
#define SPR_MPC_CMPB          (0x091)
#define SPR_MPC_CMPC          (0x092)
#define SPR_MPC_CMPD          (0x093)
#define SPR_MPC_ECR           (0x094)
#define SPR_MPC_DER           (0x095)
#define SPR_MPC_COUNTA        (0x096)
#define SPR_MPC_COUNTB        (0x097)
#define SPR_CTRL              (0x098)
#define SPR_MPC_CMPE          (0x098)
#define SPR_MPC_CMPF          (0x099)
#define SPR_FSCR              (0x099)
#define SPR_MPC_CMPG          (0x09A)
#define SPR_MPC_CMPH          (0x09B)
#define SPR_MPC_LCTRL1        (0x09C)
#define SPR_MPC_LCTRL2        (0x09D)
#define SPR_UAMOR             (0x09D)
#define SPR_MPC_ICTRL         (0x09E)
#define SPR_MPC_BAR           (0x09F)
#define SPR_PSPB              (0x09F)
#define SPR_DAWR              (0x0B4)
#define SPR_RPR               (0x0BA)
#define SPR_CIABR             (0x0BB)
#define SPR_DAWRX             (0x0BC)
#define SPR_HFSCR             (0x0BE)
#define SPR_VRSAVE            (0x100)
#define SPR_USPRG0            (0x100)
#define SPR_USPRG1            (0x101)
#define SPR_USPRG2            (0x102)
#define SPR_USPRG3            (0x103)
#define SPR_USPRG4            (0x104)
#define SPR_USPRG5            (0x105)
#define SPR_USPRG6            (0x106)
#define SPR_USPRG7            (0x107)
#define SPR_VTBL              (0x10C)
#define SPR_VTBU              (0x10D)
#define SPR_SPRG0             (0x110)
#define SPR_SPRG1             (0x111)
#define SPR_SPRG2             (0x112)
#define SPR_SPRG3             (0x113)
#define SPR_SPRG4             (0x114)
#define SPR_SCOMC             (0x114)
#define SPR_SPRG5             (0x115)
#define SPR_SCOMD             (0x115)
#define SPR_SPRG6             (0x116)
#define SPR_SPRG7             (0x117)
#define SPR_ASR               (0x118)
#define SPR_EAR               (0x11A)
#define SPR_TBL               (0x11C)
#define SPR_TBU               (0x11D)
#define SPR_TBU40             (0x11E)
#define SPR_SVR               (0x11E)
#define SPR_BOOKE_PIR         (0x11E)
#define SPR_PVR               (0x11F)
#define SPR_HSPRG0            (0x130)
#define SPR_BOOKE_DBSR        (0x130)
#define SPR_HSPRG1            (0x131)
#define SPR_HDSISR            (0x132)
#define SPR_HDAR              (0x133)
#define SPR_BOOKE_EPCR        (0x133)
#define SPR_SPURR             (0x134)
#define SPR_BOOKE_DBCR0       (0x134)
#define SPR_IBCR              (0x135)
#define SPR_PURR              (0x135)
#define SPR_BOOKE_DBCR1       (0x135)
#define SPR_DBCR              (0x136)
#define SPR_HDEC              (0x136)
#define SPR_BOOKE_DBCR2       (0x136)
#define SPR_HIOR              (0x137)
#define SPR_MBAR              (0x137)
#define SPR_RMOR              (0x138)
#define SPR_BOOKE_IAC1        (0x138)
#define SPR_HRMOR             (0x139)
#define SPR_BOOKE_IAC2        (0x139)
#define SPR_HSRR0             (0x13A)
#define SPR_BOOKE_IAC3        (0x13A)
#define SPR_HSRR1             (0x13B)
#define SPR_BOOKE_IAC4        (0x13B)
#define SPR_BOOKE_DAC1        (0x13C)
#define SPR_MMCRH             (0x13C)
#define SPR_DABR2             (0x13D)
#define SPR_BOOKE_DAC2        (0x13D)
#define SPR_TFMR              (0x13D)
#define SPR_BOOKE_DVC1        (0x13E)
#define SPR_LPCR              (0x13E)
#define SPR_BOOKE_DVC2        (0x13F)
#define SPR_LPIDR             (0x13F)
#define SPR_BOOKE_TSR         (0x150)
#define SPR_HMER              (0x150)
#define SPR_HMEER             (0x151)
#define SPR_PCR               (0x152)
#define SPR_BOOKE_LPIDR       (0x152)
#define SPR_BOOKE_TCR         (0x154)
#define SPR_BOOKE_TLB0PS      (0x158)
#define SPR_BOOKE_TLB1PS      (0x159)
#define SPR_BOOKE_TLB2PS      (0x15A)
#define SPR_BOOKE_TLB3PS      (0x15B)
#define SPR_AMOR              (0x15D)
#define SPR_BOOKE_MAS7_MAS3   (0x174)
#define SPR_BOOKE_IVOR0       (0x190)
#define SPR_BOOKE_IVOR1       (0x191)
#define SPR_BOOKE_IVOR2       (0x192)
#define SPR_BOOKE_IVOR3       (0x193)
#define SPR_BOOKE_IVOR4       (0x194)
#define SPR_BOOKE_IVOR5       (0x195)
#define SPR_BOOKE_IVOR6       (0x196)
#define SPR_BOOKE_IVOR7       (0x197)
#define SPR_BOOKE_IVOR8       (0x198)
#define SPR_BOOKE_IVOR9       (0x199)
#define SPR_BOOKE_IVOR10      (0x19A)
#define SPR_BOOKE_IVOR11      (0x19B)
#define SPR_BOOKE_IVOR12      (0x19C)
#define SPR_BOOKE_IVOR13      (0x19D)
#define SPR_BOOKE_IVOR14      (0x19E)
#define SPR_BOOKE_IVOR15      (0x19F)
#define SPR_BOOKE_IVOR38      (0x1B0)
#define SPR_BOOKE_IVOR39      (0x1B1)
#define SPR_BOOKE_IVOR40      (0x1B2)
#define SPR_BOOKE_IVOR41      (0x1B3)
#define SPR_BOOKE_IVOR42      (0x1B4)
#define SPR_BOOKE_GIVOR2      (0x1B8)
#define SPR_BOOKE_GIVOR3      (0x1B9)
#define SPR_BOOKE_GIVOR4      (0x1BA)
#define SPR_BOOKE_GIVOR8      (0x1BB)
#define SPR_BOOKE_GIVOR13     (0x1BC)
#define SPR_BOOKE_GIVOR14     (0x1BD)
#define SPR_TIR               (0x1BE)
#define SPR_BOOKE_SPEFSCR     (0x200)
#define SPR_Exxx_BBEAR        (0x201)
#define SPR_Exxx_BBTAR        (0x202)
#define SPR_Exxx_L1CFG0       (0x203)
#define SPR_Exxx_L1CFG1       (0x204)
#define SPR_Exxx_NPIDR        (0x205)
#define SPR_ATBL              (0x20E)
#define SPR_ATBU              (0x20F)
#define SPR_IBAT0U            (0x210)
#define SPR_BOOKE_IVOR32      (0x210)
#define SPR_RCPU_MI_GRA       (0x210)
#define SPR_IBAT0L            (0x211)
#define SPR_BOOKE_IVOR33      (0x211)
#define SPR_IBAT1U            (0x212)
#define SPR_BOOKE_IVOR34      (0x212)
#define SPR_IBAT1L            (0x213)
#define SPR_BOOKE_IVOR35      (0x213)
#define SPR_IBAT2U            (0x214)
#define SPR_BOOKE_IVOR36      (0x214)
#define SPR_IBAT2L            (0x215)
#define SPR_BOOKE_IVOR37      (0x215)
#define SPR_IBAT3U            (0x216)
#define SPR_IBAT3L            (0x217)
#define SPR_DBAT0U            (0x218)
#define SPR_RCPU_L2U_GRA      (0x218)
#define SPR_DBAT0L            (0x219)
#define SPR_DBAT1U            (0x21A)
#define SPR_DBAT1L            (0x21B)
#define SPR_DBAT2U            (0x21C)
#define SPR_DBAT2L            (0x21D)
#define SPR_DBAT3U            (0x21E)
#define SPR_DBAT3L            (0x21F)
#define SPR_IBAT4U            (0x230)
#define SPR_RPCU_BBCMCR       (0x230)
#define SPR_MPC_IC_CST        (0x230)
#define SPR_Exxx_CTXCR        (0x230)
#define SPR_IBAT4L            (0x231)
#define SPR_MPC_IC_ADR        (0x231)
#define SPR_Exxx_DBCR3        (0x231)
#define SPR_IBAT5U            (0x232)
#define SPR_MPC_IC_DAT        (0x232)
#define SPR_Exxx_DBCNT        (0x232)
#define SPR_IBAT5L            (0x233)
#define SPR_IBAT6U            (0x234)
#define SPR_IBAT6L            (0x235)
#define SPR_IBAT7U            (0x236)
#define SPR_IBAT7L            (0x237)
#define SPR_DBAT4U            (0x238)
#define SPR_RCPU_L2U_MCR      (0x238)
#define SPR_MPC_DC_CST        (0x238)
#define SPR_Exxx_ALTCTXCR     (0x238)
#define SPR_DBAT4L            (0x239)
#define SPR_MPC_DC_ADR        (0x239)
#define SPR_DBAT5U            (0x23A)
#define SPR_BOOKE_MCSRR0      (0x23A)
#define SPR_MPC_DC_DAT        (0x23A)
#define SPR_DBAT5L            (0x23B)
#define SPR_BOOKE_MCSRR1      (0x23B)
#define SPR_DBAT6U            (0x23C)
#define SPR_BOOKE_MCSR        (0x23C)
#define SPR_DBAT6L            (0x23D)
#define SPR_Exxx_MCAR         (0x23D)
#define SPR_DBAT7U            (0x23E)
#define SPR_BOOKE_DSRR0       (0x23E)
#define SPR_DBAT7L            (0x23F)
#define SPR_BOOKE_DSRR1       (0x23F)
#define SPR_BOOKE_SPRG8       (0x25C)
#define SPR_BOOKE_SPRG9       (0x25D)
#define SPR_BOOKE_MAS0        (0x270)
#define SPR_BOOKE_MAS1        (0x271)
#define SPR_BOOKE_MAS2        (0x272)
#define SPR_BOOKE_MAS3        (0x273)
#define SPR_BOOKE_MAS4        (0x274)
#define SPR_BOOKE_MAS5        (0x275)
#define SPR_BOOKE_MAS6        (0x276)
#define SPR_BOOKE_PID1        (0x279)
#define SPR_BOOKE_PID2        (0x27A)
#define SPR_MPC_DPDR          (0x280)
#define SPR_MPC_IMMR          (0x288)
#define SPR_BOOKE_TLB0CFG     (0x2B0)
#define SPR_BOOKE_TLB1CFG     (0x2B1)
#define SPR_BOOKE_TLB2CFG     (0x2B2)
#define SPR_BOOKE_TLB3CFG     (0x2B3)
#define SPR_BOOKE_EPR         (0x2BE)
#define SPR_PERF0             (0x300)
#define SPR_RCPU_MI_RBA0      (0x300)
#define SPR_MPC_MI_CTR        (0x300)
#define SPR_POWER_USIER       (0x300)
#define SPR_PERF1             (0x301)
#define SPR_RCPU_MI_RBA1      (0x301)
#define SPR_POWER_UMMCR2      (0x301)
#define SPR_PERF2             (0x302)
#define SPR_RCPU_MI_RBA2      (0x302)
#define SPR_MPC_MI_AP         (0x302)
#define SPR_POWER_UMMCRA      (0x302)
#define SPR_PERF3             (0x303)
#define SPR_RCPU_MI_RBA3      (0x303)
#define SPR_MPC_MI_EPN        (0x303)
#define SPR_POWER_UPMC1       (0x303)
#define SPR_PERF4             (0x304)
#define SPR_POWER_UPMC2       (0x304)
#define SPR_PERF5             (0x305)
#define SPR_MPC_MI_TWC        (0x305)
#define SPR_POWER_UPMC3       (0x305)
#define SPR_PERF6             (0x306)
#define SPR_MPC_MI_RPN        (0x306)
#define SPR_POWER_UPMC4       (0x306)
#define SPR_PERF7             (0x307)
#define SPR_POWER_UPMC5       (0x307)
#define SPR_PERF8             (0x308)
#define SPR_RCPU_L2U_RBA0     (0x308)
#define SPR_MPC_MD_CTR        (0x308)
#define SPR_POWER_UPMC6       (0x308)
#define SPR_PERF9             (0x309)
#define SPR_RCPU_L2U_RBA1     (0x309)
#define SPR_MPC_MD_CASID      (0x309)
#define SPR_970_UPMC7         (0X309)
#define SPR_PERFA             (0x30A)
#define SPR_RCPU_L2U_RBA2     (0x30A)
#define SPR_MPC_MD_AP         (0x30A)
#define SPR_970_UPMC8         (0X30A)
#define SPR_PERFB             (0x30B)
#define SPR_RCPU_L2U_RBA3     (0x30B)
#define SPR_MPC_MD_EPN        (0x30B)
#define SPR_POWER_UMMCR0      (0X30B)
#define SPR_PERFC             (0x30C)
#define SPR_MPC_MD_TWB        (0x30C)
#define SPR_POWER_USIAR       (0X30C)
#define SPR_PERFD             (0x30D)
#define SPR_MPC_MD_TWC        (0x30D)
#define SPR_POWER_USDAR       (0X30D)
#define SPR_PERFE             (0x30E)
#define SPR_MPC_MD_RPN        (0x30E)
#define SPR_POWER_UMMCR1      (0X30E)
#define SPR_PERFF             (0x30F)
#define SPR_MPC_MD_TW         (0x30F)
#define SPR_UPERF0            (0x310)
#define SPR_POWER_SIER        (0x310)
#define SPR_UPERF1            (0x311)
#define SPR_POWER_MMCR2       (0x311)
#define SPR_UPERF2            (0x312)
#define SPR_POWER_MMCRA       (0X312)
#define SPR_UPERF3            (0x313)
#define SPR_POWER_PMC1        (0X313)
#define SPR_UPERF4            (0x314)
#define SPR_POWER_PMC2        (0X314)
#define SPR_UPERF5            (0x315)
#define SPR_POWER_PMC3        (0X315)
#define SPR_UPERF6            (0x316)
#define SPR_POWER_PMC4        (0X316)
#define SPR_UPERF7            (0x317)
#define SPR_POWER_PMC5        (0X317)
#define SPR_UPERF8            (0x318)
#define SPR_POWER_PMC6        (0X318)
#define SPR_UPERF9            (0x319)
#define SPR_970_PMC7          (0X319)
#define SPR_UPERFA            (0x31A)
#define SPR_970_PMC8          (0X31A)
#define SPR_UPERFB            (0x31B)
#define SPR_POWER_MMCR0       (0X31B)
#define SPR_UPERFC            (0x31C)
#define SPR_POWER_SIAR        (0X31C)
#define SPR_UPERFD            (0x31D)
#define SPR_POWER_SDAR        (0X31D)
#define SPR_UPERFE            (0x31E)
#define SPR_POWER_MMCR1       (0X31E)
#define SPR_UPERFF            (0x31F)
#define SPR_RCPU_MI_RA0       (0x320)
#define SPR_MPC_MI_DBCAM      (0x320)
#define SPR_BESCRS            (0x320)
#define SPR_RCPU_MI_RA1       (0x321)
#define SPR_MPC_MI_DBRAM0     (0x321)
#define SPR_BESCRSU           (0x321)
#define SPR_RCPU_MI_RA2       (0x322)
#define SPR_MPC_MI_DBRAM1     (0x322)
#define SPR_BESCRR            (0x322)
#define SPR_RCPU_MI_RA3       (0x323)
#define SPR_BESCRRU           (0x323)
#define SPR_EBBHR             (0x324)
#define SPR_EBBRR             (0x325)
#define SPR_BESCR             (0x326)
#define SPR_RCPU_L2U_RA0      (0x328)
#define SPR_MPC_MD_DBCAM      (0x328)
#define SPR_RCPU_L2U_RA1      (0x329)
#define SPR_MPC_MD_DBRAM0     (0x329)
#define SPR_RCPU_L2U_RA2      (0x32A)
#define SPR_MPC_MD_DBRAM1     (0x32A)
#define SPR_RCPU_L2U_RA3      (0x32B)
#define SPR_TAR               (0x32F)
#define SPR_IC                (0x350)
#define SPR_VTB               (0x351)
#define SPR_MMCRC             (0x353)
#define SPR_PSSCR             (0x357)
#define SPR_440_INV0          (0x370)
#define SPR_440_INV1          (0x371)
#define SPR_440_INV2          (0x372)
#define SPR_440_INV3          (0x373)
#define SPR_440_ITV0          (0x374)
#define SPR_440_ITV1          (0x375)
#define SPR_440_ITV2          (0x376)
#define SPR_440_ITV3          (0x377)
#define SPR_440_CCR1          (0x378)
#define SPR_TACR              (0x378)
#define SPR_TCSCR             (0x379)
#define SPR_CSIGR             (0x37a)
#define SPR_DCRIPR            (0x37B)
#define SPR_POWER_SPMC1       (0x37C)
#define SPR_POWER_SPMC2       (0x37D)
#define SPR_POWER_MMCRS       (0x37E)
#define SPR_WORT              (0x37F)
#define SPR_PPR               (0x380)
#define SPR_750_GQR0          (0x390)
#define SPR_440_DNV0          (0x390)
#define SPR_750_GQR1          (0x391)
#define SPR_440_DNV1          (0x391)
#define SPR_750_GQR2          (0x392)
#define SPR_440_DNV2          (0x392)
#define SPR_750_GQR3          (0x393)
#define SPR_440_DNV3          (0x393)
#define SPR_750_GQR4          (0x394)
#define SPR_440_DTV0          (0x394)
#define SPR_750_GQR5          (0x395)
#define SPR_440_DTV1          (0x395)
#define SPR_750_GQR6          (0x396)
#define SPR_440_DTV2          (0x396)
#define SPR_750_GQR7          (0x397)
#define SPR_440_DTV3          (0x397)
#define SPR_750_THRM4         (0x398)
#define SPR_750CL_HID2        (0x398)
#define SPR_440_DVLIM         (0x398)
#define SPR_750_WPAR          (0x399)
#define SPR_440_IVLIM         (0x399)
#define SPR_TSCR              (0x399)
#define SPR_750_DMAU          (0x39A)
#define SPR_750_DMAL          (0x39B)
#define SPR_440_RSTCFG        (0x39B)
#define SPR_BOOKE_DCDBTRL     (0x39C)
#define SPR_BOOKE_DCDBTRH     (0x39D)
#define SPR_BOOKE_ICDBTRL     (0x39E)
#define SPR_BOOKE_ICDBTRH     (0x39F)
#define SPR_74XX_UMMCR2       (0x3A0)
#define SPR_7XX_UPMC5         (0x3A1)
#define SPR_7XX_UPMC6         (0x3A2)
#define SPR_UBAMR             (0x3A7)
#define SPR_7XX_UMMCR0        (0x3A8)
#define SPR_7XX_UPMC1         (0x3A9)
#define SPR_7XX_UPMC2         (0x3AA)
#define SPR_7XX_USIAR         (0x3AB)
#define SPR_7XX_UMMCR1        (0x3AC)
#define SPR_7XX_UPMC3         (0x3AD)
#define SPR_7XX_UPMC4         (0x3AE)
#define SPR_USDA              (0x3AF)
#define SPR_40x_ZPR           (0x3B0)
#define SPR_BOOKE_MAS7        (0x3B0)
#define SPR_74XX_MMCR2        (0x3B0)
#define SPR_7XX_PMC5          (0x3B1)
#define SPR_40x_PID           (0x3B1)
#define SPR_7XX_PMC6          (0x3B2)
#define SPR_440_MMUCR         (0x3B2)
#define SPR_4xx_CCR0          (0x3B3)
#define SPR_BOOKE_EPLC        (0x3B3)
#define SPR_405_IAC3          (0x3B4)
#define SPR_BOOKE_EPSC        (0x3B4)
#define SPR_405_IAC4          (0x3B5)
#define SPR_405_DVC1          (0x3B6)
#define SPR_405_DVC2          (0x3B7)
#define SPR_BAMR              (0x3B7)
#define SPR_7XX_MMCR0         (0x3B8)
#define SPR_7XX_PMC1          (0x3B9)
#define SPR_40x_SGR           (0x3B9)
#define SPR_7XX_PMC2          (0x3BA)
#define SPR_40x_DCWR          (0x3BA)
#define SPR_7XX_SIAR          (0x3BB)
#define SPR_405_SLER          (0x3BB)
#define SPR_7XX_MMCR1         (0x3BC)
#define SPR_405_SU0R          (0x3BC)
#define SPR_401_SKR           (0x3BC)
#define SPR_7XX_PMC3          (0x3BD)
#define SPR_405_DBCR1         (0x3BD)
#define SPR_7XX_PMC4          (0x3BE)
#define SPR_SDA               (0x3BF)
#define SPR_403_VTBL          (0x3CC)
#define SPR_403_VTBU          (0x3CD)
#define SPR_DMISS             (0x3D0)
#define SPR_DCMP              (0x3D1)
#define SPR_HASH1             (0x3D2)
#define SPR_HASH2             (0x3D3)
#define SPR_BOOKE_ICDBDR      (0x3D3)
#define SPR_TLBMISS           (0x3D4)
#define SPR_IMISS             (0x3D4)
#define SPR_40x_ESR           (0x3D4)
#define SPR_PTEHI             (0x3D5)
#define SPR_ICMP              (0x3D5)
#define SPR_40x_DEAR          (0x3D5)
#define SPR_PTELO             (0x3D6)
#define SPR_RPA               (0x3D6)
#define SPR_40x_EVPR          (0x3D6)
#define SPR_L3PM              (0x3D7)
#define SPR_403_CDBCR         (0x3D7)
#define SPR_L3ITCR0           (0x3D8)
#define SPR_TCR               (0x3D8)
#define SPR_40x_TSR           (0x3D8)
#define SPR_IBR               (0x3DA)
#define SPR_40x_TCR           (0x3DA)
#define SPR_ESASRR            (0x3DB)
#define SPR_40x_PIT           (0x3DB)
#define SPR_403_TBL           (0x3DC)
#define SPR_403_TBU           (0x3DD)
#define SPR_SEBR              (0x3DE)
#define SPR_40x_SRR2          (0x3DE)
#define SPR_SER               (0x3DF)
#define SPR_40x_SRR3          (0x3DF)
#define SPR_L3OHCR            (0x3E8)
#define SPR_L3ITCR1           (0x3E9)
#define SPR_L3ITCR2           (0x3EA)
#define SPR_L3ITCR3           (0x3EB)
#define SPR_HID0              (0x3F0)
#define SPR_40x_DBSR          (0x3F0)
#define SPR_HID1              (0x3F1)
#define SPR_IABR              (0x3F2)
#define SPR_40x_DBCR0         (0x3F2)
#define SPR_601_HID2          (0x3F2)
#define SPR_Exxx_L1CSR0       (0x3F2)
#define SPR_ICTRL             (0x3F3)
#define SPR_HID2              (0x3F3)
#define SPR_750CL_HID4        (0x3F3)
#define SPR_Exxx_L1CSR1       (0x3F3)
#define SPR_440_DBDR          (0x3F3)
#define SPR_LDSTDB            (0x3F4)
#define SPR_750_TDCL          (0x3F4)
#define SPR_40x_IAC1          (0x3F4)
#define SPR_MMUCSR0           (0x3F4)
#define SPR_970_HID4          (0x3F4)
#define SPR_DABR              (0x3F5)
#define DABR_MASK (~(target_ulong)0x7)
#define SPR_Exxx_BUCSR        (0x3F5)
#define SPR_40x_IAC2          (0x3F5)
#define SPR_601_HID5          (0x3F5)
#define SPR_40x_DAC1          (0x3F6)
#define SPR_MSSCR0            (0x3F6)
#define SPR_970_HID5          (0x3F6)
#define SPR_MSSSR0            (0x3F7)
#define SPR_MSSCR1            (0x3F7)
#define SPR_DABRX             (0x3F7)
#define SPR_40x_DAC2          (0x3F7)
#define SPR_MMUCFG            (0x3F7)
#define SPR_LDSTCR            (0x3F8)
#define SPR_L2PMCR            (0x3F8)
#define SPR_750FX_HID2        (0x3F8)
#define SPR_Exxx_L1FINV0      (0x3F8)
#define SPR_L2CR              (0x3F9)
#define SPR_L3CR              (0x3FA)
#define SPR_750_TDCH          (0x3FA)
#define SPR_IABR2             (0x3FA)
#define SPR_40x_DCCR          (0x3FA)
#define SPR_ICTC              (0x3FB)
#define SPR_40x_ICCR          (0x3FB)
#define SPR_THRM1             (0x3FC)
#define SPR_403_PBL1          (0x3FC)
#define SPR_SP                (0x3FD)
#define SPR_THRM2             (0x3FD)
#define SPR_403_PBU1          (0x3FD)
#define SPR_604_HID13         (0x3FD)
#define SPR_LT                (0x3FE)
#define SPR_THRM3             (0x3FE)
#define SPR_RCPU_FPECR        (0x3FE)
#define SPR_403_PBL2          (0x3FE)
#define SPR_PIR               (0x3FF)
#define SPR_403_PBU2          (0x3FF)
#define SPR_601_HID15         (0x3FF)
#define SPR_604_HID15         (0x3FF)
#define SPR_E500_SVR          (0x3FF)

/* Disable MAS Interrupt Updates for Hypervisor */
#define EPCR_DMIUH            (1 << 22)
/* Disable Guest TLB Management Instructions */
#define EPCR_DGTMI            (1 << 23)
/* Guest Interrupt Computation Mode */
#define EPCR_GICM             (1 << 24)
/* Interrupt Computation Mode */
#define EPCR_ICM              (1 << 25)
/* Disable Embedded Hypervisor Debug */
#define EPCR_DUVD             (1 << 26)
/* Instruction Storage Interrupt Directed to Guest State */
#define EPCR_ISIGS            (1 << 27)
/* Data Storage Interrupt Directed to Guest State */
#define EPCR_DSIGS            (1 << 28)
/* Instruction TLB Error Interrupt Directed to Guest State */
#define EPCR_ITLBGS           (1 << 29)
/* Data TLB Error Interrupt Directed to Guest State */
#define EPCR_DTLBGS           (1 << 30)
/* External Input Interrupt Directed to Guest State */
#define EPCR_EXTGS            (1 << 31)

#define   L1CSR0_CPE		0x00010000	/* Data Cache Parity Enable */
#define   L1CSR0_CUL		0x00000400	/* (D-)Cache Unable to Lock */
#define   L1CSR0_DCLFR		0x00000100	/* D-Cache Lock Flash Reset */
#define   L1CSR0_DCFI		0x00000002	/* Data Cache Flash Invalidate */
#define   L1CSR0_DCE		0x00000001	/* Data Cache Enable */

#define   L1CSR1_CPE		0x00010000	/* Instruction Cache Parity Enable */
#define   L1CSR1_ICUL		0x00000400	/* I-Cache Unable to Lock */
#define   L1CSR1_ICLFR		0x00000100	/* I-Cache Lock Flash Reset */
#define   L1CSR1_ICFI		0x00000002	/* Instruction Cache Flash Invalidate */
#define   L1CSR1_ICE		0x00000001	/* Instruction Cache Enable */

/* HID0 bits */
#define HID0_DEEPNAP        (1 << 24)           /* pre-2.06 */
#define HID0_DOZE           (1 << 23)           /* pre-2.06 */
#define HID0_NAP            (1 << 22)           /* pre-2.06 */
#define HID0_HILE           PPC_BIT(19) /* POWER8 */
<<<<<<< HEAD
=======
#define HID0_POWER9_HILE    PPC_BIT(4)
>>>>>>> 4743c235

/*****************************************************************************/
/* PowerPC Instructions types definitions                                    */
enum {
    PPC_NONE           = 0x0000000000000000ULL,
    /* PowerPC base instructions set                                         */
    PPC_INSNS_BASE     = 0x0000000000000001ULL,
    /*   integer operations instructions                                     */
#define PPC_INTEGER PPC_INSNS_BASE
    /*   flow control instructions                                           */
#define PPC_FLOW    PPC_INSNS_BASE
    /*   virtual memory instructions                                         */
#define PPC_MEM     PPC_INSNS_BASE
    /*   ld/st with reservation instructions                                 */
#define PPC_RES     PPC_INSNS_BASE
    /*   spr/msr access instructions                                         */
#define PPC_MISC    PPC_INSNS_BASE
    /* Deprecated instruction sets                                           */
    /*   Original POWER instruction set                                      */
    PPC_POWER          = 0x0000000000000002ULL,
    /*   POWER2 instruction set extension                                    */
    PPC_POWER2         = 0x0000000000000004ULL,
    /*   Power RTC support                                                   */
    PPC_POWER_RTC      = 0x0000000000000008ULL,
    /*   Power-to-PowerPC bridge (601)                                       */
    PPC_POWER_BR       = 0x0000000000000010ULL,
    /* 64 bits PowerPC instruction set                                       */
    PPC_64B            = 0x0000000000000020ULL,
    /*   New 64 bits extensions (PowerPC 2.0x)                               */
    PPC_64BX           = 0x0000000000000040ULL,
    /*   64 bits hypervisor extensions                                       */
    PPC_64H            = 0x0000000000000080ULL,
    /*   New wait instruction (PowerPC 2.0x)                                 */
    PPC_WAIT           = 0x0000000000000100ULL,
    /*   Time base mftb instruction                                          */
    PPC_MFTB           = 0x0000000000000200ULL,

    /* Fixed-point unit extensions                                           */
    /*   PowerPC 602 specific                                                */
    PPC_602_SPEC       = 0x0000000000000400ULL,
    /*   isel instruction                                                    */
    PPC_ISEL           = 0x0000000000000800ULL,
    /*   popcntb instruction                                                 */
    PPC_POPCNTB        = 0x0000000000001000ULL,
    /*   string load / store                                                 */
    PPC_STRING         = 0x0000000000002000ULL,
    /*   real mode cache inhibited load / store                              */
    PPC_CILDST         = 0x0000000000004000ULL,

    /* Floating-point unit extensions                                        */
    /*   Optional floating point instructions                                */
    PPC_FLOAT          = 0x0000000000010000ULL,
    /* New floating-point extensions (PowerPC 2.0x)                          */
    PPC_FLOAT_EXT      = 0x0000000000020000ULL,
    PPC_FLOAT_FSQRT    = 0x0000000000040000ULL,
    PPC_FLOAT_FRES     = 0x0000000000080000ULL,
    PPC_FLOAT_FRSQRTE  = 0x0000000000100000ULL,
    PPC_FLOAT_FRSQRTES = 0x0000000000200000ULL,
    PPC_FLOAT_FSEL     = 0x0000000000400000ULL,
    PPC_FLOAT_STFIWX   = 0x0000000000800000ULL,

    /* Vector/SIMD extensions                                                */
    /*   Altivec support                                                     */
    PPC_ALTIVEC        = 0x0000000001000000ULL,
    /*   PowerPC 2.03 SPE extension                                          */
    PPC_SPE            = 0x0000000002000000ULL,
    /*   PowerPC 2.03 SPE single-precision floating-point extension          */
    PPC_SPE_SINGLE     = 0x0000000004000000ULL,
    /*   PowerPC 2.03 SPE double-precision floating-point extension          */
    PPC_SPE_DOUBLE     = 0x0000000008000000ULL,

    /* Optional memory control instructions                                  */
    PPC_MEM_TLBIA      = 0x0000000010000000ULL,
    PPC_MEM_TLBIE      = 0x0000000020000000ULL,
    PPC_MEM_TLBSYNC    = 0x0000000040000000ULL,
    /*   sync instruction                                                    */
    PPC_MEM_SYNC       = 0x0000000080000000ULL,
    /*   eieio instruction                                                   */
    PPC_MEM_EIEIO      = 0x0000000100000000ULL,

    /* Cache control instructions                                            */
    PPC_CACHE          = 0x0000000200000000ULL,
    /*   icbi instruction                                                    */
    PPC_CACHE_ICBI     = 0x0000000400000000ULL,
    /*   dcbz instruction                                                    */
    PPC_CACHE_DCBZ     = 0x0000000800000000ULL,
    /*   dcba instruction                                                    */
    PPC_CACHE_DCBA     = 0x0000002000000000ULL,
    /*   Freescale cache locking instructions                                */
    PPC_CACHE_LOCK     = 0x0000004000000000ULL,

    /* MMU related extensions                                                */
    /*   external control instructions                                       */
    PPC_EXTERN         = 0x0000010000000000ULL,
    /*   segment register access instructions                                */
    PPC_SEGMENT        = 0x0000020000000000ULL,
    /*   PowerPC 6xx TLB management instructions                             */
    PPC_6xx_TLB        = 0x0000040000000000ULL,
    /* PowerPC 74xx TLB management instructions                              */
    PPC_74xx_TLB       = 0x0000080000000000ULL,
    /*   PowerPC 40x TLB management instructions                             */
    PPC_40x_TLB        = 0x0000100000000000ULL,
    /*   segment register access instructions for PowerPC 64 "bridge"        */
    PPC_SEGMENT_64B    = 0x0000200000000000ULL,
    /*   SLB management                                                      */
    PPC_SLBI           = 0x0000400000000000ULL,

    /* Embedded PowerPC dedicated instructions                               */
    PPC_WRTEE          = 0x0001000000000000ULL,
    /* PowerPC 40x exception model                                           */
    PPC_40x_EXCP       = 0x0002000000000000ULL,
    /* PowerPC 405 Mac instructions                                          */
    PPC_405_MAC        = 0x0004000000000000ULL,
    /* PowerPC 440 specific instructions                                     */
    PPC_440_SPEC       = 0x0008000000000000ULL,
    /* BookE (embedded) PowerPC specification                                */
    PPC_BOOKE          = 0x0010000000000000ULL,
    /* mfapidi instruction                                                   */
    PPC_MFAPIDI        = 0x0020000000000000ULL,
    /* tlbiva instruction                                                    */
    PPC_TLBIVA         = 0x0040000000000000ULL,
    /* tlbivax instruction                                                   */
    PPC_TLBIVAX        = 0x0080000000000000ULL,
    /* PowerPC 4xx dedicated instructions                                    */
    PPC_4xx_COMMON     = 0x0100000000000000ULL,
    /* PowerPC 40x ibct instructions                                         */
    PPC_40x_ICBT       = 0x0200000000000000ULL,
    /* rfmci is not implemented in all BookE PowerPC                         */
    PPC_RFMCI          = 0x0400000000000000ULL,
    /* rfdi instruction                                                      */
    PPC_RFDI           = 0x0800000000000000ULL,
    /* DCR accesses                                                          */
    PPC_DCR            = 0x1000000000000000ULL,
    /* DCR extended accesse                                                  */
    PPC_DCRX           = 0x2000000000000000ULL,
    /* user-mode DCR access, implemented in PowerPC 460                      */
    PPC_DCRUX          = 0x4000000000000000ULL,
    /* popcntw and popcntd instructions                                      */
    PPC_POPCNTWD       = 0x8000000000000000ULL,

#define PPC_TCG_INSNS  (PPC_INSNS_BASE | PPC_POWER | PPC_POWER2 \
                        | PPC_POWER_RTC | PPC_POWER_BR | PPC_64B \
                        | PPC_64BX | PPC_64H | PPC_WAIT | PPC_MFTB \
                        | PPC_602_SPEC | PPC_ISEL | PPC_POPCNTB \
                        | PPC_STRING | PPC_FLOAT | PPC_FLOAT_EXT \
                        | PPC_FLOAT_FSQRT | PPC_FLOAT_FRES \
                        | PPC_FLOAT_FRSQRTE | PPC_FLOAT_FRSQRTES \
                        | PPC_FLOAT_FSEL | PPC_FLOAT_STFIWX \
                        | PPC_ALTIVEC | PPC_SPE | PPC_SPE_SINGLE \
                        | PPC_SPE_DOUBLE | PPC_MEM_TLBIA \
                        | PPC_MEM_TLBIE | PPC_MEM_TLBSYNC \
                        | PPC_MEM_SYNC | PPC_MEM_EIEIO \
                        | PPC_CACHE | PPC_CACHE_ICBI \
                        | PPC_CACHE_DCBZ \
                        | PPC_CACHE_DCBA | PPC_CACHE_LOCK \
                        | PPC_EXTERN | PPC_SEGMENT | PPC_6xx_TLB \
                        | PPC_74xx_TLB | PPC_40x_TLB | PPC_SEGMENT_64B \
                        | PPC_SLBI | PPC_WRTEE | PPC_40x_EXCP \
                        | PPC_405_MAC | PPC_440_SPEC | PPC_BOOKE \
                        | PPC_MFAPIDI | PPC_TLBIVA | PPC_TLBIVAX \
                        | PPC_4xx_COMMON | PPC_40x_ICBT | PPC_RFMCI \
                        | PPC_RFDI | PPC_DCR | PPC_DCRX | PPC_DCRUX \
                        | PPC_POPCNTWD | PPC_CILDST)

    /* extended type values */

    /* BookE 2.06 PowerPC specification                                      */
    PPC2_BOOKE206      = 0x0000000000000001ULL,
    /* VSX (extensions to Altivec / VMX)                                     */
    PPC2_VSX           = 0x0000000000000002ULL,
    /* Decimal Floating Point (DFP)                                          */
    PPC2_DFP           = 0x0000000000000004ULL,
    /* Embedded.Processor Control                                            */
    PPC2_PRCNTL        = 0x0000000000000008ULL,
    /* Byte-reversed, indexed, double-word load and store                    */
    PPC2_DBRX          = 0x0000000000000010ULL,
    /* Book I 2.05 PowerPC specification                                     */
    PPC2_ISA205        = 0x0000000000000020ULL,
    /* VSX additions in ISA 2.07                                             */
    PPC2_VSX207        = 0x0000000000000040ULL,
    /* ISA 2.06B bpermd                                                      */
    PPC2_PERM_ISA206   = 0x0000000000000080ULL,
    /* ISA 2.06B divide extended variants                                    */
    PPC2_DIVE_ISA206   = 0x0000000000000100ULL,
    /* ISA 2.06B larx/stcx. instructions                                     */
    PPC2_ATOMIC_ISA206 = 0x0000000000000200ULL,
    /* ISA 2.06B floating point integer conversion                           */
    PPC2_FP_CVT_ISA206 = 0x0000000000000400ULL,
    /* ISA 2.06B floating point test instructions                            */
    PPC2_FP_TST_ISA206 = 0x0000000000000800ULL,
    /* ISA 2.07 bctar instruction                                            */
    PPC2_BCTAR_ISA207  = 0x0000000000001000ULL,
    /* ISA 2.07 load/store quadword                                          */
    PPC2_LSQ_ISA207    = 0x0000000000002000ULL,
    /* ISA 2.07 Altivec                                                      */
    PPC2_ALTIVEC_207   = 0x0000000000004000ULL,
    /* PowerISA 2.07 Book3s specification                                    */
    PPC2_ISA207S       = 0x0000000000008000ULL,
    /* Double precision floating point conversion for signed integer 64      */
    PPC2_FP_CVT_S64    = 0x0000000000010000ULL,
    /* Transactional Memory (ISA 2.07, Book II)                              */
    PPC2_TM            = 0x0000000000020000ULL,
    /* Server PM instructgions (ISA 2.06, Book III)                          */
    PPC2_PM_ISA206     = 0x0000000000040000ULL,
    /* POWER ISA 3.0                                                         */
    PPC2_ISA300        = 0x0000000000080000ULL,

#define PPC_TCG_INSNS2 (PPC2_BOOKE206 | PPC2_VSX | PPC2_PRCNTL | PPC2_DBRX | \
                        PPC2_ISA205 | PPC2_VSX207 | PPC2_PERM_ISA206 | \
                        PPC2_DIVE_ISA206 | PPC2_ATOMIC_ISA206 | \
                        PPC2_FP_CVT_ISA206 | PPC2_FP_TST_ISA206 | \
                        PPC2_BCTAR_ISA207 | PPC2_LSQ_ISA207 | \
                        PPC2_ALTIVEC_207 | PPC2_ISA207S | PPC2_DFP | \
                        PPC2_FP_CVT_S64 | PPC2_TM | PPC2_PM_ISA206 | \
                        PPC2_ISA300)
};

/*****************************************************************************/
/* Memory access type :
 * may be needed for precise access rights control and precise exceptions.
 */
enum {
    /* 1 bit to define user level / supervisor access */
    ACCESS_USER  = 0x00,
    ACCESS_SUPER = 0x01,
    /* Type of instruction that generated the access */
    ACCESS_CODE  = 0x10, /* Code fetch access                */
    ACCESS_INT   = 0x20, /* Integer load/store access        */
    ACCESS_FLOAT = 0x30, /* floating point load/store access */
    ACCESS_RES   = 0x40, /* load/store with reservation      */
    ACCESS_EXT   = 0x50, /* external access                  */
    ACCESS_CACHE = 0x60, /* Cache manipulation               */
};

/* Hardware interruption sources:
 * all those exception can be raised simulteaneously
 */
/* Input pins definitions */
enum {
    /* 6xx bus input pins */
    PPC6xx_INPUT_HRESET     = 0,
    PPC6xx_INPUT_SRESET     = 1,
    PPC6xx_INPUT_CKSTP_IN   = 2,
    PPC6xx_INPUT_MCP        = 3,
    PPC6xx_INPUT_SMI        = 4,
    PPC6xx_INPUT_INT        = 5,
    PPC6xx_INPUT_TBEN       = 6,
    PPC6xx_INPUT_WAKEUP     = 7,
    PPC6xx_INPUT_NB,
};

enum {
    /* Embedded PowerPC input pins */
    PPCBookE_INPUT_HRESET     = 0,
    PPCBookE_INPUT_SRESET     = 1,
    PPCBookE_INPUT_CKSTP_IN   = 2,
    PPCBookE_INPUT_MCP        = 3,
    PPCBookE_INPUT_SMI        = 4,
    PPCBookE_INPUT_INT        = 5,
    PPCBookE_INPUT_CINT       = 6,
    PPCBookE_INPUT_NB,
};

enum {
    /* PowerPC E500 input pins */
    PPCE500_INPUT_RESET_CORE = 0,
    PPCE500_INPUT_MCK        = 1,
    PPCE500_INPUT_CINT       = 3,
    PPCE500_INPUT_INT        = 4,
    PPCE500_INPUT_DEBUG      = 6,
    PPCE500_INPUT_NB,
};

enum {
    /* PowerPC 40x input pins */
    PPC40x_INPUT_RESET_CORE = 0,
    PPC40x_INPUT_RESET_CHIP = 1,
    PPC40x_INPUT_RESET_SYS  = 2,
    PPC40x_INPUT_CINT       = 3,
    PPC40x_INPUT_INT        = 4,
    PPC40x_INPUT_HALT       = 5,
    PPC40x_INPUT_DEBUG      = 6,
    PPC40x_INPUT_NB,
};

enum {
    /* RCPU input pins */
    PPCRCPU_INPUT_PORESET   = 0,
    PPCRCPU_INPUT_HRESET    = 1,
    PPCRCPU_INPUT_SRESET    = 2,
    PPCRCPU_INPUT_IRQ0      = 3,
    PPCRCPU_INPUT_IRQ1      = 4,
    PPCRCPU_INPUT_IRQ2      = 5,
    PPCRCPU_INPUT_IRQ3      = 6,
    PPCRCPU_INPUT_IRQ4      = 7,
    PPCRCPU_INPUT_IRQ5      = 8,
    PPCRCPU_INPUT_IRQ6      = 9,
    PPCRCPU_INPUT_IRQ7      = 10,
    PPCRCPU_INPUT_NB,
};

#if defined(TARGET_PPC64)
enum {
    /* PowerPC 970 input pins */
    PPC970_INPUT_HRESET     = 0,
    PPC970_INPUT_SRESET     = 1,
    PPC970_INPUT_CKSTP      = 2,
    PPC970_INPUT_TBEN       = 3,
    PPC970_INPUT_MCP        = 4,
    PPC970_INPUT_INT        = 5,
    PPC970_INPUT_THINT      = 6,
    PPC970_INPUT_NB,
};

enum {
    /* POWER7 input pins */
    POWER7_INPUT_INT        = 0,
    /* POWER7 probably has other inputs, but we don't care about them
     * for any existing machine.  We can wire these up when we need
     * them */
    POWER7_INPUT_NB,
};
#endif

/* Hardware exceptions definitions */
enum {
    /* External hardware exception sources */
    PPC_INTERRUPT_RESET     = 0,  /* Reset exception                      */
    PPC_INTERRUPT_WAKEUP,         /* Wakeup exception                     */
    PPC_INTERRUPT_MCK,            /* Machine check exception              */
    PPC_INTERRUPT_EXT,            /* External interrupt                   */
    PPC_INTERRUPT_SMI,            /* System management interrupt          */
    PPC_INTERRUPT_CEXT,           /* Critical external interrupt          */
    PPC_INTERRUPT_DEBUG,          /* External debug exception             */
    PPC_INTERRUPT_THERM,          /* Thermal exception                    */
    /* Internal hardware exception sources */
    PPC_INTERRUPT_DECR,           /* Decrementer exception                */
    PPC_INTERRUPT_HDECR,          /* Hypervisor decrementer exception     */
    PPC_INTERRUPT_PIT,            /* Programmable inteval timer interrupt */
    PPC_INTERRUPT_FIT,            /* Fixed interval timer interrupt       */
    PPC_INTERRUPT_WDT,            /* Watchdog timer interrupt             */
    PPC_INTERRUPT_CDOORBELL,      /* Critical doorbell interrupt          */
    PPC_INTERRUPT_DOORBELL,       /* Doorbell interrupt                   */
    PPC_INTERRUPT_PERFM,          /* Performance monitor interrupt        */
    PPC_INTERRUPT_HMI,            /* Hypervisor Maintainance interrupt    */
    PPC_INTERRUPT_HDOORBELL,      /* Hypervisor Doorbell interrupt        */
};

/* Processor Compatibility mask (PCR) */
enum {
    PCR_COMPAT_2_05     = PPC_BIT(62),
    PCR_COMPAT_2_06     = PPC_BIT(61),
    PCR_COMPAT_2_07     = PPC_BIT(60),
    PCR_COMPAT_3_00     = PPC_BIT(59),
    PCR_VEC_DIS         = PPC_BIT(0), /* Vec. disable (bit NA since POWER8) */
    PCR_VSX_DIS         = PPC_BIT(1), /* VSX disable (bit NA since POWER8) */
    PCR_TM_DIS          = PPC_BIT(2), /* Trans. memory disable (POWER8) */
};

/* HMER/HMEER */
enum {
    HMER_MALFUNCTION_ALERT      = PPC_BIT(0),
    HMER_PROC_RECV_DONE         = PPC_BIT(2),
    HMER_PROC_RECV_ERROR_MASKED = PPC_BIT(3),
    HMER_TFAC_ERROR             = PPC_BIT(4),
    HMER_TFMR_PARITY_ERROR      = PPC_BIT(5),
    HMER_XSCOM_FAIL             = PPC_BIT(8),
    HMER_XSCOM_DONE             = PPC_BIT(9),
    HMER_PROC_RECV_AGAIN        = PPC_BIT(11),
    HMER_WARN_RISE              = PPC_BIT(14),
    HMER_WARN_FALL              = PPC_BIT(15),
    HMER_SCOM_FIR_HMI           = PPC_BIT(16),
    HMER_TRIG_FIR_HMI           = PPC_BIT(17),
    HMER_HYP_RESOURCE_ERR       = PPC_BIT(20),
    HMER_XSCOM_STATUS_MASK      = PPC_BITMASK(21, 23),
};

/* Alternate Interrupt Location (AIL) */
enum {
    AIL_NONE                = 0,
    AIL_RESERVED            = 1,
    AIL_0001_8000           = 2,
    AIL_C000_0000_0000_4000 = 3,
};

/*****************************************************************************/

#define is_isa300(ctx) (!!(ctx->insns_flags2 & PPC2_ISA300))
target_ulong cpu_read_xer(CPUPPCState *env);
void cpu_write_xer(CPUPPCState *env, target_ulong xer);

static inline void cpu_get_tb_cpu_state(CPUPPCState *env, target_ulong *pc,
                                        target_ulong *cs_base, uint32_t *flags)
{
    *pc = env->nip;
    *cs_base = 0;
    *flags = env->hflags;
}

void QEMU_NORETURN raise_exception(CPUPPCState *env, uint32_t exception);
void QEMU_NORETURN raise_exception_ra(CPUPPCState *env, uint32_t exception,
                                      uintptr_t raddr);
void QEMU_NORETURN raise_exception_err(CPUPPCState *env, uint32_t exception,
                                       uint32_t error_code);
void QEMU_NORETURN raise_exception_err_ra(CPUPPCState *env, uint32_t exception,
                                          uint32_t error_code, uintptr_t raddr);

#if !defined(CONFIG_USER_ONLY)
static inline int booke206_tlbm_id(CPUPPCState *env, ppcmas_tlb_t *tlbm)
{
    uintptr_t tlbml = (uintptr_t)tlbm;
    uintptr_t tlbl = (uintptr_t)env->tlb.tlbm;

    return (tlbml - tlbl) / sizeof(env->tlb.tlbm[0]);
}

static inline int booke206_tlb_size(CPUPPCState *env, int tlbn)
{
    uint32_t tlbncfg = env->spr[SPR_BOOKE_TLB0CFG + tlbn];
    int r = tlbncfg & TLBnCFG_N_ENTRY;
    return r;
}

static inline int booke206_tlb_ways(CPUPPCState *env, int tlbn)
{
    uint32_t tlbncfg = env->spr[SPR_BOOKE_TLB0CFG + tlbn];
    int r = tlbncfg >> TLBnCFG_ASSOC_SHIFT;
    return r;
}

static inline int booke206_tlbm_to_tlbn(CPUPPCState *env, ppcmas_tlb_t *tlbm)
{
    int id = booke206_tlbm_id(env, tlbm);
    int end = 0;
    int i;

    for (i = 0; i < BOOKE206_MAX_TLBN; i++) {
        end += booke206_tlb_size(env, i);
        if (id < end) {
            return i;
        }
    }

    cpu_abort(CPU(ppc_env_get_cpu(env)), "Unknown TLBe: %d\n", id);
    return 0;
}

static inline int booke206_tlbm_to_way(CPUPPCState *env, ppcmas_tlb_t *tlb)
{
    int tlbn = booke206_tlbm_to_tlbn(env, tlb);
    int tlbid = booke206_tlbm_id(env, tlb);
    return tlbid & (booke206_tlb_ways(env, tlbn) - 1);
}

static inline ppcmas_tlb_t *booke206_get_tlbm(CPUPPCState *env, const int tlbn,
                                              target_ulong ea, int way)
{
    int r;
    uint32_t ways = booke206_tlb_ways(env, tlbn);
    int ways_bits = ctz32(ways);
    int tlb_bits = ctz32(booke206_tlb_size(env, tlbn));
    int i;

    way &= ways - 1;
    ea >>= MAS2_EPN_SHIFT;
    ea &= (1 << (tlb_bits - ways_bits)) - 1;
    r = (ea << ways_bits) | way;

    if (r >= booke206_tlb_size(env, tlbn)) {
        return NULL;
    }

    /* bump up to tlbn index */
    for (i = 0; i < tlbn; i++) {
        r += booke206_tlb_size(env, i);
    }

    return &env->tlb.tlbm[r];
}

/* returns bitmap of supported page sizes for a given TLB */
static inline uint32_t booke206_tlbnps(CPUPPCState *env, const int tlbn)
{
    uint32_t ret = 0;

    if ((env->spr[SPR_MMUCFG] & MMUCFG_MAVN) == MMUCFG_MAVN_V2) {
        /* MAV2 */
        ret = env->spr[SPR_BOOKE_TLB0PS + tlbn];
    } else {
        uint32_t tlbncfg = env->spr[SPR_BOOKE_TLB0CFG + tlbn];
        uint32_t min = (tlbncfg & TLBnCFG_MINSIZE) >> TLBnCFG_MINSIZE_SHIFT;
        uint32_t max = (tlbncfg & TLBnCFG_MAXSIZE) >> TLBnCFG_MAXSIZE_SHIFT;
        int i;
        for (i = min; i <= max; i++) {
            ret |= (1 << (i << 1));
        }
    }

    return ret;
}

static inline void booke206_fixed_size_tlbn(CPUPPCState *env, const int tlbn,
                                            ppcmas_tlb_t *tlb)
{
    uint8_t i;
    int32_t tsize = -1;

    for (i = 0; i < 32; i++) {
        if ((env->spr[SPR_BOOKE_TLB0PS + tlbn]) & (1ULL << i)) {
            if (tsize == -1) {
                tsize = i;
            } else {
                return;
            }
        }
    }

    /* TLBnPS unimplemented? Odd.. */
    assert(tsize != -1);
    tlb->mas1 &= ~MAS1_TSIZE_MASK;
    tlb->mas1 |= ((uint32_t)tsize) << MAS1_TSIZE_SHIFT;
}

#endif

static inline bool msr_is_64bit(CPUPPCState *env, target_ulong msr)
{
    if (env->mmu_model == POWERPC_MMU_BOOKE206) {
        return msr & (1ULL << MSR_CM);
    }

    return msr & (1ULL << MSR_SF);
}

/**
 * Check whether register rx is in the range between start and
 * start + nregs (as needed by the LSWX and LSWI instructions)
 */
static inline bool lsw_reg_in_range(int start, int nregs, int rx)
{
    return (start + nregs <= 32 && rx >= start && rx < start + nregs) ||
           (start + nregs > 32 && (rx >= start || rx < start + nregs - 32));
}

void dump_mmu(FILE *f, fprintf_function cpu_fprintf, CPUPPCState *env);

void ppc_maybe_bswap_register(CPUPPCState *env, uint8_t *mem_buf, int len);
#endif /* PPC_CPU_H */<|MERGE_RESOLUTION|>--- conflicted
+++ resolved
@@ -92,8 +92,6 @@
 #define PPC_BITMASK(bs, be)     ((PPC_BIT(bs) - PPC_BIT(be)) | PPC_BIT(bs))
 #define PPC_BITMASK32(bs, be)   ((PPC_BIT32(bs) - PPC_BIT32(be)) | \
                                  PPC_BIT32(bs))
-<<<<<<< HEAD
-=======
 #define PPC_BITMASK8(bs, be)    ((PPC_BIT8(bs) - PPC_BIT8(be)) | PPC_BIT8(bs))
 
 #if HOST_LONG_BITS == 32
@@ -107,7 +105,6 @@
 #define GETFIELD(m, v)          (((v) & (m)) >> MASK_TO_LSH(m))
 #define SETFIELD(m, v, val)                             \
         (((v) & ~(m)) | ((((typeof(v))(val)) << MASK_TO_LSH(m)) & (m)))
->>>>>>> 4743c235
 
 /*****************************************************************************/
 /* Exception vectors definitions                                             */
@@ -2017,10 +2014,7 @@
 #define HID0_DOZE           (1 << 23)           /* pre-2.06 */
 #define HID0_NAP            (1 << 22)           /* pre-2.06 */
 #define HID0_HILE           PPC_BIT(19) /* POWER8 */
-<<<<<<< HEAD
-=======
 #define HID0_POWER9_HILE    PPC_BIT(4)
->>>>>>> 4743c235
 
 /*****************************************************************************/
 /* PowerPC Instructions types definitions                                    */

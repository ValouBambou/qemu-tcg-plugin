/*
 * QEMU System Emulator
 *
 * Copyright (c) 2003-2008 Fabrice Bellard
 *
 * Permission is hereby granted, free of charge, to any person obtaining a copy
 * of this software and associated documentation files (the "Software"), to deal
 * in the Software without restriction, including without limitation the rights
 * to use, copy, modify, merge, publish, distribute, sublicense, and/or sell
 * copies of the Software, and to permit persons to whom the Software is
 * furnished to do so, subject to the following conditions:
 *
 * The above copyright notice and this permission notice shall be included in
 * all copies or substantial portions of the Software.
 *
 * THE SOFTWARE IS PROVIDED "AS IS", WITHOUT WARRANTY OF ANY KIND, EXPRESS OR
 * IMPLIED, INCLUDING BUT NOT LIMITED TO THE WARRANTIES OF MERCHANTABILITY,
 * FITNESS FOR A PARTICULAR PURPOSE AND NONINFRINGEMENT. IN NO EVENT SHALL
 * THE AUTHORS OR COPYRIGHT HOLDERS BE LIABLE FOR ANY CLAIM, DAMAGES OR OTHER
 * LIABILITY, WHETHER IN AN ACTION OF CONTRACT, TORT OR OTHERWISE, ARISING FROM,
 * OUT OF OR IN CONNECTION WITH THE SOFTWARE OR THE USE OR OTHER DEALINGS IN
 * THE SOFTWARE.
 */
#include <unistd.h>
#include <fcntl.h>
#include <signal.h>
#include <time.h>
#include <errno.h>
#include <sys/time.h>
#include <zlib.h>

/* Needed early for CONFIG_BSD etc. */
#include "config-host.h"

#ifndef _WIN32
#include <libgen.h>
#include <sys/times.h>
#include <sys/wait.h>
#include <termios.h>
#include <sys/mman.h>
#include <sys/ioctl.h>
#include <sys/resource.h>
#include <sys/socket.h>
#include <netinet/in.h>
#include <net/if.h>
#include <arpa/inet.h>
#include <dirent.h>
#include <netdb.h>
#include <sys/select.h>

#ifdef CONFIG_BSD
#include <sys/stat.h>
#if defined(__FreeBSD__) || defined(__FreeBSD_kernel__) || defined(__DragonFly__)
#include <libutil.h>
#include <sys/sysctl.h>
#else
#include <util.h>
#endif
#else
#ifdef __linux__
#include <pty.h>
#include <malloc.h>

#include <linux/ppdev.h>
#include <linux/parport.h>
#endif
#ifdef __sun__
#include <sys/stat.h>
#include <sys/ethernet.h>
#include <sys/sockio.h>
#include <netinet/arp.h>
#include <netinet/in_systm.h>
#include <netinet/ip.h>
#include <netinet/ip_icmp.h> // must come after ip.h
#include <netinet/udp.h>
#include <netinet/tcp.h>
#include <net/if.h>
#include <syslog.h>
#include <stropts.h>
#endif
#endif
#endif

#if defined(__OpenBSD__)
#include <util.h>
#endif

#if defined(CONFIG_VDE)
#include <libvdeplug.h>
#endif

#ifdef _WIN32
#include <windows.h>
#endif

#ifdef CONFIG_SDL
#if defined(__APPLE__) || defined(main)
#include <SDL.h>
int qemu_main(int argc, char **argv, char **envp);
int main(int argc, char **argv)
{
    return qemu_main(argc, argv, NULL);
}
#undef main
#define main qemu_main
#endif
#endif /* CONFIG_SDL */

#ifdef CONFIG_COCOA
#undef main
#define main qemu_main
#endif /* CONFIG_COCOA */

#include "hw/hw.h"
#include "hw/boards.h"
#include "hw/usb.h"
#include "hw/pcmcia.h"
#include "hw/pc.h"
#include "hw/isa.h"
#include "hw/baum.h"
#include "hw/bt.h"
#include "hw/watchdog.h"
#include "hw/smbios.h"
#include "hw/xen.h"
#include "hw/qdev.h"
#include "hw/loader.h"
#include "bt-host.h"
#include "net.h"
#include "net/slirp.h"
#include "monitor.h"
#include "console.h"
#include "sysemu.h"
#include "gdbstub.h"
#include "qemu-timer.h"
#include "qemu-char.h"
#include "cache-utils.h"
#include "block.h"
#include "blockdev.h"
#include "block-migration.h"
#include "dma.h"
#include "audio/audio.h"
#include "migration.h"
#include "kvm.h"
#include "qemu-option.h"
#include "qemu-config.h"
#include "qemu-objects.h"
#include "qemu-options.h"
#ifdef CONFIG_VIRTFS
#include "fsdev/qemu-fsdev.h"
#endif

#include "disas.h"

#include "qemu_socket.h"

#include "slirp/libslirp.h"

#include "trace.h"
#include "simpletrace.h"
#include "qemu-queue.h"
#include "cpus.h"
#include "arch_init.h"

#include "ui/qemu-spice.h"

//#define DEBUG_NET
//#define DEBUG_SLIRP

#define DEFAULT_RAM_SIZE 128

#define MAX_VIRTIO_CONSOLES 1

static const char *data_dir;
const char *bios_name = NULL;
enum vga_retrace_method vga_retrace_method = VGA_RETRACE_DUMB;
DisplayType display_type = DT_DEFAULT;
int display_remote = 0;
const char* keyboard_layout = NULL;
ram_addr_t ram_size;
const char *mem_path = NULL;
#ifdef MAP_POPULATE
int mem_prealloc = 0; /* force preallocation of physical target memory */
#endif
int nb_nics;
NICInfo nd_table[MAX_NICS];
int vm_running;
int autostart;
int incoming_expected; /* Started with -incoming and waiting for incoming */
static int rtc_utc = 1;
static int rtc_date_offset = -1; /* -1 means no change */
QEMUClock *rtc_clock;
int vga_interface_type = VGA_NONE;
static int full_screen = 0;
#ifdef CONFIG_SDL
static int no_frame = 0;
#endif
int no_quit = 0;
CharDriverState *serial_hds[MAX_SERIAL_PORTS];
CharDriverState *parallel_hds[MAX_PARALLEL_PORTS];
CharDriverState *virtcon_hds[MAX_VIRTIO_CONSOLES];
int win2k_install_hack = 0;
int rtc_td_hack = 0;
int usb_enabled = 0;
int singlestep = 0;
int smp_cpus = 1;
int max_cpus = 0;
int smp_cores = 1;
int smp_threads = 1;
#ifdef CONFIG_VNC
const char *vnc_display;
#endif
int acpi_enabled = 1;
int no_hpet = 0;
int fd_bootchk = 1;
int no_reboot = 0;
int no_shutdown = 0;
int cursor_hide = 1;
int graphic_rotate = 0;
uint8_t irq0override = 1;
const char *watchdog;
QEMUOptionRom option_rom[MAX_OPTION_ROMS];
int nb_option_roms;
int semihosting_enabled = 0;
int old_param = 0;
const char *qemu_name;
int alt_grab = 0;
int ctrl_grab = 0;
unsigned int nb_prom_envs = 0;
const char *prom_envs[MAX_PROM_ENVS];
int boot_menu;

typedef struct FWBootEntry FWBootEntry;

struct FWBootEntry {
    QTAILQ_ENTRY(FWBootEntry) link;
    int32_t bootindex;
    DeviceState *dev;
    char *suffix;
};

QTAILQ_HEAD(, FWBootEntry) fw_boot_order = QTAILQ_HEAD_INITIALIZER(fw_boot_order);

int nb_numa_nodes;
uint64_t node_mem[MAX_NODES];
uint64_t node_cpumask[MAX_NODES];

static QEMUTimer *nographic_timer;

uint8_t qemu_uuid[16];

static QEMUBootSetHandler *boot_set_handler;
static void *boot_set_opaque;

static NotifierList exit_notifiers =
    NOTIFIER_LIST_INITIALIZER(exit_notifiers);

static NotifierList machine_init_done_notifiers =
    NOTIFIER_LIST_INITIALIZER(machine_init_done_notifiers);

static int tcg_allowed = 1;
int kvm_allowed = 0;
int xen_allowed = 0;
uint32_t xen_domid;
enum xen_mode xen_mode = XEN_EMULATE;

static int default_serial = 1;
static int default_parallel = 1;
static int default_virtcon = 1;
static int default_monitor = 1;
static int default_vga = 1;
static int default_floppy = 1;
static int default_cdrom = 1;
static int default_sdcard = 1;

static struct {
    const char *driver;
    int *flag;
} default_list[] = {
    { .driver = "isa-serial",           .flag = &default_serial    },
    { .driver = "isa-parallel",         .flag = &default_parallel  },
    { .driver = "isa-fdc",              .flag = &default_floppy    },
    { .driver = "ide-cd",               .flag = &default_cdrom     },
    { .driver = "ide-hd",               .flag = &default_cdrom     },
    { .driver = "ide-drive",            .flag = &default_cdrom     },
    { .driver = "scsi-cd",              .flag = &default_cdrom     },
    { .driver = "virtio-serial-pci",    .flag = &default_virtcon   },
    { .driver = "virtio-serial-s390",   .flag = &default_virtcon   },
    { .driver = "virtio-serial",        .flag = &default_virtcon   },
    { .driver = "VGA",                  .flag = &default_vga       },
    { .driver = "cirrus-vga",           .flag = &default_vga       },
    { .driver = "vmware-svga",          .flag = &default_vga       },
    { .driver = "isa-vga",              .flag = &default_vga       },
    { .driver = "qxl-vga",              .flag = &default_vga       },
};

static int default_driver_check(QemuOpts *opts, void *opaque)
{
    const char *driver = qemu_opt_get(opts, "driver");
    int i;

    if (!driver)
        return 0;
    for (i = 0; i < ARRAY_SIZE(default_list); i++) {
        if (strcmp(default_list[i].driver, driver) != 0)
            continue;
        *(default_list[i].flag) = 0;
    }
    return 0;
}

/***********************************************************/
/* real time host monotonic timer */

/***********************************************************/
/* host time/date access */
void qemu_get_timedate(struct tm *tm, int offset)
{
    time_t ti;
    struct tm *ret;

    time(&ti);
    ti += offset;
    if (rtc_date_offset == -1) {
        if (rtc_utc)
            ret = gmtime(&ti);
        else
            ret = localtime(&ti);
    } else {
        ti -= rtc_date_offset;
        ret = gmtime(&ti);
    }

    memcpy(tm, ret, sizeof(struct tm));
}

int qemu_timedate_diff(struct tm *tm)
{
    time_t seconds;

    if (rtc_date_offset == -1)
        if (rtc_utc)
            seconds = mktimegm(tm);
        else
            seconds = mktime(tm);
    else
        seconds = mktimegm(tm) + rtc_date_offset;

    return seconds - time(NULL);
}

void rtc_change_mon_event(struct tm *tm)
{
    QObject *data;

    data = qobject_from_jsonf("{ 'offset': %d }", qemu_timedate_diff(tm));
    monitor_protocol_event(QEVENT_RTC_CHANGE, data);
    qobject_decref(data);
}

static void configure_rtc_date_offset(const char *startdate, int legacy)
{
    time_t rtc_start_date;
    struct tm tm;

    if (!strcmp(startdate, "now") && legacy) {
        rtc_date_offset = -1;
    } else {
        if (sscanf(startdate, "%d-%d-%dT%d:%d:%d",
                   &tm.tm_year,
                   &tm.tm_mon,
                   &tm.tm_mday,
                   &tm.tm_hour,
                   &tm.tm_min,
                   &tm.tm_sec) == 6) {
            /* OK */
        } else if (sscanf(startdate, "%d-%d-%d",
                          &tm.tm_year,
                          &tm.tm_mon,
                          &tm.tm_mday) == 3) {
            tm.tm_hour = 0;
            tm.tm_min = 0;
            tm.tm_sec = 0;
        } else {
            goto date_fail;
        }
        tm.tm_year -= 1900;
        tm.tm_mon--;
        rtc_start_date = mktimegm(&tm);
        if (rtc_start_date == -1) {
        date_fail:
            fprintf(stderr, "Invalid date format. Valid formats are:\n"
                            "'2006-06-17T16:01:21' or '2006-06-17'\n");
            exit(1);
        }
        rtc_date_offset = time(NULL) - rtc_start_date;
    }
}

static void configure_rtc(QemuOpts *opts)
{
    const char *value;

    value = qemu_opt_get(opts, "base");
    if (value) {
        if (!strcmp(value, "utc")) {
            rtc_utc = 1;
        } else if (!strcmp(value, "localtime")) {
            rtc_utc = 0;
        } else {
            configure_rtc_date_offset(value, 0);
        }
    }
    value = qemu_opt_get(opts, "clock");
    if (value) {
        if (!strcmp(value, "host")) {
            rtc_clock = host_clock;
        } else if (!strcmp(value, "vm")) {
            rtc_clock = vm_clock;
        } else {
            fprintf(stderr, "qemu: invalid option value '%s'\n", value);
            exit(1);
        }
    }
    value = qemu_opt_get(opts, "driftfix");
    if (value) {
        if (!strcmp(value, "slew")) {
            rtc_td_hack = 1;
        } else if (!strcmp(value, "none")) {
            rtc_td_hack = 0;
        } else {
            fprintf(stderr, "qemu: invalid option value '%s'\n", value);
            exit(1);
        }
    }
}

/***********************************************************/
/* Bluetooth support */
static int nb_hcis;
static int cur_hci;
static struct HCIInfo *hci_table[MAX_NICS];

static struct bt_vlan_s {
    struct bt_scatternet_s net;
    int id;
    struct bt_vlan_s *next;
} *first_bt_vlan;

/* find or alloc a new bluetooth "VLAN" */
static struct bt_scatternet_s *qemu_find_bt_vlan(int id)
{
    struct bt_vlan_s **pvlan, *vlan;
    for (vlan = first_bt_vlan; vlan != NULL; vlan = vlan->next) {
        if (vlan->id == id)
            return &vlan->net;
    }
    vlan = qemu_mallocz(sizeof(struct bt_vlan_s));
    vlan->id = id;
    pvlan = &first_bt_vlan;
    while (*pvlan != NULL)
        pvlan = &(*pvlan)->next;
    *pvlan = vlan;
    return &vlan->net;
}

static void null_hci_send(struct HCIInfo *hci, const uint8_t *data, int len)
{
}

static int null_hci_addr_set(struct HCIInfo *hci, const uint8_t *bd_addr)
{
    return -ENOTSUP;
}

static struct HCIInfo null_hci = {
    .cmd_send = null_hci_send,
    .sco_send = null_hci_send,
    .acl_send = null_hci_send,
    .bdaddr_set = null_hci_addr_set,
};

struct HCIInfo *qemu_next_hci(void)
{
    if (cur_hci == nb_hcis)
        return &null_hci;

    return hci_table[cur_hci++];
}

static struct HCIInfo *hci_init(const char *str)
{
    char *endp;
    struct bt_scatternet_s *vlan = 0;

    if (!strcmp(str, "null"))
        /* null */
        return &null_hci;
    else if (!strncmp(str, "host", 4) && (str[4] == '\0' || str[4] == ':'))
        /* host[:hciN] */
        return bt_host_hci(str[4] ? str + 5 : "hci0");
    else if (!strncmp(str, "hci", 3)) {
        /* hci[,vlan=n] */
        if (str[3]) {
            if (!strncmp(str + 3, ",vlan=", 6)) {
                vlan = qemu_find_bt_vlan(strtol(str + 9, &endp, 0));
                if (*endp)
                    vlan = 0;
            }
        } else
            vlan = qemu_find_bt_vlan(0);
        if (vlan)
           return bt_new_hci(vlan);
    }

    fprintf(stderr, "qemu: Unknown bluetooth HCI `%s'.\n", str);

    return 0;
}

static int bt_hci_parse(const char *str)
{
    struct HCIInfo *hci;
    bdaddr_t bdaddr;

    if (nb_hcis >= MAX_NICS) {
        fprintf(stderr, "qemu: Too many bluetooth HCIs (max %i).\n", MAX_NICS);
        return -1;
    }

    hci = hci_init(str);
    if (!hci)
        return -1;

    bdaddr.b[0] = 0x52;
    bdaddr.b[1] = 0x54;
    bdaddr.b[2] = 0x00;
    bdaddr.b[3] = 0x12;
    bdaddr.b[4] = 0x34;
    bdaddr.b[5] = 0x56 + nb_hcis;
    hci->bdaddr_set(hci, bdaddr.b);

    hci_table[nb_hcis++] = hci;

    return 0;
}

static void bt_vhci_add(int vlan_id)
{
    struct bt_scatternet_s *vlan = qemu_find_bt_vlan(vlan_id);

    if (!vlan->slave)
        fprintf(stderr, "qemu: warning: adding a VHCI to "
                        "an empty scatternet %i\n", vlan_id);

    bt_vhci_init(bt_new_hci(vlan));
}

static struct bt_device_s *bt_device_add(const char *opt)
{
    struct bt_scatternet_s *vlan;
    int vlan_id = 0;
    char *endp = strstr(opt, ",vlan=");
    int len = (endp ? endp - opt : strlen(opt)) + 1;
    char devname[10];

    pstrcpy(devname, MIN(sizeof(devname), len), opt);

    if (endp) {
        vlan_id = strtol(endp + 6, &endp, 0);
        if (*endp) {
            fprintf(stderr, "qemu: unrecognised bluetooth vlan Id\n");
            return 0;
        }
    }

    vlan = qemu_find_bt_vlan(vlan_id);

    if (!vlan->slave)
        fprintf(stderr, "qemu: warning: adding a slave device to "
                        "an empty scatternet %i\n", vlan_id);

    if (!strcmp(devname, "keyboard"))
        return bt_keyboard_init(vlan);

    fprintf(stderr, "qemu: unsupported bluetooth device `%s'\n", devname);
    return 0;
}

static int bt_parse(const char *opt)
{
    const char *endp, *p;
    int vlan;

    if (strstart(opt, "hci", &endp)) {
        if (!*endp || *endp == ',') {
            if (*endp)
                if (!strstart(endp, ",vlan=", 0))
                    opt = endp + 1;

            return bt_hci_parse(opt);
       }
    } else if (strstart(opt, "vhci", &endp)) {
        if (!*endp || *endp == ',') {
            if (*endp) {
                if (strstart(endp, ",vlan=", &p)) {
                    vlan = strtol(p, (char **) &endp, 0);
                    if (*endp) {
                        fprintf(stderr, "qemu: bad scatternet '%s'\n", p);
                        return 1;
                    }
                } else {
                    fprintf(stderr, "qemu: bad parameter '%s'\n", endp + 1);
                    return 1;
                }
            } else
                vlan = 0;

            bt_vhci_add(vlan);
            return 0;
        }
    } else if (strstart(opt, "device:", &endp))
        return !bt_device_add(endp);

    fprintf(stderr, "qemu: bad bluetooth parameter '%s'\n", opt);
    return 1;
}

/***********************************************************/
/* QEMU Block devices */

#define HD_OPTS "media=disk"
#define CDROM_OPTS "media=cdrom"
#define FD_OPTS ""
#define PFLASH_OPTS ""
#define MTD_OPTS ""
#define SD_OPTS ""

static int drive_init_func(QemuOpts *opts, void *opaque)
{
    int *use_scsi = opaque;

    return drive_init(opts, *use_scsi) == NULL;
}

static int drive_enable_snapshot(QemuOpts *opts, void *opaque)
{
    if (NULL == qemu_opt_get(opts, "snapshot")) {
        qemu_opt_set(opts, "snapshot", "on");
    }
    return 0;
}

static void default_drive(int enable, int snapshot, int use_scsi,
                          BlockInterfaceType type, int index,
                          const char *optstr)
{
    QemuOpts *opts;

    if (type == IF_DEFAULT) {
        type = use_scsi ? IF_SCSI : IF_IDE;
    }

    if (!enable || drive_get_by_index(type, index)) {
        return;
    }

    opts = drive_add(type, index, NULL, optstr);
    if (snapshot) {
        drive_enable_snapshot(opts, NULL);
    }
    if (!drive_init(opts, use_scsi)) {
        exit(1);
    }
}

void qemu_register_boot_set(QEMUBootSetHandler *func, void *opaque)
{
    boot_set_handler = func;
    boot_set_opaque = opaque;
}

int qemu_boot_set(const char *boot_devices)
{
    if (!boot_set_handler) {
        return -EINVAL;
    }
    return boot_set_handler(boot_set_opaque, boot_devices);
}

static void validate_bootdevices(char *devices)
{
    /* We just do some generic consistency checks */
    const char *p;
    int bitmap = 0;

    for (p = devices; *p != '\0'; p++) {
        /* Allowed boot devices are:
         * a-b: floppy disk drives
         * c-f: IDE disk drives
         * g-m: machine implementation dependant drives
         * n-p: network devices
         * It's up to each machine implementation to check if the given boot
         * devices match the actual hardware implementation and firmware
         * features.
         */
        if (*p < 'a' || *p > 'p') {
            fprintf(stderr, "Invalid boot device '%c'\n", *p);
            exit(1);
        }
        if (bitmap & (1 << (*p - 'a'))) {
            fprintf(stderr, "Boot device '%c' was given twice\n", *p);
            exit(1);
        }
        bitmap |= 1 << (*p - 'a');
    }
}

static void restore_boot_devices(void *opaque)
{
    char *standard_boot_devices = opaque;
    static int first = 1;

    /* Restore boot order and remove ourselves after the first boot */
    if (first) {
        first = 0;
        return;
    }

    qemu_boot_set(standard_boot_devices);

    qemu_unregister_reset(restore_boot_devices, standard_boot_devices);
    qemu_free(standard_boot_devices);
}

void add_boot_device_path(int32_t bootindex, DeviceState *dev,
                          const char *suffix)
{
    FWBootEntry *node, *i;

    if (bootindex < 0) {
        return;
    }

    assert(dev != NULL || suffix != NULL);

    node = qemu_mallocz(sizeof(FWBootEntry));
    node->bootindex = bootindex;
    node->suffix = suffix ? qemu_strdup(suffix) : NULL;
    node->dev = dev;

    QTAILQ_FOREACH(i, &fw_boot_order, link) {
        if (i->bootindex == bootindex) {
            fprintf(stderr, "Two devices with same boot index %d\n", bootindex);
            exit(1);
        } else if (i->bootindex < bootindex) {
            continue;
        }
        QTAILQ_INSERT_BEFORE(i, node, link);
        return;
    }
    QTAILQ_INSERT_TAIL(&fw_boot_order, node, link);
}

/*
 * This function returns null terminated string that consist of new line
 * separated device paths.
 *
 * memory pointed by "size" is assigned total length of the array in bytes
 *
 */
char *get_boot_devices_list(uint32_t *size)
{
    FWBootEntry *i;
    uint32_t total = 0;
    char *list = NULL;

    QTAILQ_FOREACH(i, &fw_boot_order, link) {
        char *devpath = NULL, *bootpath;
        int len;

        if (i->dev) {
            devpath = qdev_get_fw_dev_path(i->dev);
            assert(devpath);
        }

        if (i->suffix && devpath) {
            size_t bootpathlen = strlen(devpath) + strlen(i->suffix) + 1;

            bootpath = qemu_malloc(bootpathlen);
            snprintf(bootpath, bootpathlen, "%s%s", devpath, i->suffix);
            qemu_free(devpath);
        } else if (devpath) {
            bootpath = devpath;
        } else {
            bootpath = qemu_strdup(i->suffix);
            assert(bootpath);
        }

        if (total) {
            list[total-1] = '\n';
        }
        len = strlen(bootpath) + 1;
        list = qemu_realloc(list, total + len);
        memcpy(&list[total], bootpath, len);
        total += len;
        qemu_free(bootpath);
    }

    *size = total;

    return list;
}

static void numa_add(const char *optarg)
{
    char option[128];
    char *endptr;
    unsigned long long value, endvalue;
    int nodenr;

    optarg = get_opt_name(option, 128, optarg, ',') + 1;
    if (!strcmp(option, "node")) {
        if (get_param_value(option, 128, "nodeid", optarg) == 0) {
            nodenr = nb_numa_nodes;
        } else {
            nodenr = strtoull(option, NULL, 10);
        }

        if (get_param_value(option, 128, "mem", optarg) == 0) {
            node_mem[nodenr] = 0;
        } else {
            int64_t sval;
            sval = strtosz(option, NULL);
            if (sval < 0) {
                fprintf(stderr, "qemu: invalid numa mem size: %s\n", optarg);
                exit(1);
            }
            node_mem[nodenr] = sval;
        }
        if (get_param_value(option, 128, "cpus", optarg) == 0) {
            node_cpumask[nodenr] = 0;
        } else {
            value = strtoull(option, &endptr, 10);
            if (value >= 64) {
                value = 63;
                fprintf(stderr, "only 64 CPUs in NUMA mode supported.\n");
            } else {
                if (*endptr == '-') {
                    endvalue = strtoull(endptr+1, &endptr, 10);
                    if (endvalue >= 63) {
                        endvalue = 62;
                        fprintf(stderr,
                            "only 63 CPUs in NUMA mode supported.\n");
                    }
                    value = (2ULL << endvalue) - (1ULL << value);
                } else {
                    value = 1ULL << value;
                }
            }
            node_cpumask[nodenr] = value;
        }
        nb_numa_nodes++;
    }
    return;
}

static void smp_parse(const char *optarg)
{
    int smp, sockets = 0, threads = 0, cores = 0;
    char *endptr;
    char option[128];

    smp = strtoul(optarg, &endptr, 10);
    if (endptr != optarg) {
        if (*endptr == ',') {
            endptr++;
        }
    }
    if (get_param_value(option, 128, "sockets", endptr) != 0)
        sockets = strtoull(option, NULL, 10);
    if (get_param_value(option, 128, "cores", endptr) != 0)
        cores = strtoull(option, NULL, 10);
    if (get_param_value(option, 128, "threads", endptr) != 0)
        threads = strtoull(option, NULL, 10);
    if (get_param_value(option, 128, "maxcpus", endptr) != 0)
        max_cpus = strtoull(option, NULL, 10);

    /* compute missing values, prefer sockets over cores over threads */
    if (smp == 0 || sockets == 0) {
        sockets = sockets > 0 ? sockets : 1;
        cores = cores > 0 ? cores : 1;
        threads = threads > 0 ? threads : 1;
        if (smp == 0) {
            smp = cores * threads * sockets;
        }
    } else {
        if (cores == 0) {
            threads = threads > 0 ? threads : 1;
            cores = smp / (sockets * threads);
        } else {
            threads = smp / (cores * sockets);
        }
    }
    smp_cpus = smp;
    smp_cores = cores > 0 ? cores : 1;
    smp_threads = threads > 0 ? threads : 1;
    if (max_cpus == 0)
        max_cpus = smp_cpus;
}

/***********************************************************/
/* USB devices */

static int usb_device_add(const char *devname)
{
    const char *p;
    USBDevice *dev = NULL;

    if (!usb_enabled)
        return -1;

    /* drivers with .usbdevice_name entry in USBDeviceInfo */
    dev = usbdevice_create(devname);
    if (dev)
        goto done;

    /* the other ones */
#ifndef CONFIG_LINUX
    /* only the linux version is qdev-ified, usb-bsd still needs this */
    if (strstart(devname, "host:", &p)) {
        dev = usb_host_device_open(p);
    } else
#endif
    if (!strcmp(devname, "bt") || strstart(devname, "bt:", &p)) {
        dev = usb_bt_init(devname[2] ? hci_init(p) :
                        bt_new_hci(qemu_find_bt_vlan(0)));
    } else {
        return -1;
    }
    if (!dev)
        return -1;

done:
    return 0;
}

static int usb_device_del(const char *devname)
{
    int bus_num, addr;
    const char *p;

    if (strstart(devname, "host:", &p))
        return usb_host_device_close(p);

    if (!usb_enabled)
        return -1;

    p = strchr(devname, '.');
    if (!p)
        return -1;
    bus_num = strtoul(devname, NULL, 0);
    addr = strtoul(p + 1, NULL, 0);

    return usb_device_delete_addr(bus_num, addr);
}

static int usb_parse(const char *cmdline)
{
    int r;
    r = usb_device_add(cmdline);
    if (r < 0) {
        fprintf(stderr, "qemu: could not add USB device '%s'\n", cmdline);
    }
    return r;
}

void do_usb_add(Monitor *mon, const QDict *qdict)
{
    const char *devname = qdict_get_str(qdict, "devname");
    if (usb_device_add(devname) < 0) {
        error_report("could not add USB device '%s'", devname);
    }
}

void do_usb_del(Monitor *mon, const QDict *qdict)
{
    const char *devname = qdict_get_str(qdict, "devname");
    if (usb_device_del(devname) < 0) {
        error_report("could not delete USB device '%s'", devname);
    }
}

/***********************************************************/
/* PCMCIA/Cardbus */

static struct pcmcia_socket_entry_s {
    PCMCIASocket *socket;
    struct pcmcia_socket_entry_s *next;
} *pcmcia_sockets = 0;

void pcmcia_socket_register(PCMCIASocket *socket)
{
    struct pcmcia_socket_entry_s *entry;

    entry = qemu_malloc(sizeof(struct pcmcia_socket_entry_s));
    entry->socket = socket;
    entry->next = pcmcia_sockets;
    pcmcia_sockets = entry;
}

void pcmcia_socket_unregister(PCMCIASocket *socket)
{
    struct pcmcia_socket_entry_s *entry, **ptr;

    ptr = &pcmcia_sockets;
    for (entry = *ptr; entry; ptr = &entry->next, entry = *ptr)
        if (entry->socket == socket) {
            *ptr = entry->next;
            qemu_free(entry);
        }
}

void pcmcia_info(Monitor *mon)
{
    struct pcmcia_socket_entry_s *iter;

    if (!pcmcia_sockets)
        monitor_printf(mon, "No PCMCIA sockets\n");

    for (iter = pcmcia_sockets; iter; iter = iter->next)
        monitor_printf(mon, "%s: %s\n", iter->socket->slot_string,
                       iter->socket->attached ? iter->socket->card_string :
                       "Empty");
}

/***********************************************************/
/* machine registration */

static QEMUMachine *first_machine = NULL;
QEMUMachine *current_machine = NULL;

int qemu_register_machine(QEMUMachine *m)
{
    QEMUMachine **pm;
    pm = &first_machine;
    while (*pm != NULL)
        pm = &(*pm)->next;
    m->next = NULL;
    *pm = m;
    return 0;
}

static QEMUMachine *find_machine(const char *name)
{
    QEMUMachine *m;

    for(m = first_machine; m != NULL; m = m->next) {
        if (!strcmp(m->name, name))
            return m;
        if (m->alias && !strcmp(m->alias, name))
            return m;
    }
    return NULL;
}

static QEMUMachine *find_default_machine(void)
{
    QEMUMachine *m;

    for(m = first_machine; m != NULL; m = m->next) {
        if (m->is_default) {
            return m;
        }
    }
    return NULL;
}

/***********************************************************/
/* main execution loop */

static void gui_update(void *opaque)
{
    uint64_t interval = GUI_REFRESH_INTERVAL;
    DisplayState *ds = opaque;
    DisplayChangeListener *dcl = ds->listeners;

    qemu_flush_coalesced_mmio_buffer();
    dpy_refresh(ds);

    while (dcl != NULL) {
        if (dcl->gui_timer_interval &&
            dcl->gui_timer_interval < interval)
            interval = dcl->gui_timer_interval;
        dcl = dcl->next;
    }
    qemu_mod_timer(ds->gui_timer, interval + qemu_get_clock_ms(rt_clock));
}

static void nographic_update(void *opaque)
{
    uint64_t interval = GUI_REFRESH_INTERVAL;

    qemu_flush_coalesced_mmio_buffer();
    qemu_mod_timer(nographic_timer, interval + qemu_get_clock_ms(rt_clock));
}

struct vm_change_state_entry {
    VMChangeStateHandler *cb;
    void *opaque;
    QLIST_ENTRY (vm_change_state_entry) entries;
};

static QLIST_HEAD(vm_change_state_head, vm_change_state_entry) vm_change_state_head;

VMChangeStateEntry *qemu_add_vm_change_state_handler(VMChangeStateHandler *cb,
                                                     void *opaque)
{
    VMChangeStateEntry *e;

    e = qemu_mallocz(sizeof (*e));

    e->cb = cb;
    e->opaque = opaque;
    QLIST_INSERT_HEAD(&vm_change_state_head, e, entries);
    return e;
}

void qemu_del_vm_change_state_handler(VMChangeStateEntry *e)
{
    QLIST_REMOVE (e, entries);
    qemu_free (e);
}

void vm_state_notify(int running, int reason)
{
    VMChangeStateEntry *e;

    trace_vm_state_notify(running, reason);

    for (e = vm_change_state_head.lh_first; e; e = e->entries.le_next) {
        e->cb(e->opaque, running, reason);
    }
}

void vm_start(void)
{
    if (!vm_running) {
        cpu_enable_ticks();
        vm_running = 1;
        vm_state_notify(1, 0);
        resume_all_vcpus();
        monitor_protocol_event(QEVENT_RESUME, NULL);
    }
}

/* reset/shutdown handler */

typedef struct QEMUResetEntry {
    QTAILQ_ENTRY(QEMUResetEntry) entry;
    QEMUResetHandler *func;
    void *opaque;
} QEMUResetEntry;

static QTAILQ_HEAD(reset_handlers, QEMUResetEntry) reset_handlers =
    QTAILQ_HEAD_INITIALIZER(reset_handlers);
static int reset_requested;
static int shutdown_requested, shutdown_signal = -1;
static pid_t shutdown_pid;
static int powerdown_requested;
static int debug_requested;
static int vmstop_requested;

int qemu_shutdown_requested_get(void)
{
    return shutdown_requested;
}

int qemu_reset_requested_get(void)
{
    return reset_requested;
}

int qemu_shutdown_requested(void)
{
    int r = shutdown_requested;
    shutdown_requested = 0;
    return r;
}

void qemu_kill_report(void)
{
    if (shutdown_signal != -1) {
        fprintf(stderr, "qemu: terminating on signal %d", shutdown_signal);
        if (shutdown_pid == 0) {
            /* This happens for eg ^C at the terminal, so it's worth
             * avoiding printing an odd message in that case.
             */
            fputc('\n', stderr);
        } else {
            fprintf(stderr, " from pid " FMT_pid "\n", shutdown_pid);
        }
        shutdown_signal = -1;
    }
}

int qemu_reset_requested(void)
{
    int r = reset_requested;
    reset_requested = 0;
    return r;
}

int qemu_powerdown_requested(void)
{
    int r = powerdown_requested;
    powerdown_requested = 0;
    return r;
}

static int qemu_debug_requested(void)
{
    int r = debug_requested;
    debug_requested = 0;
    return r;
}

static int qemu_vmstop_requested(void)
{
    int r = vmstop_requested;
    vmstop_requested = 0;
    return r;
}

void qemu_register_reset(QEMUResetHandler *func, void *opaque)
{
    QEMUResetEntry *re = qemu_mallocz(sizeof(QEMUResetEntry));

    re->func = func;
    re->opaque = opaque;
    QTAILQ_INSERT_TAIL(&reset_handlers, re, entry);
}

void qemu_unregister_reset(QEMUResetHandler *func, void *opaque)
{
    QEMUResetEntry *re;

    QTAILQ_FOREACH(re, &reset_handlers, entry) {
        if (re->func == func && re->opaque == opaque) {
            QTAILQ_REMOVE(&reset_handlers, re, entry);
            qemu_free(re);
            return;
        }
    }
}

void qemu_system_reset(bool report)
{
    QEMUResetEntry *re, *nre;

    /* reset all devices */
    QTAILQ_FOREACH_SAFE(re, &reset_handlers, entry, nre) {
        re->func(re->opaque);
    }
    if (report) {
        monitor_protocol_event(QEVENT_RESET, NULL);
    }
    cpu_synchronize_all_post_reset();
}

void qemu_system_reset_request(void)
{
    if (no_reboot) {
        shutdown_requested = 1;
    } else {
        reset_requested = 1;
    }
    cpu_stop_current();
    qemu_notify_event();
}

void qemu_system_killed(int signal, pid_t pid)
{
    shutdown_signal = signal;
    shutdown_pid = pid;
    qemu_system_shutdown_request();
}

void qemu_system_shutdown_request(void)
{
    shutdown_requested = 1;
    qemu_notify_event();
}

void qemu_system_powerdown_request(void)
{
    powerdown_requested = 1;
    qemu_notify_event();
}

void qemu_system_debug_request(void)
{
    debug_requested = 1;
    qemu_notify_event();
}

void qemu_system_vmstop_request(int reason)
{
    vmstop_requested = reason;
    qemu_notify_event();
}

void main_loop_wait(int nonblocking)
{
    fd_set rfds, wfds, xfds;
    int ret, nfds;
    struct timeval tv;
    int timeout;

    if (nonblocking)
        timeout = 0;
    else {
        timeout = qemu_calculate_timeout();
        qemu_bh_update_timeout(&timeout);
    }

    os_host_main_loop_wait(&timeout);

    tv.tv_sec = timeout / 1000;
    tv.tv_usec = (timeout % 1000) * 1000;

    /* poll any events */
    /* XXX: separate device handlers from system ones */
    nfds = -1;
    FD_ZERO(&rfds);
    FD_ZERO(&wfds);
    FD_ZERO(&xfds);
    qemu_iohandler_fill(&nfds, &rfds, &wfds, &xfds);
    slirp_select_fill(&nfds, &rfds, &wfds, &xfds);

    qemu_mutex_unlock_iothread();
    ret = select(nfds + 1, &rfds, &wfds, &xfds, &tv);
    qemu_mutex_lock_iothread();

    qemu_iohandler_poll(&rfds, &wfds, &xfds, ret);
    slirp_select_poll(&rfds, &wfds, &xfds, (ret < 0));

    qemu_run_all_timers();

    /* Check bottom-halves last in case any of the earlier events triggered
       them.  */
    qemu_bh_poll();

}

#ifndef CONFIG_IOTHREAD
static int vm_request_pending(void)
{
    return powerdown_requested ||
           reset_requested ||
           shutdown_requested ||
           debug_requested ||
           vmstop_requested;
}
#endif

qemu_irq qemu_system_powerdown;

static void main_loop(void)
{
    bool nonblocking = false;
#ifdef CONFIG_PROFILER
    int64_t ti;
#endif
    int r;

    qemu_main_loop_start();

    for (;;) {
#ifndef CONFIG_IOTHREAD
        nonblocking = cpu_exec_all();
        if (vm_request_pending()) {
            nonblocking = true;
        }
#endif
#ifdef CONFIG_PROFILER
        ti = profile_getclock();
#endif
        main_loop_wait(nonblocking);
#ifdef CONFIG_PROFILER
        dev_time += profile_getclock() - ti;
#endif

        if (qemu_debug_requested()) {
            vm_stop(VMSTOP_DEBUG);
        }
        if (qemu_shutdown_requested()) {
            qemu_kill_report();
            monitor_protocol_event(QEVENT_SHUTDOWN, NULL);
            if (no_shutdown) {
                vm_stop(VMSTOP_SHUTDOWN);
            } else
                break;
        }
        if (qemu_reset_requested()) {
            pause_all_vcpus();
            cpu_synchronize_all_states();
            qemu_system_reset(VMRESET_REPORT);
            resume_all_vcpus();
        }
        if (qemu_powerdown_requested()) {
            monitor_protocol_event(QEVENT_POWERDOWN, NULL);
            qemu_irq_raise(qemu_system_powerdown);
        }
        if ((r = qemu_vmstop_requested())) {
            vm_stop(r);
        }
    }
    bdrv_close_all();
    pause_all_vcpus();
}

static void version(void)
{
    printf("QEMU emulator version " QEMU_VERSION QEMU_PKGVERSION ", Copyright (c) 2003-2008 Fabrice Bellard\n");
}

static void help(int exitcode)
{
    const char *options_help =
#define DEF(option, opt_arg, opt_enum, opt_help, arch_mask)     \
        opt_help
#define DEFHEADING(text) stringify(text) "\n"
#include "qemu-options.def"
#undef DEF
#undef DEFHEADING
#undef GEN_DOCS
        ;
    version();
    printf("usage: %s [options] [disk_image]\n"
           "\n"
           "'disk_image' is a raw hard disk image for IDE hard disk 0\n"
           "\n"
           "%s\n"
           "During emulation, the following keys are useful:\n"
           "ctrl-alt-f      toggle full screen\n"
           "ctrl-alt-n      switch to virtual console 'n'\n"
           "ctrl-alt        toggle mouse and keyboard grab\n"
           "\n"
           "When using -nographic, press 'ctrl-a h' to get some help.\n",
           "qemu",
           options_help);
    exit(exitcode);
}

#define HAS_ARG 0x0001

typedef struct QEMUOption {
    const char *name;
    int flags;
    int index;
    uint32_t arch_mask;
} QEMUOption;

static const QEMUOption qemu_options[] = {
    { "h", 0, QEMU_OPTION_h, QEMU_ARCH_ALL },
#define DEF(option, opt_arg, opt_enum, opt_help, arch_mask)     \
    { option, opt_arg, opt_enum, arch_mask },
#define DEFHEADING(text)
#include "qemu-options.def"
#undef DEF
#undef DEFHEADING
#undef GEN_DOCS
    { NULL },
};
static void select_vgahw (const char *p)
{
    const char *opts;

    default_vga = 0;
    vga_interface_type = VGA_NONE;
    if (strstart(p, "std", &opts)) {
        vga_interface_type = VGA_STD;
    } else if (strstart(p, "cirrus", &opts)) {
        vga_interface_type = VGA_CIRRUS;
    } else if (strstart(p, "vmware", &opts)) {
        vga_interface_type = VGA_VMWARE;
    } else if (strstart(p, "xenfb", &opts)) {
        vga_interface_type = VGA_XENFB;
    } else if (strstart(p, "qxl", &opts)) {
        vga_interface_type = VGA_QXL;
    } else if (!strstart(p, "none", &opts)) {
    invalid_vga:
        fprintf(stderr, "Unknown vga type: %s\n", p);
        exit(1);
    }
    while (*opts) {
        const char *nextopt;

        if (strstart(opts, ",retrace=", &nextopt)) {
            opts = nextopt;
            if (strstart(opts, "dumb", &nextopt))
                vga_retrace_method = VGA_RETRACE_DUMB;
            else if (strstart(opts, "precise", &nextopt))
                vga_retrace_method = VGA_RETRACE_PRECISE;
            else goto invalid_vga;
        } else goto invalid_vga;
        opts = nextopt;
    }
}

static DisplayType select_display(const char *p)
{
    const char *opts;
    DisplayType display = DT_DEFAULT;

    if (strstart(p, "sdl", &opts)) {
#ifdef CONFIG_SDL
        display = DT_SDL;
        while (*opts) {
            const char *nextopt;

            if (strstart(opts, ",frame=", &nextopt)) {
                opts = nextopt;
                if (strstart(opts, "on", &nextopt)) {
                    no_frame = 0;
                } else if (strstart(opts, "off", &nextopt)) {
                    no_frame = 1;
                } else {
                    goto invalid_sdl_args;
                }
            } else if (strstart(opts, ",alt_grab=", &nextopt)) {
                opts = nextopt;
                if (strstart(opts, "on", &nextopt)) {
                    alt_grab = 1;
                } else if (strstart(opts, "off", &nextopt)) {
                    alt_grab = 0;
                } else {
                    goto invalid_sdl_args;
                }
            } else if (strstart(opts, ",ctrl_grab=", &nextopt)) {
                opts = nextopt;
                if (strstart(opts, "on", &nextopt)) {
                    ctrl_grab = 1;
                } else if (strstart(opts, "off", &nextopt)) {
                    ctrl_grab = 0;
                } else {
                    goto invalid_sdl_args;
                }
            } else if (strstart(opts, ",window_close=", &nextopt)) {
                opts = nextopt;
                if (strstart(opts, "on", &nextopt)) {
                    no_quit = 0;
                } else if (strstart(opts, "off", &nextopt)) {
                    no_quit = 1;
                } else {
                    goto invalid_sdl_args;
                }
            } else {
            invalid_sdl_args:
                fprintf(stderr, "Invalid SDL option string: %s\n", p);
                exit(1);
            }
            opts = nextopt;
        }
#else
        fprintf(stderr, "SDL support is disabled\n");
        exit(1);
#endif
    } else if (strstart(p, "vnc", &opts)) {
#ifdef CONFIG_VNC
        display_remote++;

        if (*opts) {
            const char *nextopt;

            if (strstart(opts, "=", &nextopt)) {
                vnc_display = nextopt;
            }
        }
        if (!vnc_display) {
            fprintf(stderr, "VNC requires a display argument vnc=<display>\n");
            exit(1);
        }
#else
        fprintf(stderr, "VNC support is disabled\n");
        exit(1);
#endif
    } else if (strstart(p, "curses", &opts)) {
#ifdef CONFIG_CURSES
        display = DT_CURSES;
#else
        fprintf(stderr, "Curses support is disabled\n");
        exit(1);
#endif
    } else if (strstart(p, "none", &opts)) {
        display = DT_NONE;
    } else {
        fprintf(stderr, "Unknown display type: %s\n", p);
        exit(1);
    }

    return display;
}

static int balloon_parse(const char *arg)
{
    QemuOpts *opts;

    if (strcmp(arg, "none") == 0) {
        return 0;
    }

    if (!strncmp(arg, "virtio", 6)) {
        if (arg[6] == ',') {
            /* have params -> parse them */
            opts = qemu_opts_parse(qemu_find_opts("device"), arg+7, 0);
            if (!opts)
                return  -1;
        } else {
            /* create empty opts */
            opts = qemu_opts_create(qemu_find_opts("device"), NULL, 0);
        }
        qemu_opt_set(opts, "driver", "virtio-balloon");
        return 0;
    }

    return -1;
}

char *qemu_find_file(int type, const char *name)
{
    int len;
    const char *subdir;
    char *buf;

    /* If name contains path separators then try it as a straight path.  */
    if ((strchr(name, '/') || strchr(name, '\\'))
        && access(name, R_OK) == 0) {
        return qemu_strdup(name);
    }
    switch (type) {
    case QEMU_FILE_TYPE_BIOS:
        subdir = "";
        break;
    case QEMU_FILE_TYPE_KEYMAP:
        subdir = "keymaps/";
        break;
    default:
        abort();
    }
    len = strlen(data_dir) + strlen(name) + strlen(subdir) + 2;
    buf = qemu_mallocz(len);
    snprintf(buf, len, "%s/%s%s", data_dir, subdir, name);
    if (access(buf, R_OK)) {
        qemu_free(buf);
        return NULL;
    }
    return buf;
}

static int device_help_func(QemuOpts *opts, void *opaque)
{
    return qdev_device_help(opts);
}

static int device_init_func(QemuOpts *opts, void *opaque)
{
    DeviceState *dev;

    dev = qdev_device_add(opts);
    if (!dev)
        return -1;
    return 0;
}

static int chardev_init_func(QemuOpts *opts, void *opaque)
{
    CharDriverState *chr;

    chr = qemu_chr_open_opts(opts, NULL);
    if (!chr)
        return -1;
    return 0;
}

#ifdef CONFIG_VIRTFS
static int fsdev_init_func(QemuOpts *opts, void *opaque)
{
    int ret;
    ret = qemu_fsdev_add(opts);

    return ret;
}
#endif

static int mon_init_func(QemuOpts *opts, void *opaque)
{
    CharDriverState *chr;
    const char *chardev;
    const char *mode;
    int flags;

    mode = qemu_opt_get(opts, "mode");
    if (mode == NULL) {
        mode = "readline";
    }
    if (strcmp(mode, "readline") == 0) {
        flags = MONITOR_USE_READLINE;
    } else if (strcmp(mode, "control") == 0) {
        flags = MONITOR_USE_CONTROL;
    } else {
        fprintf(stderr, "unknown monitor mode \"%s\"\n", mode);
        exit(1);
    }

    if (qemu_opt_get_bool(opts, "pretty", 0))
        flags |= MONITOR_USE_PRETTY;

    if (qemu_opt_get_bool(opts, "default", 0))
        flags |= MONITOR_IS_DEFAULT;

    chardev = qemu_opt_get(opts, "chardev");
    chr = qemu_chr_find(chardev);
    if (chr == NULL) {
        fprintf(stderr, "chardev \"%s\" not found\n", chardev);
        exit(1);
    }

    monitor_init(chr, flags);
    return 0;
}

static void monitor_parse(const char *optarg, const char *mode)
{
    static int monitor_device_index = 0;
    QemuOpts *opts;
    const char *p;
    char label[32];
    int def = 0;

    if (strstart(optarg, "chardev:", &p)) {
        snprintf(label, sizeof(label), "%s", p);
    } else {
        snprintf(label, sizeof(label), "compat_monitor%d",
                 monitor_device_index);
        if (monitor_device_index == 0) {
            def = 1;
        }
        opts = qemu_chr_parse_compat(label, optarg);
        if (!opts) {
            fprintf(stderr, "parse error: %s\n", optarg);
            exit(1);
        }
    }

    opts = qemu_opts_create(qemu_find_opts("mon"), label, 1);
    if (!opts) {
        fprintf(stderr, "duplicate chardev: %s\n", label);
        exit(1);
    }
    qemu_opt_set(opts, "mode", mode);
    qemu_opt_set(opts, "chardev", label);
    if (def)
        qemu_opt_set(opts, "default", "on");
    monitor_device_index++;
}

struct device_config {
    enum {
        DEV_USB,       /* -usbdevice     */
        DEV_BT,        /* -bt            */
        DEV_SERIAL,    /* -serial        */
        DEV_PARALLEL,  /* -parallel      */
        DEV_VIRTCON,   /* -virtioconsole */
        DEV_DEBUGCON,  /* -debugcon */
    } type;
    const char *cmdline;
    QTAILQ_ENTRY(device_config) next;
};
QTAILQ_HEAD(, device_config) device_configs = QTAILQ_HEAD_INITIALIZER(device_configs);

static void add_device_config(int type, const char *cmdline)
{
    struct device_config *conf;

    conf = qemu_mallocz(sizeof(*conf));
    conf->type = type;
    conf->cmdline = cmdline;
    QTAILQ_INSERT_TAIL(&device_configs, conf, next);
}

static int foreach_device_config(int type, int (*func)(const char *cmdline))
{
    struct device_config *conf;
    int rc;

    QTAILQ_FOREACH(conf, &device_configs, next) {
        if (conf->type != type)
            continue;
        rc = func(conf->cmdline);
        if (0 != rc)
            return rc;
    }
    return 0;
}

static int serial_parse(const char *devname)
{
    static int index = 0;
    char label[32];

    if (strcmp(devname, "none") == 0)
        return 0;
    if (index == MAX_SERIAL_PORTS) {
        fprintf(stderr, "qemu: too many serial ports\n");
        exit(1);
    }
    snprintf(label, sizeof(label), "serial%d", index);
    serial_hds[index] = qemu_chr_open(label, devname, NULL);
    if (!serial_hds[index]) {
        fprintf(stderr, "qemu: could not open serial device '%s': %s\n",
                devname, strerror(errno));
        return -1;
    }
    index++;
    return 0;
}

static int parallel_parse(const char *devname)
{
    static int index = 0;
    char label[32];

    if (strcmp(devname, "none") == 0)
        return 0;
    if (index == MAX_PARALLEL_PORTS) {
        fprintf(stderr, "qemu: too many parallel ports\n");
        exit(1);
    }
    snprintf(label, sizeof(label), "parallel%d", index);
    parallel_hds[index] = qemu_chr_open(label, devname, NULL);
    if (!parallel_hds[index]) {
        fprintf(stderr, "qemu: could not open parallel device '%s': %s\n",
                devname, strerror(errno));
        return -1;
    }
    index++;
    return 0;
}

static int virtcon_parse(const char *devname)
{
    QemuOptsList *device = qemu_find_opts("device");
    static int index = 0;
    char label[32];
    QemuOpts *bus_opts, *dev_opts;

    if (strcmp(devname, "none") == 0)
        return 0;
    if (index == MAX_VIRTIO_CONSOLES) {
        fprintf(stderr, "qemu: too many virtio consoles\n");
        exit(1);
    }

    bus_opts = qemu_opts_create(device, NULL, 0);
    qemu_opt_set(bus_opts, "driver", "virtio-serial");

    dev_opts = qemu_opts_create(device, NULL, 0);
    qemu_opt_set(dev_opts, "driver", "virtconsole");

    snprintf(label, sizeof(label), "virtcon%d", index);
    virtcon_hds[index] = qemu_chr_open(label, devname, NULL);
    if (!virtcon_hds[index]) {
        fprintf(stderr, "qemu: could not open virtio console '%s': %s\n",
                devname, strerror(errno));
        return -1;
    }
    qemu_opt_set(dev_opts, "chardev", label);

    index++;
    return 0;
}

static int debugcon_parse(const char *devname)
{   
    QemuOpts *opts;

    if (!qemu_chr_open("debugcon", devname, NULL)) {
        exit(1);
    }
    opts = qemu_opts_create(qemu_find_opts("device"), "debugcon", 1);
    if (!opts) {
        fprintf(stderr, "qemu: already have a debugcon device\n");
        exit(1);
    }
    qemu_opt_set(opts, "driver", "isa-debugcon");
    qemu_opt_set(opts, "chardev", "debugcon");
    return 0;
}

static QEMUMachine *machine_parse(const char *name)
{
    QEMUMachine *m, *machine = NULL;

    if (name) {
        machine = find_machine(name);
    }
    if (machine) {
        return machine;
    }
    printf("Supported machines are:\n");
    for (m = first_machine; m != NULL; m = m->next) {
        if (m->alias) {
            printf("%-10s %s (alias of %s)\n", m->alias, m->desc, m->name);
        }
        printf("%-10s %s%s\n", m->name, m->desc,
               m->is_default ? " (default)" : "");
    }
    exit(!name || *name != '?');
}

static int tcg_init(void)
{
    return 0;
}

static struct {
    const char *opt_name;
    const char *name;
    int (*available)(void);
    int (*init)(void);
    int *allowed;
} accel_list[] = {
    { "tcg", "tcg", tcg_available, tcg_init, &tcg_allowed },
    { "xen", "Xen", xen_available, xen_init, &xen_allowed },
    { "kvm", "KVM", kvm_available, kvm_init, &kvm_allowed },
};

static int configure_accelerator(void)
{
    const char *p = NULL;
    char buf[10];
    int i, ret;
    bool accel_initalised = 0;
    bool init_failed = 0;

    QemuOptsList *list = qemu_find_opts("machine");
    if (!QTAILQ_EMPTY(&list->head)) {
        p = qemu_opt_get(QTAILQ_FIRST(&list->head), "accel");
    }

    if (p == NULL) {
        /* Use the default "accelerator", tcg */
        p = "tcg";
    }

    while (!accel_initalised && *p != '\0') {
        if (*p == ':') {
            p++;
        }
        p = get_opt_name(buf, sizeof (buf), p, ':');
        for (i = 0; i < ARRAY_SIZE(accel_list); i++) {
            if (strcmp(accel_list[i].opt_name, buf) == 0) {
                *(accel_list[i].allowed) = 1;
                ret = accel_list[i].init();
                if (ret < 0) {
                    init_failed = 1;
                    if (!accel_list[i].available()) {
                        printf("%s not supported for this target\n",
                               accel_list[i].name);
                    } else {
                        fprintf(stderr, "failed to initialize %s: %s\n",
                                accel_list[i].name,
                                strerror(-ret));
                    }
                    *(accel_list[i].allowed) = 0;
                } else {
                    accel_initalised = 1;
                }
                break;
            }
        }
        if (i == ARRAY_SIZE(accel_list)) {
            fprintf(stderr, "\"%s\" accelerator does not exist.\n", buf);
        }
    }

    if (!accel_initalised) {
        fprintf(stderr, "No accelerator found!\n");
        exit(1);
    }

    if (init_failed) {
        fprintf(stderr, "Back to %s accelerator.\n", accel_list[i].name);
    }

    return !accel_initalised;
}

void qemu_add_exit_notifier(Notifier *notify)
{
    notifier_list_add(&exit_notifiers, notify);
}

void qemu_remove_exit_notifier(Notifier *notify)
{
    notifier_list_remove(&exit_notifiers, notify);
}

static void qemu_run_exit_notifiers(void)
{
    notifier_list_notify(&exit_notifiers, NULL);
}

void qemu_add_machine_init_done_notifier(Notifier *notify)
{
    notifier_list_add(&machine_init_done_notifiers, notify);
}

static void qemu_run_machine_init_done_notifiers(void)
{
    notifier_list_notify(&machine_init_done_notifiers, NULL);
}

static const QEMUOption *lookup_opt(int argc, char **argv,
                                    const char **poptarg, int *poptind)
{
    const QEMUOption *popt;
    int optind = *poptind;
    char *r = argv[optind];
    const char *optarg;

    loc_set_cmdline(argv, optind, 1);
    optind++;
    /* Treat --foo the same as -foo.  */
    if (r[1] == '-')
        r++;
    popt = qemu_options;
    for(;;) {
        if (!popt->name) {
            error_report("invalid option");
            exit(1);
        }
        if (!strcmp(popt->name, r + 1))
            break;
        popt++;
    }
    if (popt->flags & HAS_ARG) {
        if (optind >= argc) {
            error_report("requires an argument");
            exit(1);
        }
        optarg = argv[optind++];
        loc_set_cmdline(argv, optind - 2, 2);
    } else {
        optarg = NULL;
    }

    *poptarg = optarg;
    *poptind = optind;

    return popt;
}

/* Provide a forward declaration since "tcg/tcg-plugin.h" can't be
 * included here. */
#ifdef CONFIG_TCG_PLUGIN
extern void tcg_plugin_load(const char *);
#else
#define tcg_plugin_load(a)
#endif

int main(int argc, char **argv, char **envp)
{
    const char *gdbstub_dev = NULL;
    int i;
    int snapshot, linux_boot;
    const char *icount_option = NULL;
    const char *initrd_filename;
    const char *kernel_filename, *kernel_cmdline;
    char boot_devices[33] = "cad"; /* default to HD->floppy->CD-ROM */
    DisplayState *ds;
    DisplayChangeListener *dcl;
    int cyls, heads, secs, translation;
    QemuOpts *hda_opts = NULL, *opts;
    QemuOptsList *olist;
    int optind;
    const char *optarg;
    const char *loadvm = NULL;
    QEMUMachine *machine;
    const char *cpu_model;
    int tb_size;
    const char *pid_file = NULL;
    const char *incoming = NULL;
#ifdef CONFIG_VNC
    int show_vnc_port = 0;
#endif
    int defconfig = 1;
<<<<<<< HEAD

#ifdef CONFIG_TCG_PLUGIN
    const char *plugin_filename = NULL;
#endif
#ifdef CONFIG_SIMPLE_TRACE
=======
>>>>>>> 76e4e1d2
    const char *trace_file = NULL;
    const char *log_mask = NULL;
    const char *log_file = NULL;

    atexit(qemu_run_exit_notifiers);
    error_set_progname(argv[0]);

    init_clocks();

    qemu_cache_utils_init(envp);

    QLIST_INIT (&vm_change_state_head);
    os_setup_early_signal_handling();

    module_call_init(MODULE_INIT_MACHINE);
    machine = find_default_machine();
    cpu_model = NULL;
    initrd_filename = NULL;
    ram_size = 0;
    snapshot = 0;
    kernel_filename = NULL;
    kernel_cmdline = "";
    cyls = heads = secs = 0;
    translation = BIOS_ATA_TRANSLATION_AUTO;

    for (i = 0; i < MAX_NODES; i++) {
        node_mem[i] = 0;
        node_cpumask[i] = 0;
    }

    nb_numa_nodes = 0;
    nb_nics = 0;

    tb_size = 0;
    autostart= 1;

    /* first pass of option parsing */
    optind = 1;
    while (optind < argc) {
        if (argv[optind][0] != '-') {
            /* disk image */
            optind++;
            continue;
        } else {
            const QEMUOption *popt;

            popt = lookup_opt(argc, argv, &optarg, &optind);
            switch (popt->index) {
            case QEMU_OPTION_nodefconfig:
                defconfig=0;
                break;
            }
        }
    }

    if (defconfig) {
        int ret;

        ret = qemu_read_config_file(CONFIG_QEMU_CONFDIR "/qemu.conf");
        if (ret < 0 && ret != -ENOENT) {
            exit(1);
        }

        ret = qemu_read_config_file(arch_config_name);
        if (ret < 0 && ret != -ENOENT) {
            exit(1);
        }
    }
    cpudef_init();

    /* second pass of option parsing */
    optind = 1;
    for(;;) {
        if (optind >= argc)
            break;
        if (argv[optind][0] != '-') {
	    hda_opts = drive_add(IF_DEFAULT, 0, argv[optind++], HD_OPTS);
        } else {
            const QEMUOption *popt;

            popt = lookup_opt(argc, argv, &optarg, &optind);
            if (!(popt->arch_mask & arch_type)) {
                printf("Option %s not supported for this target\n", popt->name);
                exit(1);
            }
            switch(popt->index) {
            case QEMU_OPTION_M:
                machine = machine_parse(optarg);
                break;
            case QEMU_OPTION_cpu:
                /* hw initialization will check this */
                if (*optarg == '?') {
                    list_cpus(stdout, &fprintf, optarg);
                    exit(0);
                } else {
                    cpu_model = optarg;
                }
                break;
            case QEMU_OPTION_initrd:
                initrd_filename = optarg;
                break;
            case QEMU_OPTION_hda:
                {
                    char buf[256];
                    if (cyls == 0)
                        snprintf(buf, sizeof(buf), "%s", HD_OPTS);
                    else
                        snprintf(buf, sizeof(buf),
                                 "%s,cyls=%d,heads=%d,secs=%d%s",
                                 HD_OPTS , cyls, heads, secs,
                                 translation == BIOS_ATA_TRANSLATION_LBA ?
                                 ",trans=lba" :
                                 translation == BIOS_ATA_TRANSLATION_NONE ?
                                 ",trans=none" : "");
                    drive_add(IF_DEFAULT, 0, optarg, buf);
                    break;
                }
            case QEMU_OPTION_hdb:
            case QEMU_OPTION_hdc:
            case QEMU_OPTION_hdd:
                drive_add(IF_DEFAULT, popt->index - QEMU_OPTION_hda, optarg,
                          HD_OPTS);
                break;
            case QEMU_OPTION_drive:
                if (drive_def(optarg) == NULL) {
                    exit(1);
                }
	        break;
            case QEMU_OPTION_set:
                if (qemu_set_option(optarg) != 0)
                    exit(1);
	        break;
            case QEMU_OPTION_global:
                if (qemu_global_option(optarg) != 0)
                    exit(1);
	        break;
            case QEMU_OPTION_mtdblock:
                drive_add(IF_MTD, -1, optarg, MTD_OPTS);
                break;
            case QEMU_OPTION_sd:
                drive_add(IF_SD, 0, optarg, SD_OPTS);
                break;
            case QEMU_OPTION_pflash:
                drive_add(IF_PFLASH, -1, optarg, PFLASH_OPTS);
                break;
            case QEMU_OPTION_snapshot:
                snapshot = 1;
                break;
            case QEMU_OPTION_hdachs:
                {
                    const char *p;
                    p = optarg;
                    cyls = strtol(p, (char **)&p, 0);
                    if (cyls < 1 || cyls > 16383)
                        goto chs_fail;
                    if (*p != ',')
                        goto chs_fail;
                    p++;
                    heads = strtol(p, (char **)&p, 0);
                    if (heads < 1 || heads > 16)
                        goto chs_fail;
                    if (*p != ',')
                        goto chs_fail;
                    p++;
                    secs = strtol(p, (char **)&p, 0);
                    if (secs < 1 || secs > 63)
                        goto chs_fail;
                    if (*p == ',') {
                        p++;
                        if (!strcmp(p, "none"))
                            translation = BIOS_ATA_TRANSLATION_NONE;
                        else if (!strcmp(p, "lba"))
                            translation = BIOS_ATA_TRANSLATION_LBA;
                        else if (!strcmp(p, "auto"))
                            translation = BIOS_ATA_TRANSLATION_AUTO;
                        else
                            goto chs_fail;
                    } else if (*p != '\0') {
                    chs_fail:
                        fprintf(stderr, "qemu: invalid physical CHS format\n");
                        exit(1);
                    }
		    if (hda_opts != NULL) {
                        char num[16];
                        snprintf(num, sizeof(num), "%d", cyls);
                        qemu_opt_set(hda_opts, "cyls", num);
                        snprintf(num, sizeof(num), "%d", heads);
                        qemu_opt_set(hda_opts, "heads", num);
                        snprintf(num, sizeof(num), "%d", secs);
                        qemu_opt_set(hda_opts, "secs", num);
                        if (translation == BIOS_ATA_TRANSLATION_LBA)
                            qemu_opt_set(hda_opts, "trans", "lba");
                        if (translation == BIOS_ATA_TRANSLATION_NONE)
                            qemu_opt_set(hda_opts, "trans", "none");
                    }
                }
                break;
            case QEMU_OPTION_numa:
                if (nb_numa_nodes >= MAX_NODES) {
                    fprintf(stderr, "qemu: too many NUMA nodes\n");
                    exit(1);
                }
                numa_add(optarg);
                break;
            case QEMU_OPTION_display:
                display_type = select_display(optarg);
                break;
            case QEMU_OPTION_nographic:
                display_type = DT_NOGRAPHIC;
                break;
            case QEMU_OPTION_curses:
#ifdef CONFIG_CURSES
                display_type = DT_CURSES;
#else
                fprintf(stderr, "Curses support is disabled\n");
                exit(1);
#endif
                break;
            case QEMU_OPTION_portrait:
                graphic_rotate = 90;
                break;
            case QEMU_OPTION_rotate:
                graphic_rotate = strtol(optarg, (char **) &optarg, 10);
                if (graphic_rotate != 0 && graphic_rotate != 90 &&
                    graphic_rotate != 180 && graphic_rotate != 270) {
                    fprintf(stderr,
                        "qemu: only 90, 180, 270 deg rotation is available\n");
                    exit(1);
                }
                break;
            case QEMU_OPTION_kernel:
                kernel_filename = optarg;
                break;
            case QEMU_OPTION_append:
                kernel_cmdline = optarg;
                break;
            case QEMU_OPTION_cdrom:
                drive_add(IF_DEFAULT, 2, optarg, CDROM_OPTS);
                break;
            case QEMU_OPTION_boot:
                {
                    static const char * const params[] = {
                        "order", "once", "menu", NULL
                    };
                    char buf[sizeof(boot_devices)];
                    char *standard_boot_devices;
                    int legacy = 0;

                    if (!strchr(optarg, '=')) {
                        legacy = 1;
                        pstrcpy(buf, sizeof(buf), optarg);
                    } else if (check_params(buf, sizeof(buf), params, optarg) < 0) {
                        fprintf(stderr,
                                "qemu: unknown boot parameter '%s' in '%s'\n",
                                buf, optarg);
                        exit(1);
                    }

                    if (legacy ||
                        get_param_value(buf, sizeof(buf), "order", optarg)) {
                        validate_bootdevices(buf);
                        pstrcpy(boot_devices, sizeof(boot_devices), buf);
                    }
                    if (!legacy) {
                        if (get_param_value(buf, sizeof(buf),
                                            "once", optarg)) {
                            validate_bootdevices(buf);
                            standard_boot_devices = qemu_strdup(boot_devices);
                            pstrcpy(boot_devices, sizeof(boot_devices), buf);
                            qemu_register_reset(restore_boot_devices,
                                                standard_boot_devices);
                        }
                        if (get_param_value(buf, sizeof(buf),
                                            "menu", optarg)) {
                            if (!strcmp(buf, "on")) {
                                boot_menu = 1;
                            } else if (!strcmp(buf, "off")) {
                                boot_menu = 0;
                            } else {
                                fprintf(stderr,
                                        "qemu: invalid option value '%s'\n",
                                        buf);
                                exit(1);
                            }
                        }
                    }
                }
                break;
            case QEMU_OPTION_fda:
            case QEMU_OPTION_fdb:
                drive_add(IF_FLOPPY, popt->index - QEMU_OPTION_fda,
                          optarg, FD_OPTS);
                break;
            case QEMU_OPTION_no_fd_bootchk:
                fd_bootchk = 0;
                break;
            case QEMU_OPTION_netdev:
                if (net_client_parse(qemu_find_opts("netdev"), optarg) == -1) {
                    exit(1);
                }
                break;
            case QEMU_OPTION_net:
                if (net_client_parse(qemu_find_opts("net"), optarg) == -1) {
                    exit(1);
                }
                break;
#ifdef CONFIG_SLIRP
            case QEMU_OPTION_tftp:
                legacy_tftp_prefix = optarg;
                break;
            case QEMU_OPTION_bootp:
                legacy_bootp_filename = optarg;
                break;
            case QEMU_OPTION_redir:
                if (net_slirp_redir(optarg) < 0)
                    exit(1);
                break;
#endif
            case QEMU_OPTION_bt:
                add_device_config(DEV_BT, optarg);
                break;
            case QEMU_OPTION_audio_help:
                if (!(audio_available())) {
                    printf("Option %s not supported for this target\n", popt->name);
                    exit(1);
                }
                AUD_help ();
                exit (0);
                break;
            case QEMU_OPTION_soundhw:
                if (!(audio_available())) {
                    printf("Option %s not supported for this target\n", popt->name);
                    exit(1);
                }
                select_soundhw (optarg);
                break;
            case QEMU_OPTION_h:
                help(0);
                break;
            case QEMU_OPTION_version:
                version();
                exit(0);
                break;
            case QEMU_OPTION_m: {
                int64_t value;

                value = strtosz(optarg, NULL);
                if (value < 0) {
                    fprintf(stderr, "qemu: invalid ram size: %s\n", optarg);
                    exit(1);
                }

                /* On 32-bit hosts, QEMU is limited by virtual address space */
                if (value > (2047 << 20) && HOST_LONG_BITS == 32) {
                    fprintf(stderr, "qemu: at most 2047 MB RAM can be simulated\n");
                    exit(1);
                }
                if (value != (uint64_t)(ram_addr_t)value) {
                    fprintf(stderr, "qemu: ram size too large\n");
                    exit(1);
                }
                ram_size = value;
                break;
            }
            case QEMU_OPTION_mempath:
                mem_path = optarg;
                break;
#ifdef MAP_POPULATE
            case QEMU_OPTION_mem_prealloc:
                mem_prealloc = 1;
                break;
#endif
            case QEMU_OPTION_d:
                log_mask = optarg;
                break;
            case QEMU_OPTION_D:
                log_file = optarg;
                break;
            case QEMU_OPTION_s:
                gdbstub_dev = "tcp::" DEFAULT_GDBSTUB_PORT;
                break;
            case QEMU_OPTION_gdb:
                gdbstub_dev = optarg;
                break;
            case QEMU_OPTION_L:
                data_dir = optarg;
                break;
            case QEMU_OPTION_bios:
                bios_name = optarg;
                break;
            case QEMU_OPTION_singlestep:
                singlestep = 1;
                break;
            case QEMU_OPTION_S:
                autostart = 0;
                break;
	    case QEMU_OPTION_k:
		keyboard_layout = optarg;
		break;
            case QEMU_OPTION_localtime:
                rtc_utc = 0;
                break;
            case QEMU_OPTION_vga:
                select_vgahw (optarg);
                break;
            case QEMU_OPTION_g:
                {
                    const char *p;
                    int w, h, depth;
                    p = optarg;
                    w = strtol(p, (char **)&p, 10);
                    if (w <= 0) {
                    graphic_error:
                        fprintf(stderr, "qemu: invalid resolution or depth\n");
                        exit(1);
                    }
                    if (*p != 'x')
                        goto graphic_error;
                    p++;
                    h = strtol(p, (char **)&p, 10);
                    if (h <= 0)
                        goto graphic_error;
                    if (*p == 'x') {
                        p++;
                        depth = strtol(p, (char **)&p, 10);
                        if (depth != 8 && depth != 15 && depth != 16 &&
                            depth != 24 && depth != 32)
                            goto graphic_error;
                    } else if (*p == '\0') {
                        depth = graphic_depth;
                    } else {
                        goto graphic_error;
                    }

                    graphic_width = w;
                    graphic_height = h;
                    graphic_depth = depth;
                }
                break;
            case QEMU_OPTION_echr:
                {
                    char *r;
                    term_escape_char = strtol(optarg, &r, 0);
                    if (r == optarg)
                        printf("Bad argument to echr\n");
                    break;
                }
            case QEMU_OPTION_monitor:
                monitor_parse(optarg, "readline");
                default_monitor = 0;
                break;
            case QEMU_OPTION_qmp:
                monitor_parse(optarg, "control");
                default_monitor = 0;
                break;
            case QEMU_OPTION_mon:
                opts = qemu_opts_parse(qemu_find_opts("mon"), optarg, 1);
                if (!opts) {
                    exit(1);
                }
                default_monitor = 0;
                break;
            case QEMU_OPTION_chardev:
                opts = qemu_opts_parse(qemu_find_opts("chardev"), optarg, 1);
                if (!opts) {
                    exit(1);
                }
                break;
            case QEMU_OPTION_fsdev:
                olist = qemu_find_opts("fsdev");
                if (!olist) {
                    fprintf(stderr, "fsdev is not supported by this qemu build.\n");
                    exit(1);
                }
                opts = qemu_opts_parse(olist, optarg, 1);
                if (!opts) {
                    fprintf(stderr, "parse error: %s\n", optarg);
                    exit(1);
                }
                break;
            case QEMU_OPTION_virtfs: {
                QemuOpts *fsdev;
                QemuOpts *device;

                olist = qemu_find_opts("virtfs");
                if (!olist) {
                    fprintf(stderr, "virtfs is not supported by this qemu build.\n");
                    exit(1);
                }
                opts = qemu_opts_parse(olist, optarg, 1);
                if (!opts) {
                    fprintf(stderr, "parse error: %s\n", optarg);
                    exit(1);
                }

                if (qemu_opt_get(opts, "fstype") == NULL ||
                        qemu_opt_get(opts, "mount_tag") == NULL ||
                        qemu_opt_get(opts, "path") == NULL ||
                        qemu_opt_get(opts, "security_model") == NULL) {
                    fprintf(stderr, "Usage: -virtfs fstype,path=/share_path/,"
                            "security_model=[mapped|passthrough|none],"
                            "mount_tag=tag.\n");
                    exit(1);
                }

                fsdev = qemu_opts_create(qemu_find_opts("fsdev"),
                                         qemu_opt_get(opts, "mount_tag"), 1);
                if (!fsdev) {
                    fprintf(stderr, "duplicate fsdev id: %s\n",
                            qemu_opt_get(opts, "mount_tag"));
                    exit(1);
                }
                qemu_opt_set(fsdev, "fstype", qemu_opt_get(opts, "fstype"));
                qemu_opt_set(fsdev, "path", qemu_opt_get(opts, "path"));
                qemu_opt_set(fsdev, "security_model",
                             qemu_opt_get(opts, "security_model"));

                device = qemu_opts_create(qemu_find_opts("device"), NULL, 0);
                qemu_opt_set(device, "driver", "virtio-9p-pci");
                qemu_opt_set(device, "fsdev",
                             qemu_opt_get(opts, "mount_tag"));
                qemu_opt_set(device, "mount_tag",
                             qemu_opt_get(opts, "mount_tag"));
                break;
            }
            case QEMU_OPTION_serial:
                add_device_config(DEV_SERIAL, optarg);
                default_serial = 0;
                if (strncmp(optarg, "mon:", 4) == 0) {
                    default_monitor = 0;
                }
                break;
            case QEMU_OPTION_watchdog:
                if (watchdog) {
                    fprintf(stderr,
                            "qemu: only one watchdog option may be given\n");
                    return 1;
                }
                watchdog = optarg;
                break;
            case QEMU_OPTION_watchdog_action:
                if (select_watchdog_action(optarg) == -1) {
                    fprintf(stderr, "Unknown -watchdog-action parameter\n");
                    exit(1);
                }
                break;
            case QEMU_OPTION_virtiocon:
                add_device_config(DEV_VIRTCON, optarg);
                default_virtcon = 0;
                if (strncmp(optarg, "mon:", 4) == 0) {
                    default_monitor = 0;
                }
                break;
            case QEMU_OPTION_parallel:
                add_device_config(DEV_PARALLEL, optarg);
                default_parallel = 0;
                if (strncmp(optarg, "mon:", 4) == 0) {
                    default_monitor = 0;
                }
                break;
            case QEMU_OPTION_debugcon:
                add_device_config(DEV_DEBUGCON, optarg);
                break;
	    case QEMU_OPTION_loadvm:
		loadvm = optarg;
		break;
            case QEMU_OPTION_full_screen:
                full_screen = 1;
                break;
#ifdef CONFIG_SDL
            case QEMU_OPTION_no_frame:
                no_frame = 1;
                break;
            case QEMU_OPTION_alt_grab:
                alt_grab = 1;
                break;
            case QEMU_OPTION_ctrl_grab:
                ctrl_grab = 1;
                break;
            case QEMU_OPTION_no_quit:
                no_quit = 1;
                break;
            case QEMU_OPTION_sdl:
                display_type = DT_SDL;
                break;
#else
            case QEMU_OPTION_no_frame:
            case QEMU_OPTION_alt_grab:
            case QEMU_OPTION_ctrl_grab:
            case QEMU_OPTION_no_quit:
            case QEMU_OPTION_sdl:
                fprintf(stderr, "SDL support is disabled\n");
                exit(1);
#endif
            case QEMU_OPTION_pidfile:
                pid_file = optarg;
                break;
            case QEMU_OPTION_win2k_hack:
                win2k_install_hack = 1;
                break;
            case QEMU_OPTION_rtc_td_hack:
                rtc_td_hack = 1;
                break;
            case QEMU_OPTION_acpitable:
                do_acpitable_option(optarg);
                break;
            case QEMU_OPTION_smbios:
                do_smbios_option(optarg);
                break;
            case QEMU_OPTION_enable_kvm:
                olist = qemu_find_opts("machine");
                qemu_opts_reset(olist);
                qemu_opts_parse(olist, "accel=kvm", 0);
                break;
            case QEMU_OPTION_machine:
                olist = qemu_find_opts("machine");
                qemu_opts_reset(olist);
                opts = qemu_opts_parse(olist, optarg, 1);
                if (!opts) {
                    fprintf(stderr, "parse error: %s\n", optarg);
                    exit(1);
                }
                machine = machine_parse(qemu_opt_get(opts, "type"));
                break;
            case QEMU_OPTION_usb:
                usb_enabled = 1;
                break;
            case QEMU_OPTION_usbdevice:
                usb_enabled = 1;
                add_device_config(DEV_USB, optarg);
                break;
            case QEMU_OPTION_device:
                if (!qemu_opts_parse(qemu_find_opts("device"), optarg, 1)) {
                    exit(1);
                }
                break;
            case QEMU_OPTION_smp:
                smp_parse(optarg);
                if (smp_cpus < 1) {
                    fprintf(stderr, "Invalid number of CPUs\n");
                    exit(1);
                }
                if (max_cpus < smp_cpus) {
                    fprintf(stderr, "maxcpus must be equal to or greater than "
                            "smp\n");
                    exit(1);
                }
                if (max_cpus > 255) {
                    fprintf(stderr, "Unsupported number of maxcpus\n");
                    exit(1);
                }
                break;
	    case QEMU_OPTION_vnc:
#ifdef CONFIG_VNC
                display_remote++;
                vnc_display = optarg;
#else
                fprintf(stderr, "VNC support is disabled\n");
                exit(1);
#endif
                break;
            case QEMU_OPTION_no_acpi:
                acpi_enabled = 0;
                break;
            case QEMU_OPTION_no_hpet:
                no_hpet = 1;
                break;
            case QEMU_OPTION_balloon:
                if (balloon_parse(optarg) < 0) {
                    fprintf(stderr, "Unknown -balloon argument %s\n", optarg);
                    exit(1);
                }
                break;
            case QEMU_OPTION_no_reboot:
                no_reboot = 1;
                break;
            case QEMU_OPTION_no_shutdown:
                no_shutdown = 1;
                break;
            case QEMU_OPTION_show_cursor:
                cursor_hide = 0;
                break;
            case QEMU_OPTION_uuid:
                if(qemu_uuid_parse(optarg, qemu_uuid) < 0) {
                    fprintf(stderr, "Fail to parse UUID string."
                            " Wrong format.\n");
                    exit(1);
                }
                break;
	    case QEMU_OPTION_option_rom:
		if (nb_option_roms >= MAX_OPTION_ROMS) {
		    fprintf(stderr, "Too many option ROMs\n");
		    exit(1);
		}
                opts = qemu_opts_parse(qemu_find_opts("option-rom"), optarg, 1);
                option_rom[nb_option_roms].name = qemu_opt_get(opts, "romfile");
                option_rom[nb_option_roms].bootindex =
                    qemu_opt_get_number(opts, "bootindex", -1);
                if (!option_rom[nb_option_roms].name) {
                    fprintf(stderr, "Option ROM file is not specified\n");
                    exit(1);
                }
		nb_option_roms++;
		break;
            case QEMU_OPTION_semihosting:
                semihosting_enabled = 1;
                break;
            case QEMU_OPTION_name:
                qemu_name = qemu_strdup(optarg);
		 {
		     char *p = strchr(qemu_name, ',');
		     if (p != NULL) {
		        *p++ = 0;
			if (strncmp(p, "process=", 8)) {
			    fprintf(stderr, "Unknown subargument %s to -name\n", p);
			    exit(1);
			}
			p += 8;
			os_set_proc_name(p);
		     }	
		 }	
                break;
            case QEMU_OPTION_prom_env:
                if (nb_prom_envs >= MAX_PROM_ENVS) {
                    fprintf(stderr, "Too many prom variables\n");
                    exit(1);
                }
                prom_envs[nb_prom_envs] = optarg;
                nb_prom_envs++;
                break;
            case QEMU_OPTION_old_param:
                old_param = 1;
                break;
            case QEMU_OPTION_clock:
                configure_alarms(optarg);
                break;
            case QEMU_OPTION_startdate:
                configure_rtc_date_offset(optarg, 1);
                break;
            case QEMU_OPTION_rtc:
                opts = qemu_opts_parse(qemu_find_opts("rtc"), optarg, 0);
                if (!opts) {
                    exit(1);
                }
                configure_rtc(opts);
                break;
            case QEMU_OPTION_tb_size:
                tb_size = strtol(optarg, NULL, 0);
                if (tb_size < 0)
                    tb_size = 0;
                break;
            case QEMU_OPTION_count_ifetch:
                count_ifetch |= 0x1;
                break;
            case QEMU_OPTION_clock_ifetch:
                count_ifetch |= 0x2;
                clock_ifetch = convert_string_to_frequency(optarg);
                break;
#ifdef CONFIG_TCG_PLUGIN
            case QEMU_OPTION_tcg_plugin:
                plugin_filename = optarg;
                break;
#endif /* CONFIG_TCG_PLUGIN */
            case QEMU_OPTION_icount:
                icount_option = optarg;
                break;
            case QEMU_OPTION_incoming:
                incoming = optarg;
                incoming_expected = true;
                break;
            case QEMU_OPTION_nodefaults:
                default_serial = 0;
                default_parallel = 0;
                default_virtcon = 0;
                default_monitor = 0;
                default_vga = 0;
                default_net = 0;
                default_floppy = 0;
                default_cdrom = 0;
                default_sdcard = 0;
                break;
            case QEMU_OPTION_xen_domid:
                if (!(xen_available())) {
                    printf("Option %s not supported for this target\n", popt->name);
                    exit(1);
                }
                xen_domid = atoi(optarg);
                break;
            case QEMU_OPTION_xen_create:
                if (!(xen_available())) {
                    printf("Option %s not supported for this target\n", popt->name);
                    exit(1);
                }
                xen_mode = XEN_CREATE;
                break;
            case QEMU_OPTION_xen_attach:
                if (!(xen_available())) {
                    printf("Option %s not supported for this target\n", popt->name);
                    exit(1);
                }
                xen_mode = XEN_ATTACH;
                break;
#ifdef CONFIG_SIMPLE_TRACE
            case QEMU_OPTION_trace:
                opts = qemu_opts_parse(qemu_find_opts("trace"), optarg, 0);
                if (opts) {
                    trace_file = qemu_opt_get(opts, "file");
                }
                break;
#endif
            case QEMU_OPTION_readconfig:
                {
                    int ret = qemu_read_config_file(optarg);
                    if (ret < 0) {
                        fprintf(stderr, "read config %s: %s\n", optarg,
                            strerror(-ret));
                        exit(1);
                    }
                    break;
                }
            case QEMU_OPTION_spice:
                olist = qemu_find_opts("spice");
                if (!olist) {
                    fprintf(stderr, "spice is not supported by this qemu build.\n");
                    exit(1);
                }
                opts = qemu_opts_parse(olist, optarg, 0);
                if (!opts) {
                    fprintf(stderr, "parse error: %s\n", optarg);
                    exit(1);
                }
                break;
            case QEMU_OPTION_writeconfig:
                {
                    FILE *fp;
                    if (strcmp(optarg, "-") == 0) {
                        fp = stdout;
                    } else {
                        fp = fopen(optarg, "w");
                        if (fp == NULL) {
                            fprintf(stderr, "open %s: %s\n", optarg, strerror(errno));
                            exit(1);
                        }
                    }
                    qemu_config_write(fp);
                    fclose(fp);
                    break;
                }
            default:
                os_parse_cmd_args(popt->index, optarg);
            }
        }
    }
    loc_set_none();

    /* Open the logfile at this point, if necessary. We can't open the logfile
     * when encountering either of the logging options (-d or -D) because the
     * other one may be encountered later on the command line, changing the
     * location or level of logging.
     */
    if (log_mask) {
        if (log_file) {
            set_cpu_log_filename(log_file);
        }
        set_cpu_log(log_mask);
    }

    if (!st_init(trace_file)) {
        fprintf(stderr, "warning: unable to initialize simple trace backend\n");
    }

    /* If no data_dir is specified then try to find it relative to the
       executable path.  */
    if (!data_dir) {
        data_dir = os_find_datadir(argv[0]);
    }
    /* If all else fails use the install patch specified when building.  */
    if (!data_dir) {
        data_dir = CONFIG_QEMU_DATADIR;
    }

    /*
     * Default to max_cpus = smp_cpus, in case the user doesn't
     * specify a max_cpus value.
     */
    if (!max_cpus)
        max_cpus = smp_cpus;

    machine->max_cpus = machine->max_cpus ?: 1; /* Default to UP */
    if (smp_cpus > machine->max_cpus) {
        fprintf(stderr, "Number of SMP cpus requested (%d), exceeds max cpus "
                "supported by machine `%s' (%d)\n", smp_cpus,  machine->name,
                machine->max_cpus);
        exit(1);
    }

<<<<<<< HEAD
#ifdef CONFIG_TCG_PLUGIN
    if (plugin_filename)
        tcg_plugin_load(plugin_filename);
#endif /* CONFIG_TCG_PLUGIN */
=======
    /*
     * Get the default machine options from the machine if it is not already
     * specified either by the configuration file or by the command line.
     */
    if (machine->default_machine_opts) {
        QemuOptsList *list = qemu_find_opts("machine");
        const char *p = NULL;

        if (!QTAILQ_EMPTY(&list->head)) {
            p = qemu_opt_get(QTAILQ_FIRST(&list->head), "accel");
        }
        if (p == NULL) {
            qemu_opts_reset(list);
            opts = qemu_opts_parse(list, machine->default_machine_opts, 0);
            if (!opts) {
                fprintf(stderr, "parse error for machine %s: %s\n",
                        machine->name, machine->default_machine_opts);
                exit(1);
            }
        }
    }
>>>>>>> 76e4e1d2

    qemu_opts_foreach(qemu_find_opts("device"), default_driver_check, NULL, 0);
    qemu_opts_foreach(qemu_find_opts("global"), default_driver_check, NULL, 0);

    if (machine->no_serial) {
        default_serial = 0;
    }
    if (machine->no_parallel) {
        default_parallel = 0;
    }
    if (!machine->use_virtcon) {
        default_virtcon = 0;
    }
    if (machine->no_vga) {
        default_vga = 0;
    }
    if (machine->no_floppy) {
        default_floppy = 0;
    }
    if (machine->no_cdrom) {
        default_cdrom = 0;
    }
    if (machine->no_sdcard) {
        default_sdcard = 0;
    }

    if (display_type == DT_NOGRAPHIC) {
        if (default_parallel)
            add_device_config(DEV_PARALLEL, "null");
        if (default_serial && default_monitor) {
            add_device_config(DEV_SERIAL, "mon:stdio");
        } else if (default_virtcon && default_monitor) {
            add_device_config(DEV_VIRTCON, "mon:stdio");
        } else {
            if (default_serial)
                add_device_config(DEV_SERIAL, "stdio");
            if (default_virtcon)
                add_device_config(DEV_VIRTCON, "stdio");
            if (default_monitor)
                monitor_parse("stdio", "readline");
        }
    } else {
        if (default_serial)
            add_device_config(DEV_SERIAL, "vc:80Cx24C");
        if (default_parallel)
            add_device_config(DEV_PARALLEL, "vc:80Cx24C");
        if (default_monitor)
            monitor_parse("vc:80Cx24C", "readline");
        if (default_virtcon)
            add_device_config(DEV_VIRTCON, "vc:80Cx24C");
    }
    if (default_vga)
        vga_interface_type = VGA_CIRRUS;

    socket_init();

    if (qemu_opts_foreach(qemu_find_opts("chardev"), chardev_init_func, NULL, 1) != 0)
        exit(1);
#ifdef CONFIG_VIRTFS
    if (qemu_opts_foreach(qemu_find_opts("fsdev"), fsdev_init_func, NULL, 1) != 0) {
        exit(1);
    }
#endif

    os_daemonize();

    if (pid_file && qemu_create_pidfile(pid_file) != 0) {
        os_pidfile_error();
        exit(1);
    }

    configure_accelerator();

    if (qemu_init_main_loop()) {
        fprintf(stderr, "qemu_init_main_loop failed\n");
        exit(1);
    }
    linux_boot = (kernel_filename != NULL);

    if (!linux_boot && *kernel_cmdline != '\0') {
        fprintf(stderr, "-append only allowed with -kernel option\n");
        exit(1);
    }

    if (!linux_boot && initrd_filename != NULL) {
        fprintf(stderr, "-initrd only allowed with -kernel option\n");
        exit(1);
    }

    os_set_line_buffering();

    if (init_timer_alarm() < 0) {
        fprintf(stderr, "could not initialize alarm timer\n");
        exit(1);
    }
    configure_icount(icount_option);

    if (net_init_clients() < 0) {
        exit(1);
    }

    /* init the bluetooth world */
    if (foreach_device_config(DEV_BT, bt_parse))
        exit(1);

    /* init the memory */
    if (ram_size == 0)
        ram_size = DEFAULT_RAM_SIZE * 1024 * 1024;

    /* init the dynamic translator */
    cpu_exec_init_all(tb_size * 1024 * 1024);

    bdrv_init_with_whitelist();

    blk_mig_init();

    /* open the virtual block devices */
    if (snapshot)
        qemu_opts_foreach(qemu_find_opts("drive"), drive_enable_snapshot, NULL, 0);
    if (qemu_opts_foreach(qemu_find_opts("drive"), drive_init_func, &machine->use_scsi, 1) != 0)
        exit(1);

    default_drive(default_cdrom, snapshot, machine->use_scsi,
                  IF_DEFAULT, 2, CDROM_OPTS);
    default_drive(default_floppy, snapshot, machine->use_scsi,
                  IF_FLOPPY, 0, FD_OPTS);
    default_drive(default_sdcard, snapshot, machine->use_scsi,
                  IF_SD, 0, SD_OPTS);

    register_savevm_live(NULL, "ram", 0, 4, NULL, ram_save_live, NULL,
                         ram_load, NULL);

    if (nb_numa_nodes > 0) {
        int i;

        if (nb_numa_nodes > MAX_NODES) {
            nb_numa_nodes = MAX_NODES;
        }

        /* If no memory size if given for any node, assume the default case
         * and distribute the available memory equally across all nodes
         */
        for (i = 0; i < nb_numa_nodes; i++) {
            if (node_mem[i] != 0)
                break;
        }
        if (i == nb_numa_nodes) {
            uint64_t usedmem = 0;

            /* On Linux, the each node's border has to be 8MB aligned,
             * the final node gets the rest.
             */
            for (i = 0; i < nb_numa_nodes - 1; i++) {
                node_mem[i] = (ram_size / nb_numa_nodes) & ~((1 << 23UL) - 1);
                usedmem += node_mem[i];
            }
            node_mem[i] = ram_size - usedmem;
        }

        for (i = 0; i < nb_numa_nodes; i++) {
            if (node_cpumask[i] != 0)
                break;
        }
        /* assigning the VCPUs round-robin is easier to implement, guest OSes
         * must cope with this anyway, because there are BIOSes out there in
         * real machines which also use this scheme.
         */
        if (i == nb_numa_nodes) {
            for (i = 0; i < smp_cpus; i++) {
                node_cpumask[i % nb_numa_nodes] |= 1 << i;
            }
        }
    }

    if (qemu_opts_foreach(qemu_find_opts("mon"), mon_init_func, NULL, 1) != 0) {
        exit(1);
    }

    if (foreach_device_config(DEV_SERIAL, serial_parse) < 0)
        exit(1);
    if (foreach_device_config(DEV_PARALLEL, parallel_parse) < 0)
        exit(1);
    if (foreach_device_config(DEV_VIRTCON, virtcon_parse) < 0)
        exit(1);
    if (foreach_device_config(DEV_DEBUGCON, debugcon_parse) < 0)
        exit(1);

    module_call_init(MODULE_INIT_DEVICE);

    if (qemu_opts_foreach(qemu_find_opts("device"), device_help_func, NULL, 0) != 0)
        exit(0);

    if (watchdog) {
        i = select_watchdog(watchdog);
        if (i > 0)
            exit (i == 1 ? 1 : 0);
    }

    if (machine->compat_props) {
        qdev_prop_register_global_list(machine->compat_props);
    }
    qemu_add_globals();

    machine->init(ram_size, boot_devices,
                  kernel_filename, kernel_cmdline, initrd_filename, cpu_model);

    cpu_synchronize_all_post_init();

    set_numa_modes();

    current_machine = machine;

    /* init USB devices */
    if (usb_enabled) {
        if (foreach_device_config(DEV_USB, usb_parse) < 0)
            exit(1);
    }

    /* init generic devices */
    if (qemu_opts_foreach(qemu_find_opts("device"), device_init_func, NULL, 1) != 0)
        exit(1);

    net_check_clients();

    /* just use the first displaystate for the moment */
    ds = get_displaystate();

    if (using_spice)
        display_remote++;
    if (display_type == DT_DEFAULT && !display_remote) {
#if defined(CONFIG_SDL) || defined(CONFIG_COCOA)
        display_type = DT_SDL;
#elif defined(CONFIG_VNC)
        vnc_display = "localhost:0,to=99";
        show_vnc_port = 1;
#else
        display_type = DT_NONE;
#endif
    }


    /* init local displays */
    switch (display_type) {
    case DT_NOGRAPHIC:
        break;
#if defined(CONFIG_CURSES)
    case DT_CURSES:
        curses_display_init(ds, full_screen);
        break;
#endif
#if defined(CONFIG_SDL)
    case DT_SDL:
        sdl_display_init(ds, full_screen, no_frame);
        break;
#elif defined(CONFIG_COCOA)
    case DT_SDL:
        cocoa_display_init(ds, full_screen);
        break;
#endif
    default:
        break;
    }

    /* must be after terminal init, SDL library changes signal handlers */
    os_setup_signal_handling();

#ifdef CONFIG_VNC
    /* init remote displays */
    if (vnc_display) {
        vnc_display_init(ds);
        if (vnc_display_open(ds, vnc_display) < 0)
            exit(1);

        if (show_vnc_port) {
            printf("VNC server running on `%s'\n", vnc_display_local_addr(ds));
        }
    }
#endif
#ifdef CONFIG_SPICE
    if (using_spice && !qxl_enabled) {
        qemu_spice_display_init(ds);
    }
#endif

    /* display setup */
    dpy_resize(ds);
    dcl = ds->listeners;
    while (dcl != NULL) {
        if (dcl->dpy_refresh != NULL) {
            ds->gui_timer = qemu_new_timer_ms(rt_clock, gui_update, ds);
            qemu_mod_timer(ds->gui_timer, qemu_get_clock_ms(rt_clock));
            break;
        }
        dcl = dcl->next;
    }
    if (ds->gui_timer == NULL) {
        nographic_timer = qemu_new_timer_ms(rt_clock, nographic_update, NULL);
        qemu_mod_timer(nographic_timer, qemu_get_clock_ms(rt_clock));
    }
    text_consoles_set_display(ds);

    if (gdbstub_dev && gdbserver_start(gdbstub_dev) < 0) {
        fprintf(stderr, "qemu: could not open gdbserver on device '%s'\n",
                gdbstub_dev);
        exit(1);
    }

    qdev_machine_creation_done();

    if (rom_load_all() != 0) {
        fprintf(stderr, "rom loading failed\n");
        exit(1);
    }

    /* TODO: once all bus devices are qdevified, this should be done
     * when bus is created by qdev.c */
    qemu_register_reset(qbus_reset_all_fn, sysbus_get_default());
    qemu_run_machine_init_done_notifiers();

    qemu_system_reset(VMRESET_SILENT);
    if (loadvm) {
        if (load_vmstate(loadvm) < 0) {
            autostart = 0;
        }
    }

    if (incoming) {
        int ret = qemu_start_incoming_migration(incoming);
        if (ret < 0) {
            fprintf(stderr, "Migration failed. Exit code %s(%d), exiting.\n",
                    incoming, ret);
            exit(ret);
        }
    } else if (autostart) {
        vm_start();
    }

    os_setup_post();

    main_loop();
    quit_timers();
    net_cleanup();

    return 0;
}<|MERGE_RESOLUTION|>--- conflicted
+++ resolved
@@ -2096,14 +2096,9 @@
     int show_vnc_port = 0;
 #endif
     int defconfig = 1;
-<<<<<<< HEAD
-
 #ifdef CONFIG_TCG_PLUGIN
     const char *plugin_filename = NULL;
 #endif
-#ifdef CONFIG_SIMPLE_TRACE
-=======
->>>>>>> 76e4e1d2
     const char *trace_file = NULL;
     const char *log_mask = NULL;
     const char *log_file = NULL;
@@ -3000,12 +2995,11 @@
         exit(1);
     }
 
-<<<<<<< HEAD
 #ifdef CONFIG_TCG_PLUGIN
     if (plugin_filename)
         tcg_plugin_load(plugin_filename);
 #endif /* CONFIG_TCG_PLUGIN */
-=======
+
     /*
      * Get the default machine options from the machine if it is not already
      * specified either by the configuration file or by the command line.
@@ -3027,7 +3021,6 @@
             }
         }
     }
->>>>>>> 76e4e1d2
 
     qemu_opts_foreach(qemu_find_opts("device"), default_driver_check, NULL, 0);
     qemu_opts_foreach(qemu_find_opts("global"), default_driver_check, NULL, 0);

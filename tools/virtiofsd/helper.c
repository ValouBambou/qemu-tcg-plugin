/*
 * FUSE: Filesystem in Userspace
 * Copyright (C) 2001-2007  Miklos Szeredi <miklos@szeredi.hu>
 *
 * Helper functions to create (simple) standalone programs. With the
 * aid of these functions it should be possible to create full FUSE
 * file system by implementing nothing but the request handlers.

 * This program can be distributed under the terms of the GNU LGPLv2.
 * See the file COPYING.LIB.
 */

#include "qemu/osdep.h"
#include "fuse_i.h"
#include "fuse_lowlevel.h"
#include "fuse_misc.h"
#include "fuse_opt.h"

#include <sys/param.h>
<<<<<<< HEAD
#include <sys/time.h>
#include <sys/resource.h>
#include <unistd.h>
=======
#include <sys/resource.h>
>>>>>>> 823a3f11

#define FUSE_HELPER_OPT(t, p)                       \
    {                                               \
        t, offsetof(struct fuse_cmdline_opts, p), 1 \
    }
#define FUSE_HELPER_OPT_VALUE(t, p, v)              \
    {                                               \
        t, offsetof(struct fuse_cmdline_opts, p), v \
    }

static const struct fuse_opt fuse_helper_opts[] = {
    FUSE_HELPER_OPT("-h", show_help),
    FUSE_HELPER_OPT("--help", show_help),
    FUSE_HELPER_OPT("-V", show_version),
    FUSE_HELPER_OPT("--version", show_version),
    FUSE_HELPER_OPT("--print-capabilities", print_capabilities),
    FUSE_HELPER_OPT("-d", debug),
    FUSE_HELPER_OPT("debug", debug),
    FUSE_HELPER_OPT("-d", foreground),
    FUSE_HELPER_OPT("debug", foreground),
    FUSE_OPT_KEY("-d", FUSE_OPT_KEY_KEEP),
    FUSE_OPT_KEY("debug", FUSE_OPT_KEY_KEEP),
    FUSE_HELPER_OPT("-f", foreground),
    FUSE_HELPER_OPT_VALUE("--daemonize", foreground, 0),
    FUSE_HELPER_OPT("fsname=", nodefault_subtype),
    FUSE_OPT_KEY("fsname=", FUSE_OPT_KEY_KEEP),
    FUSE_HELPER_OPT("subtype=", nodefault_subtype),
    FUSE_OPT_KEY("subtype=", FUSE_OPT_KEY_KEEP),
    FUSE_HELPER_OPT("max_idle_threads=%u", max_idle_threads),
    FUSE_HELPER_OPT("--rlimit-nofile=%lu", rlimit_nofile),
    FUSE_HELPER_OPT("--syslog", syslog),
    FUSE_HELPER_OPT_VALUE("log_level=debug", log_level, FUSE_LOG_DEBUG),
    FUSE_HELPER_OPT_VALUE("log_level=info", log_level, FUSE_LOG_INFO),
    FUSE_HELPER_OPT_VALUE("log_level=warn", log_level, FUSE_LOG_WARNING),
    FUSE_HELPER_OPT_VALUE("log_level=err", log_level, FUSE_LOG_ERR),
    FUSE_OPT_END
};

struct fuse_conn_info_opts {
    int atomic_o_trunc;
    int no_remote_posix_lock;
    int no_remote_flock;
    int splice_write;
    int splice_move;
    int splice_read;
    int no_splice_write;
    int no_splice_move;
    int no_splice_read;
    int auto_inval_data;
    int no_auto_inval_data;
    int no_readdirplus;
    int no_readdirplus_auto;
    int async_dio;
    int no_async_dio;
    int writeback_cache;
    int no_writeback_cache;
    int async_read;
    int sync_read;
    unsigned max_write;
    unsigned max_readahead;
    unsigned max_background;
    unsigned congestion_threshold;
    unsigned time_gran;
    int set_max_write;
    int set_max_readahead;
    int set_max_background;
    int set_congestion_threshold;
    int set_time_gran;
};

#define CONN_OPTION(t, p, v)                          \
    {                                                 \
        t, offsetof(struct fuse_conn_info_opts, p), v \
    }
static const struct fuse_opt conn_info_opt_spec[] = {
    CONN_OPTION("max_write=%u", max_write, 0),
    CONN_OPTION("max_write=", set_max_write, 1),
    CONN_OPTION("max_readahead=%u", max_readahead, 0),
    CONN_OPTION("max_readahead=", set_max_readahead, 1),
    CONN_OPTION("max_background=%u", max_background, 0),
    CONN_OPTION("max_background=", set_max_background, 1),
    CONN_OPTION("congestion_threshold=%u", congestion_threshold, 0),
    CONN_OPTION("congestion_threshold=", set_congestion_threshold, 1),
    CONN_OPTION("sync_read", sync_read, 1),
    CONN_OPTION("async_read", async_read, 1),
    CONN_OPTION("atomic_o_trunc", atomic_o_trunc, 1),
    CONN_OPTION("no_remote_lock", no_remote_posix_lock, 1),
    CONN_OPTION("no_remote_lock", no_remote_flock, 1),
    CONN_OPTION("no_remote_flock", no_remote_flock, 1),
    CONN_OPTION("no_remote_posix_lock", no_remote_posix_lock, 1),
    CONN_OPTION("splice_write", splice_write, 1),
    CONN_OPTION("no_splice_write", no_splice_write, 1),
    CONN_OPTION("splice_move", splice_move, 1),
    CONN_OPTION("no_splice_move", no_splice_move, 1),
    CONN_OPTION("splice_read", splice_read, 1),
    CONN_OPTION("no_splice_read", no_splice_read, 1),
    CONN_OPTION("auto_inval_data", auto_inval_data, 1),
    CONN_OPTION("no_auto_inval_data", no_auto_inval_data, 1),
    CONN_OPTION("readdirplus=no", no_readdirplus, 1),
    CONN_OPTION("readdirplus=yes", no_readdirplus, 0),
    CONN_OPTION("readdirplus=yes", no_readdirplus_auto, 1),
    CONN_OPTION("readdirplus=auto", no_readdirplus, 0),
    CONN_OPTION("readdirplus=auto", no_readdirplus_auto, 0),
    CONN_OPTION("async_dio", async_dio, 1),
    CONN_OPTION("no_async_dio", no_async_dio, 1),
    CONN_OPTION("writeback_cache", writeback_cache, 1),
    CONN_OPTION("no_writeback_cache", no_writeback_cache, 1),
    CONN_OPTION("time_gran=%u", time_gran, 0),
    CONN_OPTION("time_gran=", set_time_gran, 1),
    FUSE_OPT_END
};


void fuse_cmdline_help(void)
{
    printf("    -h   --help                print help\n"
           "    -V   --version             print version\n"
           "    --print-capabilities       print vhost-user.json\n"
           "    -d   -o debug              enable debug output (implies -f)\n"
           "    --syslog                   log to syslog (default stderr)\n"
           "    -f                         foreground operation\n"
           "    --daemonize                run in background\n"
           "    -o cache=<mode>            cache mode. could be one of \"auto, "
           "always, none\"\n"
           "                               default: auto\n"
           "    -o flock|no_flock          enable/disable flock\n"
           "                               default: no_flock\n"
           "    -o log_level=<level>       log level, default to \"info\"\n"
           "                               level could be one of \"debug, "
           "info, warn, err\"\n"
           "    -o max_idle_threads        the maximum number of idle worker "
           "threads\n"
           "                               allowed (default: 10)\n"
           "    -o posix_lock|no_posix_lock\n"
           "                               enable/disable remote posix lock\n"
           "                               default: no_posix_lock\n"
           "    -o readdirplus|no_readdirplus\n"
           "                               enable/disable readirplus\n"
           "                               default: readdirplus except with "
           "cache=none\n"
           "    -o sandbox=namespace|chroot\n"
           "                               sandboxing mode:\n"
           "                               - namespace: mount, pid, and net\n"
           "                                 namespaces with pivot_root(2)\n"
           "                                 into shared directory\n"
           "                               - chroot: chroot(2) into shared\n"
           "                                 directory (use in containers)\n"
           "                               default: namespace\n"
           "    -o timeout=<number>        I/O timeout (seconds)\n"
           "                               default: depends on cache= option.\n"
           "    -o writeback|no_writeback  enable/disable writeback cache\n"
           "                               default: no_writeback\n"
           "    -o xattr|no_xattr          enable/disable xattr\n"
           "                               default: no_xattr\n"
<<<<<<< HEAD
=======
           "    -o xattrmap=<mapping>      Enable xattr mapping (enables xattr)\n"
           "                               <mapping> is a string consists of a series of rules\n"
           "                               e.g. -o xattrmap=:map::user.virtiofs.:\n"
           "    -o modcaps=CAPLIST         Modify the list of capabilities\n"
           "                               e.g. -o modcaps=+sys_admin:-chown\n"
>>>>>>> 823a3f11
           "    --rlimit-nofile=<num>      set maximum number of file descriptors\n"
           "                               (0 leaves rlimit unchanged)\n"
           "                               default: min(1000000, fs.file-max - 16384)\n"
           "                                        if the current rlimit is lower\n"
<<<<<<< HEAD
=======
           "    -o allow_direct_io|no_allow_direct_io\n"
           "                               retain/discard O_DIRECT flags passed down\n"
           "                               to virtiofsd from guest applications.\n"
           "                               default: no_allow_direct_io\n"
           "    -o announce_submounts      Announce sub-mount points to the guest\n"
           "    -o posix_acl/no_posix_acl  Enable/Disable posix_acl. (default: disabled)\n"
           "    -o security_label/no_security_label  Enable/Disable security label. (default: disabled)\n"
>>>>>>> 823a3f11
           );
}

static int fuse_helper_opt_proc(void *data, const char *arg, int key,
                                struct fuse_args *outargs)
{
    (void)data;
    (void)outargs;

    switch (key) {
    case FUSE_OPT_KEY_NONOPT:
        fuse_log(FUSE_LOG_ERR, "fuse: invalid argument `%s'\n", arg);
        return -1;

    default:
        /* Pass through unknown options */
        return 1;
    }
}

static unsigned long get_default_rlimit_nofile(void)
{
    g_autofree gchar *file_max_str = NULL;
    const rlim_t reserved_fds = 16384; /* leave at least this many fds free */
    rlim_t max_fds = 1000000; /* our default RLIMIT_NOFILE target */
    rlim_t file_max;
    struct rlimit rlim;

    /*
     * Reduce max_fds below the system-wide maximum, if necessary.  This
     * ensures there are fds available for other processes so we don't
     * cause resource exhaustion.
     */
    if (!g_file_get_contents("/proc/sys/fs/file-max", &file_max_str,
                             NULL, NULL)) {
        fuse_log(FUSE_LOG_ERR, "can't read /proc/sys/fs/file-max\n");
        exit(1);
    }
    file_max = g_ascii_strtoull(file_max_str, NULL, 10);
    if (file_max < 2 * reserved_fds) {
        fuse_log(FUSE_LOG_ERR,
                 "The fs.file-max sysctl is too low (%lu) to allow a "
                 "reasonable number of open files.\n",
                 (unsigned long)file_max);
        exit(1);
    }
    max_fds = MIN(file_max - reserved_fds, max_fds);

    if (getrlimit(RLIMIT_NOFILE, &rlim) < 0) {
        fuse_log(FUSE_LOG_ERR, "getrlimit(RLIMIT_NOFILE): %m\n");
        exit(1);
    }

    if (rlim.rlim_cur >= max_fds) {
        return 0; /* we have more fds available than required! */
    }
    return max_fds;
}

int fuse_parse_cmdline(struct fuse_args *args, struct fuse_cmdline_opts *opts)
{
    memset(opts, 0, sizeof(struct fuse_cmdline_opts));

    opts->max_idle_threads = 10;
    opts->rlimit_nofile = get_default_rlimit_nofile();
    opts->foreground = 1;

    if (fuse_opt_parse(args, opts, fuse_helper_opts, fuse_helper_opt_proc) ==
        -1) {
        return -1;
    }

    return 0;
}


int fuse_daemonize(int foreground)
{
    int ret = 0, rett;
    if (!foreground) {
        int nullfd;
        int waiter[2];
        char completed;

        if (pipe(waiter)) {
            fuse_log(FUSE_LOG_ERR, "fuse_daemonize: pipe: %s\n",
                     strerror(errno));
            return -1;
        }

        /*
         * demonize current process by forking it and killing the
         * parent.  This makes current process as a child of 'init'.
         */
        switch (fork()) {
        case -1:
            fuse_log(FUSE_LOG_ERR, "fuse_daemonize: fork: %s\n",
                     strerror(errno));
            return -1;
        case 0:
            break;
        default:
            _exit(read(waiter[0], &completed,
                       sizeof(completed) != sizeof(completed)));
        }

        if (setsid() == -1) {
            fuse_log(FUSE_LOG_ERR, "fuse_daemonize: setsid: %s\n",
                     strerror(errno));
            return -1;
        }

        ret = chdir("/");

        nullfd = open("/dev/null", O_RDWR, 0);
        if (nullfd != -1) {
            rett = dup2(nullfd, 0);
            if (!ret) {
                ret = rett;
            }
            rett = dup2(nullfd, 1);
            if (!ret) {
                ret = rett;
            }
            rett = dup2(nullfd, 2);
            if (!ret) {
                ret = rett;
            }
            if (nullfd > 2) {
                close(nullfd);
            }
        }

        /* Propagate completion of daemon initialization */
        completed = 1;
        rett = write(waiter[1], &completed, sizeof(completed));
        if (!ret) {
            ret = rett;
        }
        close(waiter[0]);
        close(waiter[1]);
    } else {
        ret = chdir("/");
    }
    return ret;
}

void fuse_apply_conn_info_opts(struct fuse_conn_info_opts *opts,
                               struct fuse_conn_info *conn)
{
    if (opts->set_max_write) {
        conn->max_write = opts->max_write;
    }
    if (opts->set_max_background) {
        conn->max_background = opts->max_background;
    }
    if (opts->set_congestion_threshold) {
        conn->congestion_threshold = opts->congestion_threshold;
    }
    if (opts->set_time_gran) {
        conn->time_gran = opts->time_gran;
    }
    if (opts->set_max_readahead) {
        conn->max_readahead = opts->max_readahead;
    }

#define LL_ENABLE(cond, cap) \
    if (cond)                \
        conn->want |= (cap)
#define LL_DISABLE(cond, cap) \
    if (cond)                 \
        conn->want &= ~(cap)

    LL_ENABLE(opts->splice_read, FUSE_CAP_SPLICE_READ);
    LL_DISABLE(opts->no_splice_read, FUSE_CAP_SPLICE_READ);

    LL_ENABLE(opts->splice_write, FUSE_CAP_SPLICE_WRITE);
    LL_DISABLE(opts->no_splice_write, FUSE_CAP_SPLICE_WRITE);

    LL_ENABLE(opts->splice_move, FUSE_CAP_SPLICE_MOVE);
    LL_DISABLE(opts->no_splice_move, FUSE_CAP_SPLICE_MOVE);

    LL_ENABLE(opts->auto_inval_data, FUSE_CAP_AUTO_INVAL_DATA);
    LL_DISABLE(opts->no_auto_inval_data, FUSE_CAP_AUTO_INVAL_DATA);

    LL_DISABLE(opts->no_readdirplus, FUSE_CAP_READDIRPLUS);
    LL_DISABLE(opts->no_readdirplus_auto, FUSE_CAP_READDIRPLUS_AUTO);

    LL_ENABLE(opts->async_dio, FUSE_CAP_ASYNC_DIO);
    LL_DISABLE(opts->no_async_dio, FUSE_CAP_ASYNC_DIO);

    LL_ENABLE(opts->writeback_cache, FUSE_CAP_WRITEBACK_CACHE);
    LL_DISABLE(opts->no_writeback_cache, FUSE_CAP_WRITEBACK_CACHE);

    LL_ENABLE(opts->async_read, FUSE_CAP_ASYNC_READ);
    LL_DISABLE(opts->sync_read, FUSE_CAP_ASYNC_READ);

    LL_DISABLE(opts->no_remote_posix_lock, FUSE_CAP_POSIX_LOCKS);
    LL_DISABLE(opts->no_remote_flock, FUSE_CAP_FLOCK_LOCKS);
}

struct fuse_conn_info_opts *fuse_parse_conn_info_opts(struct fuse_args *args)
{
    struct fuse_conn_info_opts *opts;

    opts = calloc(1, sizeof(struct fuse_conn_info_opts));
    if (opts == NULL) {
        fuse_log(FUSE_LOG_ERR, "calloc failed\n");
        return NULL;
    }
    if (fuse_opt_parse(args, opts, conn_info_opt_spec, NULL) == -1) {
        free(opts);
        return NULL;
    }
    return opts;
}<|MERGE_RESOLUTION|>--- conflicted
+++ resolved
@@ -17,13 +17,7 @@
 #include "fuse_opt.h"
 
 #include <sys/param.h>
-<<<<<<< HEAD
-#include <sys/time.h>
 #include <sys/resource.h>
-#include <unistd.h>
-=======
-#include <sys/resource.h>
->>>>>>> 823a3f11
 
 #define FUSE_HELPER_OPT(t, p)                       \
     {                                               \
@@ -178,20 +172,15 @@
            "                               default: no_writeback\n"
            "    -o xattr|no_xattr          enable/disable xattr\n"
            "                               default: no_xattr\n"
-<<<<<<< HEAD
-=======
            "    -o xattrmap=<mapping>      Enable xattr mapping (enables xattr)\n"
            "                               <mapping> is a string consists of a series of rules\n"
            "                               e.g. -o xattrmap=:map::user.virtiofs.:\n"
            "    -o modcaps=CAPLIST         Modify the list of capabilities\n"
            "                               e.g. -o modcaps=+sys_admin:-chown\n"
->>>>>>> 823a3f11
            "    --rlimit-nofile=<num>      set maximum number of file descriptors\n"
            "                               (0 leaves rlimit unchanged)\n"
            "                               default: min(1000000, fs.file-max - 16384)\n"
            "                                        if the current rlimit is lower\n"
-<<<<<<< HEAD
-=======
            "    -o allow_direct_io|no_allow_direct_io\n"
            "                               retain/discard O_DIRECT flags passed down\n"
            "                               to virtiofsd from guest applications.\n"
@@ -199,7 +188,6 @@
            "    -o announce_submounts      Announce sub-mount points to the guest\n"
            "    -o posix_acl/no_posix_acl  Enable/Disable posix_acl. (default: disabled)\n"
            "    -o security_label/no_security_label  Enable/Disable security label. (default: disabled)\n"
->>>>>>> 823a3f11
            );
 }
 

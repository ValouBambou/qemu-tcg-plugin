/*
 * QEMU KVM support
 *
 * Copyright (C) 2006-2008 Qumranet Technologies
 * Copyright IBM, Corp. 2008
 *
 * Authors:
 *  Anthony Liguori   <aliguori@us.ibm.com>
 *
 * This work is licensed under the terms of the GNU GPL, version 2 or later.
 * See the COPYING file in the top-level directory.
 *
 */

#include "qemu/osdep.h"
#include "qapi/error.h"
#include <sys/ioctl.h>
#include <sys/utsname.h>

#include <linux/kvm.h>
#include <linux/kvm_para.h>

#include "qemu-common.h"
#include "cpu.h"
#include "sysemu/sysemu.h"
#include "sysemu/hw_accel.h"
#include "sysemu/kvm_int.h"
#include "kvm_i386.h"
#include "hyperv.h"
#include "hyperv-proto.h"

#include "exec/gdbstub.h"
#include "qemu/host-utils.h"
#include "qemu/config-file.h"
#include "qemu/error-report.h"
#include "hw/i386/pc.h"
#include "hw/i386/apic.h"
#include "hw/i386/apic_internal.h"
#include "hw/i386/apic-msidef.h"
#include "hw/i386/intel_iommu.h"
#include "hw/i386/x86-iommu.h"

#include "exec/ioport.h"
#include "hw/pci/pci.h"
#include "hw/pci/msi.h"
#include "hw/pci/msix.h"
#include "migration/blocker.h"
#include "exec/memattrs.h"
#include "trace.h"

//#define DEBUG_KVM

#ifdef DEBUG_KVM
#define DPRINTF(fmt, ...) \
    do { fprintf(stderr, fmt, ## __VA_ARGS__); } while (0)
#else
#define DPRINTF(fmt, ...) \
    do { } while (0)
#endif

#define MSR_KVM_WALL_CLOCK  0x11
#define MSR_KVM_SYSTEM_TIME 0x12

/* A 4096-byte buffer can hold the 8-byte kvm_msrs header, plus
 * 255 kvm_msr_entry structs */
#define MSR_BUF_SIZE 4096

const KVMCapabilityInfo kvm_arch_required_capabilities[] = {
    KVM_CAP_INFO(SET_TSS_ADDR),
    KVM_CAP_INFO(EXT_CPUID),
    KVM_CAP_INFO(MP_STATE),
    KVM_CAP_LAST_INFO
};

static bool has_msr_star;
static bool has_msr_hsave_pa;
static bool has_msr_tsc_aux;
static bool has_msr_tsc_adjust;
static bool has_msr_tsc_deadline;
static bool has_msr_feature_control;
static bool has_msr_misc_enable;
static bool has_msr_smbase;
static bool has_msr_bndcfgs;
static int lm_capable_kernel;
static bool has_msr_hv_hypercall;
static bool has_msr_hv_crash;
static bool has_msr_hv_reset;
static bool has_msr_hv_vpindex;
static bool has_msr_hv_runtime;
static bool has_msr_hv_synic;
static bool has_msr_hv_stimer;
static bool has_msr_hv_frequencies;
static bool has_msr_xss;
static bool has_msr_spec_ctrl;
<<<<<<< HEAD
static bool has_msr_virt_ssbd;
=======
static bool has_msr_smi_count;
>>>>>>> 4743c235

static uint32_t has_architectural_pmu_version;
static uint32_t num_architectural_pmu_gp_counters;
static uint32_t num_architectural_pmu_fixed_counters;

static int has_xsave;
static int has_xcrs;
static int has_pit_state2;

static bool has_msr_mcg_ext_ctl;

static struct kvm_cpuid2 *cpuid_cache;

int kvm_has_pit_state2(void)
{
    return has_pit_state2;
}

bool kvm_has_smm(void)
{
    return kvm_check_extension(kvm_state, KVM_CAP_X86_SMM);
}

bool kvm_has_adjust_clock_stable(void)
{
    int ret = kvm_check_extension(kvm_state, KVM_CAP_ADJUST_CLOCK);

    return (ret == KVM_CLOCK_TSC_STABLE);
}

bool kvm_allows_irq0_override(void)
{
    return !kvm_irqchip_in_kernel() || kvm_has_gsi_routing();
}

static bool kvm_x2apic_api_set_flags(uint64_t flags)
{
    KVMState *s = KVM_STATE(current_machine->accelerator);

    return !kvm_vm_enable_cap(s, KVM_CAP_X2APIC_API, 0, flags);
}

#define MEMORIZE(fn, _result) \
    ({ \
        static bool _memorized; \
        \
        if (_memorized) { \
            return _result; \
        } \
        _memorized = true; \
        _result = fn; \
    })

static bool has_x2apic_api;

bool kvm_has_x2apic_api(void)
{
    return has_x2apic_api;
}

bool kvm_enable_x2apic(void)
{
    return MEMORIZE(
             kvm_x2apic_api_set_flags(KVM_X2APIC_API_USE_32BIT_IDS |
                                      KVM_X2APIC_API_DISABLE_BROADCAST_QUIRK),
             has_x2apic_api);
}

static int kvm_get_tsc(CPUState *cs)
{
    X86CPU *cpu = X86_CPU(cs);
    CPUX86State *env = &cpu->env;
    struct {
        struct kvm_msrs info;
        struct kvm_msr_entry entries[1];
    } msr_data;
    int ret;

    if (env->tsc_valid) {
        return 0;
    }

    msr_data.info.nmsrs = 1;
    msr_data.entries[0].index = MSR_IA32_TSC;
    env->tsc_valid = !runstate_is_running();

    ret = kvm_vcpu_ioctl(CPU(cpu), KVM_GET_MSRS, &msr_data);
    if (ret < 0) {
        return ret;
    }

    assert(ret == 1);
    env->tsc = msr_data.entries[0].data;
    return 0;
}

static inline void do_kvm_synchronize_tsc(CPUState *cpu, run_on_cpu_data arg)
{
    kvm_get_tsc(cpu);
}

void kvm_synchronize_all_tsc(void)
{
    CPUState *cpu;

    if (kvm_enabled()) {
        CPU_FOREACH(cpu) {
            run_on_cpu(cpu, do_kvm_synchronize_tsc, RUN_ON_CPU_NULL);
        }
    }
}

static struct kvm_cpuid2 *try_get_cpuid(KVMState *s, int max)
{
    struct kvm_cpuid2 *cpuid;
    int r, size;

    size = sizeof(*cpuid) + max * sizeof(*cpuid->entries);
    cpuid = g_malloc0(size);
    cpuid->nent = max;
    r = kvm_ioctl(s, KVM_GET_SUPPORTED_CPUID, cpuid);
    if (r == 0 && cpuid->nent >= max) {
        r = -E2BIG;
    }
    if (r < 0) {
        if (r == -E2BIG) {
            g_free(cpuid);
            return NULL;
        } else {
            fprintf(stderr, "KVM_GET_SUPPORTED_CPUID failed: %s\n",
                    strerror(-r));
            exit(1);
        }
    }
    return cpuid;
}

/* Run KVM_GET_SUPPORTED_CPUID ioctl(), allocating a buffer large enough
 * for all entries.
 */
static struct kvm_cpuid2 *get_supported_cpuid(KVMState *s)
{
    struct kvm_cpuid2 *cpuid;
    int max = 1;

    if (cpuid_cache != NULL) {
        return cpuid_cache;
    }
    while ((cpuid = try_get_cpuid(s, max)) == NULL) {
        max *= 2;
    }
    cpuid_cache = cpuid;
    return cpuid;
}

static const struct kvm_para_features {
    int cap;
    int feature;
} para_features[] = {
    { KVM_CAP_CLOCKSOURCE, KVM_FEATURE_CLOCKSOURCE },
    { KVM_CAP_NOP_IO_DELAY, KVM_FEATURE_NOP_IO_DELAY },
    { KVM_CAP_PV_MMU, KVM_FEATURE_MMU_OP },
    { KVM_CAP_ASYNC_PF, KVM_FEATURE_ASYNC_PF },
};

static int get_para_features(KVMState *s)
{
    int i, features = 0;

    for (i = 0; i < ARRAY_SIZE(para_features); i++) {
        if (kvm_check_extension(s, para_features[i].cap)) {
            features |= (1 << para_features[i].feature);
        }
    }

    return features;
}

static bool host_tsx_blacklisted(void)
{
    int family, model, stepping;\
    char vendor[CPUID_VENDOR_SZ + 1];

    host_vendor_fms(vendor, &family, &model, &stepping);

    /* Check if we are running on a Haswell host known to have broken TSX */
    return !strcmp(vendor, CPUID_VENDOR_INTEL) &&
           (family == 6) &&
           ((model == 63 && stepping < 4) ||
            model == 60 || model == 69 || model == 70);
}

/* Returns the value for a specific register on the cpuid entry
 */
static uint32_t cpuid_entry_get_reg(struct kvm_cpuid_entry2 *entry, int reg)
{
    uint32_t ret = 0;
    switch (reg) {
    case R_EAX:
        ret = entry->eax;
        break;
    case R_EBX:
        ret = entry->ebx;
        break;
    case R_ECX:
        ret = entry->ecx;
        break;
    case R_EDX:
        ret = entry->edx;
        break;
    }
    return ret;
}

/* Find matching entry for function/index on kvm_cpuid2 struct
 */
static struct kvm_cpuid_entry2 *cpuid_find_entry(struct kvm_cpuid2 *cpuid,
                                                 uint32_t function,
                                                 uint32_t index)
{
    int i;
    for (i = 0; i < cpuid->nent; ++i) {
        if (cpuid->entries[i].function == function &&
            cpuid->entries[i].index == index) {
            return &cpuid->entries[i];
        }
    }
    /* not found: */
    return NULL;
}

uint32_t kvm_arch_get_supported_cpuid(KVMState *s, uint32_t function,
                                      uint32_t index, int reg)
{
    struct kvm_cpuid2 *cpuid;
    uint32_t ret = 0;
    uint32_t cpuid_1_edx;
    bool found = false;

    cpuid = get_supported_cpuid(s);

    struct kvm_cpuid_entry2 *entry = cpuid_find_entry(cpuid, function, index);
    if (entry) {
        found = true;
        ret = cpuid_entry_get_reg(entry, reg);
    }

    /* Fixups for the data returned by KVM, below */

    if (function == 1 && reg == R_EDX) {
        /* KVM before 2.6.30 misreports the following features */
        ret |= CPUID_MTRR | CPUID_PAT | CPUID_MCE | CPUID_MCA;
    } else if (function == 1 && reg == R_ECX) {
        /* We can set the hypervisor flag, even if KVM does not return it on
         * GET_SUPPORTED_CPUID
         */
        ret |= CPUID_EXT_HYPERVISOR;
        /* tsc-deadline flag is not returned by GET_SUPPORTED_CPUID, but it
         * can be enabled if the kernel has KVM_CAP_TSC_DEADLINE_TIMER,
         * and the irqchip is in the kernel.
         */
        if (kvm_irqchip_in_kernel() &&
                kvm_check_extension(s, KVM_CAP_TSC_DEADLINE_TIMER)) {
            ret |= CPUID_EXT_TSC_DEADLINE_TIMER;
        }

        /* x2apic is reported by GET_SUPPORTED_CPUID, but it can't be enabled
         * without the in-kernel irqchip
         */
        if (!kvm_irqchip_in_kernel()) {
            ret &= ~CPUID_EXT_X2APIC;
        }
    } else if (function == 6 && reg == R_EAX) {
        ret |= CPUID_6_EAX_ARAT; /* safe to allow because of emulated APIC */
    } else if (function == 7 && index == 0 && reg == R_EBX) {
        if (host_tsx_blacklisted()) {
            ret &= ~(CPUID_7_0_EBX_RTM | CPUID_7_0_EBX_HLE);
        }
    } else if (function == 0x80000001 && reg == R_EDX) {
        /* On Intel, kvm returns cpuid according to the Intel spec,
         * so add missing bits according to the AMD spec:
         */
        cpuid_1_edx = kvm_arch_get_supported_cpuid(s, 1, 0, R_EDX);
        ret |= cpuid_1_edx & CPUID_EXT2_AMD_ALIASES;
    } else if (function == KVM_CPUID_FEATURES && reg == R_EAX) {
        /* kvm_pv_unhalt is reported by GET_SUPPORTED_CPUID, but it can't
         * be enabled without the in-kernel irqchip
         */
        if (!kvm_irqchip_in_kernel()) {
            ret &= ~(1U << KVM_FEATURE_PV_UNHALT);
        }
    } else if (function == KVM_CPUID_FEATURES && reg == R_EDX) {
        ret |= KVM_HINTS_DEDICATED;
        found = 1;
    }

    /* fallback for older kernels */
    if ((function == KVM_CPUID_FEATURES) && !found) {
        ret = get_para_features(s);
    }

    return ret;
}

typedef struct HWPoisonPage {
    ram_addr_t ram_addr;
    QLIST_ENTRY(HWPoisonPage) list;
} HWPoisonPage;

static QLIST_HEAD(, HWPoisonPage) hwpoison_page_list =
    QLIST_HEAD_INITIALIZER(hwpoison_page_list);

static void kvm_unpoison_all(void *param)
{
    HWPoisonPage *page, *next_page;

    QLIST_FOREACH_SAFE(page, &hwpoison_page_list, list, next_page) {
        QLIST_REMOVE(page, list);
        qemu_ram_remap(page->ram_addr, TARGET_PAGE_SIZE);
        g_free(page);
    }
}

static void kvm_hwpoison_page_add(ram_addr_t ram_addr)
{
    HWPoisonPage *page;

    QLIST_FOREACH(page, &hwpoison_page_list, list) {
        if (page->ram_addr == ram_addr) {
            return;
        }
    }
    page = g_new(HWPoisonPage, 1);
    page->ram_addr = ram_addr;
    QLIST_INSERT_HEAD(&hwpoison_page_list, page, list);
}

static int kvm_get_mce_cap_supported(KVMState *s, uint64_t *mce_cap,
                                     int *max_banks)
{
    int r;

    r = kvm_check_extension(s, KVM_CAP_MCE);
    if (r > 0) {
        *max_banks = r;
        return kvm_ioctl(s, KVM_X86_GET_MCE_CAP_SUPPORTED, mce_cap);
    }
    return -ENOSYS;
}

static void kvm_mce_inject(X86CPU *cpu, hwaddr paddr, int code)
{
    CPUState *cs = CPU(cpu);
    CPUX86State *env = &cpu->env;
    uint64_t status = MCI_STATUS_VAL | MCI_STATUS_UC | MCI_STATUS_EN |
                      MCI_STATUS_MISCV | MCI_STATUS_ADDRV | MCI_STATUS_S;
    uint64_t mcg_status = MCG_STATUS_MCIP;
    int flags = 0;

    if (code == BUS_MCEERR_AR) {
        status |= MCI_STATUS_AR | 0x134;
        mcg_status |= MCG_STATUS_EIPV;
    } else {
        status |= 0xc0;
        mcg_status |= MCG_STATUS_RIPV;
    }

    flags = cpu_x86_support_mca_broadcast(env) ? MCE_INJECT_BROADCAST : 0;
    /* We need to read back the value of MSR_EXT_MCG_CTL that was set by the
     * guest kernel back into env->mcg_ext_ctl.
     */
    cpu_synchronize_state(cs);
    if (env->mcg_ext_ctl & MCG_EXT_CTL_LMCE_EN) {
        mcg_status |= MCG_STATUS_LMCE;
        flags = 0;
    }

    cpu_x86_inject_mce(NULL, cpu, 9, status, mcg_status, paddr,
                       (MCM_ADDR_PHYS << 6) | 0xc, flags);
}

static void hardware_memory_error(void)
{
    fprintf(stderr, "Hardware memory error!\n");
    exit(1);
}

void kvm_arch_on_sigbus_vcpu(CPUState *c, int code, void *addr)
{
    X86CPU *cpu = X86_CPU(c);
    CPUX86State *env = &cpu->env;
    ram_addr_t ram_addr;
    hwaddr paddr;

    /* If we get an action required MCE, it has been injected by KVM
     * while the VM was running.  An action optional MCE instead should
     * be coming from the main thread, which qemu_init_sigbus identifies
     * as the "early kill" thread.
     */
    assert(code == BUS_MCEERR_AR || code == BUS_MCEERR_AO);

    if ((env->mcg_cap & MCG_SER_P) && addr) {
        ram_addr = qemu_ram_addr_from_host(addr);
        if (ram_addr != RAM_ADDR_INVALID &&
            kvm_physical_memory_addr_from_host(c->kvm_state, addr, &paddr)) {
            kvm_hwpoison_page_add(ram_addr);
            kvm_mce_inject(cpu, paddr, code);
            return;
        }

        fprintf(stderr, "Hardware memory error for memory used by "
                "QEMU itself instead of guest system!\n");
    }

    if (code == BUS_MCEERR_AR) {
        hardware_memory_error();
    }

    /* Hope we are lucky for AO MCE */
}

static int kvm_inject_mce_oldstyle(X86CPU *cpu)
{
    CPUX86State *env = &cpu->env;

    if (!kvm_has_vcpu_events() && env->exception_injected == EXCP12_MCHK) {
        unsigned int bank, bank_num = env->mcg_cap & 0xff;
        struct kvm_x86_mce mce;

        env->exception_injected = -1;

        /*
         * There must be at least one bank in use if an MCE is pending.
         * Find it and use its values for the event injection.
         */
        for (bank = 0; bank < bank_num; bank++) {
            if (env->mce_banks[bank * 4 + 1] & MCI_STATUS_VAL) {
                break;
            }
        }
        assert(bank < bank_num);

        mce.bank = bank;
        mce.status = env->mce_banks[bank * 4 + 1];
        mce.mcg_status = env->mcg_status;
        mce.addr = env->mce_banks[bank * 4 + 2];
        mce.misc = env->mce_banks[bank * 4 + 3];

        return kvm_vcpu_ioctl(CPU(cpu), KVM_X86_SET_MCE, &mce);
    }
    return 0;
}

static void cpu_update_state(void *opaque, int running, RunState state)
{
    CPUX86State *env = opaque;

    if (running) {
        env->tsc_valid = false;
    }
}

unsigned long kvm_arch_vcpu_id(CPUState *cs)
{
    X86CPU *cpu = X86_CPU(cs);
    return cpu->apic_id;
}

#ifndef KVM_CPUID_SIGNATURE_NEXT
#define KVM_CPUID_SIGNATURE_NEXT                0x40000100
#endif

static bool hyperv_hypercall_available(X86CPU *cpu)
{
    return cpu->hyperv_vapic ||
           (cpu->hyperv_spinlock_attempts != HYPERV_SPINLOCK_NEVER_RETRY);
}

static bool hyperv_enabled(X86CPU *cpu)
{
    CPUState *cs = CPU(cpu);
    return kvm_check_extension(cs->kvm_state, KVM_CAP_HYPERV) > 0 &&
           (hyperv_hypercall_available(cpu) ||
            cpu->hyperv_time  ||
            cpu->hyperv_relaxed_timing ||
            cpu->hyperv_crash ||
            cpu->hyperv_reset ||
            cpu->hyperv_vpindex ||
            cpu->hyperv_runtime ||
            cpu->hyperv_synic ||
            cpu->hyperv_stimer);
}

static int kvm_arch_set_tsc_khz(CPUState *cs)
{
    X86CPU *cpu = X86_CPU(cs);
    CPUX86State *env = &cpu->env;
    int r;

    if (!env->tsc_khz) {
        return 0;
    }

    r = kvm_check_extension(cs->kvm_state, KVM_CAP_TSC_CONTROL) ?
        kvm_vcpu_ioctl(cs, KVM_SET_TSC_KHZ, env->tsc_khz) :
        -ENOTSUP;
    if (r < 0) {
        /* When KVM_SET_TSC_KHZ fails, it's an error only if the current
         * TSC frequency doesn't match the one we want.
         */
        int cur_freq = kvm_check_extension(cs->kvm_state, KVM_CAP_GET_TSC_KHZ) ?
                       kvm_vcpu_ioctl(cs, KVM_GET_TSC_KHZ) :
                       -ENOTSUP;
        if (cur_freq <= 0 || cur_freq != env->tsc_khz) {
            warn_report("TSC frequency mismatch between "
                        "VM (%" PRId64 " kHz) and host (%d kHz), "
                        "and TSC scaling unavailable",
                        env->tsc_khz, cur_freq);
            return r;
        }
    }

    return 0;
}

static bool tsc_is_stable_and_known(CPUX86State *env)
{
    if (!env->tsc_khz) {
        return false;
    }
    return (env->features[FEAT_8000_0007_EDX] & CPUID_APM_INVTSC)
        || env->user_tsc_khz;
}

static int hyperv_handle_properties(CPUState *cs)
{
    X86CPU *cpu = X86_CPU(cs);
    CPUX86State *env = &cpu->env;

    if (cpu->hyperv_relaxed_timing) {
        env->features[FEAT_HYPERV_EAX] |= HV_HYPERCALL_AVAILABLE;
    }
    if (cpu->hyperv_vapic) {
        env->features[FEAT_HYPERV_EAX] |= HV_HYPERCALL_AVAILABLE;
        env->features[FEAT_HYPERV_EAX] |= HV_APIC_ACCESS_AVAILABLE;
    }
    if (cpu->hyperv_time) {
        if (kvm_check_extension(cs->kvm_state, KVM_CAP_HYPERV_TIME) <= 0) {
            fprintf(stderr, "Hyper-V clocksources "
                    "(requested by 'hv-time' cpu flag) "
                    "are not supported by kernel\n");
            return -ENOSYS;
        }
        env->features[FEAT_HYPERV_EAX] |= HV_HYPERCALL_AVAILABLE;
        env->features[FEAT_HYPERV_EAX] |= HV_TIME_REF_COUNT_AVAILABLE;
        env->features[FEAT_HYPERV_EAX] |= HV_REFERENCE_TSC_AVAILABLE;
    }
    if (cpu->hyperv_frequencies) {
        if (!has_msr_hv_frequencies) {
            fprintf(stderr, "Hyper-V frequency MSRs "
                    "(requested by 'hv-frequencies' cpu flag) "
                    "are not supported by kernel\n");
            return -ENOSYS;
        }
        env->features[FEAT_HYPERV_EAX] |= HV_ACCESS_FREQUENCY_MSRS;
        env->features[FEAT_HYPERV_EDX] |= HV_FREQUENCY_MSRS_AVAILABLE;
    }
    if (cpu->hyperv_crash) {
        if (!has_msr_hv_crash) {
            fprintf(stderr, "Hyper-V crash MSRs "
                    "(requested by 'hv-crash' cpu flag) "
                    "are not supported by kernel\n");
            return -ENOSYS;
        }
        env->features[FEAT_HYPERV_EDX] |= HV_GUEST_CRASH_MSR_AVAILABLE;
    }
    env->features[FEAT_HYPERV_EDX] |= HV_CPU_DYNAMIC_PARTITIONING_AVAILABLE;
    if (cpu->hyperv_reset) {
        if (!has_msr_hv_reset) {
            fprintf(stderr, "Hyper-V reset MSR "
                    "(requested by 'hv-reset' cpu flag) "
                    "is not supported by kernel\n");
            return -ENOSYS;
        }
        env->features[FEAT_HYPERV_EAX] |= HV_RESET_AVAILABLE;
    }
    if (cpu->hyperv_vpindex) {
        if (!has_msr_hv_vpindex) {
            fprintf(stderr, "Hyper-V VP_INDEX MSR "
                    "(requested by 'hv-vpindex' cpu flag) "
                    "is not supported by kernel\n");
            return -ENOSYS;
        }
        env->features[FEAT_HYPERV_EAX] |= HV_VP_INDEX_AVAILABLE;
    }
    if (cpu->hyperv_runtime) {
        if (!has_msr_hv_runtime) {
            fprintf(stderr, "Hyper-V VP_RUNTIME MSR "
                    "(requested by 'hv-runtime' cpu flag) "
                    "is not supported by kernel\n");
            return -ENOSYS;
        }
        env->features[FEAT_HYPERV_EAX] |= HV_VP_RUNTIME_AVAILABLE;
    }
    if (cpu->hyperv_synic) {
        if (!has_msr_hv_synic ||
            kvm_vcpu_enable_cap(cs, KVM_CAP_HYPERV_SYNIC, 0)) {
            fprintf(stderr, "Hyper-V SynIC is not supported by kernel\n");
            return -ENOSYS;
        }

        env->features[FEAT_HYPERV_EAX] |= HV_SYNIC_AVAILABLE;
    }
    if (cpu->hyperv_stimer) {
        if (!has_msr_hv_stimer) {
            fprintf(stderr, "Hyper-V timers aren't supported by kernel\n");
            return -ENOSYS;
        }
        env->features[FEAT_HYPERV_EAX] |= HV_SYNTIMERS_AVAILABLE;
    }
    return 0;
}

static Error *invtsc_mig_blocker;

#define KVM_MAX_CPUID_ENTRIES  100

int kvm_arch_init_vcpu(CPUState *cs)
{
    struct {
        struct kvm_cpuid2 cpuid;
        struct kvm_cpuid_entry2 entries[KVM_MAX_CPUID_ENTRIES];
    } QEMU_PACKED cpuid_data;
    X86CPU *cpu = X86_CPU(cs);
    CPUX86State *env = &cpu->env;
    uint32_t limit, i, j, cpuid_i;
    uint32_t unused;
    struct kvm_cpuid_entry2 *c;
    uint32_t signature[3];
    int kvm_base = KVM_CPUID_SIGNATURE;
    int r;
    Error *local_err = NULL;

    memset(&cpuid_data, 0, sizeof(cpuid_data));

    cpuid_i = 0;

    r = kvm_arch_set_tsc_khz(cs);
    if (r < 0) {
        goto fail;
    }

    /* vcpu's TSC frequency is either specified by user, or following
     * the value used by KVM if the former is not present. In the
     * latter case, we query it from KVM and record in env->tsc_khz,
     * so that vcpu's TSC frequency can be migrated later via this field.
     */
    if (!env->tsc_khz) {
        r = kvm_check_extension(cs->kvm_state, KVM_CAP_GET_TSC_KHZ) ?
            kvm_vcpu_ioctl(cs, KVM_GET_TSC_KHZ) :
            -ENOTSUP;
        if (r > 0) {
            env->tsc_khz = r;
        }
    }

    /* Paravirtualization CPUIDs */
    if (hyperv_enabled(cpu)) {
        c = &cpuid_data.entries[cpuid_i++];
        c->function = HV_CPUID_VENDOR_AND_MAX_FUNCTIONS;
        if (!cpu->hyperv_vendor_id) {
            memcpy(signature, "Microsoft Hv", 12);
        } else {
            size_t len = strlen(cpu->hyperv_vendor_id);

            if (len > 12) {
                error_report("hv-vendor-id truncated to 12 characters");
                len = 12;
            }
            memset(signature, 0, 12);
            memcpy(signature, cpu->hyperv_vendor_id, len);
        }
        c->eax = HV_CPUID_MIN;
        c->ebx = signature[0];
        c->ecx = signature[1];
        c->edx = signature[2];

        c = &cpuid_data.entries[cpuid_i++];
        c->function = HV_CPUID_INTERFACE;
        memcpy(signature, "Hv#1\0\0\0\0\0\0\0\0", 12);
        c->eax = signature[0];
        c->ebx = 0;
        c->ecx = 0;
        c->edx = 0;

        c = &cpuid_data.entries[cpuid_i++];
        c->function = HV_CPUID_VERSION;
        c->eax = 0x00001bbc;
        c->ebx = 0x00060001;

        c = &cpuid_data.entries[cpuid_i++];
        c->function = HV_CPUID_FEATURES;
        r = hyperv_handle_properties(cs);
        if (r) {
            return r;
        }
        c->eax = env->features[FEAT_HYPERV_EAX];
        c->ebx = env->features[FEAT_HYPERV_EBX];
        c->edx = env->features[FEAT_HYPERV_EDX];

        c = &cpuid_data.entries[cpuid_i++];
        c->function = HV_CPUID_ENLIGHTMENT_INFO;
        if (cpu->hyperv_relaxed_timing) {
            c->eax |= HV_RELAXED_TIMING_RECOMMENDED;
        }
        if (cpu->hyperv_vapic) {
            c->eax |= HV_APIC_ACCESS_RECOMMENDED;
        }
        c->ebx = cpu->hyperv_spinlock_attempts;

        c = &cpuid_data.entries[cpuid_i++];
        c->function = HV_CPUID_IMPLEMENT_LIMITS;

        c->eax = cpu->hv_max_vps;
        c->ebx = 0x40;

        kvm_base = KVM_CPUID_SIGNATURE_NEXT;
        has_msr_hv_hypercall = true;
    }

    if (cpu->expose_kvm) {
        memcpy(signature, "KVMKVMKVM\0\0\0", 12);
        c = &cpuid_data.entries[cpuid_i++];
        c->function = KVM_CPUID_SIGNATURE | kvm_base;
        c->eax = KVM_CPUID_FEATURES | kvm_base;
        c->ebx = signature[0];
        c->ecx = signature[1];
        c->edx = signature[2];

        c = &cpuid_data.entries[cpuid_i++];
        c->function = KVM_CPUID_FEATURES | kvm_base;
        c->eax = env->features[FEAT_KVM];
        c->edx = env->features[FEAT_KVM_HINTS];
    }

    cpu_x86_cpuid(env, 0, 0, &limit, &unused, &unused, &unused);

    for (i = 0; i <= limit; i++) {
        if (cpuid_i == KVM_MAX_CPUID_ENTRIES) {
            fprintf(stderr, "unsupported level value: 0x%x\n", limit);
            abort();
        }
        c = &cpuid_data.entries[cpuid_i++];

        switch (i) {
        case 2: {
            /* Keep reading function 2 till all the input is received */
            int times;

            c->function = i;
            c->flags = KVM_CPUID_FLAG_STATEFUL_FUNC |
                       KVM_CPUID_FLAG_STATE_READ_NEXT;
            cpu_x86_cpuid(env, i, 0, &c->eax, &c->ebx, &c->ecx, &c->edx);
            times = c->eax & 0xff;

            for (j = 1; j < times; ++j) {
                if (cpuid_i == KVM_MAX_CPUID_ENTRIES) {
                    fprintf(stderr, "cpuid_data is full, no space for "
                            "cpuid(eax:2):eax & 0xf = 0x%x\n", times);
                    abort();
                }
                c = &cpuid_data.entries[cpuid_i++];
                c->function = i;
                c->flags = KVM_CPUID_FLAG_STATEFUL_FUNC;
                cpu_x86_cpuid(env, i, 0, &c->eax, &c->ebx, &c->ecx, &c->edx);
            }
            break;
        }
        case 4:
        case 0xb:
        case 0xd:
            for (j = 0; ; j++) {
                if (i == 0xd && j == 64) {
                    break;
                }
                c->function = i;
                c->flags = KVM_CPUID_FLAG_SIGNIFCANT_INDEX;
                c->index = j;
                cpu_x86_cpuid(env, i, j, &c->eax, &c->ebx, &c->ecx, &c->edx);

                if (i == 4 && c->eax == 0) {
                    break;
                }
                if (i == 0xb && !(c->ecx & 0xff00)) {
                    break;
                }
                if (i == 0xd && c->eax == 0) {
                    continue;
                }
                if (cpuid_i == KVM_MAX_CPUID_ENTRIES) {
                    fprintf(stderr, "cpuid_data is full, no space for "
                            "cpuid(eax:0x%x,ecx:0x%x)\n", i, j);
                    abort();
                }
                c = &cpuid_data.entries[cpuid_i++];
            }
            break;
        case 0x14: {
            uint32_t times;

            c->function = i;
            c->index = 0;
            c->flags = KVM_CPUID_FLAG_SIGNIFCANT_INDEX;
            cpu_x86_cpuid(env, i, 0, &c->eax, &c->ebx, &c->ecx, &c->edx);
            times = c->eax;

            for (j = 1; j <= times; ++j) {
                if (cpuid_i == KVM_MAX_CPUID_ENTRIES) {
                    fprintf(stderr, "cpuid_data is full, no space for "
                                "cpuid(eax:0x14,ecx:0x%x)\n", j);
                    abort();
                }
                c = &cpuid_data.entries[cpuid_i++];
                c->function = i;
                c->index = j;
                c->flags = KVM_CPUID_FLAG_SIGNIFCANT_INDEX;
                cpu_x86_cpuid(env, i, j, &c->eax, &c->ebx, &c->ecx, &c->edx);
            }
            break;
        }
        default:
            c->function = i;
            c->flags = 0;
            cpu_x86_cpuid(env, i, 0, &c->eax, &c->ebx, &c->ecx, &c->edx);
            break;
        }
    }

    if (limit >= 0x0a) {
        uint32_t eax, edx;

        cpu_x86_cpuid(env, 0x0a, 0, &eax, &unused, &unused, &edx);

        has_architectural_pmu_version = eax & 0xff;
        if (has_architectural_pmu_version > 0) {
            num_architectural_pmu_gp_counters = (eax & 0xff00) >> 8;

            /* Shouldn't be more than 32, since that's the number of bits
             * available in EBX to tell us _which_ counters are available.
             * Play it safe.
             */
            if (num_architectural_pmu_gp_counters > MAX_GP_COUNTERS) {
                num_architectural_pmu_gp_counters = MAX_GP_COUNTERS;
            }

            if (has_architectural_pmu_version > 1) {
                num_architectural_pmu_fixed_counters = edx & 0x1f;

                if (num_architectural_pmu_fixed_counters > MAX_FIXED_COUNTERS) {
                    num_architectural_pmu_fixed_counters = MAX_FIXED_COUNTERS;
                }
            }
        }
    }

    cpu_x86_cpuid(env, 0x80000000, 0, &limit, &unused, &unused, &unused);

    for (i = 0x80000000; i <= limit; i++) {
        if (cpuid_i == KVM_MAX_CPUID_ENTRIES) {
            fprintf(stderr, "unsupported xlevel value: 0x%x\n", limit);
            abort();
        }
        c = &cpuid_data.entries[cpuid_i++];

        c->function = i;
        c->flags = 0;
        cpu_x86_cpuid(env, i, 0, &c->eax, &c->ebx, &c->ecx, &c->edx);
    }

    /* Call Centaur's CPUID instructions they are supported. */
    if (env->cpuid_xlevel2 > 0) {
        cpu_x86_cpuid(env, 0xC0000000, 0, &limit, &unused, &unused, &unused);

        for (i = 0xC0000000; i <= limit; i++) {
            if (cpuid_i == KVM_MAX_CPUID_ENTRIES) {
                fprintf(stderr, "unsupported xlevel2 value: 0x%x\n", limit);
                abort();
            }
            c = &cpuid_data.entries[cpuid_i++];

            c->function = i;
            c->flags = 0;
            cpu_x86_cpuid(env, i, 0, &c->eax, &c->ebx, &c->ecx, &c->edx);
        }
    }

    cpuid_data.cpuid.nent = cpuid_i;

    if (((env->cpuid_version >> 8)&0xF) >= 6
        && (env->features[FEAT_1_EDX] & (CPUID_MCE | CPUID_MCA)) ==
           (CPUID_MCE | CPUID_MCA)
        && kvm_check_extension(cs->kvm_state, KVM_CAP_MCE) > 0) {
        uint64_t mcg_cap, unsupported_caps;
        int banks;
        int ret;

        ret = kvm_get_mce_cap_supported(cs->kvm_state, &mcg_cap, &banks);
        if (ret < 0) {
            fprintf(stderr, "kvm_get_mce_cap_supported: %s", strerror(-ret));
            return ret;
        }

        if (banks < (env->mcg_cap & MCG_CAP_BANKS_MASK)) {
            error_report("kvm: Unsupported MCE bank count (QEMU = %d, KVM = %d)",
                         (int)(env->mcg_cap & MCG_CAP_BANKS_MASK), banks);
            return -ENOTSUP;
        }

        unsupported_caps = env->mcg_cap & ~(mcg_cap | MCG_CAP_BANKS_MASK);
        if (unsupported_caps) {
            if (unsupported_caps & MCG_LMCE_P) {
                error_report("kvm: LMCE not supported");
                return -ENOTSUP;
            }
            warn_report("Unsupported MCG_CAP bits: 0x%" PRIx64,
                        unsupported_caps);
        }

        env->mcg_cap &= mcg_cap | MCG_CAP_BANKS_MASK;
        ret = kvm_vcpu_ioctl(cs, KVM_X86_SETUP_MCE, &env->mcg_cap);
        if (ret < 0) {
            fprintf(stderr, "KVM_X86_SETUP_MCE: %s", strerror(-ret));
            return ret;
        }
    }

    qemu_add_vm_change_state_handler(cpu_update_state, env);

    c = cpuid_find_entry(&cpuid_data.cpuid, 1, 0);
    if (c) {
        has_msr_feature_control = !!(c->ecx & CPUID_EXT_VMX) ||
                                  !!(c->ecx & CPUID_EXT_SMX);
    }

    if (env->mcg_cap & MCG_LMCE_P) {
        has_msr_mcg_ext_ctl = has_msr_feature_control = true;
    }

    if (!env->user_tsc_khz) {
        if ((env->features[FEAT_8000_0007_EDX] & CPUID_APM_INVTSC) &&
            invtsc_mig_blocker == NULL) {
            /* for migration */
            error_setg(&invtsc_mig_blocker,
                       "State blocked by non-migratable CPU device"
                       " (invtsc flag)");
            r = migrate_add_blocker(invtsc_mig_blocker, &local_err);
            if (local_err) {
                error_report_err(local_err);
                error_free(invtsc_mig_blocker);
                goto fail;
            }
            /* for savevm */
            vmstate_x86_cpu.unmigratable = 1;
        }
    }

    if (cpu->vmware_cpuid_freq
        /* Guests depend on 0x40000000 to detect this feature, so only expose
         * it if KVM exposes leaf 0x40000000. (Conflicts with Hyper-V) */
        && cpu->expose_kvm
        && kvm_base == KVM_CPUID_SIGNATURE
        /* TSC clock must be stable and known for this feature. */
        && tsc_is_stable_and_known(env)) {

        c = &cpuid_data.entries[cpuid_i++];
        c->function = KVM_CPUID_SIGNATURE | 0x10;
        c->eax = env->tsc_khz;
        /* LAPIC resolution of 1ns (freq: 1GHz) is hardcoded in KVM's
         * APIC_BUS_CYCLE_NS */
        c->ebx = 1000000;
        c->ecx = c->edx = 0;

        c = cpuid_find_entry(&cpuid_data.cpuid, kvm_base, 0);
        c->eax = MAX(c->eax, KVM_CPUID_SIGNATURE | 0x10);
    }

    cpuid_data.cpuid.nent = cpuid_i;

    cpuid_data.cpuid.padding = 0;
    r = kvm_vcpu_ioctl(cs, KVM_SET_CPUID2, &cpuid_data);
    if (r) {
        goto fail;
    }

    if (has_xsave) {
        env->kvm_xsave_buf = qemu_memalign(4096, sizeof(struct kvm_xsave));
    }
    cpu->kvm_msr_buf = g_malloc0(MSR_BUF_SIZE);

    if (!(env->features[FEAT_8000_0001_EDX] & CPUID_EXT2_RDTSCP)) {
        has_msr_tsc_aux = false;
    }

    return 0;

 fail:
    migrate_del_blocker(invtsc_mig_blocker);
    return r;
}

void kvm_arch_reset_vcpu(X86CPU *cpu)
{
    CPUX86State *env = &cpu->env;

    env->xcr0 = 1;
    if (kvm_irqchip_in_kernel()) {
        env->mp_state = cpu_is_bsp(cpu) ? KVM_MP_STATE_RUNNABLE :
                                          KVM_MP_STATE_UNINITIALIZED;
    } else {
        env->mp_state = KVM_MP_STATE_RUNNABLE;
    }

    if (cpu->hyperv_synic) {
        int i;
        for (i = 0; i < ARRAY_SIZE(env->msr_hv_synic_sint); i++) {
            env->msr_hv_synic_sint[i] = HV_SINT_MASKED;
        }
    }
}

void kvm_arch_do_init_vcpu(X86CPU *cpu)
{
    CPUX86State *env = &cpu->env;

    /* APs get directly into wait-for-SIPI state.  */
    if (env->mp_state == KVM_MP_STATE_UNINITIALIZED) {
        env->mp_state = KVM_MP_STATE_INIT_RECEIVED;
    }
}

static int kvm_get_supported_msrs(KVMState *s)
{
    static int kvm_supported_msrs;
    int ret = 0;

    /* first time */
    if (kvm_supported_msrs == 0) {
        struct kvm_msr_list msr_list, *kvm_msr_list;

        kvm_supported_msrs = -1;

        /* Obtain MSR list from KVM.  These are the MSRs that we must
         * save/restore */
        msr_list.nmsrs = 0;
        ret = kvm_ioctl(s, KVM_GET_MSR_INDEX_LIST, &msr_list);
        if (ret < 0 && ret != -E2BIG) {
            return ret;
        }
        /* Old kernel modules had a bug and could write beyond the provided
           memory. Allocate at least a safe amount of 1K. */
        kvm_msr_list = g_malloc0(MAX(1024, sizeof(msr_list) +
                                              msr_list.nmsrs *
                                              sizeof(msr_list.indices[0])));

        kvm_msr_list->nmsrs = msr_list.nmsrs;
        ret = kvm_ioctl(s, KVM_GET_MSR_INDEX_LIST, kvm_msr_list);
        if (ret >= 0) {
            int i;

            for (i = 0; i < kvm_msr_list->nmsrs; i++) {
                switch (kvm_msr_list->indices[i]) {
                case MSR_STAR:
                    has_msr_star = true;
                    break;
                case MSR_VM_HSAVE_PA:
                    has_msr_hsave_pa = true;
                    break;
                case MSR_TSC_AUX:
                    has_msr_tsc_aux = true;
                    break;
                case MSR_TSC_ADJUST:
                    has_msr_tsc_adjust = true;
                    break;
                case MSR_IA32_TSCDEADLINE:
                    has_msr_tsc_deadline = true;
                    break;
                case MSR_IA32_SMBASE:
                    has_msr_smbase = true;
                    break;
                case MSR_SMI_COUNT:
                    has_msr_smi_count = true;
                    break;
                case MSR_IA32_MISC_ENABLE:
                    has_msr_misc_enable = true;
                    break;
                case MSR_IA32_BNDCFGS:
                    has_msr_bndcfgs = true;
                    break;
                case MSR_IA32_XSS:
                    has_msr_xss = true;
                    break;
                case HV_X64_MSR_CRASH_CTL:
                    has_msr_hv_crash = true;
                    break;
                case HV_X64_MSR_RESET:
                    has_msr_hv_reset = true;
                    break;
                case HV_X64_MSR_VP_INDEX:
                    has_msr_hv_vpindex = true;
                    break;
                case HV_X64_MSR_VP_RUNTIME:
                    has_msr_hv_runtime = true;
                    break;
                case HV_X64_MSR_SCONTROL:
                    has_msr_hv_synic = true;
                    break;
                case HV_X64_MSR_STIMER0_CONFIG:
                    has_msr_hv_stimer = true;
                    break;
                case HV_X64_MSR_TSC_FREQUENCY:
                    has_msr_hv_frequencies = true;
                    break;
                case MSR_IA32_SPEC_CTRL:
                    has_msr_spec_ctrl = true;
                    break;
<<<<<<< HEAD
                case MSR_VIRT_SSBD:
                    has_msr_virt_ssbd = true;
                    break;
=======
>>>>>>> 4743c235
                }
            }
        }

        g_free(kvm_msr_list);
    }

    return ret;
}

static Notifier smram_machine_done;
static KVMMemoryListener smram_listener;
static AddressSpace smram_address_space;
static MemoryRegion smram_as_root;
static MemoryRegion smram_as_mem;

static void register_smram_listener(Notifier *n, void *unused)
{
    MemoryRegion *smram =
        (MemoryRegion *) object_resolve_path("/machine/smram", NULL);

    /* Outer container... */
    memory_region_init(&smram_as_root, OBJECT(kvm_state), "mem-container-smram", ~0ull);
    memory_region_set_enabled(&smram_as_root, true);

    /* ... with two regions inside: normal system memory with low
     * priority, and...
     */
    memory_region_init_alias(&smram_as_mem, OBJECT(kvm_state), "mem-smram",
                             get_system_memory(), 0, ~0ull);
    memory_region_add_subregion_overlap(&smram_as_root, 0, &smram_as_mem, 0);
    memory_region_set_enabled(&smram_as_mem, true);

    if (smram) {
        /* ... SMRAM with higher priority */
        memory_region_add_subregion_overlap(&smram_as_root, 0, smram, 10);
        memory_region_set_enabled(smram, true);
    }

    address_space_init(&smram_address_space, &smram_as_root, "KVM-SMRAM");
    kvm_memory_listener_register(kvm_state, &smram_listener,
                                 &smram_address_space, 1);
}

int kvm_arch_init(MachineState *ms, KVMState *s)
{
    uint64_t identity_base = 0xfffbc000;
    uint64_t shadow_mem;
    int ret;
    struct utsname utsname;

#ifdef KVM_CAP_XSAVE
    has_xsave = kvm_check_extension(s, KVM_CAP_XSAVE);
#endif

#ifdef KVM_CAP_XCRS
    has_xcrs = kvm_check_extension(s, KVM_CAP_XCRS);
#endif

#ifdef KVM_CAP_PIT_STATE2
    has_pit_state2 = kvm_check_extension(s, KVM_CAP_PIT_STATE2);
#endif

    ret = kvm_get_supported_msrs(s);
    if (ret < 0) {
        return ret;
    }

    uname(&utsname);
    lm_capable_kernel = strcmp(utsname.machine, "x86_64") == 0;

    /*
     * On older Intel CPUs, KVM uses vm86 mode to emulate 16-bit code directly.
     * In order to use vm86 mode, an EPT identity map and a TSS  are needed.
     * Since these must be part of guest physical memory, we need to allocate
     * them, both by setting their start addresses in the kernel and by
     * creating a corresponding e820 entry. We need 4 pages before the BIOS.
     *
     * Older KVM versions may not support setting the identity map base. In
     * that case we need to stick with the default, i.e. a 256K maximum BIOS
     * size.
     */
    if (kvm_check_extension(s, KVM_CAP_SET_IDENTITY_MAP_ADDR)) {
        /* Allows up to 16M BIOSes. */
        identity_base = 0xfeffc000;

        ret = kvm_vm_ioctl(s, KVM_SET_IDENTITY_MAP_ADDR, &identity_base);
        if (ret < 0) {
            return ret;
        }
    }

    /* Set TSS base one page after EPT identity map. */
    ret = kvm_vm_ioctl(s, KVM_SET_TSS_ADDR, identity_base + 0x1000);
    if (ret < 0) {
        return ret;
    }

    /* Tell fw_cfg to notify the BIOS to reserve the range. */
    ret = e820_add_entry(identity_base, 0x4000, E820_RESERVED);
    if (ret < 0) {
        fprintf(stderr, "e820_add_entry() table is full\n");
        return ret;
    }
    qemu_register_reset(kvm_unpoison_all, NULL);

    shadow_mem = machine_kvm_shadow_mem(ms);
    if (shadow_mem != -1) {
        shadow_mem /= 4096;
        ret = kvm_vm_ioctl(s, KVM_SET_NR_MMU_PAGES, shadow_mem);
        if (ret < 0) {
            return ret;
        }
    }

    if (kvm_check_extension(s, KVM_CAP_X86_SMM) &&
        object_dynamic_cast(OBJECT(ms), TYPE_PC_MACHINE) &&
        pc_machine_is_smm_enabled(PC_MACHINE(ms))) {
        smram_machine_done.notify = register_smram_listener;
        qemu_add_machine_init_done_notifier(&smram_machine_done);
    }
    return 0;
}

static void set_v8086_seg(struct kvm_segment *lhs, const SegmentCache *rhs)
{
    lhs->selector = rhs->selector;
    lhs->base = rhs->base;
    lhs->limit = rhs->limit;
    lhs->type = 3;
    lhs->present = 1;
    lhs->dpl = 3;
    lhs->db = 0;
    lhs->s = 1;
    lhs->l = 0;
    lhs->g = 0;
    lhs->avl = 0;
    lhs->unusable = 0;
}

static void set_seg(struct kvm_segment *lhs, const SegmentCache *rhs)
{
    unsigned flags = rhs->flags;
    lhs->selector = rhs->selector;
    lhs->base = rhs->base;
    lhs->limit = rhs->limit;
    lhs->type = (flags >> DESC_TYPE_SHIFT) & 15;
    lhs->present = (flags & DESC_P_MASK) != 0;
    lhs->dpl = (flags >> DESC_DPL_SHIFT) & 3;
    lhs->db = (flags >> DESC_B_SHIFT) & 1;
    lhs->s = (flags & DESC_S_MASK) != 0;
    lhs->l = (flags >> DESC_L_SHIFT) & 1;
    lhs->g = (flags & DESC_G_MASK) != 0;
    lhs->avl = (flags & DESC_AVL_MASK) != 0;
    lhs->unusable = !lhs->present;
    lhs->padding = 0;
}

static void get_seg(SegmentCache *lhs, const struct kvm_segment *rhs)
{
    lhs->selector = rhs->selector;
    lhs->base = rhs->base;
    lhs->limit = rhs->limit;
    lhs->flags = (rhs->type << DESC_TYPE_SHIFT) |
                 ((rhs->present && !rhs->unusable) * DESC_P_MASK) |
                 (rhs->dpl << DESC_DPL_SHIFT) |
                 (rhs->db << DESC_B_SHIFT) |
                 (rhs->s * DESC_S_MASK) |
                 (rhs->l << DESC_L_SHIFT) |
                 (rhs->g * DESC_G_MASK) |
                 (rhs->avl * DESC_AVL_MASK);
}

static void kvm_getput_reg(__u64 *kvm_reg, target_ulong *qemu_reg, int set)
{
    if (set) {
        *kvm_reg = *qemu_reg;
    } else {
        *qemu_reg = *kvm_reg;
    }
}

static int kvm_getput_regs(X86CPU *cpu, int set)
{
    CPUX86State *env = &cpu->env;
    struct kvm_regs regs;
    int ret = 0;

    if (!set) {
        ret = kvm_vcpu_ioctl(CPU(cpu), KVM_GET_REGS, &regs);
        if (ret < 0) {
            return ret;
        }
    }

    kvm_getput_reg(&regs.rax, &env->regs[R_EAX], set);
    kvm_getput_reg(&regs.rbx, &env->regs[R_EBX], set);
    kvm_getput_reg(&regs.rcx, &env->regs[R_ECX], set);
    kvm_getput_reg(&regs.rdx, &env->regs[R_EDX], set);
    kvm_getput_reg(&regs.rsi, &env->regs[R_ESI], set);
    kvm_getput_reg(&regs.rdi, &env->regs[R_EDI], set);
    kvm_getput_reg(&regs.rsp, &env->regs[R_ESP], set);
    kvm_getput_reg(&regs.rbp, &env->regs[R_EBP], set);
#ifdef TARGET_X86_64
    kvm_getput_reg(&regs.r8, &env->regs[8], set);
    kvm_getput_reg(&regs.r9, &env->regs[9], set);
    kvm_getput_reg(&regs.r10, &env->regs[10], set);
    kvm_getput_reg(&regs.r11, &env->regs[11], set);
    kvm_getput_reg(&regs.r12, &env->regs[12], set);
    kvm_getput_reg(&regs.r13, &env->regs[13], set);
    kvm_getput_reg(&regs.r14, &env->regs[14], set);
    kvm_getput_reg(&regs.r15, &env->regs[15], set);
#endif

    kvm_getput_reg(&regs.rflags, &env->eflags, set);
    kvm_getput_reg(&regs.rip, &env->eip, set);

    if (set) {
        ret = kvm_vcpu_ioctl(CPU(cpu), KVM_SET_REGS, &regs);
    }

    return ret;
}

static int kvm_put_fpu(X86CPU *cpu)
{
    CPUX86State *env = &cpu->env;
    struct kvm_fpu fpu;
    int i;

    memset(&fpu, 0, sizeof fpu);
    fpu.fsw = env->fpus & ~(7 << 11);
    fpu.fsw |= (env->fpstt & 7) << 11;
    fpu.fcw = env->fpuc;
    fpu.last_opcode = env->fpop;
    fpu.last_ip = env->fpip;
    fpu.last_dp = env->fpdp;
    for (i = 0; i < 8; ++i) {
        fpu.ftwx |= (!env->fptags[i]) << i;
    }
    memcpy(fpu.fpr, env->fpregs, sizeof env->fpregs);
    for (i = 0; i < CPU_NB_REGS; i++) {
        stq_p(&fpu.xmm[i][0], env->xmm_regs[i].ZMM_Q(0));
        stq_p(&fpu.xmm[i][8], env->xmm_regs[i].ZMM_Q(1));
    }
    fpu.mxcsr = env->mxcsr;

    return kvm_vcpu_ioctl(CPU(cpu), KVM_SET_FPU, &fpu);
}

#define XSAVE_FCW_FSW     0
#define XSAVE_FTW_FOP     1
#define XSAVE_CWD_RIP     2
#define XSAVE_CWD_RDP     4
#define XSAVE_MXCSR       6
#define XSAVE_ST_SPACE    8
#define XSAVE_XMM_SPACE   40
#define XSAVE_XSTATE_BV   128
#define XSAVE_YMMH_SPACE  144
#define XSAVE_BNDREGS     240
#define XSAVE_BNDCSR      256
#define XSAVE_OPMASK      272
#define XSAVE_ZMM_Hi256   288
#define XSAVE_Hi16_ZMM    416
#define XSAVE_PKRU        672

#define XSAVE_BYTE_OFFSET(word_offset) \
    ((word_offset) * sizeof(((struct kvm_xsave *)0)->region[0]))

#define ASSERT_OFFSET(word_offset, field) \
    QEMU_BUILD_BUG_ON(XSAVE_BYTE_OFFSET(word_offset) != \
                      offsetof(X86XSaveArea, field))

ASSERT_OFFSET(XSAVE_FCW_FSW, legacy.fcw);
ASSERT_OFFSET(XSAVE_FTW_FOP, legacy.ftw);
ASSERT_OFFSET(XSAVE_CWD_RIP, legacy.fpip);
ASSERT_OFFSET(XSAVE_CWD_RDP, legacy.fpdp);
ASSERT_OFFSET(XSAVE_MXCSR, legacy.mxcsr);
ASSERT_OFFSET(XSAVE_ST_SPACE, legacy.fpregs);
ASSERT_OFFSET(XSAVE_XMM_SPACE, legacy.xmm_regs);
ASSERT_OFFSET(XSAVE_XSTATE_BV, header.xstate_bv);
ASSERT_OFFSET(XSAVE_YMMH_SPACE, avx_state);
ASSERT_OFFSET(XSAVE_BNDREGS, bndreg_state);
ASSERT_OFFSET(XSAVE_BNDCSR, bndcsr_state);
ASSERT_OFFSET(XSAVE_OPMASK, opmask_state);
ASSERT_OFFSET(XSAVE_ZMM_Hi256, zmm_hi256_state);
ASSERT_OFFSET(XSAVE_Hi16_ZMM, hi16_zmm_state);
ASSERT_OFFSET(XSAVE_PKRU, pkru_state);

static int kvm_put_xsave(X86CPU *cpu)
{
    CPUX86State *env = &cpu->env;
    X86XSaveArea *xsave = env->kvm_xsave_buf;

    if (!has_xsave) {
        return kvm_put_fpu(cpu);
    }
    x86_cpu_xsave_all_areas(cpu, xsave);

    return kvm_vcpu_ioctl(CPU(cpu), KVM_SET_XSAVE, xsave);
}

static int kvm_put_xcrs(X86CPU *cpu)
{
    CPUX86State *env = &cpu->env;
    struct kvm_xcrs xcrs = {};

    if (!has_xcrs) {
        return 0;
    }

    xcrs.nr_xcrs = 1;
    xcrs.flags = 0;
    xcrs.xcrs[0].xcr = 0;
    xcrs.xcrs[0].value = env->xcr0;
    return kvm_vcpu_ioctl(CPU(cpu), KVM_SET_XCRS, &xcrs);
}

static int kvm_put_sregs(X86CPU *cpu)
{
    CPUX86State *env = &cpu->env;
    struct kvm_sregs sregs;

    memset(sregs.interrupt_bitmap, 0, sizeof(sregs.interrupt_bitmap));
    if (env->interrupt_injected >= 0) {
        sregs.interrupt_bitmap[env->interrupt_injected / 64] |=
                (uint64_t)1 << (env->interrupt_injected % 64);
    }

    if ((env->eflags & VM_MASK)) {
        set_v8086_seg(&sregs.cs, &env->segs[R_CS]);
        set_v8086_seg(&sregs.ds, &env->segs[R_DS]);
        set_v8086_seg(&sregs.es, &env->segs[R_ES]);
        set_v8086_seg(&sregs.fs, &env->segs[R_FS]);
        set_v8086_seg(&sregs.gs, &env->segs[R_GS]);
        set_v8086_seg(&sregs.ss, &env->segs[R_SS]);
    } else {
        set_seg(&sregs.cs, &env->segs[R_CS]);
        set_seg(&sregs.ds, &env->segs[R_DS]);
        set_seg(&sregs.es, &env->segs[R_ES]);
        set_seg(&sregs.fs, &env->segs[R_FS]);
        set_seg(&sregs.gs, &env->segs[R_GS]);
        set_seg(&sregs.ss, &env->segs[R_SS]);
    }

    set_seg(&sregs.tr, &env->tr);
    set_seg(&sregs.ldt, &env->ldt);

    sregs.idt.limit = env->idt.limit;
    sregs.idt.base = env->idt.base;
    memset(sregs.idt.padding, 0, sizeof sregs.idt.padding);
    sregs.gdt.limit = env->gdt.limit;
    sregs.gdt.base = env->gdt.base;
    memset(sregs.gdt.padding, 0, sizeof sregs.gdt.padding);

    sregs.cr0 = env->cr[0];
    sregs.cr2 = env->cr[2];
    sregs.cr3 = env->cr[3];
    sregs.cr4 = env->cr[4];

    sregs.cr8 = cpu_get_apic_tpr(cpu->apic_state);
    sregs.apic_base = cpu_get_apic_base(cpu->apic_state);

    sregs.efer = env->efer;

    return kvm_vcpu_ioctl(CPU(cpu), KVM_SET_SREGS, &sregs);
}

static void kvm_msr_buf_reset(X86CPU *cpu)
{
    memset(cpu->kvm_msr_buf, 0, MSR_BUF_SIZE);
}

static void kvm_msr_entry_add(X86CPU *cpu, uint32_t index, uint64_t value)
{
    struct kvm_msrs *msrs = cpu->kvm_msr_buf;
    void *limit = ((void *)msrs) + MSR_BUF_SIZE;
    struct kvm_msr_entry *entry = &msrs->entries[msrs->nmsrs];

    assert((void *)(entry + 1) <= limit);

    entry->index = index;
    entry->reserved = 0;
    entry->data = value;
    msrs->nmsrs++;
}

static int kvm_put_one_msr(X86CPU *cpu, int index, uint64_t value)
{
    kvm_msr_buf_reset(cpu);
    kvm_msr_entry_add(cpu, index, value);

    return kvm_vcpu_ioctl(CPU(cpu), KVM_SET_MSRS, cpu->kvm_msr_buf);
}

void kvm_put_apicbase(X86CPU *cpu, uint64_t value)
{
    int ret;

    ret = kvm_put_one_msr(cpu, MSR_IA32_APICBASE, value);
    assert(ret == 1);
}

static int kvm_put_tscdeadline_msr(X86CPU *cpu)
{
    CPUX86State *env = &cpu->env;
    int ret;

    if (!has_msr_tsc_deadline) {
        return 0;
    }

    ret = kvm_put_one_msr(cpu, MSR_IA32_TSCDEADLINE, env->tsc_deadline);
    if (ret < 0) {
        return ret;
    }

    assert(ret == 1);
    return 0;
}

/*
 * Provide a separate write service for the feature control MSR in order to
 * kick the VCPU out of VMXON or even guest mode on reset. This has to be done
 * before writing any other state because forcibly leaving nested mode
 * invalidates the VCPU state.
 */
static int kvm_put_msr_feature_control(X86CPU *cpu)
{
    int ret;

    if (!has_msr_feature_control) {
        return 0;
    }

    ret = kvm_put_one_msr(cpu, MSR_IA32_FEATURE_CONTROL,
                          cpu->env.msr_ia32_feature_control);
    if (ret < 0) {
        return ret;
    }

    assert(ret == 1);
    return 0;
}

static int kvm_put_msrs(X86CPU *cpu, int level)
{
    CPUX86State *env = &cpu->env;
    int i;
    int ret;

    kvm_msr_buf_reset(cpu);

    kvm_msr_entry_add(cpu, MSR_IA32_SYSENTER_CS, env->sysenter_cs);
    kvm_msr_entry_add(cpu, MSR_IA32_SYSENTER_ESP, env->sysenter_esp);
    kvm_msr_entry_add(cpu, MSR_IA32_SYSENTER_EIP, env->sysenter_eip);
    kvm_msr_entry_add(cpu, MSR_PAT, env->pat);
    if (has_msr_star) {
        kvm_msr_entry_add(cpu, MSR_STAR, env->star);
    }
    if (has_msr_hsave_pa) {
        kvm_msr_entry_add(cpu, MSR_VM_HSAVE_PA, env->vm_hsave);
    }
    if (has_msr_tsc_aux) {
        kvm_msr_entry_add(cpu, MSR_TSC_AUX, env->tsc_aux);
    }
    if (has_msr_tsc_adjust) {
        kvm_msr_entry_add(cpu, MSR_TSC_ADJUST, env->tsc_adjust);
    }
    if (has_msr_misc_enable) {
        kvm_msr_entry_add(cpu, MSR_IA32_MISC_ENABLE,
                          env->msr_ia32_misc_enable);
    }
    if (has_msr_smbase) {
        kvm_msr_entry_add(cpu, MSR_IA32_SMBASE, env->smbase);
    }
    if (has_msr_smi_count) {
        kvm_msr_entry_add(cpu, MSR_SMI_COUNT, env->msr_smi_count);
    }
    if (has_msr_bndcfgs) {
        kvm_msr_entry_add(cpu, MSR_IA32_BNDCFGS, env->msr_bndcfgs);
    }
    if (has_msr_xss) {
        kvm_msr_entry_add(cpu, MSR_IA32_XSS, env->xss);
    }
    if (has_msr_spec_ctrl) {
        kvm_msr_entry_add(cpu, MSR_IA32_SPEC_CTRL, env->spec_ctrl);
    }
<<<<<<< HEAD
    if (has_msr_virt_ssbd) {
        kvm_msr_entry_add(cpu, MSR_VIRT_SSBD, env->virt_ssbd);
    }

=======
>>>>>>> 4743c235
#ifdef TARGET_X86_64
    if (lm_capable_kernel) {
        kvm_msr_entry_add(cpu, MSR_CSTAR, env->cstar);
        kvm_msr_entry_add(cpu, MSR_KERNELGSBASE, env->kernelgsbase);
        kvm_msr_entry_add(cpu, MSR_FMASK, env->fmask);
        kvm_msr_entry_add(cpu, MSR_LSTAR, env->lstar);
    }
#endif

    /*
     * The following MSRs have side effects on the guest or are too heavy
     * for normal writeback. Limit them to reset or full state updates.
     */
    if (level >= KVM_PUT_RESET_STATE) {
        kvm_msr_entry_add(cpu, MSR_IA32_TSC, env->tsc);
        kvm_msr_entry_add(cpu, MSR_KVM_SYSTEM_TIME, env->system_time_msr);
        kvm_msr_entry_add(cpu, MSR_KVM_WALL_CLOCK, env->wall_clock_msr);
        if (env->features[FEAT_KVM] & (1 << KVM_FEATURE_ASYNC_PF)) {
            kvm_msr_entry_add(cpu, MSR_KVM_ASYNC_PF_EN, env->async_pf_en_msr);
        }
        if (env->features[FEAT_KVM] & (1 << KVM_FEATURE_PV_EOI)) {
            kvm_msr_entry_add(cpu, MSR_KVM_PV_EOI_EN, env->pv_eoi_en_msr);
        }
        if (env->features[FEAT_KVM] & (1 << KVM_FEATURE_STEAL_TIME)) {
            kvm_msr_entry_add(cpu, MSR_KVM_STEAL_TIME, env->steal_time_msr);
        }
        if (has_architectural_pmu_version > 0) {
            if (has_architectural_pmu_version > 1) {
                /* Stop the counter.  */
                kvm_msr_entry_add(cpu, MSR_CORE_PERF_FIXED_CTR_CTRL, 0);
                kvm_msr_entry_add(cpu, MSR_CORE_PERF_GLOBAL_CTRL, 0);
            }

            /* Set the counter values.  */
            for (i = 0; i < num_architectural_pmu_fixed_counters; i++) {
                kvm_msr_entry_add(cpu, MSR_CORE_PERF_FIXED_CTR0 + i,
                                  env->msr_fixed_counters[i]);
            }
            for (i = 0; i < num_architectural_pmu_gp_counters; i++) {
                kvm_msr_entry_add(cpu, MSR_P6_PERFCTR0 + i,
                                  env->msr_gp_counters[i]);
                kvm_msr_entry_add(cpu, MSR_P6_EVNTSEL0 + i,
                                  env->msr_gp_evtsel[i]);
            }
            if (has_architectural_pmu_version > 1) {
                kvm_msr_entry_add(cpu, MSR_CORE_PERF_GLOBAL_STATUS,
                                  env->msr_global_status);
                kvm_msr_entry_add(cpu, MSR_CORE_PERF_GLOBAL_OVF_CTRL,
                                  env->msr_global_ovf_ctrl);

                /* Now start the PMU.  */
                kvm_msr_entry_add(cpu, MSR_CORE_PERF_FIXED_CTR_CTRL,
                                  env->msr_fixed_ctr_ctrl);
                kvm_msr_entry_add(cpu, MSR_CORE_PERF_GLOBAL_CTRL,
                                  env->msr_global_ctrl);
            }
        }
        /*
         * Hyper-V partition-wide MSRs: to avoid clearing them on cpu hot-add,
         * only sync them to KVM on the first cpu
         */
        if (current_cpu == first_cpu) {
            if (has_msr_hv_hypercall) {
                kvm_msr_entry_add(cpu, HV_X64_MSR_GUEST_OS_ID,
                                  env->msr_hv_guest_os_id);
                kvm_msr_entry_add(cpu, HV_X64_MSR_HYPERCALL,
                                  env->msr_hv_hypercall);
            }
            if (cpu->hyperv_time) {
                kvm_msr_entry_add(cpu, HV_X64_MSR_REFERENCE_TSC,
                                  env->msr_hv_tsc);
            }
        }
        if (cpu->hyperv_vapic) {
            kvm_msr_entry_add(cpu, HV_X64_MSR_APIC_ASSIST_PAGE,
                              env->msr_hv_vapic);
        }
        if (has_msr_hv_crash) {
            int j;

            for (j = 0; j < HV_CRASH_PARAMS; j++)
                kvm_msr_entry_add(cpu, HV_X64_MSR_CRASH_P0 + j,
                                  env->msr_hv_crash_params[j]);

            kvm_msr_entry_add(cpu, HV_X64_MSR_CRASH_CTL, HV_CRASH_CTL_NOTIFY);
        }
        if (has_msr_hv_runtime) {
            kvm_msr_entry_add(cpu, HV_X64_MSR_VP_RUNTIME, env->msr_hv_runtime);
        }
        if (cpu->hyperv_synic) {
            int j;

            kvm_msr_entry_add(cpu, HV_X64_MSR_SVERSION, HV_SYNIC_VERSION);

            kvm_msr_entry_add(cpu, HV_X64_MSR_SCONTROL,
                              env->msr_hv_synic_control);
            kvm_msr_entry_add(cpu, HV_X64_MSR_SIEFP,
                              env->msr_hv_synic_evt_page);
            kvm_msr_entry_add(cpu, HV_X64_MSR_SIMP,
                              env->msr_hv_synic_msg_page);

            for (j = 0; j < ARRAY_SIZE(env->msr_hv_synic_sint); j++) {
                kvm_msr_entry_add(cpu, HV_X64_MSR_SINT0 + j,
                                  env->msr_hv_synic_sint[j]);
            }
        }
        if (has_msr_hv_stimer) {
            int j;

            for (j = 0; j < ARRAY_SIZE(env->msr_hv_stimer_config); j++) {
                kvm_msr_entry_add(cpu, HV_X64_MSR_STIMER0_CONFIG + j * 2,
                                env->msr_hv_stimer_config[j]);
            }

            for (j = 0; j < ARRAY_SIZE(env->msr_hv_stimer_count); j++) {
                kvm_msr_entry_add(cpu, HV_X64_MSR_STIMER0_COUNT + j * 2,
                                env->msr_hv_stimer_count[j]);
            }
        }
        if (env->features[FEAT_1_EDX] & CPUID_MTRR) {
            uint64_t phys_mask = MAKE_64BIT_MASK(0, cpu->phys_bits);

            kvm_msr_entry_add(cpu, MSR_MTRRdefType, env->mtrr_deftype);
            kvm_msr_entry_add(cpu, MSR_MTRRfix64K_00000, env->mtrr_fixed[0]);
            kvm_msr_entry_add(cpu, MSR_MTRRfix16K_80000, env->mtrr_fixed[1]);
            kvm_msr_entry_add(cpu, MSR_MTRRfix16K_A0000, env->mtrr_fixed[2]);
            kvm_msr_entry_add(cpu, MSR_MTRRfix4K_C0000, env->mtrr_fixed[3]);
            kvm_msr_entry_add(cpu, MSR_MTRRfix4K_C8000, env->mtrr_fixed[4]);
            kvm_msr_entry_add(cpu, MSR_MTRRfix4K_D0000, env->mtrr_fixed[5]);
            kvm_msr_entry_add(cpu, MSR_MTRRfix4K_D8000, env->mtrr_fixed[6]);
            kvm_msr_entry_add(cpu, MSR_MTRRfix4K_E0000, env->mtrr_fixed[7]);
            kvm_msr_entry_add(cpu, MSR_MTRRfix4K_E8000, env->mtrr_fixed[8]);
            kvm_msr_entry_add(cpu, MSR_MTRRfix4K_F0000, env->mtrr_fixed[9]);
            kvm_msr_entry_add(cpu, MSR_MTRRfix4K_F8000, env->mtrr_fixed[10]);
            for (i = 0; i < MSR_MTRRcap_VCNT; i++) {
                /* The CPU GPs if we write to a bit above the physical limit of
                 * the host CPU (and KVM emulates that)
                 */
                uint64_t mask = env->mtrr_var[i].mask;
                mask &= phys_mask;

                kvm_msr_entry_add(cpu, MSR_MTRRphysBase(i),
                                  env->mtrr_var[i].base);
                kvm_msr_entry_add(cpu, MSR_MTRRphysMask(i), mask);
            }
        }
        if (env->features[FEAT_7_0_EBX] & CPUID_7_0_EBX_INTEL_PT) {
            int addr_num = kvm_arch_get_supported_cpuid(kvm_state,
                                                    0x14, 1, R_EAX) & 0x7;

            kvm_msr_entry_add(cpu, MSR_IA32_RTIT_CTL,
                            env->msr_rtit_ctrl);
            kvm_msr_entry_add(cpu, MSR_IA32_RTIT_STATUS,
                            env->msr_rtit_status);
            kvm_msr_entry_add(cpu, MSR_IA32_RTIT_OUTPUT_BASE,
                            env->msr_rtit_output_base);
            kvm_msr_entry_add(cpu, MSR_IA32_RTIT_OUTPUT_MASK,
                            env->msr_rtit_output_mask);
            kvm_msr_entry_add(cpu, MSR_IA32_RTIT_CR3_MATCH,
                            env->msr_rtit_cr3_match);
            for (i = 0; i < addr_num; i++) {
                kvm_msr_entry_add(cpu, MSR_IA32_RTIT_ADDR0_A + i,
                            env->msr_rtit_addrs[i]);
            }
        }

        /* Note: MSR_IA32_FEATURE_CONTROL is written separately, see
         *       kvm_put_msr_feature_control. */
    }
    if (env->mcg_cap) {
        int i;

        kvm_msr_entry_add(cpu, MSR_MCG_STATUS, env->mcg_status);
        kvm_msr_entry_add(cpu, MSR_MCG_CTL, env->mcg_ctl);
        if (has_msr_mcg_ext_ctl) {
            kvm_msr_entry_add(cpu, MSR_MCG_EXT_CTL, env->mcg_ext_ctl);
        }
        for (i = 0; i < (env->mcg_cap & 0xff) * 4; i++) {
            kvm_msr_entry_add(cpu, MSR_MC0_CTL + i, env->mce_banks[i]);
        }
    }

    ret = kvm_vcpu_ioctl(CPU(cpu), KVM_SET_MSRS, cpu->kvm_msr_buf);
    if (ret < 0) {
        return ret;
    }

    if (ret < cpu->kvm_msr_buf->nmsrs) {
        struct kvm_msr_entry *e = &cpu->kvm_msr_buf->entries[ret];
        error_report("error: failed to set MSR 0x%" PRIx32 " to 0x%" PRIx64,
                     (uint32_t)e->index, (uint64_t)e->data);
    }

    assert(ret == cpu->kvm_msr_buf->nmsrs);
    return 0;
}


static int kvm_get_fpu(X86CPU *cpu)
{
    CPUX86State *env = &cpu->env;
    struct kvm_fpu fpu;
    int i, ret;

    ret = kvm_vcpu_ioctl(CPU(cpu), KVM_GET_FPU, &fpu);
    if (ret < 0) {
        return ret;
    }

    env->fpstt = (fpu.fsw >> 11) & 7;
    env->fpus = fpu.fsw;
    env->fpuc = fpu.fcw;
    env->fpop = fpu.last_opcode;
    env->fpip = fpu.last_ip;
    env->fpdp = fpu.last_dp;
    for (i = 0; i < 8; ++i) {
        env->fptags[i] = !((fpu.ftwx >> i) & 1);
    }
    memcpy(env->fpregs, fpu.fpr, sizeof env->fpregs);
    for (i = 0; i < CPU_NB_REGS; i++) {
        env->xmm_regs[i].ZMM_Q(0) = ldq_p(&fpu.xmm[i][0]);
        env->xmm_regs[i].ZMM_Q(1) = ldq_p(&fpu.xmm[i][8]);
    }
    env->mxcsr = fpu.mxcsr;

    return 0;
}

static int kvm_get_xsave(X86CPU *cpu)
{
    CPUX86State *env = &cpu->env;
    X86XSaveArea *xsave = env->kvm_xsave_buf;
    int ret;

    if (!has_xsave) {
        return kvm_get_fpu(cpu);
    }

    ret = kvm_vcpu_ioctl(CPU(cpu), KVM_GET_XSAVE, xsave);
    if (ret < 0) {
        return ret;
    }
    x86_cpu_xrstor_all_areas(cpu, xsave);

    return 0;
}

static int kvm_get_xcrs(X86CPU *cpu)
{
    CPUX86State *env = &cpu->env;
    int i, ret;
    struct kvm_xcrs xcrs;

    if (!has_xcrs) {
        return 0;
    }

    ret = kvm_vcpu_ioctl(CPU(cpu), KVM_GET_XCRS, &xcrs);
    if (ret < 0) {
        return ret;
    }

    for (i = 0; i < xcrs.nr_xcrs; i++) {
        /* Only support xcr0 now */
        if (xcrs.xcrs[i].xcr == 0) {
            env->xcr0 = xcrs.xcrs[i].value;
            break;
        }
    }
    return 0;
}

static int kvm_get_sregs(X86CPU *cpu)
{
    CPUX86State *env = &cpu->env;
    struct kvm_sregs sregs;
    int bit, i, ret;

    ret = kvm_vcpu_ioctl(CPU(cpu), KVM_GET_SREGS, &sregs);
    if (ret < 0) {
        return ret;
    }

    /* There can only be one pending IRQ set in the bitmap at a time, so try
       to find it and save its number instead (-1 for none). */
    env->interrupt_injected = -1;
    for (i = 0; i < ARRAY_SIZE(sregs.interrupt_bitmap); i++) {
        if (sregs.interrupt_bitmap[i]) {
            bit = ctz64(sregs.interrupt_bitmap[i]);
            env->interrupt_injected = i * 64 + bit;
            break;
        }
    }

    get_seg(&env->segs[R_CS], &sregs.cs);
    get_seg(&env->segs[R_DS], &sregs.ds);
    get_seg(&env->segs[R_ES], &sregs.es);
    get_seg(&env->segs[R_FS], &sregs.fs);
    get_seg(&env->segs[R_GS], &sregs.gs);
    get_seg(&env->segs[R_SS], &sregs.ss);

    get_seg(&env->tr, &sregs.tr);
    get_seg(&env->ldt, &sregs.ldt);

    env->idt.limit = sregs.idt.limit;
    env->idt.base = sregs.idt.base;
    env->gdt.limit = sregs.gdt.limit;
    env->gdt.base = sregs.gdt.base;

    env->cr[0] = sregs.cr0;
    env->cr[2] = sregs.cr2;
    env->cr[3] = sregs.cr3;
    env->cr[4] = sregs.cr4;

    env->efer = sregs.efer;

    /* changes to apic base and cr8/tpr are read back via kvm_arch_post_run */
    x86_update_hflags(env);

    return 0;
}

static int kvm_get_msrs(X86CPU *cpu)
{
    CPUX86State *env = &cpu->env;
    struct kvm_msr_entry *msrs = cpu->kvm_msr_buf->entries;
    int ret, i;
    uint64_t mtrr_top_bits;

    kvm_msr_buf_reset(cpu);

    kvm_msr_entry_add(cpu, MSR_IA32_SYSENTER_CS, 0);
    kvm_msr_entry_add(cpu, MSR_IA32_SYSENTER_ESP, 0);
    kvm_msr_entry_add(cpu, MSR_IA32_SYSENTER_EIP, 0);
    kvm_msr_entry_add(cpu, MSR_PAT, 0);
    if (has_msr_star) {
        kvm_msr_entry_add(cpu, MSR_STAR, 0);
    }
    if (has_msr_hsave_pa) {
        kvm_msr_entry_add(cpu, MSR_VM_HSAVE_PA, 0);
    }
    if (has_msr_tsc_aux) {
        kvm_msr_entry_add(cpu, MSR_TSC_AUX, 0);
    }
    if (has_msr_tsc_adjust) {
        kvm_msr_entry_add(cpu, MSR_TSC_ADJUST, 0);
    }
    if (has_msr_tsc_deadline) {
        kvm_msr_entry_add(cpu, MSR_IA32_TSCDEADLINE, 0);
    }
    if (has_msr_misc_enable) {
        kvm_msr_entry_add(cpu, MSR_IA32_MISC_ENABLE, 0);
    }
    if (has_msr_smbase) {
        kvm_msr_entry_add(cpu, MSR_IA32_SMBASE, 0);
    }
    if (has_msr_smi_count) {
        kvm_msr_entry_add(cpu, MSR_SMI_COUNT, 0);
    }
    if (has_msr_feature_control) {
        kvm_msr_entry_add(cpu, MSR_IA32_FEATURE_CONTROL, 0);
    }
    if (has_msr_bndcfgs) {
        kvm_msr_entry_add(cpu, MSR_IA32_BNDCFGS, 0);
    }
    if (has_msr_xss) {
        kvm_msr_entry_add(cpu, MSR_IA32_XSS, 0);
    }
    if (has_msr_spec_ctrl) {
        kvm_msr_entry_add(cpu, MSR_IA32_SPEC_CTRL, 0);
    }
<<<<<<< HEAD
    if (has_msr_virt_ssbd) {
        kvm_msr_entry_add(cpu, MSR_VIRT_SSBD, 0);
    }
=======


>>>>>>> 4743c235
    if (!env->tsc_valid) {
        kvm_msr_entry_add(cpu, MSR_IA32_TSC, 0);
        env->tsc_valid = !runstate_is_running();
    }

#ifdef TARGET_X86_64
    if (lm_capable_kernel) {
        kvm_msr_entry_add(cpu, MSR_CSTAR, 0);
        kvm_msr_entry_add(cpu, MSR_KERNELGSBASE, 0);
        kvm_msr_entry_add(cpu, MSR_FMASK, 0);
        kvm_msr_entry_add(cpu, MSR_LSTAR, 0);
    }
#endif
    kvm_msr_entry_add(cpu, MSR_KVM_SYSTEM_TIME, 0);
    kvm_msr_entry_add(cpu, MSR_KVM_WALL_CLOCK, 0);
    if (env->features[FEAT_KVM] & (1 << KVM_FEATURE_ASYNC_PF)) {
        kvm_msr_entry_add(cpu, MSR_KVM_ASYNC_PF_EN, 0);
    }
    if (env->features[FEAT_KVM] & (1 << KVM_FEATURE_PV_EOI)) {
        kvm_msr_entry_add(cpu, MSR_KVM_PV_EOI_EN, 0);
    }
    if (env->features[FEAT_KVM] & (1 << KVM_FEATURE_STEAL_TIME)) {
        kvm_msr_entry_add(cpu, MSR_KVM_STEAL_TIME, 0);
    }
    if (has_architectural_pmu_version > 0) {
        if (has_architectural_pmu_version > 1) {
            kvm_msr_entry_add(cpu, MSR_CORE_PERF_FIXED_CTR_CTRL, 0);
            kvm_msr_entry_add(cpu, MSR_CORE_PERF_GLOBAL_CTRL, 0);
            kvm_msr_entry_add(cpu, MSR_CORE_PERF_GLOBAL_STATUS, 0);
            kvm_msr_entry_add(cpu, MSR_CORE_PERF_GLOBAL_OVF_CTRL, 0);
        }
        for (i = 0; i < num_architectural_pmu_fixed_counters; i++) {
            kvm_msr_entry_add(cpu, MSR_CORE_PERF_FIXED_CTR0 + i, 0);
        }
        for (i = 0; i < num_architectural_pmu_gp_counters; i++) {
            kvm_msr_entry_add(cpu, MSR_P6_PERFCTR0 + i, 0);
            kvm_msr_entry_add(cpu, MSR_P6_EVNTSEL0 + i, 0);
        }
    }

    if (env->mcg_cap) {
        kvm_msr_entry_add(cpu, MSR_MCG_STATUS, 0);
        kvm_msr_entry_add(cpu, MSR_MCG_CTL, 0);
        if (has_msr_mcg_ext_ctl) {
            kvm_msr_entry_add(cpu, MSR_MCG_EXT_CTL, 0);
        }
        for (i = 0; i < (env->mcg_cap & 0xff) * 4; i++) {
            kvm_msr_entry_add(cpu, MSR_MC0_CTL + i, 0);
        }
    }

    if (has_msr_hv_hypercall) {
        kvm_msr_entry_add(cpu, HV_X64_MSR_HYPERCALL, 0);
        kvm_msr_entry_add(cpu, HV_X64_MSR_GUEST_OS_ID, 0);
    }
    if (cpu->hyperv_vapic) {
        kvm_msr_entry_add(cpu, HV_X64_MSR_APIC_ASSIST_PAGE, 0);
    }
    if (cpu->hyperv_time) {
        kvm_msr_entry_add(cpu, HV_X64_MSR_REFERENCE_TSC, 0);
    }
    if (has_msr_hv_crash) {
        int j;

        for (j = 0; j < HV_CRASH_PARAMS; j++) {
            kvm_msr_entry_add(cpu, HV_X64_MSR_CRASH_P0 + j, 0);
        }
    }
    if (has_msr_hv_runtime) {
        kvm_msr_entry_add(cpu, HV_X64_MSR_VP_RUNTIME, 0);
    }
    if (cpu->hyperv_synic) {
        uint32_t msr;

        kvm_msr_entry_add(cpu, HV_X64_MSR_SCONTROL, 0);
        kvm_msr_entry_add(cpu, HV_X64_MSR_SIEFP, 0);
        kvm_msr_entry_add(cpu, HV_X64_MSR_SIMP, 0);
        for (msr = HV_X64_MSR_SINT0; msr <= HV_X64_MSR_SINT15; msr++) {
            kvm_msr_entry_add(cpu, msr, 0);
        }
    }
    if (has_msr_hv_stimer) {
        uint32_t msr;

        for (msr = HV_X64_MSR_STIMER0_CONFIG; msr <= HV_X64_MSR_STIMER3_COUNT;
             msr++) {
            kvm_msr_entry_add(cpu, msr, 0);
        }
    }
    if (env->features[FEAT_1_EDX] & CPUID_MTRR) {
        kvm_msr_entry_add(cpu, MSR_MTRRdefType, 0);
        kvm_msr_entry_add(cpu, MSR_MTRRfix64K_00000, 0);
        kvm_msr_entry_add(cpu, MSR_MTRRfix16K_80000, 0);
        kvm_msr_entry_add(cpu, MSR_MTRRfix16K_A0000, 0);
        kvm_msr_entry_add(cpu, MSR_MTRRfix4K_C0000, 0);
        kvm_msr_entry_add(cpu, MSR_MTRRfix4K_C8000, 0);
        kvm_msr_entry_add(cpu, MSR_MTRRfix4K_D0000, 0);
        kvm_msr_entry_add(cpu, MSR_MTRRfix4K_D8000, 0);
        kvm_msr_entry_add(cpu, MSR_MTRRfix4K_E0000, 0);
        kvm_msr_entry_add(cpu, MSR_MTRRfix4K_E8000, 0);
        kvm_msr_entry_add(cpu, MSR_MTRRfix4K_F0000, 0);
        kvm_msr_entry_add(cpu, MSR_MTRRfix4K_F8000, 0);
        for (i = 0; i < MSR_MTRRcap_VCNT; i++) {
            kvm_msr_entry_add(cpu, MSR_MTRRphysBase(i), 0);
            kvm_msr_entry_add(cpu, MSR_MTRRphysMask(i), 0);
        }
    }

    if (env->features[FEAT_7_0_EBX] & CPUID_7_0_EBX_INTEL_PT) {
        int addr_num =
            kvm_arch_get_supported_cpuid(kvm_state, 0x14, 1, R_EAX) & 0x7;

        kvm_msr_entry_add(cpu, MSR_IA32_RTIT_CTL, 0);
        kvm_msr_entry_add(cpu, MSR_IA32_RTIT_STATUS, 0);
        kvm_msr_entry_add(cpu, MSR_IA32_RTIT_OUTPUT_BASE, 0);
        kvm_msr_entry_add(cpu, MSR_IA32_RTIT_OUTPUT_MASK, 0);
        kvm_msr_entry_add(cpu, MSR_IA32_RTIT_CR3_MATCH, 0);
        for (i = 0; i < addr_num; i++) {
            kvm_msr_entry_add(cpu, MSR_IA32_RTIT_ADDR0_A + i, 0);
        }
    }

    ret = kvm_vcpu_ioctl(CPU(cpu), KVM_GET_MSRS, cpu->kvm_msr_buf);
    if (ret < 0) {
        return ret;
    }

    if (ret < cpu->kvm_msr_buf->nmsrs) {
        struct kvm_msr_entry *e = &cpu->kvm_msr_buf->entries[ret];
        error_report("error: failed to get MSR 0x%" PRIx32,
                     (uint32_t)e->index);
    }

    assert(ret == cpu->kvm_msr_buf->nmsrs);
    /*
     * MTRR masks: Each mask consists of 5 parts
     * a  10..0: must be zero
     * b  11   : valid bit
     * c n-1.12: actual mask bits
     * d  51..n: reserved must be zero
     * e  63.52: reserved must be zero
     *
     * 'n' is the number of physical bits supported by the CPU and is
     * apparently always <= 52.   We know our 'n' but don't know what
     * the destinations 'n' is; it might be smaller, in which case
     * it masks (c) on loading. It might be larger, in which case
     * we fill 'd' so that d..c is consistent irrespetive of the 'n'
     * we're migrating to.
     */

    if (cpu->fill_mtrr_mask) {
        QEMU_BUILD_BUG_ON(TARGET_PHYS_ADDR_SPACE_BITS > 52);
        assert(cpu->phys_bits <= TARGET_PHYS_ADDR_SPACE_BITS);
        mtrr_top_bits = MAKE_64BIT_MASK(cpu->phys_bits, 52 - cpu->phys_bits);
    } else {
        mtrr_top_bits = 0;
    }

    for (i = 0; i < ret; i++) {
        uint32_t index = msrs[i].index;
        switch (index) {
        case MSR_IA32_SYSENTER_CS:
            env->sysenter_cs = msrs[i].data;
            break;
        case MSR_IA32_SYSENTER_ESP:
            env->sysenter_esp = msrs[i].data;
            break;
        case MSR_IA32_SYSENTER_EIP:
            env->sysenter_eip = msrs[i].data;
            break;
        case MSR_PAT:
            env->pat = msrs[i].data;
            break;
        case MSR_STAR:
            env->star = msrs[i].data;
            break;
#ifdef TARGET_X86_64
        case MSR_CSTAR:
            env->cstar = msrs[i].data;
            break;
        case MSR_KERNELGSBASE:
            env->kernelgsbase = msrs[i].data;
            break;
        case MSR_FMASK:
            env->fmask = msrs[i].data;
            break;
        case MSR_LSTAR:
            env->lstar = msrs[i].data;
            break;
#endif
        case MSR_IA32_TSC:
            env->tsc = msrs[i].data;
            break;
        case MSR_TSC_AUX:
            env->tsc_aux = msrs[i].data;
            break;
        case MSR_TSC_ADJUST:
            env->tsc_adjust = msrs[i].data;
            break;
        case MSR_IA32_TSCDEADLINE:
            env->tsc_deadline = msrs[i].data;
            break;
        case MSR_VM_HSAVE_PA:
            env->vm_hsave = msrs[i].data;
            break;
        case MSR_KVM_SYSTEM_TIME:
            env->system_time_msr = msrs[i].data;
            break;
        case MSR_KVM_WALL_CLOCK:
            env->wall_clock_msr = msrs[i].data;
            break;
        case MSR_MCG_STATUS:
            env->mcg_status = msrs[i].data;
            break;
        case MSR_MCG_CTL:
            env->mcg_ctl = msrs[i].data;
            break;
        case MSR_MCG_EXT_CTL:
            env->mcg_ext_ctl = msrs[i].data;
            break;
        case MSR_IA32_MISC_ENABLE:
            env->msr_ia32_misc_enable = msrs[i].data;
            break;
        case MSR_IA32_SMBASE:
            env->smbase = msrs[i].data;
            break;
        case MSR_SMI_COUNT:
            env->msr_smi_count = msrs[i].data;
            break;
        case MSR_IA32_FEATURE_CONTROL:
            env->msr_ia32_feature_control = msrs[i].data;
            break;
        case MSR_IA32_BNDCFGS:
            env->msr_bndcfgs = msrs[i].data;
            break;
        case MSR_IA32_XSS:
            env->xss = msrs[i].data;
            break;
        default:
            if (msrs[i].index >= MSR_MC0_CTL &&
                msrs[i].index < MSR_MC0_CTL + (env->mcg_cap & 0xff) * 4) {
                env->mce_banks[msrs[i].index - MSR_MC0_CTL] = msrs[i].data;
            }
            break;
        case MSR_KVM_ASYNC_PF_EN:
            env->async_pf_en_msr = msrs[i].data;
            break;
        case MSR_KVM_PV_EOI_EN:
            env->pv_eoi_en_msr = msrs[i].data;
            break;
        case MSR_KVM_STEAL_TIME:
            env->steal_time_msr = msrs[i].data;
            break;
        case MSR_CORE_PERF_FIXED_CTR_CTRL:
            env->msr_fixed_ctr_ctrl = msrs[i].data;
            break;
        case MSR_CORE_PERF_GLOBAL_CTRL:
            env->msr_global_ctrl = msrs[i].data;
            break;
        case MSR_CORE_PERF_GLOBAL_STATUS:
            env->msr_global_status = msrs[i].data;
            break;
        case MSR_CORE_PERF_GLOBAL_OVF_CTRL:
            env->msr_global_ovf_ctrl = msrs[i].data;
            break;
        case MSR_CORE_PERF_FIXED_CTR0 ... MSR_CORE_PERF_FIXED_CTR0 + MAX_FIXED_COUNTERS - 1:
            env->msr_fixed_counters[index - MSR_CORE_PERF_FIXED_CTR0] = msrs[i].data;
            break;
        case MSR_P6_PERFCTR0 ... MSR_P6_PERFCTR0 + MAX_GP_COUNTERS - 1:
            env->msr_gp_counters[index - MSR_P6_PERFCTR0] = msrs[i].data;
            break;
        case MSR_P6_EVNTSEL0 ... MSR_P6_EVNTSEL0 + MAX_GP_COUNTERS - 1:
            env->msr_gp_evtsel[index - MSR_P6_EVNTSEL0] = msrs[i].data;
            break;
        case HV_X64_MSR_HYPERCALL:
            env->msr_hv_hypercall = msrs[i].data;
            break;
        case HV_X64_MSR_GUEST_OS_ID:
            env->msr_hv_guest_os_id = msrs[i].data;
            break;
        case HV_X64_MSR_APIC_ASSIST_PAGE:
            env->msr_hv_vapic = msrs[i].data;
            break;
        case HV_X64_MSR_REFERENCE_TSC:
            env->msr_hv_tsc = msrs[i].data;
            break;
        case HV_X64_MSR_CRASH_P0 ... HV_X64_MSR_CRASH_P4:
            env->msr_hv_crash_params[index - HV_X64_MSR_CRASH_P0] = msrs[i].data;
            break;
        case HV_X64_MSR_VP_RUNTIME:
            env->msr_hv_runtime = msrs[i].data;
            break;
        case HV_X64_MSR_SCONTROL:
            env->msr_hv_synic_control = msrs[i].data;
            break;
        case HV_X64_MSR_SIEFP:
            env->msr_hv_synic_evt_page = msrs[i].data;
            break;
        case HV_X64_MSR_SIMP:
            env->msr_hv_synic_msg_page = msrs[i].data;
            break;
        case HV_X64_MSR_SINT0 ... HV_X64_MSR_SINT15:
            env->msr_hv_synic_sint[index - HV_X64_MSR_SINT0] = msrs[i].data;
            break;
        case HV_X64_MSR_STIMER0_CONFIG:
        case HV_X64_MSR_STIMER1_CONFIG:
        case HV_X64_MSR_STIMER2_CONFIG:
        case HV_X64_MSR_STIMER3_CONFIG:
            env->msr_hv_stimer_config[(index - HV_X64_MSR_STIMER0_CONFIG)/2] =
                                msrs[i].data;
            break;
        case HV_X64_MSR_STIMER0_COUNT:
        case HV_X64_MSR_STIMER1_COUNT:
        case HV_X64_MSR_STIMER2_COUNT:
        case HV_X64_MSR_STIMER3_COUNT:
            env->msr_hv_stimer_count[(index - HV_X64_MSR_STIMER0_COUNT)/2] =
                                msrs[i].data;
            break;
        case MSR_MTRRdefType:
            env->mtrr_deftype = msrs[i].data;
            break;
        case MSR_MTRRfix64K_00000:
            env->mtrr_fixed[0] = msrs[i].data;
            break;
        case MSR_MTRRfix16K_80000:
            env->mtrr_fixed[1] = msrs[i].data;
            break;
        case MSR_MTRRfix16K_A0000:
            env->mtrr_fixed[2] = msrs[i].data;
            break;
        case MSR_MTRRfix4K_C0000:
            env->mtrr_fixed[3] = msrs[i].data;
            break;
        case MSR_MTRRfix4K_C8000:
            env->mtrr_fixed[4] = msrs[i].data;
            break;
        case MSR_MTRRfix4K_D0000:
            env->mtrr_fixed[5] = msrs[i].data;
            break;
        case MSR_MTRRfix4K_D8000:
            env->mtrr_fixed[6] = msrs[i].data;
            break;
        case MSR_MTRRfix4K_E0000:
            env->mtrr_fixed[7] = msrs[i].data;
            break;
        case MSR_MTRRfix4K_E8000:
            env->mtrr_fixed[8] = msrs[i].data;
            break;
        case MSR_MTRRfix4K_F0000:
            env->mtrr_fixed[9] = msrs[i].data;
            break;
        case MSR_MTRRfix4K_F8000:
            env->mtrr_fixed[10] = msrs[i].data;
            break;
        case MSR_MTRRphysBase(0) ... MSR_MTRRphysMask(MSR_MTRRcap_VCNT - 1):
            if (index & 1) {
                env->mtrr_var[MSR_MTRRphysIndex(index)].mask = msrs[i].data |
                                                               mtrr_top_bits;
            } else {
                env->mtrr_var[MSR_MTRRphysIndex(index)].base = msrs[i].data;
            }
            break;
        case MSR_IA32_SPEC_CTRL:
            env->spec_ctrl = msrs[i].data;
            break;
<<<<<<< HEAD
        case MSR_VIRT_SSBD:
            env->virt_ssbd = msrs[i].data;
=======
        case MSR_IA32_RTIT_CTL:
            env->msr_rtit_ctrl = msrs[i].data;
            break;
        case MSR_IA32_RTIT_STATUS:
            env->msr_rtit_status = msrs[i].data;
            break;
        case MSR_IA32_RTIT_OUTPUT_BASE:
            env->msr_rtit_output_base = msrs[i].data;
            break;
        case MSR_IA32_RTIT_OUTPUT_MASK:
            env->msr_rtit_output_mask = msrs[i].data;
            break;
        case MSR_IA32_RTIT_CR3_MATCH:
            env->msr_rtit_cr3_match = msrs[i].data;
            break;
        case MSR_IA32_RTIT_ADDR0_A ... MSR_IA32_RTIT_ADDR3_B:
            env->msr_rtit_addrs[index - MSR_IA32_RTIT_ADDR0_A] = msrs[i].data;
>>>>>>> 4743c235
            break;
        }
    }

    return 0;
}

static int kvm_put_mp_state(X86CPU *cpu)
{
    struct kvm_mp_state mp_state = { .mp_state = cpu->env.mp_state };

    return kvm_vcpu_ioctl(CPU(cpu), KVM_SET_MP_STATE, &mp_state);
}

static int kvm_get_mp_state(X86CPU *cpu)
{
    CPUState *cs = CPU(cpu);
    CPUX86State *env = &cpu->env;
    struct kvm_mp_state mp_state;
    int ret;

    ret = kvm_vcpu_ioctl(cs, KVM_GET_MP_STATE, &mp_state);
    if (ret < 0) {
        return ret;
    }
    env->mp_state = mp_state.mp_state;
    if (kvm_irqchip_in_kernel()) {
        cs->halted = (mp_state.mp_state == KVM_MP_STATE_HALTED);
    }
    return 0;
}

static int kvm_get_apic(X86CPU *cpu)
{
    DeviceState *apic = cpu->apic_state;
    struct kvm_lapic_state kapic;
    int ret;

    if (apic && kvm_irqchip_in_kernel()) {
        ret = kvm_vcpu_ioctl(CPU(cpu), KVM_GET_LAPIC, &kapic);
        if (ret < 0) {
            return ret;
        }

        kvm_get_apic_state(apic, &kapic);
    }
    return 0;
}

static int kvm_put_vcpu_events(X86CPU *cpu, int level)
{
    CPUState *cs = CPU(cpu);
    CPUX86State *env = &cpu->env;
    struct kvm_vcpu_events events = {};

    if (!kvm_has_vcpu_events()) {
        return 0;
    }

    events.exception.injected = (env->exception_injected >= 0);
    events.exception.nr = env->exception_injected;
    events.exception.has_error_code = env->has_error_code;
    events.exception.error_code = env->error_code;
    events.exception.pad = 0;

    events.interrupt.injected = (env->interrupt_injected >= 0);
    events.interrupt.nr = env->interrupt_injected;
    events.interrupt.soft = env->soft_interrupt;

    events.nmi.injected = env->nmi_injected;
    events.nmi.pending = env->nmi_pending;
    events.nmi.masked = !!(env->hflags2 & HF2_NMI_MASK);
    events.nmi.pad = 0;

    events.sipi_vector = env->sipi_vector;
    events.flags = 0;

    if (has_msr_smbase) {
        events.smi.smm = !!(env->hflags & HF_SMM_MASK);
        events.smi.smm_inside_nmi = !!(env->hflags2 & HF2_SMM_INSIDE_NMI_MASK);
        if (kvm_irqchip_in_kernel()) {
            /* As soon as these are moved to the kernel, remove them
             * from cs->interrupt_request.
             */
            events.smi.pending = cs->interrupt_request & CPU_INTERRUPT_SMI;
            events.smi.latched_init = cs->interrupt_request & CPU_INTERRUPT_INIT;
            cs->interrupt_request &= ~(CPU_INTERRUPT_INIT | CPU_INTERRUPT_SMI);
        } else {
            /* Keep these in cs->interrupt_request.  */
            events.smi.pending = 0;
            events.smi.latched_init = 0;
        }
        /* Stop SMI delivery on old machine types to avoid a reboot
         * on an inward migration of an old VM.
         */
        if (!cpu->kvm_no_smi_migration) {
            events.flags |= KVM_VCPUEVENT_VALID_SMM;
        }
    }

    if (level >= KVM_PUT_RESET_STATE) {
        events.flags |= KVM_VCPUEVENT_VALID_NMI_PENDING;
        if (env->mp_state == KVM_MP_STATE_SIPI_RECEIVED) {
            events.flags |= KVM_VCPUEVENT_VALID_SIPI_VECTOR;
        }
    }

    return kvm_vcpu_ioctl(CPU(cpu), KVM_SET_VCPU_EVENTS, &events);
}

static int kvm_get_vcpu_events(X86CPU *cpu)
{
    CPUX86State *env = &cpu->env;
    struct kvm_vcpu_events events;
    int ret;

    if (!kvm_has_vcpu_events()) {
        return 0;
    }

    memset(&events, 0, sizeof(events));
    ret = kvm_vcpu_ioctl(CPU(cpu), KVM_GET_VCPU_EVENTS, &events);
    if (ret < 0) {
       return ret;
    }
    env->exception_injected =
       events.exception.injected ? events.exception.nr : -1;
    env->has_error_code = events.exception.has_error_code;
    env->error_code = events.exception.error_code;

    env->interrupt_injected =
        events.interrupt.injected ? events.interrupt.nr : -1;
    env->soft_interrupt = events.interrupt.soft;

    env->nmi_injected = events.nmi.injected;
    env->nmi_pending = events.nmi.pending;
    if (events.nmi.masked) {
        env->hflags2 |= HF2_NMI_MASK;
    } else {
        env->hflags2 &= ~HF2_NMI_MASK;
    }

    if (events.flags & KVM_VCPUEVENT_VALID_SMM) {
        if (events.smi.smm) {
            env->hflags |= HF_SMM_MASK;
        } else {
            env->hflags &= ~HF_SMM_MASK;
        }
        if (events.smi.pending) {
            cpu_interrupt(CPU(cpu), CPU_INTERRUPT_SMI);
        } else {
            cpu_reset_interrupt(CPU(cpu), CPU_INTERRUPT_SMI);
        }
        if (events.smi.smm_inside_nmi) {
            env->hflags2 |= HF2_SMM_INSIDE_NMI_MASK;
        } else {
            env->hflags2 &= ~HF2_SMM_INSIDE_NMI_MASK;
        }
        if (events.smi.latched_init) {
            cpu_interrupt(CPU(cpu), CPU_INTERRUPT_INIT);
        } else {
            cpu_reset_interrupt(CPU(cpu), CPU_INTERRUPT_INIT);
        }
    }

    env->sipi_vector = events.sipi_vector;

    return 0;
}

static int kvm_guest_debug_workarounds(X86CPU *cpu)
{
    CPUState *cs = CPU(cpu);
    CPUX86State *env = &cpu->env;
    int ret = 0;
    unsigned long reinject_trap = 0;

    if (!kvm_has_vcpu_events()) {
        if (env->exception_injected == 1) {
            reinject_trap = KVM_GUESTDBG_INJECT_DB;
        } else if (env->exception_injected == 3) {
            reinject_trap = KVM_GUESTDBG_INJECT_BP;
        }
        env->exception_injected = -1;
    }

    /*
     * Kernels before KVM_CAP_X86_ROBUST_SINGLESTEP overwrote flags.TF
     * injected via SET_GUEST_DEBUG while updating GP regs. Work around this
     * by updating the debug state once again if single-stepping is on.
     * Another reason to call kvm_update_guest_debug here is a pending debug
     * trap raise by the guest. On kernels without SET_VCPU_EVENTS we have to
     * reinject them via SET_GUEST_DEBUG.
     */
    if (reinject_trap ||
        (!kvm_has_robust_singlestep() && cs->singlestep_enabled)) {
        ret = kvm_update_guest_debug(cs, reinject_trap);
    }
    return ret;
}

static int kvm_put_debugregs(X86CPU *cpu)
{
    CPUX86State *env = &cpu->env;
    struct kvm_debugregs dbgregs;
    int i;

    if (!kvm_has_debugregs()) {
        return 0;
    }

    for (i = 0; i < 4; i++) {
        dbgregs.db[i] = env->dr[i];
    }
    dbgregs.dr6 = env->dr[6];
    dbgregs.dr7 = env->dr[7];
    dbgregs.flags = 0;

    return kvm_vcpu_ioctl(CPU(cpu), KVM_SET_DEBUGREGS, &dbgregs);
}

static int kvm_get_debugregs(X86CPU *cpu)
{
    CPUX86State *env = &cpu->env;
    struct kvm_debugregs dbgregs;
    int i, ret;

    if (!kvm_has_debugregs()) {
        return 0;
    }

    ret = kvm_vcpu_ioctl(CPU(cpu), KVM_GET_DEBUGREGS, &dbgregs);
    if (ret < 0) {
        return ret;
    }
    for (i = 0; i < 4; i++) {
        env->dr[i] = dbgregs.db[i];
    }
    env->dr[4] = env->dr[6] = dbgregs.dr6;
    env->dr[5] = env->dr[7] = dbgregs.dr7;

    return 0;
}

int kvm_arch_put_registers(CPUState *cpu, int level)
{
    X86CPU *x86_cpu = X86_CPU(cpu);
    int ret;

    assert(cpu_is_stopped(cpu) || qemu_cpu_is_self(cpu));

    if (level >= KVM_PUT_RESET_STATE) {
        ret = kvm_put_msr_feature_control(x86_cpu);
        if (ret < 0) {
            return ret;
        }
    }

    if (level == KVM_PUT_FULL_STATE) {
        /* We don't check for kvm_arch_set_tsc_khz() errors here,
         * because TSC frequency mismatch shouldn't abort migration,
         * unless the user explicitly asked for a more strict TSC
         * setting (e.g. using an explicit "tsc-freq" option).
         */
        kvm_arch_set_tsc_khz(cpu);
    }

    ret = kvm_getput_regs(x86_cpu, 1);
    if (ret < 0) {
        return ret;
    }
    ret = kvm_put_xsave(x86_cpu);
    if (ret < 0) {
        return ret;
    }
    ret = kvm_put_xcrs(x86_cpu);
    if (ret < 0) {
        return ret;
    }
    ret = kvm_put_sregs(x86_cpu);
    if (ret < 0) {
        return ret;
    }
    /* must be before kvm_put_msrs */
    ret = kvm_inject_mce_oldstyle(x86_cpu);
    if (ret < 0) {
        return ret;
    }
    ret = kvm_put_msrs(x86_cpu, level);
    if (ret < 0) {
        return ret;
    }
    ret = kvm_put_vcpu_events(x86_cpu, level);
    if (ret < 0) {
        return ret;
    }
    if (level >= KVM_PUT_RESET_STATE) {
        ret = kvm_put_mp_state(x86_cpu);
        if (ret < 0) {
            return ret;
        }
    }

    ret = kvm_put_tscdeadline_msr(x86_cpu);
    if (ret < 0) {
        return ret;
    }
    ret = kvm_put_debugregs(x86_cpu);
    if (ret < 0) {
        return ret;
    }
    /* must be last */
    ret = kvm_guest_debug_workarounds(x86_cpu);
    if (ret < 0) {
        return ret;
    }
    return 0;
}

int kvm_arch_get_registers(CPUState *cs)
{
    X86CPU *cpu = X86_CPU(cs);
    int ret;

    assert(cpu_is_stopped(cs) || qemu_cpu_is_self(cs));

    ret = kvm_get_vcpu_events(cpu);
    if (ret < 0) {
        goto out;
    }
    /*
     * KVM_GET_MPSTATE can modify CS and RIP, call it before
     * KVM_GET_REGS and KVM_GET_SREGS.
     */
    ret = kvm_get_mp_state(cpu);
    if (ret < 0) {
        goto out;
    }
    ret = kvm_getput_regs(cpu, 0);
    if (ret < 0) {
        goto out;
    }
    ret = kvm_get_xsave(cpu);
    if (ret < 0) {
        goto out;
    }
    ret = kvm_get_xcrs(cpu);
    if (ret < 0) {
        goto out;
    }
    ret = kvm_get_sregs(cpu);
    if (ret < 0) {
        goto out;
    }
    ret = kvm_get_msrs(cpu);
    if (ret < 0) {
        goto out;
    }
    ret = kvm_get_apic(cpu);
    if (ret < 0) {
        goto out;
    }
    ret = kvm_get_debugregs(cpu);
    if (ret < 0) {
        goto out;
    }
    ret = 0;
 out:
    cpu_sync_bndcs_hflags(&cpu->env);
    return ret;
}

void kvm_arch_pre_run(CPUState *cpu, struct kvm_run *run)
{
    X86CPU *x86_cpu = X86_CPU(cpu);
    CPUX86State *env = &x86_cpu->env;
    int ret;

    /* Inject NMI */
    if (cpu->interrupt_request & (CPU_INTERRUPT_NMI | CPU_INTERRUPT_SMI)) {
        if (cpu->interrupt_request & CPU_INTERRUPT_NMI) {
            qemu_mutex_lock_iothread();
            cpu->interrupt_request &= ~CPU_INTERRUPT_NMI;
            qemu_mutex_unlock_iothread();
            DPRINTF("injected NMI\n");
            ret = kvm_vcpu_ioctl(cpu, KVM_NMI);
            if (ret < 0) {
                fprintf(stderr, "KVM: injection failed, NMI lost (%s)\n",
                        strerror(-ret));
            }
        }
        if (cpu->interrupt_request & CPU_INTERRUPT_SMI) {
            qemu_mutex_lock_iothread();
            cpu->interrupt_request &= ~CPU_INTERRUPT_SMI;
            qemu_mutex_unlock_iothread();
            DPRINTF("injected SMI\n");
            ret = kvm_vcpu_ioctl(cpu, KVM_SMI);
            if (ret < 0) {
                fprintf(stderr, "KVM: injection failed, SMI lost (%s)\n",
                        strerror(-ret));
            }
        }
    }

    if (!kvm_pic_in_kernel()) {
        qemu_mutex_lock_iothread();
    }

    /* Force the VCPU out of its inner loop to process any INIT requests
     * or (for userspace APIC, but it is cheap to combine the checks here)
     * pending TPR access reports.
     */
    if (cpu->interrupt_request & (CPU_INTERRUPT_INIT | CPU_INTERRUPT_TPR)) {
        if ((cpu->interrupt_request & CPU_INTERRUPT_INIT) &&
            !(env->hflags & HF_SMM_MASK)) {
            cpu->exit_request = 1;
        }
        if (cpu->interrupt_request & CPU_INTERRUPT_TPR) {
            cpu->exit_request = 1;
        }
    }

    if (!kvm_pic_in_kernel()) {
        /* Try to inject an interrupt if the guest can accept it */
        if (run->ready_for_interrupt_injection &&
            (cpu->interrupt_request & CPU_INTERRUPT_HARD) &&
            (env->eflags & IF_MASK)) {
            int irq;

            cpu->interrupt_request &= ~CPU_INTERRUPT_HARD;
            irq = cpu_get_pic_interrupt(env);
            if (irq >= 0) {
                struct kvm_interrupt intr;

                intr.irq = irq;
                DPRINTF("injected interrupt %d\n", irq);
                ret = kvm_vcpu_ioctl(cpu, KVM_INTERRUPT, &intr);
                if (ret < 0) {
                    fprintf(stderr,
                            "KVM: injection failed, interrupt lost (%s)\n",
                            strerror(-ret));
                }
            }
        }

        /* If we have an interrupt but the guest is not ready to receive an
         * interrupt, request an interrupt window exit.  This will
         * cause a return to userspace as soon as the guest is ready to
         * receive interrupts. */
        if ((cpu->interrupt_request & CPU_INTERRUPT_HARD)) {
            run->request_interrupt_window = 1;
        } else {
            run->request_interrupt_window = 0;
        }

        DPRINTF("setting tpr\n");
        run->cr8 = cpu_get_apic_tpr(x86_cpu->apic_state);

        qemu_mutex_unlock_iothread();
    }
}

MemTxAttrs kvm_arch_post_run(CPUState *cpu, struct kvm_run *run)
{
    X86CPU *x86_cpu = X86_CPU(cpu);
    CPUX86State *env = &x86_cpu->env;

    if (run->flags & KVM_RUN_X86_SMM) {
        env->hflags |= HF_SMM_MASK;
    } else {
        env->hflags &= ~HF_SMM_MASK;
    }
    if (run->if_flag) {
        env->eflags |= IF_MASK;
    } else {
        env->eflags &= ~IF_MASK;
    }

    /* We need to protect the apic state against concurrent accesses from
     * different threads in case the userspace irqchip is used. */
    if (!kvm_irqchip_in_kernel()) {
        qemu_mutex_lock_iothread();
    }
    cpu_set_apic_tpr(x86_cpu->apic_state, run->cr8);
    cpu_set_apic_base(x86_cpu->apic_state, run->apic_base);
    if (!kvm_irqchip_in_kernel()) {
        qemu_mutex_unlock_iothread();
    }
    return cpu_get_mem_attrs(env);
}

int kvm_arch_process_async_events(CPUState *cs)
{
    X86CPU *cpu = X86_CPU(cs);
    CPUX86State *env = &cpu->env;

    if (cs->interrupt_request & CPU_INTERRUPT_MCE) {
        /* We must not raise CPU_INTERRUPT_MCE if it's not supported. */
        assert(env->mcg_cap);

        cs->interrupt_request &= ~CPU_INTERRUPT_MCE;

        kvm_cpu_synchronize_state(cs);

        if (env->exception_injected == EXCP08_DBLE) {
            /* this means triple fault */
            qemu_system_reset_request(SHUTDOWN_CAUSE_GUEST_RESET);
            cs->exit_request = 1;
            return 0;
        }
        env->exception_injected = EXCP12_MCHK;
        env->has_error_code = 0;

        cs->halted = 0;
        if (kvm_irqchip_in_kernel() && env->mp_state == KVM_MP_STATE_HALTED) {
            env->mp_state = KVM_MP_STATE_RUNNABLE;
        }
    }

    if ((cs->interrupt_request & CPU_INTERRUPT_INIT) &&
        !(env->hflags & HF_SMM_MASK)) {
        kvm_cpu_synchronize_state(cs);
        do_cpu_init(cpu);
    }

    if (kvm_irqchip_in_kernel()) {
        return 0;
    }

    if (cs->interrupt_request & CPU_INTERRUPT_POLL) {
        cs->interrupt_request &= ~CPU_INTERRUPT_POLL;
        apic_poll_irq(cpu->apic_state);
    }
    if (((cs->interrupt_request & CPU_INTERRUPT_HARD) &&
         (env->eflags & IF_MASK)) ||
        (cs->interrupt_request & CPU_INTERRUPT_NMI)) {
        cs->halted = 0;
    }
    if (cs->interrupt_request & CPU_INTERRUPT_SIPI) {
        kvm_cpu_synchronize_state(cs);
        do_cpu_sipi(cpu);
    }
    if (cs->interrupt_request & CPU_INTERRUPT_TPR) {
        cs->interrupt_request &= ~CPU_INTERRUPT_TPR;
        kvm_cpu_synchronize_state(cs);
        apic_handle_tpr_access_report(cpu->apic_state, env->eip,
                                      env->tpr_access_type);
    }

    return cs->halted;
}

static int kvm_handle_halt(X86CPU *cpu)
{
    CPUState *cs = CPU(cpu);
    CPUX86State *env = &cpu->env;

    if (!((cs->interrupt_request & CPU_INTERRUPT_HARD) &&
          (env->eflags & IF_MASK)) &&
        !(cs->interrupt_request & CPU_INTERRUPT_NMI)) {
        cs->halted = 1;
        return EXCP_HLT;
    }

    return 0;
}

static int kvm_handle_tpr_access(X86CPU *cpu)
{
    CPUState *cs = CPU(cpu);
    struct kvm_run *run = cs->kvm_run;

    apic_handle_tpr_access_report(cpu->apic_state, run->tpr_access.rip,
                                  run->tpr_access.is_write ? TPR_ACCESS_WRITE
                                                           : TPR_ACCESS_READ);
    return 1;
}

int kvm_arch_insert_sw_breakpoint(CPUState *cs, struct kvm_sw_breakpoint *bp)
{
    static const uint8_t int3 = 0xcc;

    if (cpu_memory_rw_debug(cs, bp->pc, (uint8_t *)&bp->saved_insn, 1, 0) ||
        cpu_memory_rw_debug(cs, bp->pc, (uint8_t *)&int3, 1, 1)) {
        return -EINVAL;
    }
    return 0;
}

int kvm_arch_remove_sw_breakpoint(CPUState *cs, struct kvm_sw_breakpoint *bp)
{
    uint8_t int3;

    if (cpu_memory_rw_debug(cs, bp->pc, &int3, 1, 0) || int3 != 0xcc ||
        cpu_memory_rw_debug(cs, bp->pc, (uint8_t *)&bp->saved_insn, 1, 1)) {
        return -EINVAL;
    }
    return 0;
}

static struct {
    target_ulong addr;
    int len;
    int type;
} hw_breakpoint[4];

static int nb_hw_breakpoint;

static int find_hw_breakpoint(target_ulong addr, int len, int type)
{
    int n;

    for (n = 0; n < nb_hw_breakpoint; n++) {
        if (hw_breakpoint[n].addr == addr && hw_breakpoint[n].type == type &&
            (hw_breakpoint[n].len == len || len == -1)) {
            return n;
        }
    }
    return -1;
}

int kvm_arch_insert_hw_breakpoint(target_ulong addr,
                                  target_ulong len, int type)
{
    switch (type) {
    case GDB_BREAKPOINT_HW:
        len = 1;
        break;
    case GDB_WATCHPOINT_WRITE:
    case GDB_WATCHPOINT_ACCESS:
        switch (len) {
        case 1:
            break;
        case 2:
        case 4:
        case 8:
            if (addr & (len - 1)) {
                return -EINVAL;
            }
            break;
        default:
            return -EINVAL;
        }
        break;
    default:
        return -ENOSYS;
    }

    if (nb_hw_breakpoint == 4) {
        return -ENOBUFS;
    }
    if (find_hw_breakpoint(addr, len, type) >= 0) {
        return -EEXIST;
    }
    hw_breakpoint[nb_hw_breakpoint].addr = addr;
    hw_breakpoint[nb_hw_breakpoint].len = len;
    hw_breakpoint[nb_hw_breakpoint].type = type;
    nb_hw_breakpoint++;

    return 0;
}

int kvm_arch_remove_hw_breakpoint(target_ulong addr,
                                  target_ulong len, int type)
{
    int n;

    n = find_hw_breakpoint(addr, (type == GDB_BREAKPOINT_HW) ? 1 : len, type);
    if (n < 0) {
        return -ENOENT;
    }
    nb_hw_breakpoint--;
    hw_breakpoint[n] = hw_breakpoint[nb_hw_breakpoint];

    return 0;
}

void kvm_arch_remove_all_hw_breakpoints(void)
{
    nb_hw_breakpoint = 0;
}

static CPUWatchpoint hw_watchpoint;

static int kvm_handle_debug(X86CPU *cpu,
                            struct kvm_debug_exit_arch *arch_info)
{
    CPUState *cs = CPU(cpu);
    CPUX86State *env = &cpu->env;
    int ret = 0;
    int n;

    if (arch_info->exception == 1) {
        if (arch_info->dr6 & (1 << 14)) {
            if (cs->singlestep_enabled) {
                ret = EXCP_DEBUG;
            }
        } else {
            for (n = 0; n < 4; n++) {
                if (arch_info->dr6 & (1 << n)) {
                    switch ((arch_info->dr7 >> (16 + n*4)) & 0x3) {
                    case 0x0:
                        ret = EXCP_DEBUG;
                        break;
                    case 0x1:
                        ret = EXCP_DEBUG;
                        cs->watchpoint_hit = &hw_watchpoint;
                        hw_watchpoint.vaddr = hw_breakpoint[n].addr;
                        hw_watchpoint.flags = BP_MEM_WRITE;
                        break;
                    case 0x3:
                        ret = EXCP_DEBUG;
                        cs->watchpoint_hit = &hw_watchpoint;
                        hw_watchpoint.vaddr = hw_breakpoint[n].addr;
                        hw_watchpoint.flags = BP_MEM_ACCESS;
                        break;
                    }
                }
            }
        }
    } else if (kvm_find_sw_breakpoint(cs, arch_info->pc)) {
        ret = EXCP_DEBUG;
    }
    if (ret == 0) {
        cpu_synchronize_state(cs);
        assert(env->exception_injected == -1);

        /* pass to guest */
        env->exception_injected = arch_info->exception;
        env->has_error_code = 0;
    }

    return ret;
}

void kvm_arch_update_guest_debug(CPUState *cpu, struct kvm_guest_debug *dbg)
{
    const uint8_t type_code[] = {
        [GDB_BREAKPOINT_HW] = 0x0,
        [GDB_WATCHPOINT_WRITE] = 0x1,
        [GDB_WATCHPOINT_ACCESS] = 0x3
    };
    const uint8_t len_code[] = {
        [1] = 0x0, [2] = 0x1, [4] = 0x3, [8] = 0x2
    };
    int n;

    if (kvm_sw_breakpoints_active(cpu)) {
        dbg->control |= KVM_GUESTDBG_ENABLE | KVM_GUESTDBG_USE_SW_BP;
    }
    if (nb_hw_breakpoint > 0) {
        dbg->control |= KVM_GUESTDBG_ENABLE | KVM_GUESTDBG_USE_HW_BP;
        dbg->arch.debugreg[7] = 0x0600;
        for (n = 0; n < nb_hw_breakpoint; n++) {
            dbg->arch.debugreg[n] = hw_breakpoint[n].addr;
            dbg->arch.debugreg[7] |= (2 << (n * 2)) |
                (type_code[hw_breakpoint[n].type] << (16 + n*4)) |
                ((uint32_t)len_code[hw_breakpoint[n].len] << (18 + n*4));
        }
    }
}

static bool host_supports_vmx(void)
{
    uint32_t ecx, unused;

    host_cpuid(1, 0, &unused, &unused, &ecx, &unused);
    return ecx & CPUID_EXT_VMX;
}

#define VMX_INVALID_GUEST_STATE 0x80000021

int kvm_arch_handle_exit(CPUState *cs, struct kvm_run *run)
{
    X86CPU *cpu = X86_CPU(cs);
    uint64_t code;
    int ret;

    switch (run->exit_reason) {
    case KVM_EXIT_HLT:
        DPRINTF("handle_hlt\n");
        qemu_mutex_lock_iothread();
        ret = kvm_handle_halt(cpu);
        qemu_mutex_unlock_iothread();
        break;
    case KVM_EXIT_SET_TPR:
        ret = 0;
        break;
    case KVM_EXIT_TPR_ACCESS:
        qemu_mutex_lock_iothread();
        ret = kvm_handle_tpr_access(cpu);
        qemu_mutex_unlock_iothread();
        break;
    case KVM_EXIT_FAIL_ENTRY:
        code = run->fail_entry.hardware_entry_failure_reason;
        fprintf(stderr, "KVM: entry failed, hardware error 0x%" PRIx64 "\n",
                code);
        if (host_supports_vmx() && code == VMX_INVALID_GUEST_STATE) {
            fprintf(stderr,
                    "\nIf you're running a guest on an Intel machine without "
                        "unrestricted mode\n"
                    "support, the failure can be most likely due to the guest "
                        "entering an invalid\n"
                    "state for Intel VT. For example, the guest maybe running "
                        "in big real mode\n"
                    "which is not supported on less recent Intel processors."
                        "\n\n");
        }
        ret = -1;
        break;
    case KVM_EXIT_EXCEPTION:
        fprintf(stderr, "KVM: exception %d exit (error code 0x%x)\n",
                run->ex.exception, run->ex.error_code);
        ret = -1;
        break;
    case KVM_EXIT_DEBUG:
        DPRINTF("kvm_exit_debug\n");
        qemu_mutex_lock_iothread();
        ret = kvm_handle_debug(cpu, &run->debug.arch);
        qemu_mutex_unlock_iothread();
        break;
    case KVM_EXIT_HYPERV:
        ret = kvm_hv_handle_exit(cpu, &run->hyperv);
        break;
    case KVM_EXIT_IOAPIC_EOI:
        ioapic_eoi_broadcast(run->eoi.vector);
        ret = 0;
        break;
    default:
        fprintf(stderr, "KVM: unknown exit reason %d\n", run->exit_reason);
        ret = -1;
        break;
    }

    return ret;
}

bool kvm_arch_stop_on_emulation_error(CPUState *cs)
{
    X86CPU *cpu = X86_CPU(cs);
    CPUX86State *env = &cpu->env;

    kvm_cpu_synchronize_state(cs);
    return !(env->cr[0] & CR0_PE_MASK) ||
           ((env->segs[R_CS].selector  & 3) != 3);
}

void kvm_arch_init_irq_routing(KVMState *s)
{
    if (!kvm_check_extension(s, KVM_CAP_IRQ_ROUTING)) {
        /* If kernel can't do irq routing, interrupt source
         * override 0->2 cannot be set up as required by HPET.
         * So we have to disable it.
         */
        no_hpet = 1;
    }
    /* We know at this point that we're using the in-kernel
     * irqchip, so we can use irqfds, and on x86 we know
     * we can use msi via irqfd and GSI routing.
     */
    kvm_msi_via_irqfd_allowed = true;
    kvm_gsi_routing_allowed = true;

    if (kvm_irqchip_is_split()) {
        int i;

        /* If the ioapic is in QEMU and the lapics are in KVM, reserve
           MSI routes for signaling interrupts to the local apics. */
        for (i = 0; i < IOAPIC_NUM_PINS; i++) {
            if (kvm_irqchip_add_msi_route(s, 0, NULL) < 0) {
                error_report("Could not enable split IRQ mode.");
                exit(1);
            }
        }
    }
}

int kvm_arch_irqchip_create(MachineState *ms, KVMState *s)
{
    int ret;
    if (machine_kernel_irqchip_split(ms)) {
        ret = kvm_vm_enable_cap(s, KVM_CAP_SPLIT_IRQCHIP, 0, 24);
        if (ret) {
            error_report("Could not enable split irqchip mode: %s",
                         strerror(-ret));
            exit(1);
        } else {
            DPRINTF("Enabled KVM_CAP_SPLIT_IRQCHIP\n");
            kvm_split_irqchip = true;
            return 1;
        }
    } else {
        return 0;
    }
}

/* Classic KVM device assignment interface. Will remain x86 only. */
int kvm_device_pci_assign(KVMState *s, PCIHostDeviceAddress *dev_addr,
                          uint32_t flags, uint32_t *dev_id)
{
    struct kvm_assigned_pci_dev dev_data = {
        .segnr = dev_addr->domain,
        .busnr = dev_addr->bus,
        .devfn = PCI_DEVFN(dev_addr->slot, dev_addr->function),
        .flags = flags,
    };
    int ret;

    dev_data.assigned_dev_id =
        (dev_addr->domain << 16) | (dev_addr->bus << 8) | dev_data.devfn;

    ret = kvm_vm_ioctl(s, KVM_ASSIGN_PCI_DEVICE, &dev_data);
    if (ret < 0) {
        return ret;
    }

    *dev_id = dev_data.assigned_dev_id;

    return 0;
}

int kvm_device_pci_deassign(KVMState *s, uint32_t dev_id)
{
    struct kvm_assigned_pci_dev dev_data = {
        .assigned_dev_id = dev_id,
    };

    return kvm_vm_ioctl(s, KVM_DEASSIGN_PCI_DEVICE, &dev_data);
}

static int kvm_assign_irq_internal(KVMState *s, uint32_t dev_id,
                                   uint32_t irq_type, uint32_t guest_irq)
{
    struct kvm_assigned_irq assigned_irq = {
        .assigned_dev_id = dev_id,
        .guest_irq = guest_irq,
        .flags = irq_type,
    };

    if (kvm_check_extension(s, KVM_CAP_ASSIGN_DEV_IRQ)) {
        return kvm_vm_ioctl(s, KVM_ASSIGN_DEV_IRQ, &assigned_irq);
    } else {
        return kvm_vm_ioctl(s, KVM_ASSIGN_IRQ, &assigned_irq);
    }
}

int kvm_device_intx_assign(KVMState *s, uint32_t dev_id, bool use_host_msi,
                           uint32_t guest_irq)
{
    uint32_t irq_type = KVM_DEV_IRQ_GUEST_INTX |
        (use_host_msi ? KVM_DEV_IRQ_HOST_MSI : KVM_DEV_IRQ_HOST_INTX);

    return kvm_assign_irq_internal(s, dev_id, irq_type, guest_irq);
}

int kvm_device_intx_set_mask(KVMState *s, uint32_t dev_id, bool masked)
{
    struct kvm_assigned_pci_dev dev_data = {
        .assigned_dev_id = dev_id,
        .flags = masked ? KVM_DEV_ASSIGN_MASK_INTX : 0,
    };

    return kvm_vm_ioctl(s, KVM_ASSIGN_SET_INTX_MASK, &dev_data);
}

static int kvm_deassign_irq_internal(KVMState *s, uint32_t dev_id,
                                     uint32_t type)
{
    struct kvm_assigned_irq assigned_irq = {
        .assigned_dev_id = dev_id,
        .flags = type,
    };

    return kvm_vm_ioctl(s, KVM_DEASSIGN_DEV_IRQ, &assigned_irq);
}

int kvm_device_intx_deassign(KVMState *s, uint32_t dev_id, bool use_host_msi)
{
    return kvm_deassign_irq_internal(s, dev_id, KVM_DEV_IRQ_GUEST_INTX |
        (use_host_msi ? KVM_DEV_IRQ_HOST_MSI : KVM_DEV_IRQ_HOST_INTX));
}

int kvm_device_msi_assign(KVMState *s, uint32_t dev_id, int virq)
{
    return kvm_assign_irq_internal(s, dev_id, KVM_DEV_IRQ_HOST_MSI |
                                              KVM_DEV_IRQ_GUEST_MSI, virq);
}

int kvm_device_msi_deassign(KVMState *s, uint32_t dev_id)
{
    return kvm_deassign_irq_internal(s, dev_id, KVM_DEV_IRQ_GUEST_MSI |
                                                KVM_DEV_IRQ_HOST_MSI);
}

bool kvm_device_msix_supported(KVMState *s)
{
    /* The kernel lacks a corresponding KVM_CAP, so we probe by calling
     * KVM_ASSIGN_SET_MSIX_NR with an invalid parameter. */
    return kvm_vm_ioctl(s, KVM_ASSIGN_SET_MSIX_NR, NULL) == -EFAULT;
}

int kvm_device_msix_init_vectors(KVMState *s, uint32_t dev_id,
                                 uint32_t nr_vectors)
{
    struct kvm_assigned_msix_nr msix_nr = {
        .assigned_dev_id = dev_id,
        .entry_nr = nr_vectors,
    };

    return kvm_vm_ioctl(s, KVM_ASSIGN_SET_MSIX_NR, &msix_nr);
}

int kvm_device_msix_set_vector(KVMState *s, uint32_t dev_id, uint32_t vector,
                               int virq)
{
    struct kvm_assigned_msix_entry msix_entry = {
        .assigned_dev_id = dev_id,
        .gsi = virq,
        .entry = vector,
    };

    return kvm_vm_ioctl(s, KVM_ASSIGN_SET_MSIX_ENTRY, &msix_entry);
}

int kvm_device_msix_assign(KVMState *s, uint32_t dev_id)
{
    return kvm_assign_irq_internal(s, dev_id, KVM_DEV_IRQ_HOST_MSIX |
                                              KVM_DEV_IRQ_GUEST_MSIX, 0);
}

int kvm_device_msix_deassign(KVMState *s, uint32_t dev_id)
{
    return kvm_deassign_irq_internal(s, dev_id, KVM_DEV_IRQ_GUEST_MSIX |
                                                KVM_DEV_IRQ_HOST_MSIX);
}

int kvm_arch_fixup_msi_route(struct kvm_irq_routing_entry *route,
                             uint64_t address, uint32_t data, PCIDevice *dev)
{
    X86IOMMUState *iommu = x86_iommu_get_default();

    if (iommu) {
        int ret;
        MSIMessage src, dst;
        X86IOMMUClass *class = X86_IOMMU_GET_CLASS(iommu);

        src.address = route->u.msi.address_hi;
        src.address <<= VTD_MSI_ADDR_HI_SHIFT;
        src.address |= route->u.msi.address_lo;
        src.data = route->u.msi.data;

        ret = class->int_remap(iommu, &src, &dst, dev ? \
                               pci_requester_id(dev) : \
                               X86_IOMMU_SID_INVALID);
        if (ret) {
            trace_kvm_x86_fixup_msi_error(route->gsi);
            return 1;
        }

        route->u.msi.address_hi = dst.address >> VTD_MSI_ADDR_HI_SHIFT;
        route->u.msi.address_lo = dst.address & VTD_MSI_ADDR_LO_MASK;
        route->u.msi.data = dst.data;
    }

    return 0;
}

typedef struct MSIRouteEntry MSIRouteEntry;

struct MSIRouteEntry {
    PCIDevice *dev;             /* Device pointer */
    int vector;                 /* MSI/MSIX vector index */
    int virq;                   /* Virtual IRQ index */
    QLIST_ENTRY(MSIRouteEntry) list;
};

/* List of used GSI routes */
static QLIST_HEAD(, MSIRouteEntry) msi_route_list = \
    QLIST_HEAD_INITIALIZER(msi_route_list);

static void kvm_update_msi_routes_all(void *private, bool global,
                                      uint32_t index, uint32_t mask)
{
    int cnt = 0;
    MSIRouteEntry *entry;
    MSIMessage msg;
    PCIDevice *dev;

    /* TODO: explicit route update */
    QLIST_FOREACH(entry, &msi_route_list, list) {
        cnt++;
        dev = entry->dev;
        if (!msix_enabled(dev) && !msi_enabled(dev)) {
            continue;
        }
        msg = pci_get_msi_message(dev, entry->vector);
        kvm_irqchip_update_msi_route(kvm_state, entry->virq, msg, dev);
    }
    kvm_irqchip_commit_routes(kvm_state);
    trace_kvm_x86_update_msi_routes(cnt);
}

int kvm_arch_add_msi_route_post(struct kvm_irq_routing_entry *route,
                                int vector, PCIDevice *dev)
{
    static bool notify_list_inited = false;
    MSIRouteEntry *entry;

    if (!dev) {
        /* These are (possibly) IOAPIC routes only used for split
         * kernel irqchip mode, while what we are housekeeping are
         * PCI devices only. */
        return 0;
    }

    entry = g_new0(MSIRouteEntry, 1);
    entry->dev = dev;
    entry->vector = vector;
    entry->virq = route->gsi;
    QLIST_INSERT_HEAD(&msi_route_list, entry, list);

    trace_kvm_x86_add_msi_route(route->gsi);

    if (!notify_list_inited) {
        /* For the first time we do add route, add ourselves into
         * IOMMU's IEC notify list if needed. */
        X86IOMMUState *iommu = x86_iommu_get_default();
        if (iommu) {
            x86_iommu_iec_register_notifier(iommu,
                                            kvm_update_msi_routes_all,
                                            NULL);
        }
        notify_list_inited = true;
    }
    return 0;
}

int kvm_arch_release_virq_post(int virq)
{
    MSIRouteEntry *entry, *next;
    QLIST_FOREACH_SAFE(entry, &msi_route_list, list, next) {
        if (entry->virq == virq) {
            trace_kvm_x86_remove_msi_route(virq);
            QLIST_REMOVE(entry, list);
            g_free(entry);
            break;
        }
    }
    return 0;
}

int kvm_arch_msi_data_to_gsi(uint32_t data)
{
    abort();
}<|MERGE_RESOLUTION|>--- conflicted
+++ resolved
@@ -92,11 +92,7 @@
 static bool has_msr_hv_frequencies;
 static bool has_msr_xss;
 static bool has_msr_spec_ctrl;
-<<<<<<< HEAD
-static bool has_msr_virt_ssbd;
-=======
 static bool has_msr_smi_count;
->>>>>>> 4743c235
 
 static uint32_t has_architectural_pmu_version;
 static uint32_t num_architectural_pmu_gp_counters;
@@ -1222,12 +1218,6 @@
                 case MSR_IA32_SPEC_CTRL:
                     has_msr_spec_ctrl = true;
                     break;
-<<<<<<< HEAD
-                case MSR_VIRT_SSBD:
-                    has_msr_virt_ssbd = true;
-                    break;
-=======
->>>>>>> 4743c235
                 }
             }
         }
@@ -1716,13 +1706,6 @@
     if (has_msr_spec_ctrl) {
         kvm_msr_entry_add(cpu, MSR_IA32_SPEC_CTRL, env->spec_ctrl);
     }
-<<<<<<< HEAD
-    if (has_msr_virt_ssbd) {
-        kvm_msr_entry_add(cpu, MSR_VIRT_SSBD, env->virt_ssbd);
-    }
-
-=======
->>>>>>> 4743c235
 #ifdef TARGET_X86_64
     if (lm_capable_kernel) {
         kvm_msr_entry_add(cpu, MSR_CSTAR, env->cstar);
@@ -2094,14 +2077,8 @@
     if (has_msr_spec_ctrl) {
         kvm_msr_entry_add(cpu, MSR_IA32_SPEC_CTRL, 0);
     }
-<<<<<<< HEAD
-    if (has_msr_virt_ssbd) {
-        kvm_msr_entry_add(cpu, MSR_VIRT_SSBD, 0);
-    }
-=======
-
-
->>>>>>> 4743c235
+
+
     if (!env->tsc_valid) {
         kvm_msr_entry_add(cpu, MSR_IA32_TSC, 0);
         env->tsc_valid = !runstate_is_running();
@@ -2467,10 +2444,6 @@
         case MSR_IA32_SPEC_CTRL:
             env->spec_ctrl = msrs[i].data;
             break;
-<<<<<<< HEAD
-        case MSR_VIRT_SSBD:
-            env->virt_ssbd = msrs[i].data;
-=======
         case MSR_IA32_RTIT_CTL:
             env->msr_rtit_ctrl = msrs[i].data;
             break;
@@ -2488,7 +2461,6 @@
             break;
         case MSR_IA32_RTIT_ADDR0_A ... MSR_IA32_RTIT_ADDR3_B:
             env->msr_rtit_addrs[index - MSR_IA32_RTIT_ADDR0_A] = msrs[i].data;
->>>>>>> 4743c235
             break;
         }
     }

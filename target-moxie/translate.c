/*
 *  Moxie emulation for qemu: main translation routines.
 *
 *  Copyright (c) 2009, 2013 Anthony Green
 *
 * This library is free software; you can redistribute it and/or
 * modify it under the terms of the GNU Lesser General Public License
 * as published by the Free Software Foundation; either version 2 of
 * the License, or (at your option) any later version.
 *
 * This library is distributed in the hope that it will be useful, but
 * WITHOUT ANY WARRANTY; without even the implied warranty of
 * MERCHANTABILITY or FITNESS FOR A PARTICULAR PURPOSE.  See the GNU
 * Lesser General Public License for more details.
 *
 * You should have received a copy of the GNU General Public License
 * along with this program.  If not, see <http://www.gnu.org/licenses/>.
 */

/* For information on the Moxie architecture, see
 *    http://moxielogic.org/wiki
 */

#include "qemu/osdep.h"

#include "cpu.h"
#include "exec/exec-all.h"
#include "disas/disas.h"
#include "tcg-op.h"
#include "exec/cpu_ldst.h"

#include "exec/helper-proto.h"
#include "exec/helper-gen.h"
#include "exec/log.h"

/* This is the state at translation time.  */
typedef struct DisasContext {
    struct TranslationBlock *tb;
    target_ulong pc, saved_pc;
    uint32_t opcode;
    uint32_t fp_status;
    /* Routine used to access memory */
    int memidx;
    int bstate;
    target_ulong btarget;
    int singlestep_enabled;
} DisasContext;

enum {
    BS_NONE     = 0, /* We go out of the TB without reaching a branch or an
                      * exception condition */
    BS_STOP     = 1, /* We want to stop translation for any reason */
    BS_BRANCH   = 2, /* We reached a branch condition     */
    BS_EXCP     = 3, /* We reached an exception condition */
};

static TCGv cpu_pc;
static TCGv cpu_gregs[16];
static TCGv_env cpu_env;
static TCGv cc_a, cc_b;

#include "exec/gen-icount.h"

#define REG(x) (cpu_gregs[x])

/* Extract the signed 10-bit offset from a 16-bit branch
   instruction.  */
static int extract_branch_offset(int opcode)
{
  return (((signed short)((opcode & ((1 << 10) - 1)) << 6)) >> 6) << 1;
}

void moxie_cpu_dump_state(CPUState *cs, FILE *f, fprintf_function cpu_fprintf,
                          int flags)
{
    MoxieCPU *cpu = MOXIE_CPU(cs);
    CPUMoxieState *env = &cpu->env;
    int i;
    cpu_fprintf(f, "pc=0x%08x\n", env->pc);
    cpu_fprintf(f, "$fp=0x%08x $sp=0x%08x $r0=0x%08x $r1=0x%08x\n",
                env->gregs[0], env->gregs[1], env->gregs[2], env->gregs[3]);
    for (i = 4; i < 16; i += 4) {
        cpu_fprintf(f, "$r%d=0x%08x $r%d=0x%08x $r%d=0x%08x $r%d=0x%08x\n",
                    i-2, env->gregs[i], i-1, env->gregs[i + 1],
                    i, env->gregs[i + 2], i+1, env->gregs[i + 3]);
    }
    for (i = 4; i < 16; i += 4) {
        cpu_fprintf(f, "sr%d=0x%08x sr%d=0x%08x sr%d=0x%08x sr%d=0x%08x\n",
                    i-2, env->sregs[i], i-1, env->sregs[i + 1],
                    i, env->sregs[i + 2], i+1, env->sregs[i + 3]);
    }
}

void moxie_translate_init(void)
{
    int i;
    static int done_init;
    static const char * const gregnames[16] = {
        "$fp", "$sp", "$r0", "$r1",
        "$r2", "$r3", "$r4", "$r5",
        "$r6", "$r7", "$r8", "$r9",
        "$r10", "$r11", "$r12", "$r13"
    };

    if (done_init) {
        return;
    }
    cpu_env = tcg_global_reg_new_ptr(TCG_AREG0, "env");
    cpu_pc = tcg_global_mem_new_i32(cpu_env,
                                    offsetof(CPUMoxieState, pc), "$pc");
    for (i = 0; i < 16; i++)
        cpu_gregs[i] = tcg_global_mem_new_i32(cpu_env,
                                              offsetof(CPUMoxieState, gregs[i]),
                                              gregnames[i]);

    cc_a = tcg_global_mem_new_i32(cpu_env,
                                  offsetof(CPUMoxieState, cc_a), "cc_a");
    cc_b = tcg_global_mem_new_i32(cpu_env,
                                  offsetof(CPUMoxieState, cc_b), "cc_b");

    done_init = 1;
}

static inline void gen_goto_tb(CPUMoxieState *env, DisasContext *ctx,
                               int n, target_ulong dest)
{
    TranslationBlock *tb;
    tb = ctx->tb;

    if ((tb->pc & TARGET_PAGE_MASK) == (dest & TARGET_PAGE_MASK) &&
        !ctx->singlestep_enabled) {
        tcg_gen_goto_tb(n);
        tcg_gen_movi_i32(cpu_pc, dest);
        tcg_gen_exit_tb((uintptr_t)tb + n);
    } else {
        tcg_gen_movi_i32(cpu_pc, dest);
        if (ctx->singlestep_enabled) {
            gen_helper_debug(cpu_env);
        }
        tcg_gen_exit_tb(0);
    }
}

static int decode_opc(MoxieCPU *cpu, DisasContext *ctx)
{
    CPUMoxieState *env = &cpu->env;

    /* Local cache for the instruction opcode.  */
    int opcode;
    /* Set the default instruction length.  */
    int length = 2;

    /* Examine the 16-bit opcode.  */
    opcode = ctx->opcode;

    /* Decode instruction.  */
    if (opcode & (1 << 15)) {
        if (opcode & (1 << 14)) {
            /* This is a Form 3 instruction.  */
            int inst = (opcode >> 10 & 0xf);

#define BRANCH(cond)                                                         \
    do {                                                                     \
        TCGLabel *l1 = gen_new_label();                                      \
        tcg_gen_brcond_i32(cond, cc_a, cc_b, l1);                            \
        gen_goto_tb(env, ctx, 1, ctx->pc+2);                                 \
        gen_set_label(l1);                                                   \
        gen_goto_tb(env, ctx, 0, extract_branch_offset(opcode) + ctx->pc+2); \
        ctx->bstate = BS_BRANCH;                                             \
    } while (0)

            switch (inst) {
            case 0x00: /* beq */
                BRANCH(TCG_COND_EQ);
                break;
            case 0x01: /* bne */
                BRANCH(TCG_COND_NE);
                break;
            case 0x02: /* blt */
                BRANCH(TCG_COND_LT);
                break;
            case 0x03: /* bgt */
                BRANCH(TCG_COND_GT);
                break;
            case 0x04: /* bltu */
                BRANCH(TCG_COND_LTU);
                break;
            case 0x05: /* bgtu */
                BRANCH(TCG_COND_GTU);
                break;
            case 0x06: /* bge */
                BRANCH(TCG_COND_GE);
                break;
            case 0x07: /* ble */
                BRANCH(TCG_COND_LE);
                break;
            case 0x08: /* bgeu */
                BRANCH(TCG_COND_GEU);
                break;
            case 0x09: /* bleu */
                BRANCH(TCG_COND_LEU);
                break;
            default:
                {
                    TCGv temp = tcg_temp_new_i32();
                    tcg_gen_movi_i32(cpu_pc, ctx->pc);
                    tcg_gen_movi_i32(temp, MOXIE_EX_BAD);
                    gen_helper_raise_exception(cpu_env, temp);
                    tcg_temp_free_i32(temp);
                }
                break;
            }
        } else {
            /* This is a Form 2 instruction.  */
            int inst = (opcode >> 12 & 0x3);
            switch (inst) {
            case 0x00: /* inc */
                {
                    int a = (opcode >> 8) & 0xf;
                    unsigned int v = (opcode & 0xff);
                    tcg_gen_addi_i32(REG(a), REG(a), v);
                }
                break;
            case 0x01: /* dec */
                {
                    int a = (opcode >> 8) & 0xf;
                    unsigned int v = (opcode & 0xff);
                    tcg_gen_subi_i32(REG(a), REG(a), v);
                }
                break;
            case 0x02: /* gsr */
                {
                    int a = (opcode >> 8) & 0xf;
                    unsigned v = (opcode & 0xff);
                    tcg_gen_ld_i32(REG(a), cpu_env,
                                   offsetof(CPUMoxieState, sregs[v]));
                }
                break;
            case 0x03: /* ssr */
                {
                    int a = (opcode >> 8) & 0xf;
                    unsigned v = (opcode & 0xff);
                    tcg_gen_st_i32(REG(a), cpu_env,
                                   offsetof(CPUMoxieState, sregs[v]));
                }
                break;
            default:
                {
                    TCGv temp = tcg_temp_new_i32();
                    tcg_gen_movi_i32(cpu_pc, ctx->pc);
                    tcg_gen_movi_i32(temp, MOXIE_EX_BAD);
                    gen_helper_raise_exception(cpu_env, temp);
                    tcg_temp_free_i32(temp);
                }
                break;
            }
        }
    } else {
        /* This is a Form 1 instruction.  */
        int inst = opcode >> 8;
        switch (inst) {
        case 0x00: /* nop */
            break;
        case 0x01: /* ldi.l (immediate) */
            {
                int reg = (opcode >> 4) & 0xf;
                int val = cpu_ldl_code(env, ctx->pc+2);
                tcg_gen_movi_i32(REG(reg), val);
                length = 6;
            }
            break;
        case 0x02: /* mov (register-to-register) */
            {
                int dest  = (opcode >> 4) & 0xf;
                int src = opcode & 0xf;
                tcg_gen_mov_i32(REG(dest), REG(src));
            }
            break;
        case 0x03: /* jsra */
            {
                TCGv t1 = tcg_temp_new_i32();
                TCGv t2 = tcg_temp_new_i32();

                tcg_gen_movi_i32(t1, ctx->pc + 6);

                /* Make space for the static chain and return address.  */
                tcg_gen_subi_i32(t2, REG(1), 8);
                tcg_gen_mov_i32(REG(1), t2);
                tcg_gen_qemu_st32(t1, REG(1), ctx->memidx);

                /* Push the current frame pointer.  */
                tcg_gen_subi_i32(t2, REG(1), 4);
                tcg_gen_mov_i32(REG(1), t2);
                tcg_gen_qemu_st32(REG(0), REG(1), ctx->memidx);

                /* Set the pc and $fp.  */
                tcg_gen_mov_i32(REG(0), REG(1));

                gen_goto_tb(env, ctx, 0, cpu_ldl_code(env, ctx->pc+2));

                tcg_temp_free_i32(t1);
                tcg_temp_free_i32(t2);

                ctx->bstate = BS_BRANCH;
                length = 6;
            }
            break;
        case 0x04: /* ret */
            {
                TCGv t1 = tcg_temp_new_i32();

                /* The new $sp is the old $fp.  */
                tcg_gen_mov_i32(REG(1), REG(0));

                /* Pop the frame pointer.  */
                tcg_gen_qemu_ld32u(REG(0), REG(1), ctx->memidx);
                tcg_gen_addi_i32(t1, REG(1), 4);
                tcg_gen_mov_i32(REG(1), t1);


                /* Pop the return address and skip over the static chain
                   slot.  */
                tcg_gen_qemu_ld32u(cpu_pc, REG(1), ctx->memidx);
                tcg_gen_addi_i32(t1, REG(1), 8);
                tcg_gen_mov_i32(REG(1), t1);

                tcg_temp_free_i32(t1);

                /* Jump... */
                tcg_gen_exit_tb(0);

                ctx->bstate = BS_BRANCH;
            }
            break;
        case 0x05: /* add.l */
            {
                int a = (opcode >> 4) & 0xf;
                int b = opcode & 0xf;

                tcg_gen_add_i32(REG(a), REG(a), REG(b));
            }
            break;
        case 0x06: /* push */
            {
                int a = (opcode >> 4) & 0xf;
                int b = opcode & 0xf;

                TCGv t1 = tcg_temp_new_i32();
                tcg_gen_subi_i32(t1, REG(a), 4);
                tcg_gen_mov_i32(REG(a), t1);
                tcg_gen_qemu_st32(REG(b), REG(a), ctx->memidx);
                tcg_temp_free_i32(t1);
            }
            break;
        case 0x07: /* pop */
            {
                int a = (opcode >> 4) & 0xf;
                int b = opcode & 0xf;
                TCGv t1 = tcg_temp_new_i32();

                tcg_gen_qemu_ld32u(REG(b), REG(a), ctx->memidx);
                tcg_gen_addi_i32(t1, REG(a), 4);
                tcg_gen_mov_i32(REG(a), t1);
                tcg_temp_free_i32(t1);
            }
            break;
        case 0x08: /* lda.l */
            {
                int reg = (opcode >> 4) & 0xf;

                TCGv ptr = tcg_temp_new_i32();
                tcg_gen_movi_i32(ptr, cpu_ldl_code(env, ctx->pc+2));
                tcg_gen_qemu_ld32u(REG(reg), ptr, ctx->memidx);
                tcg_temp_free_i32(ptr);

                length = 6;
            }
            break;
        case 0x09: /* sta.l */
            {
                int val = (opcode >> 4) & 0xf;

                TCGv ptr = tcg_temp_new_i32();
                tcg_gen_movi_i32(ptr, cpu_ldl_code(env, ctx->pc+2));
                tcg_gen_qemu_st32(REG(val), ptr, ctx->memidx);
                tcg_temp_free_i32(ptr);

                length = 6;
            }
            break;
        case 0x0a: /* ld.l (register indirect) */
            {
                int src  = opcode & 0xf;
                int dest = (opcode >> 4) & 0xf;

                tcg_gen_qemu_ld32u(REG(dest), REG(src), ctx->memidx);
            }
            break;
        case 0x0b: /* st.l */
            {
                int dest = (opcode >> 4) & 0xf;
                int val  = opcode & 0xf;

                tcg_gen_qemu_st32(REG(val), REG(dest), ctx->memidx);
            }
            break;
        case 0x0c: /* ldo.l */
            {
                int a = (opcode >> 4) & 0xf;
                int b = opcode & 0xf;

                TCGv t1 = tcg_temp_new_i32();
                TCGv t2 = tcg_temp_new_i32();
                tcg_gen_addi_i32(t1, REG(b), cpu_ldl_code(env, ctx->pc+2));
                tcg_gen_qemu_ld32u(t2, t1, ctx->memidx);
                tcg_gen_mov_i32(REG(a), t2);

                tcg_temp_free_i32(t1);
                tcg_temp_free_i32(t2);

                length = 6;
            }
            break;
        case 0x0d: /* sto.l */
            {
                int a = (opcode >> 4) & 0xf;
                int b = opcode & 0xf;

                TCGv t1 = tcg_temp_new_i32();
                TCGv t2 = tcg_temp_new_i32();
                tcg_gen_addi_i32(t1, REG(a), cpu_ldl_code(env, ctx->pc+2));
                tcg_gen_qemu_st32(REG(b), t1, ctx->memidx);

                tcg_temp_free_i32(t1);
                tcg_temp_free_i32(t2);

                length = 6;
            }
            break;
        case 0x0e: /* cmp */
            {
                int a  = (opcode >> 4) & 0xf;
                int b  = opcode & 0xf;

                tcg_gen_mov_i32(cc_a, REG(a));
                tcg_gen_mov_i32(cc_b, REG(b));
            }
            break;
        case 0x19: /* jsr */
            {
                int fnreg = (opcode >> 4) & 0xf;

                /* Load the stack pointer into T0.  */
                TCGv t1 = tcg_temp_new_i32();
                TCGv t2 = tcg_temp_new_i32();

                tcg_gen_movi_i32(t1, ctx->pc+2);

                /* Make space for the static chain and return address.  */
                tcg_gen_subi_i32(t2, REG(1), 8);
                tcg_gen_mov_i32(REG(1), t2);
                tcg_gen_qemu_st32(t1, REG(1), ctx->memidx);

                /* Push the current frame pointer.  */
                tcg_gen_subi_i32(t2, REG(1), 4);
                tcg_gen_mov_i32(REG(1), t2);
                tcg_gen_qemu_st32(REG(0), REG(1), ctx->memidx);

                /* Set the pc and $fp.  */
                tcg_gen_mov_i32(REG(0), REG(1));
                tcg_gen_mov_i32(cpu_pc, REG(fnreg));
                tcg_temp_free_i32(t1);
                tcg_temp_free_i32(t2);
                tcg_gen_exit_tb(0);
                ctx->bstate = BS_BRANCH;
            }
            break;
        case 0x1a: /* jmpa */
            {
                tcg_gen_movi_i32(cpu_pc, cpu_ldl_code(env, ctx->pc+2));
                tcg_gen_exit_tb(0);
                ctx->bstate = BS_BRANCH;
                length = 6;
            }
            break;
        case 0x1b: /* ldi.b (immediate) */
            {
                int reg = (opcode >> 4) & 0xf;
                int val = cpu_ldl_code(env, ctx->pc+2);
                tcg_gen_movi_i32(REG(reg), val);
                length = 6;
            }
            break;
        case 0x1c: /* ld.b (register indirect) */
            {
                int src  = opcode & 0xf;
                int dest = (opcode >> 4) & 0xf;

                tcg_gen_qemu_ld8u(REG(dest), REG(src), ctx->memidx);
            }
            break;
        case 0x1d: /* lda.b */
            {
                int reg = (opcode >> 4) & 0xf;

                TCGv ptr = tcg_temp_new_i32();
                tcg_gen_movi_i32(ptr, cpu_ldl_code(env, ctx->pc+2));
                tcg_gen_qemu_ld8u(REG(reg), ptr, ctx->memidx);
                tcg_temp_free_i32(ptr);

                length = 6;
            }
            break;
        case 0x1e: /* st.b */
            {
                int dest = (opcode >> 4) & 0xf;
                int val  = opcode & 0xf;

                tcg_gen_qemu_st8(REG(val), REG(dest), ctx->memidx);
            }
            break;
        case 0x1f: /* sta.b */
            {
                int val = (opcode >> 4) & 0xf;

                TCGv ptr = tcg_temp_new_i32();
                tcg_gen_movi_i32(ptr, cpu_ldl_code(env, ctx->pc+2));
                tcg_gen_qemu_st8(REG(val), ptr, ctx->memidx);
                tcg_temp_free_i32(ptr);

                length = 6;
            }
            break;
        case 0x20: /* ldi.s (immediate) */
            {
                int reg = (opcode >> 4) & 0xf;
                int val = cpu_ldl_code(env, ctx->pc+2);
                tcg_gen_movi_i32(REG(reg), val);
                length = 6;
            }
            break;
        case 0x21: /* ld.s (register indirect) */
            {
                int src  = opcode & 0xf;
                int dest = (opcode >> 4) & 0xf;

                tcg_gen_qemu_ld16u(REG(dest), REG(src), ctx->memidx);
            }
            break;
        case 0x22: /* lda.s */
            {
                int reg = (opcode >> 4) & 0xf;

                TCGv ptr = tcg_temp_new_i32();
                tcg_gen_movi_i32(ptr, cpu_ldl_code(env, ctx->pc+2));
                tcg_gen_qemu_ld16u(REG(reg), ptr, ctx->memidx);
                tcg_temp_free_i32(ptr);

                length = 6;
            }
            break;
        case 0x23: /* st.s */
            {
                int dest = (opcode >> 4) & 0xf;
                int val  = opcode & 0xf;

                tcg_gen_qemu_st16(REG(val), REG(dest), ctx->memidx);
            }
            break;
        case 0x24: /* sta.s */
            {
                int val = (opcode >> 4) & 0xf;

                TCGv ptr = tcg_temp_new_i32();
                tcg_gen_movi_i32(ptr, cpu_ldl_code(env, ctx->pc+2));
                tcg_gen_qemu_st16(REG(val), ptr, ctx->memidx);
                tcg_temp_free_i32(ptr);

                length = 6;
            }
            break;
        case 0x25: /* jmp */
            {
                int reg = (opcode >> 4) & 0xf;
                tcg_gen_mov_i32(cpu_pc, REG(reg));
                tcg_gen_exit_tb(0);
                ctx->bstate = BS_BRANCH;
            }
            break;
        case 0x26: /* and */
            {
                int a = (opcode >> 4) & 0xf;
                int b = opcode & 0xf;

                tcg_gen_and_i32(REG(a), REG(a), REG(b));
            }
            break;
        case 0x27: /* lshr */
            {
                int a = (opcode >> 4) & 0xf;
                int b = opcode & 0xf;

                TCGv sv = tcg_temp_new_i32();
                tcg_gen_andi_i32(sv, REG(b), 0x1f);
                tcg_gen_shr_i32(REG(a), REG(a), sv);
                tcg_temp_free_i32(sv);
            }
            break;
        case 0x28: /* ashl */
            {
                int a = (opcode >> 4) & 0xf;
                int b = opcode & 0xf;

                TCGv sv = tcg_temp_new_i32();
                tcg_gen_andi_i32(sv, REG(b), 0x1f);
                tcg_gen_shl_i32(REG(a), REG(a), sv);
                tcg_temp_free_i32(sv);
            }
            break;
        case 0x29: /* sub.l */
            {
                int a = (opcode >> 4) & 0xf;
                int b = opcode & 0xf;

                tcg_gen_sub_i32(REG(a), REG(a), REG(b));
            }
            break;
        case 0x2a: /* neg */
            {
                int a = (opcode >> 4) & 0xf;
                int b = opcode & 0xf;

                tcg_gen_neg_i32(REG(a), REG(b));
            }
            break;
        case 0x2b: /* or */
            {
                int a = (opcode >> 4) & 0xf;
                int b = opcode & 0xf;

                tcg_gen_or_i32(REG(a), REG(a), REG(b));
            }
            break;
        case 0x2c: /* not */
            {
                int a = (opcode >> 4) & 0xf;
                int b = opcode & 0xf;

                tcg_gen_not_i32(REG(a), REG(b));
            }
            break;
        case 0x2d: /* ashr */
            {
                int a = (opcode >> 4) & 0xf;
                int b = opcode & 0xf;

                TCGv sv = tcg_temp_new_i32();
                tcg_gen_andi_i32(sv, REG(b), 0x1f);
                tcg_gen_sar_i32(REG(a), REG(a), sv);
                tcg_temp_free_i32(sv);
            }
            break;
        case 0x2e: /* xor */
            {
                int a = (opcode >> 4) & 0xf;
                int b = opcode & 0xf;

                tcg_gen_xor_i32(REG(a), REG(a), REG(b));
            }
            break;
        case 0x2f: /* mul.l */
            {
                int a = (opcode >> 4) & 0xf;
                int b = opcode & 0xf;

                tcg_gen_mul_i32(REG(a), REG(a), REG(b));
            }
            break;
        case 0x30: /* swi */
            {
                int val = cpu_ldl_code(env, ctx->pc+2);

                TCGv temp = tcg_temp_new_i32();
                tcg_gen_movi_i32(temp, val);
                tcg_gen_st_i32(temp, cpu_env,
                               offsetof(CPUMoxieState, sregs[3]));
                tcg_gen_movi_i32(cpu_pc, ctx->pc);
                tcg_gen_movi_i32(temp, MOXIE_EX_SWI);
                gen_helper_raise_exception(cpu_env, temp);
                tcg_temp_free_i32(temp);

                length = 6;
            }
            break;
        case 0x31: /* div.l */
            {
                int a = (opcode >> 4) & 0xf;
                int b = opcode & 0xf;
                tcg_gen_movi_i32(cpu_pc, ctx->pc);
                gen_helper_div(REG(a), cpu_env, REG(a), REG(b));
            }
            break;
        case 0x32: /* udiv.l */
            {
                int a = (opcode >> 4) & 0xf;
                int b = opcode & 0xf;
                tcg_gen_movi_i32(cpu_pc, ctx->pc);
                gen_helper_udiv(REG(a), cpu_env, REG(a), REG(b));
            }
            break;
        case 0x33: /* mod.l */
            {
                int a = (opcode >> 4) & 0xf;
                int b = opcode & 0xf;
                tcg_gen_rem_i32(REG(a), REG(a), REG(b));
            }
            break;
        case 0x34: /* umod.l */
            {
                int a = (opcode >> 4) & 0xf;
                int b = opcode & 0xf;
                tcg_gen_remu_i32(REG(a), REG(a), REG(b));
            }
            break;
        case 0x35: /* brk */
            {
                TCGv temp = tcg_temp_new_i32();
                tcg_gen_movi_i32(cpu_pc, ctx->pc);
                tcg_gen_movi_i32(temp, MOXIE_EX_BREAK);
                gen_helper_raise_exception(cpu_env, temp);
                tcg_temp_free_i32(temp);
            }
            break;
        case 0x36: /* ldo.b */
            {
                int a = (opcode >> 4) & 0xf;
                int b = opcode & 0xf;

                TCGv t1 = tcg_temp_new_i32();
                TCGv t2 = tcg_temp_new_i32();
                tcg_gen_addi_i32(t1, REG(b), cpu_ldl_code(env, ctx->pc+2));
                tcg_gen_qemu_ld8u(t2, t1, ctx->memidx);
                tcg_gen_mov_i32(REG(a), t2);

                tcg_temp_free_i32(t1);
                tcg_temp_free_i32(t2);

                length = 6;
            }
            break;
        case 0x37: /* sto.b */
            {
                int a = (opcode >> 4) & 0xf;
                int b = opcode & 0xf;

                TCGv t1 = tcg_temp_new_i32();
                TCGv t2 = tcg_temp_new_i32();
                tcg_gen_addi_i32(t1, REG(a), cpu_ldl_code(env, ctx->pc+2));
                tcg_gen_qemu_st8(REG(b), t1, ctx->memidx);

                tcg_temp_free_i32(t1);
                tcg_temp_free_i32(t2);

                length = 6;
            }
            break;
        case 0x38: /* ldo.s */
            {
                int a = (opcode >> 4) & 0xf;
                int b = opcode & 0xf;

                TCGv t1 = tcg_temp_new_i32();
                TCGv t2 = tcg_temp_new_i32();
                tcg_gen_addi_i32(t1, REG(b), cpu_ldl_code(env, ctx->pc+2));
                tcg_gen_qemu_ld16u(t2, t1, ctx->memidx);
                tcg_gen_mov_i32(REG(a), t2);

                tcg_temp_free_i32(t1);
                tcg_temp_free_i32(t2);

                length = 6;
            }
            break;
        case 0x39: /* sto.s */
            {
                int a = (opcode >> 4) & 0xf;
                int b = opcode & 0xf;

                TCGv t1 = tcg_temp_new_i32();
                TCGv t2 = tcg_temp_new_i32();
                tcg_gen_addi_i32(t1, REG(a), cpu_ldl_code(env, ctx->pc+2));
                tcg_gen_qemu_st16(REG(b), t1, ctx->memidx);
                tcg_temp_free_i32(t1);
                tcg_temp_free_i32(t2);

                length = 6;
            }
            break;
        default:
            {
                TCGv temp = tcg_temp_new_i32();
                tcg_gen_movi_i32(cpu_pc, ctx->pc);
                tcg_gen_movi_i32(temp, MOXIE_EX_BAD);
                gen_helper_raise_exception(cpu_env, temp);
                tcg_temp_free_i32(temp);
             }
            break;
        }
    }

    return length;
}

/* generate intermediate code for basic block 'tb'.  */
void gen_intermediate_code(CPUMoxieState *env, struct TranslationBlock *tb)
{
    MoxieCPU *cpu = moxie_env_get_cpu(env);
    CPUState *cs = CPU(cpu);
    DisasContext ctx;
    target_ulong pc_start;
    int num_insns, max_insns;

    pc_start = tb->pc;
    ctx.pc = pc_start;
    ctx.saved_pc = -1;
    ctx.tb = tb;
    ctx.memidx = 0;
    ctx.singlestep_enabled = 0;
    ctx.bstate = BS_NONE;
    num_insns = 0;
    max_insns = tb->cflags & CF_COUNT_MASK;
    if (max_insns == 0) {
        max_insns = CF_COUNT_MASK;
    }
    if (max_insns > TCG_MAX_INSNS) {
        max_insns = TCG_MAX_INSNS;
    }

    gen_tb_start(tb);
    do {
<<<<<<< HEAD
        tcg_plugin_register_info(ctx.pc, cs, tb);

        if (unlikely(!QTAILQ_EMPTY(&env->breakpoints))) {
            QTAILQ_FOREACH(bp, &env->breakpoints, entry) {
                if (ctx.pc == bp->pc) {
                    tcg_gen_movi_i32(cpu_pc, ctx.pc);
                    gen_helper_debug(cpu_env);
                    ctx.bstate = BS_EXCP;
                    goto done_generating;
                }
            }
        }
=======
        tcg_gen_insn_start(ctx.pc);
        num_insns++;
>>>>>>> bfc766d3

        if (unlikely(cpu_breakpoint_test(cs, ctx.pc, BP_ANY))) {
            tcg_gen_movi_i32(cpu_pc, ctx.pc);
            gen_helper_debug(cpu_env);
            ctx.bstate = BS_EXCP;
            /* The address covered by the breakpoint must be included in
               [tb->pc, tb->pc + tb->size) in order to for it to be
               properly cleared -- thus we increment the PC here so that
               the logic setting tb->size below does the right thing.  */
            ctx.pc += 2;
            goto done_generating;
        }

        ctx.opcode = cpu_lduw_code(env, ctx.pc);
        ctx.pc += decode_opc(cpu, &ctx);

        if (num_insns >= max_insns) {
            break;
        }
        if (cs->singlestep_enabled) {
            break;
        }
        if ((ctx.pc & (TARGET_PAGE_SIZE - 1)) == 0) {
            break;
        }
    } while (ctx.bstate == BS_NONE && !tcg_op_buf_full());

    if (cs->singlestep_enabled) {
        tcg_gen_movi_tl(cpu_pc, ctx.pc);
        gen_helper_debug(cpu_env);
    } else {
        switch (ctx.bstate) {
        case BS_STOP:
        case BS_NONE:
            gen_goto_tb(env, &ctx, 0, ctx.pc);
            break;
        case BS_EXCP:
            tcg_gen_exit_tb(0);
            break;
        case BS_BRANCH:
        default:
            break;
        }
    }
 done_generating:
    gen_tb_end(tb, num_insns);

    tb->size = ctx.pc - pc_start;
    tb->icount = num_insns;
}

void restore_state_to_opc(CPUMoxieState *env, TranslationBlock *tb,
                          target_ulong *data)
{
    env->pc = data[0];
}<|MERGE_RESOLUTION|>--- conflicted
+++ resolved
@@ -838,23 +838,8 @@
 
     gen_tb_start(tb);
     do {
-<<<<<<< HEAD
-        tcg_plugin_register_info(ctx.pc, cs, tb);
-
-        if (unlikely(!QTAILQ_EMPTY(&env->breakpoints))) {
-            QTAILQ_FOREACH(bp, &env->breakpoints, entry) {
-                if (ctx.pc == bp->pc) {
-                    tcg_gen_movi_i32(cpu_pc, ctx.pc);
-                    gen_helper_debug(cpu_env);
-                    ctx.bstate = BS_EXCP;
-                    goto done_generating;
-                }
-            }
-        }
-=======
         tcg_gen_insn_start(ctx.pc);
         num_insns++;
->>>>>>> bfc766d3
 
         if (unlikely(cpu_breakpoint_test(cs, ctx.pc, BP_ANY))) {
             tcg_gen_movi_i32(cpu_pc, ctx.pc);

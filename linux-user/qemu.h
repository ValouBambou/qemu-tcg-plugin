--- conflicted
+++ resolved
@@ -168,16 +168,10 @@
              struct target_pt_regs * regs, struct image_info *infop,
              struct linux_binprm *);
 
-<<<<<<< HEAD
-int load_elf_binary(struct linux_binprm * bprm, struct target_pt_regs * regs,
-                    struct image_info * info);
-int load_flt_binary(struct linux_binprm * bprm, struct target_pt_regs * regs,
-                    struct image_info * info);
-void load_symbols(int fd, abi_ulong load_bias);
-=======
+void load_symbols_from_fd(int fd, abi_ulong load_bias);
+
 int load_elf_binary(struct linux_binprm *bprm, struct image_info *info);
 int load_flt_binary(struct linux_binprm *bprm, struct image_info *info);
->>>>>>> bfc766d3
 
 abi_long memcpy_to_target(abi_ulong dest, const void *src,
                           unsigned long len);

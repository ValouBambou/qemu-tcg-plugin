/*
 *  Virtual page mapping
 *
 *  Copyright (c) 2003 Fabrice Bellard
 *
 * This library is free software; you can redistribute it and/or
 * modify it under the terms of the GNU Lesser General Public
 * License as published by the Free Software Foundation; either
 * version 2 of the License, or (at your option) any later version.
 *
 * This library is distributed in the hope that it will be useful,
 * but WITHOUT ANY WARRANTY; without even the implied warranty of
 * MERCHANTABILITY or FITNESS FOR A PARTICULAR PURPOSE.  See the GNU
 * Lesser General Public License for more details.
 *
 * You should have received a copy of the GNU Lesser General Public
 * License along with this library; if not, see <http://www.gnu.org/licenses/>.
 */
#include "qemu/osdep.h"
#include "qapi/error.h"
#ifndef _WIN32
#endif

#include "qemu/cutils.h"
#include "cpu.h"
#include "exec/exec-all.h"
#include "exec/target_page.h"
#include "tcg.h"
#include "hw/qdev-core.h"
#include "hw/qdev-properties.h"
#if !defined(CONFIG_USER_ONLY)
#include "hw/boards.h"
#include "hw/xen/xen.h"
#endif
#include "sysemu/kvm.h"
#include "sysemu/sysemu.h"
#include "qemu/timer.h"
#include "qemu/config-file.h"
#include "qemu/error-report.h"
#if defined(CONFIG_USER_ONLY)
#include "qemu.h"
#else /* !CONFIG_USER_ONLY */
#include "hw/hw.h"
#include "exec/memory.h"
#include "exec/ioport.h"
#include "sysemu/dma.h"
#include "sysemu/numa.h"
#include "sysemu/hw_accel.h"
#include "exec/address-spaces.h"
#include "sysemu/xen-mapcache.h"
#include "trace-root.h"

#ifdef CONFIG_FALLOCATE_PUNCH_HOLE
#include <fcntl.h>
#include <linux/falloc.h>
#endif

#endif
#include "exec/cpu-all.h"
#include "qemu/rcu_queue.h"
#include "qemu/main-loop.h"
#include "translate-all.h"
#include "sysemu/replay.h"

#include "exec/memory-internal.h"
#include "exec/ram_addr.h"
#include "exec/log.h"

#include "migration/vmstate.h"

#include "qemu/range.h"
#ifndef _WIN32
#include "qemu/mmap-alloc.h"
#endif

<<<<<<< HEAD
#include "tcg-plugin.h"
=======
#include "monitor/monitor.h"
>>>>>>> 1ab5eb4e

//#define DEBUG_SUBPAGE

#if !defined(CONFIG_USER_ONLY)
/* ram_list is read under rcu_read_lock()/rcu_read_unlock().  Writes
 * are protected by the ramlist lock.
 */
RAMList ram_list = { .blocks = QLIST_HEAD_INITIALIZER(ram_list.blocks) };

static MemoryRegion *system_memory;
static MemoryRegion *system_io;

AddressSpace address_space_io;
AddressSpace address_space_memory;

MemoryRegion io_mem_rom, io_mem_notdirty;
static MemoryRegion io_mem_unassigned;

/* RAM is pre-allocated and passed into qemu_ram_alloc_from_ptr */
#define RAM_PREALLOC   (1 << 0)

/* RAM is mmap-ed with MAP_SHARED */
#define RAM_SHARED     (1 << 1)

/* Only a portion of RAM (used_length) is actually used, and migrated.
 * This used_length size can change across reboots.
 */
#define RAM_RESIZEABLE (1 << 2)

#endif

#ifdef TARGET_PAGE_BITS_VARY
int target_page_bits;
bool target_page_bits_decided;
#endif

struct CPUTailQ cpus = QTAILQ_HEAD_INITIALIZER(cpus);
/* current CPU in the current thread. It is only valid inside
   cpu_exec() */
__thread CPUState *current_cpu;
/* 0 = Do not count executed instructions.
   1 = Precise instruction counting.
   2 = Adaptive rate instruction counting.  */
int use_icount;

uintptr_t qemu_host_page_size;
intptr_t qemu_host_page_mask;
uintptr_t qemu_real_host_page_size;
intptr_t qemu_real_host_page_mask;

bool set_preferred_target_page_bits(int bits)
{
    /* The target page size is the lowest common denominator for all
     * the CPUs in the system, so we can only make it smaller, never
     * larger. And we can't make it smaller once we've committed to
     * a particular size.
     */
#ifdef TARGET_PAGE_BITS_VARY
    assert(bits >= TARGET_PAGE_BITS_MIN);
    if (target_page_bits == 0 || target_page_bits > bits) {
        if (target_page_bits_decided) {
            return false;
        }
        target_page_bits = bits;
    }
#endif
    return true;
}

#if !defined(CONFIG_USER_ONLY)

static void finalize_target_page_bits(void)
{
#ifdef TARGET_PAGE_BITS_VARY
    if (target_page_bits == 0) {
        target_page_bits = TARGET_PAGE_BITS_MIN;
    }
    target_page_bits_decided = true;
#endif
}

typedef struct PhysPageEntry PhysPageEntry;

struct PhysPageEntry {
    /* How many bits skip to next level (in units of L2_SIZE). 0 for a leaf. */
    uint32_t skip : 6;
     /* index into phys_sections (!skip) or phys_map_nodes (skip) */
    uint32_t ptr : 26;
};

#define PHYS_MAP_NODE_NIL (((uint32_t)~0) >> 6)

/* Size of the L2 (and L3, etc) page tables.  */
#define ADDR_SPACE_BITS 64

#define P_L2_BITS 9
#define P_L2_SIZE (1 << P_L2_BITS)

#define P_L2_LEVELS (((ADDR_SPACE_BITS - TARGET_PAGE_BITS - 1) / P_L2_BITS) + 1)

typedef PhysPageEntry Node[P_L2_SIZE];

typedef struct PhysPageMap {
    struct rcu_head rcu;

    unsigned sections_nb;
    unsigned sections_nb_alloc;
    unsigned nodes_nb;
    unsigned nodes_nb_alloc;
    Node *nodes;
    MemoryRegionSection *sections;
} PhysPageMap;

struct AddressSpaceDispatch {
    struct rcu_head rcu;

    MemoryRegionSection *mru_section;
    /* This is a multi-level map on the physical address space.
     * The bottom level has pointers to MemoryRegionSections.
     */
    PhysPageEntry phys_map;
    PhysPageMap map;
    AddressSpace *as;
};

#define SUBPAGE_IDX(addr) ((addr) & ~TARGET_PAGE_MASK)
typedef struct subpage_t {
    MemoryRegion iomem;
    AddressSpace *as;
    hwaddr base;
    uint16_t sub_section[];
} subpage_t;

#define PHYS_SECTION_UNASSIGNED 0
#define PHYS_SECTION_NOTDIRTY 1
#define PHYS_SECTION_ROM 2
#define PHYS_SECTION_WATCH 3

static void io_mem_init(void);
static void memory_map_init(void);
static void tcg_commit(MemoryListener *listener);

static MemoryRegion io_mem_watch;

/**
 * CPUAddressSpace: all the information a CPU needs about an AddressSpace
 * @cpu: the CPU whose AddressSpace this is
 * @as: the AddressSpace itself
 * @memory_dispatch: its dispatch pointer (cached, RCU protected)
 * @tcg_as_listener: listener for tracking changes to the AddressSpace
 */
struct CPUAddressSpace {
    CPUState *cpu;
    AddressSpace *as;
    struct AddressSpaceDispatch *memory_dispatch;
    MemoryListener tcg_as_listener;
};

struct DirtyBitmapSnapshot {
    ram_addr_t start;
    ram_addr_t end;
    unsigned long dirty[];
};

#endif

#if !defined(CONFIG_USER_ONLY)

static void phys_map_node_reserve(PhysPageMap *map, unsigned nodes)
{
    static unsigned alloc_hint = 16;
    if (map->nodes_nb + nodes > map->nodes_nb_alloc) {
        map->nodes_nb_alloc = MAX(map->nodes_nb_alloc, alloc_hint);
        map->nodes_nb_alloc = MAX(map->nodes_nb_alloc, map->nodes_nb + nodes);
        map->nodes = g_renew(Node, map->nodes, map->nodes_nb_alloc);
        alloc_hint = map->nodes_nb_alloc;
    }
}

static uint32_t phys_map_node_alloc(PhysPageMap *map, bool leaf)
{
    unsigned i;
    uint32_t ret;
    PhysPageEntry e;
    PhysPageEntry *p;

    ret = map->nodes_nb++;
    p = map->nodes[ret];
    assert(ret != PHYS_MAP_NODE_NIL);
    assert(ret != map->nodes_nb_alloc);

    e.skip = leaf ? 0 : 1;
    e.ptr = leaf ? PHYS_SECTION_UNASSIGNED : PHYS_MAP_NODE_NIL;
    for (i = 0; i < P_L2_SIZE; ++i) {
        memcpy(&p[i], &e, sizeof(e));
    }
    return ret;
}

static void phys_page_set_level(PhysPageMap *map, PhysPageEntry *lp,
                                hwaddr *index, hwaddr *nb, uint16_t leaf,
                                int level)
{
    PhysPageEntry *p;
    hwaddr step = (hwaddr)1 << (level * P_L2_BITS);

    if (lp->skip && lp->ptr == PHYS_MAP_NODE_NIL) {
        lp->ptr = phys_map_node_alloc(map, level == 0);
    }
    p = map->nodes[lp->ptr];
    lp = &p[(*index >> (level * P_L2_BITS)) & (P_L2_SIZE - 1)];

    while (*nb && lp < &p[P_L2_SIZE]) {
        if ((*index & (step - 1)) == 0 && *nb >= step) {
            lp->skip = 0;
            lp->ptr = leaf;
            *index += step;
            *nb -= step;
        } else {
            phys_page_set_level(map, lp, index, nb, leaf, level - 1);
        }
        ++lp;
    }
}

static void phys_page_set(AddressSpaceDispatch *d,
                          hwaddr index, hwaddr nb,
                          uint16_t leaf)
{
    /* Wildly overreserve - it doesn't matter much. */
    phys_map_node_reserve(&d->map, 3 * P_L2_LEVELS);

    phys_page_set_level(&d->map, &d->phys_map, &index, &nb, leaf, P_L2_LEVELS - 1);
}

/* Compact a non leaf page entry. Simply detect that the entry has a single child,
 * and update our entry so we can skip it and go directly to the destination.
 */
static void phys_page_compact(PhysPageEntry *lp, Node *nodes)
{
    unsigned valid_ptr = P_L2_SIZE;
    int valid = 0;
    PhysPageEntry *p;
    int i;

    if (lp->ptr == PHYS_MAP_NODE_NIL) {
        return;
    }

    p = nodes[lp->ptr];
    for (i = 0; i < P_L2_SIZE; i++) {
        if (p[i].ptr == PHYS_MAP_NODE_NIL) {
            continue;
        }

        valid_ptr = i;
        valid++;
        if (p[i].skip) {
            phys_page_compact(&p[i], nodes);
        }
    }

    /* We can only compress if there's only one child. */
    if (valid != 1) {
        return;
    }

    assert(valid_ptr < P_L2_SIZE);

    /* Don't compress if it won't fit in the # of bits we have. */
    if (lp->skip + p[valid_ptr].skip >= (1 << 3)) {
        return;
    }

    lp->ptr = p[valid_ptr].ptr;
    if (!p[valid_ptr].skip) {
        /* If our only child is a leaf, make this a leaf. */
        /* By design, we should have made this node a leaf to begin with so we
         * should never reach here.
         * But since it's so simple to handle this, let's do it just in case we
         * change this rule.
         */
        lp->skip = 0;
    } else {
        lp->skip += p[valid_ptr].skip;
    }
}

static void phys_page_compact_all(AddressSpaceDispatch *d, int nodes_nb)
{
    if (d->phys_map.skip) {
        phys_page_compact(&d->phys_map, d->map.nodes);
    }
}

static inline bool section_covers_addr(const MemoryRegionSection *section,
                                       hwaddr addr)
{
    /* Memory topology clips a memory region to [0, 2^64); size.hi > 0 means
     * the section must cover the entire address space.
     */
    return int128_gethi(section->size) ||
           range_covers_byte(section->offset_within_address_space,
                             int128_getlo(section->size), addr);
}

static MemoryRegionSection *phys_page_find(AddressSpaceDispatch *d, hwaddr addr)
{
    PhysPageEntry lp = d->phys_map, *p;
    Node *nodes = d->map.nodes;
    MemoryRegionSection *sections = d->map.sections;
    hwaddr index = addr >> TARGET_PAGE_BITS;
    int i;

    for (i = P_L2_LEVELS; lp.skip && (i -= lp.skip) >= 0;) {
        if (lp.ptr == PHYS_MAP_NODE_NIL) {
            return &sections[PHYS_SECTION_UNASSIGNED];
        }
        p = nodes[lp.ptr];
        lp = p[(index >> (i * P_L2_BITS)) & (P_L2_SIZE - 1)];
    }

    if (section_covers_addr(&sections[lp.ptr], addr)) {
        return &sections[lp.ptr];
    } else {
        return &sections[PHYS_SECTION_UNASSIGNED];
    }
}

bool memory_region_is_unassigned(MemoryRegion *mr)
{
    return mr != &io_mem_rom && mr != &io_mem_notdirty && !mr->rom_device
        && mr != &io_mem_watch;
}

/* Called from RCU critical section */
static MemoryRegionSection *address_space_lookup_region(AddressSpaceDispatch *d,
                                                        hwaddr addr,
                                                        bool resolve_subpage)
{
    MemoryRegionSection *section = atomic_read(&d->mru_section);
    subpage_t *subpage;
    bool update;

    if (section && section != &d->map.sections[PHYS_SECTION_UNASSIGNED] &&
        section_covers_addr(section, addr)) {
        update = false;
    } else {
        section = phys_page_find(d, addr);
        update = true;
    }
    if (resolve_subpage && section->mr->subpage) {
        subpage = container_of(section->mr, subpage_t, iomem);
        section = &d->map.sections[subpage->sub_section[SUBPAGE_IDX(addr)]];
    }
    if (update) {
        atomic_set(&d->mru_section, section);
    }
    return section;
}

/* Called from RCU critical section */
static MemoryRegionSection *
address_space_translate_internal(AddressSpaceDispatch *d, hwaddr addr, hwaddr *xlat,
                                 hwaddr *plen, bool resolve_subpage)
{
    MemoryRegionSection *section;
    MemoryRegion *mr;
    Int128 diff;

    section = address_space_lookup_region(d, addr, resolve_subpage);
    /* Compute offset within MemoryRegionSection */
    addr -= section->offset_within_address_space;

    /* Compute offset within MemoryRegion */
    *xlat = addr + section->offset_within_region;

    mr = section->mr;

    /* MMIO registers can be expected to perform full-width accesses based only
     * on their address, without considering adjacent registers that could
     * decode to completely different MemoryRegions.  When such registers
     * exist (e.g. I/O ports 0xcf8 and 0xcf9 on most PC chipsets), MMIO
     * regions overlap wildly.  For this reason we cannot clamp the accesses
     * here.
     *
     * If the length is small (as is the case for address_space_ldl/stl),
     * everything works fine.  If the incoming length is large, however,
     * the caller really has to do the clamping through memory_access_size.
     */
    if (memory_region_is_ram(mr)) {
        diff = int128_sub(section->size, int128_make64(addr));
        *plen = int128_get64(int128_min(diff, int128_make64(*plen)));
    }
    return section;
}

/* Called from RCU critical section */
static MemoryRegionSection address_space_do_translate(AddressSpace *as,
                                                      hwaddr addr,
                                                      hwaddr *xlat,
                                                      hwaddr *plen,
                                                      bool is_write,
                                                      bool is_mmio)
{
    IOMMUTLBEntry iotlb;
    MemoryRegionSection *section;
    IOMMUMemoryRegion *iommu_mr;
    IOMMUMemoryRegionClass *imrc;

    for (;;) {
        AddressSpaceDispatch *d = atomic_rcu_read(&as->dispatch);
        section = address_space_translate_internal(d, addr, &addr, plen, is_mmio);

        iommu_mr = memory_region_get_iommu(section->mr);
        if (!iommu_mr) {
            break;
        }
        imrc = memory_region_get_iommu_class_nocheck(iommu_mr);

        iotlb = imrc->translate(iommu_mr, addr, is_write ?
                                IOMMU_WO : IOMMU_RO);
        addr = ((iotlb.translated_addr & ~iotlb.addr_mask)
                | (addr & iotlb.addr_mask));
        *plen = MIN(*plen, (addr | iotlb.addr_mask) - addr + 1);
        if (!(iotlb.perm & (1 << is_write))) {
            goto translate_fail;
        }

        as = iotlb.target_as;
    }

    *xlat = addr;

    return *section;

translate_fail:
    return (MemoryRegionSection) { .mr = &io_mem_unassigned };
}

/* Called from RCU critical section */
IOMMUTLBEntry address_space_get_iotlb_entry(AddressSpace *as, hwaddr addr,
                                            bool is_write)
{
    MemoryRegionSection section;
    hwaddr xlat, plen;

    /* Try to get maximum page mask during translation. */
    plen = (hwaddr)-1;

    /* This can never be MMIO. */
    section = address_space_do_translate(as, addr, &xlat, &plen,
                                         is_write, false);

    /* Illegal translation */
    if (section.mr == &io_mem_unassigned) {
        goto iotlb_fail;
    }

    /* Convert memory region offset into address space offset */
    xlat += section.offset_within_address_space -
        section.offset_within_region;

    if (plen == (hwaddr)-1) {
        /*
         * We use default page size here. Logically it only happens
         * for identity mappings.
         */
        plen = TARGET_PAGE_SIZE;
    }

    /* Convert to address mask */
    plen -= 1;

    return (IOMMUTLBEntry) {
        .target_as = section.address_space,
        .iova = addr & ~plen,
        .translated_addr = xlat & ~plen,
        .addr_mask = plen,
        /* IOTLBs are for DMAs, and DMA only allows on RAMs. */
        .perm = IOMMU_RW,
    };

iotlb_fail:
    return (IOMMUTLBEntry) {0};
}

/* Called from RCU critical section */
MemoryRegion *address_space_translate(AddressSpace *as, hwaddr addr,
                                      hwaddr *xlat, hwaddr *plen,
                                      bool is_write)
{
    MemoryRegion *mr;
    MemoryRegionSection section;

    /* This can be MMIO, so setup MMIO bit. */
    section = address_space_do_translate(as, addr, xlat, plen, is_write, true);
    mr = section.mr;

    if (xen_enabled() && memory_access_is_direct(mr, is_write)) {
        hwaddr page = ((addr & TARGET_PAGE_MASK) + TARGET_PAGE_SIZE) - addr;
        *plen = MIN(page, *plen);
    }

    return mr;
}

/* Called from RCU critical section */
MemoryRegionSection *
address_space_translate_for_iotlb(CPUState *cpu, int asidx, hwaddr addr,
                                  hwaddr *xlat, hwaddr *plen)
{
    MemoryRegionSection *section;
    AddressSpaceDispatch *d = atomic_rcu_read(&cpu->cpu_ases[asidx].memory_dispatch);

    section = address_space_translate_internal(d, addr, xlat, plen, false);

    assert(!memory_region_is_iommu(section->mr));
    return section;
}
#endif

#if !defined(CONFIG_USER_ONLY)

static int cpu_common_post_load(void *opaque, int version_id)
{
    CPUState *cpu = opaque;

    /* 0x01 was CPU_INTERRUPT_EXIT. This line can be removed when the
       version_id is increased. */
    cpu->interrupt_request &= ~0x01;
    tlb_flush(cpu);

    return 0;
}

static int cpu_common_pre_load(void *opaque)
{
    CPUState *cpu = opaque;

    cpu->exception_index = -1;

    return 0;
}

static bool cpu_common_exception_index_needed(void *opaque)
{
    CPUState *cpu = opaque;

    return tcg_enabled() && cpu->exception_index != -1;
}

static const VMStateDescription vmstate_cpu_common_exception_index = {
    .name = "cpu_common/exception_index",
    .version_id = 1,
    .minimum_version_id = 1,
    .needed = cpu_common_exception_index_needed,
    .fields = (VMStateField[]) {
        VMSTATE_INT32(exception_index, CPUState),
        VMSTATE_END_OF_LIST()
    }
};

static bool cpu_common_crash_occurred_needed(void *opaque)
{
    CPUState *cpu = opaque;

    return cpu->crash_occurred;
}

static const VMStateDescription vmstate_cpu_common_crash_occurred = {
    .name = "cpu_common/crash_occurred",
    .version_id = 1,
    .minimum_version_id = 1,
    .needed = cpu_common_crash_occurred_needed,
    .fields = (VMStateField[]) {
        VMSTATE_BOOL(crash_occurred, CPUState),
        VMSTATE_END_OF_LIST()
    }
};

const VMStateDescription vmstate_cpu_common = {
    .name = "cpu_common",
    .version_id = 1,
    .minimum_version_id = 1,
    .pre_load = cpu_common_pre_load,
    .post_load = cpu_common_post_load,
    .fields = (VMStateField[]) {
        VMSTATE_UINT32(halted, CPUState),
        VMSTATE_UINT32(interrupt_request, CPUState),
        VMSTATE_END_OF_LIST()
    },
    .subsections = (const VMStateDescription*[]) {
        &vmstate_cpu_common_exception_index,
        &vmstate_cpu_common_crash_occurred,
        NULL
    }
};

#endif

/* Count the number of fetched instructions.  */
int count_ifetch = 0;

void show_all_ifetch_counters(void)
{
    CPUState *cpu;

    /* Print the result only if the -count-ifetch option was passed to
     * the command-line.  */
    if (!(count_ifetch & 0x1))
        return;

    CPU_FOREACH(cpu) {
        fprintf(stderr,
                "qemu: number of fetched instructions on CPU #%d = %" PRIu64 "\n",
                cpu->cpu_index, cpu->ifetch_counter);
    }
}

/* Number of fetched instructions per second.  */
uint64_t clock_ifetch = 0;

uint64_t convert_string_to_frequency(const char *string)
{
    uint64_t factor;
    char *not_a_number;
    const char *cause;
    unsigned long long int frequency;

    frequency = strtoull(string, &not_a_number, 10);
    if (!frequency) {
        cause = "there's no digits in the initial part";
        goto error;
    }

    if (not_a_number[0] == '\0' || !strcasecmp(not_a_number, "Hz")) {
        factor = 1;
    } else if (!strcasecmp(not_a_number, "KHz")) {
        factor = 1000;
    } else if (!strcasecmp(not_a_number, "MHz")) {
        factor = 1000*1000;
    } else if (!strcasecmp(not_a_number, "GHz")) {
        factor = 1000*1000*1000;
    } else {
        cause = "the frequency unit is unknown";
        goto error;
    }

    if (frequency >= UINT64_MAX / factor) {
        fprintf(stderr, "qemu: frequency value \"%s\" overflows a "
                "64-bit unsigned integer, limiting it to %" PRIu64 ".\n",
                string, UINT64_MAX);
        frequency = UINT64_MAX;
        factor = 1;
    }

    return frequency * factor;

error:
    fprintf(stderr, "qemu: frequency value \"%s\" is invalid, %s.\n", string, cause);
    exit(1);
}

CPUState *qemu_get_cpu(int index)
{
    CPUState *cpu;

    CPU_FOREACH(cpu) {
        if (cpu->cpu_index == index) {
            return cpu;
        }
    }

    return NULL;
}

#if !defined(CONFIG_USER_ONLY)
void cpu_address_space_init(CPUState *cpu, AddressSpace *as, int asidx)
{
    CPUAddressSpace *newas;

    /* Target code should have set num_ases before calling us */
    assert(asidx < cpu->num_ases);

    if (asidx == 0) {
        /* address space 0 gets the convenience alias */
        cpu->as = as;
    }

    /* KVM cannot currently support multiple address spaces. */
    assert(asidx == 0 || !kvm_enabled());

    if (!cpu->cpu_ases) {
        cpu->cpu_ases = g_new0(CPUAddressSpace, cpu->num_ases);
    }

    newas = &cpu->cpu_ases[asidx];
    newas->cpu = cpu;
    newas->as = as;
    if (tcg_enabled()) {
        newas->tcg_as_listener.commit = tcg_commit;
        memory_listener_register(&newas->tcg_as_listener, as);
    }
}

AddressSpace *cpu_get_address_space(CPUState *cpu, int asidx)
{
    /* Return the AddressSpace corresponding to the specified index */
    return cpu->cpu_ases[asidx].as;
}
#endif

void cpu_exec_unrealizefn(CPUState *cpu)
{
    CPUClass *cc = CPU_GET_CLASS(cpu);

    cpu_list_remove(cpu);

    if (cc->vmsd != NULL) {
        vmstate_unregister(NULL, cc->vmsd, cpu);
    }
    if (qdev_get_vmsd(DEVICE(cpu)) == NULL) {
        vmstate_unregister(NULL, &vmstate_cpu_common, cpu);
    }
}

Property cpu_common_props[] = {
#ifndef CONFIG_USER_ONLY
    /* Create a memory property for softmmu CPU object,
     * so users can wire up its memory. (This can't go in qom/cpu.c
     * because that file is compiled only once for both user-mode
     * and system builds.) The default if no link is set up is to use
     * the system address space.
     */
    DEFINE_PROP_LINK("memory", CPUState, memory, TYPE_MEMORY_REGION,
                     MemoryRegion *),
#endif
    DEFINE_PROP_END_OF_LIST(),
};

void cpu_exec_initfn(CPUState *cpu)
{
    cpu->as = NULL;
    cpu->num_ases = 0;

#ifndef CONFIG_USER_ONLY
    cpu->thread_id = qemu_get_thread_id();
    cpu->memory = system_memory;
    object_ref(OBJECT(cpu->memory));
#endif
}

void cpu_exec_realizefn(CPUState *cpu, Error **errp)
{
    CPUClass *cc ATTRIBUTE_UNUSED = CPU_GET_CLASS(cpu);

    cpu_list_add(cpu);

#ifndef CONFIG_USER_ONLY
    if (qdev_get_vmsd(DEVICE(cpu)) == NULL) {
        vmstate_register(NULL, cpu->cpu_index, &vmstate_cpu_common, cpu);
    }
    if (cc->vmsd != NULL) {
        vmstate_register(NULL, cpu->cpu_index, cc->vmsd, cpu);
    }
#endif
}

#if defined(CONFIG_USER_ONLY)
static void breakpoint_invalidate(CPUState *cpu, target_ulong pc)
{
    mmap_lock();
    tb_lock();
    tb_invalidate_phys_page_range(pc, pc + 1, 0);
    tb_unlock();
    mmap_unlock();
}
#else
static void breakpoint_invalidate(CPUState *cpu, target_ulong pc)
{
    MemTxAttrs attrs;
    hwaddr phys = cpu_get_phys_page_attrs_debug(cpu, pc, &attrs);
    int asidx = cpu_asidx_from_attrs(cpu, attrs);
    if (phys != -1) {
        /* Locks grabbed by tb_invalidate_phys_addr */
        tb_invalidate_phys_addr(cpu->cpu_ases[asidx].as,
                                phys | (pc & ~TARGET_PAGE_MASK));
    }
}
#endif

#if defined(CONFIG_USER_ONLY)
void cpu_watchpoint_remove_all(CPUState *cpu, int mask)

{
}

int cpu_watchpoint_remove(CPUState *cpu, vaddr addr, vaddr len,
                          int flags)
{
    return -ENOSYS;
}

void cpu_watchpoint_remove_by_ref(CPUState *cpu, CPUWatchpoint *watchpoint)
{
}

int cpu_watchpoint_insert(CPUState *cpu, vaddr addr, vaddr len,
                          int flags, CPUWatchpoint **watchpoint)
{
    return -ENOSYS;
}
#else
/* Add a watchpoint.  */
int cpu_watchpoint_insert(CPUState *cpu, vaddr addr, vaddr len,
                          int flags, CPUWatchpoint **watchpoint)
{
    CPUWatchpoint *wp;

    /* forbid ranges which are empty or run off the end of the address space */
    if (len == 0 || (addr + len - 1) < addr) {
        error_report("tried to set invalid watchpoint at %"
                     VADDR_PRIx ", len=%" VADDR_PRIu, addr, len);
        return -EINVAL;
    }
    wp = g_malloc(sizeof(*wp));

    wp->vaddr = addr;
    wp->len = len;
    wp->flags = flags;

    /* keep all GDB-injected watchpoints in front */
    if (flags & BP_GDB) {
        QTAILQ_INSERT_HEAD(&cpu->watchpoints, wp, entry);
    } else {
        QTAILQ_INSERT_TAIL(&cpu->watchpoints, wp, entry);
    }

    tlb_flush_page(cpu, addr);

    if (watchpoint)
        *watchpoint = wp;
    return 0;
}

/* Remove a specific watchpoint.  */
int cpu_watchpoint_remove(CPUState *cpu, vaddr addr, vaddr len,
                          int flags)
{
    CPUWatchpoint *wp;

    QTAILQ_FOREACH(wp, &cpu->watchpoints, entry) {
        if (addr == wp->vaddr && len == wp->len
                && flags == (wp->flags & ~BP_WATCHPOINT_HIT)) {
            cpu_watchpoint_remove_by_ref(cpu, wp);
            return 0;
        }
    }
    return -ENOENT;
}

/* Remove a specific watchpoint by reference.  */
void cpu_watchpoint_remove_by_ref(CPUState *cpu, CPUWatchpoint *watchpoint)
{
    QTAILQ_REMOVE(&cpu->watchpoints, watchpoint, entry);

    tlb_flush_page(cpu, watchpoint->vaddr);

    g_free(watchpoint);
}

/* Remove all matching watchpoints.  */
void cpu_watchpoint_remove_all(CPUState *cpu, int mask)
{
    CPUWatchpoint *wp, *next;

    QTAILQ_FOREACH_SAFE(wp, &cpu->watchpoints, entry, next) {
        if (wp->flags & mask) {
            cpu_watchpoint_remove_by_ref(cpu, wp);
        }
    }
}

/* Return true if this watchpoint address matches the specified
 * access (ie the address range covered by the watchpoint overlaps
 * partially or completely with the address range covered by the
 * access).
 */
static inline bool cpu_watchpoint_address_matches(CPUWatchpoint *wp,
                                                  vaddr addr,
                                                  vaddr len)
{
    /* We know the lengths are non-zero, but a little caution is
     * required to avoid errors in the case where the range ends
     * exactly at the top of the address space and so addr + len
     * wraps round to zero.
     */
    vaddr wpend = wp->vaddr + wp->len - 1;
    vaddr addrend = addr + len - 1;

    return !(addr > wpend || wp->vaddr > addrend);
}

#endif

/* Add a breakpoint.  */
int cpu_breakpoint_insert(CPUState *cpu, vaddr pc, int flags,
                          CPUBreakpoint **breakpoint)
{
    CPUBreakpoint *bp;

    bp = g_malloc(sizeof(*bp));

    bp->pc = pc;
    bp->flags = flags;

    /* keep all GDB-injected breakpoints in front */
    if (flags & BP_GDB) {
        QTAILQ_INSERT_HEAD(&cpu->breakpoints, bp, entry);
    } else {
        QTAILQ_INSERT_TAIL(&cpu->breakpoints, bp, entry);
    }

    breakpoint_invalidate(cpu, pc);

    if (breakpoint) {
        *breakpoint = bp;
    }
    return 0;
}

/* Remove a specific breakpoint.  */
int cpu_breakpoint_remove(CPUState *cpu, vaddr pc, int flags)
{
    CPUBreakpoint *bp;

    QTAILQ_FOREACH(bp, &cpu->breakpoints, entry) {
        if (bp->pc == pc && bp->flags == flags) {
            cpu_breakpoint_remove_by_ref(cpu, bp);
            return 0;
        }
    }
    return -ENOENT;
}

/* Remove a specific breakpoint by reference.  */
void cpu_breakpoint_remove_by_ref(CPUState *cpu, CPUBreakpoint *breakpoint)
{
    QTAILQ_REMOVE(&cpu->breakpoints, breakpoint, entry);

    breakpoint_invalidate(cpu, breakpoint->pc);

    g_free(breakpoint);
}

/* Remove all matching breakpoints. */
void cpu_breakpoint_remove_all(CPUState *cpu, int mask)
{
    CPUBreakpoint *bp, *next;

    QTAILQ_FOREACH_SAFE(bp, &cpu->breakpoints, entry, next) {
        if (bp->flags & mask) {
            cpu_breakpoint_remove_by_ref(cpu, bp);
        }
    }
}

/* enable or disable single step mode. EXCP_DEBUG is returned by the
   CPU loop after each instruction */
void cpu_single_step(CPUState *cpu, int enabled)
{
    if (cpu->singlestep_enabled != enabled) {
        cpu->singlestep_enabled = enabled;
        if (kvm_enabled()) {
            kvm_update_guest_debug(cpu, 0);
        } else {
            /* must flush all the translated code to avoid inconsistencies */
            /* XXX: only flush what is necessary */
            tb_flush(cpu);
        }
    }
}

void cpu_abort(CPUState *cpu, const char *fmt, ...)
{
    va_list ap;
    va_list ap2;

    show_all_ifetch_counters();
    tcg_plugin_cpus_stopped();

    va_start(ap, fmt);
    va_copy(ap2, ap);
    fprintf(stderr, "qemu: fatal: ");
    vfprintf(stderr, fmt, ap);
    fprintf(stderr, "\n");
    cpu_dump_state(cpu, stderr, fprintf, CPU_DUMP_FPU | CPU_DUMP_CCOP);
    if (qemu_log_separate()) {
        qemu_log_lock();
        qemu_log("qemu: fatal: ");
        qemu_log_vprintf(fmt, ap2);
        qemu_log("\n");
        log_cpu_state(cpu, CPU_DUMP_FPU | CPU_DUMP_CCOP);
        qemu_log_flush();
        qemu_log_unlock();
        qemu_log_close();
    }
    va_end(ap2);
    va_end(ap);
    replay_finish();
#if defined(CONFIG_USER_ONLY)
    {
        struct sigaction act;
        sigfillset(&act.sa_mask);
        act.sa_handler = SIG_DFL;
        sigaction(SIGABRT, &act, NULL);
    }
#endif
    abort();
}

#if !defined(CONFIG_USER_ONLY)
/* Called from RCU critical section */
static RAMBlock *qemu_get_ram_block(ram_addr_t addr)
{
    RAMBlock *block;

    block = atomic_rcu_read(&ram_list.mru_block);
    if (block && addr - block->offset < block->max_length) {
        return block;
    }
    RAMBLOCK_FOREACH(block) {
        if (addr - block->offset < block->max_length) {
            goto found;
        }
    }

    fprintf(stderr, "Bad ram offset %" PRIx64 "\n", (uint64_t)addr);
    abort();

found:
    /* It is safe to write mru_block outside the iothread lock.  This
     * is what happens:
     *
     *     mru_block = xxx
     *     rcu_read_unlock()
     *                                        xxx removed from list
     *                  rcu_read_lock()
     *                  read mru_block
     *                                        mru_block = NULL;
     *                                        call_rcu(reclaim_ramblock, xxx);
     *                  rcu_read_unlock()
     *
     * atomic_rcu_set is not needed here.  The block was already published
     * when it was placed into the list.  Here we're just making an extra
     * copy of the pointer.
     */
    ram_list.mru_block = block;
    return block;
}

static void tlb_reset_dirty_range_all(ram_addr_t start, ram_addr_t length)
{
    CPUState *cpu;
    ram_addr_t start1;
    RAMBlock *block;
    ram_addr_t end;

    end = TARGET_PAGE_ALIGN(start + length);
    start &= TARGET_PAGE_MASK;

    rcu_read_lock();
    block = qemu_get_ram_block(start);
    assert(block == qemu_get_ram_block(end - 1));
    start1 = (uintptr_t)ramblock_ptr(block, start - block->offset);
    CPU_FOREACH(cpu) {
        tlb_reset_dirty(cpu, start1, length);
    }
    rcu_read_unlock();
}

/* Note: start and end must be within the same ram block.  */
bool cpu_physical_memory_test_and_clear_dirty(ram_addr_t start,
                                              ram_addr_t length,
                                              unsigned client)
{
    DirtyMemoryBlocks *blocks;
    unsigned long end, page;
    bool dirty = false;

    if (length == 0) {
        return false;
    }

    end = TARGET_PAGE_ALIGN(start + length) >> TARGET_PAGE_BITS;
    page = start >> TARGET_PAGE_BITS;

    rcu_read_lock();

    blocks = atomic_rcu_read(&ram_list.dirty_memory[client]);

    while (page < end) {
        unsigned long idx = page / DIRTY_MEMORY_BLOCK_SIZE;
        unsigned long offset = page % DIRTY_MEMORY_BLOCK_SIZE;
        unsigned long num = MIN(end - page, DIRTY_MEMORY_BLOCK_SIZE - offset);

        dirty |= bitmap_test_and_clear_atomic(blocks->blocks[idx],
                                              offset, num);
        page += num;
    }

    rcu_read_unlock();

    if (dirty && tcg_enabled()) {
        tlb_reset_dirty_range_all(start, length);
    }

    return dirty;
}

DirtyBitmapSnapshot *cpu_physical_memory_snapshot_and_clear_dirty
     (ram_addr_t start, ram_addr_t length, unsigned client)
{
    DirtyMemoryBlocks *blocks;
    unsigned long align = 1UL << (TARGET_PAGE_BITS + BITS_PER_LEVEL);
    ram_addr_t first = QEMU_ALIGN_DOWN(start, align);
    ram_addr_t last  = QEMU_ALIGN_UP(start + length, align);
    DirtyBitmapSnapshot *snap;
    unsigned long page, end, dest;

    snap = g_malloc0(sizeof(*snap) +
                     ((last - first) >> (TARGET_PAGE_BITS + 3)));
    snap->start = first;
    snap->end   = last;

    page = first >> TARGET_PAGE_BITS;
    end  = last  >> TARGET_PAGE_BITS;
    dest = 0;

    rcu_read_lock();

    blocks = atomic_rcu_read(&ram_list.dirty_memory[client]);

    while (page < end) {
        unsigned long idx = page / DIRTY_MEMORY_BLOCK_SIZE;
        unsigned long offset = page % DIRTY_MEMORY_BLOCK_SIZE;
        unsigned long num = MIN(end - page, DIRTY_MEMORY_BLOCK_SIZE - offset);

        assert(QEMU_IS_ALIGNED(offset, (1 << BITS_PER_LEVEL)));
        assert(QEMU_IS_ALIGNED(num,    (1 << BITS_PER_LEVEL)));
        offset >>= BITS_PER_LEVEL;

        bitmap_copy_and_clear_atomic(snap->dirty + dest,
                                     blocks->blocks[idx] + offset,
                                     num);
        page += num;
        dest += num >> BITS_PER_LEVEL;
    }

    rcu_read_unlock();

    if (tcg_enabled()) {
        tlb_reset_dirty_range_all(start, length);
    }

    return snap;
}

bool cpu_physical_memory_snapshot_get_dirty(DirtyBitmapSnapshot *snap,
                                            ram_addr_t start,
                                            ram_addr_t length)
{
    unsigned long page, end;

    assert(start >= snap->start);
    assert(start + length <= snap->end);

    end = TARGET_PAGE_ALIGN(start + length - snap->start) >> TARGET_PAGE_BITS;
    page = (start - snap->start) >> TARGET_PAGE_BITS;

    while (page < end) {
        if (test_bit(page, snap->dirty)) {
            return true;
        }
        page++;
    }
    return false;
}

/* Called from RCU critical section */
hwaddr memory_region_section_get_iotlb(CPUState *cpu,
                                       MemoryRegionSection *section,
                                       target_ulong vaddr,
                                       hwaddr paddr, hwaddr xlat,
                                       int prot,
                                       target_ulong *address)
{
    hwaddr iotlb;
    CPUWatchpoint *wp;

    if (memory_region_is_ram(section->mr)) {
        /* Normal RAM.  */
        iotlb = memory_region_get_ram_addr(section->mr) + xlat;
        if (!section->readonly) {
            iotlb |= PHYS_SECTION_NOTDIRTY;
        } else {
            iotlb |= PHYS_SECTION_ROM;
        }
    } else {
        AddressSpaceDispatch *d;

        d = atomic_rcu_read(&section->address_space->dispatch);
        iotlb = section - d->map.sections;
        iotlb += xlat;
    }

    /* Make accesses to pages with watchpoints go via the
       watchpoint trap routines.  */
    QTAILQ_FOREACH(wp, &cpu->watchpoints, entry) {
        if (cpu_watchpoint_address_matches(wp, vaddr, TARGET_PAGE_SIZE)) {
            /* Avoid trapping reads of pages with a write breakpoint. */
            if ((prot & PAGE_WRITE) || (wp->flags & BP_MEM_READ)) {
                iotlb = PHYS_SECTION_WATCH + paddr;
                *address |= TLB_MMIO;
                break;
            }
        }
    }

    return iotlb;
}
#endif /* defined(CONFIG_USER_ONLY) */

#if !defined(CONFIG_USER_ONLY)

static int subpage_register (subpage_t *mmio, uint32_t start, uint32_t end,
                             uint16_t section);
static subpage_t *subpage_init(AddressSpace *as, hwaddr base);

static void *(*phys_mem_alloc)(size_t size, uint64_t *align) =
                               qemu_anon_ram_alloc;

/*
 * Set a custom physical guest memory alloator.
 * Accelerators with unusual needs may need this.  Hopefully, we can
 * get rid of it eventually.
 */
void phys_mem_set_alloc(void *(*alloc)(size_t, uint64_t *align))
{
    phys_mem_alloc = alloc;
}

static uint16_t phys_section_add(PhysPageMap *map,
                                 MemoryRegionSection *section)
{
    /* The physical section number is ORed with a page-aligned
     * pointer to produce the iotlb entries.  Thus it should
     * never overflow into the page-aligned value.
     */
    assert(map->sections_nb < TARGET_PAGE_SIZE);

    if (map->sections_nb == map->sections_nb_alloc) {
        map->sections_nb_alloc = MAX(map->sections_nb_alloc * 2, 16);
        map->sections = g_renew(MemoryRegionSection, map->sections,
                                map->sections_nb_alloc);
    }
    map->sections[map->sections_nb] = *section;
    memory_region_ref(section->mr);
    return map->sections_nb++;
}

static void phys_section_destroy(MemoryRegion *mr)
{
    bool have_sub_page = mr->subpage;

    memory_region_unref(mr);

    if (have_sub_page) {
        subpage_t *subpage = container_of(mr, subpage_t, iomem);
        object_unref(OBJECT(&subpage->iomem));
        g_free(subpage);
    }
}

static void phys_sections_free(PhysPageMap *map)
{
    while (map->sections_nb > 0) {
        MemoryRegionSection *section = &map->sections[--map->sections_nb];
        phys_section_destroy(section->mr);
    }
    g_free(map->sections);
    g_free(map->nodes);
}

static void register_subpage(AddressSpaceDispatch *d, MemoryRegionSection *section)
{
    subpage_t *subpage;
    hwaddr base = section->offset_within_address_space
        & TARGET_PAGE_MASK;
    MemoryRegionSection *existing = phys_page_find(d, base);
    MemoryRegionSection subsection = {
        .offset_within_address_space = base,
        .size = int128_make64(TARGET_PAGE_SIZE),
    };
    hwaddr start, end;

    assert(existing->mr->subpage || existing->mr == &io_mem_unassigned);

    if (!(existing->mr->subpage)) {
        subpage = subpage_init(d->as, base);
        subsection.address_space = d->as;
        subsection.mr = &subpage->iomem;
        phys_page_set(d, base >> TARGET_PAGE_BITS, 1,
                      phys_section_add(&d->map, &subsection));
    } else {
        subpage = container_of(existing->mr, subpage_t, iomem);
    }
    start = section->offset_within_address_space & ~TARGET_PAGE_MASK;
    end = start + int128_get64(section->size) - 1;
    subpage_register(subpage, start, end,
                     phys_section_add(&d->map, section));
}


static void register_multipage(AddressSpaceDispatch *d,
                               MemoryRegionSection *section)
{
    hwaddr start_addr = section->offset_within_address_space;
    uint16_t section_index = phys_section_add(&d->map, section);
    uint64_t num_pages = int128_get64(int128_rshift(section->size,
                                                    TARGET_PAGE_BITS));

    assert(num_pages);
    phys_page_set(d, start_addr >> TARGET_PAGE_BITS, num_pages, section_index);
}

static void mem_add(MemoryListener *listener, MemoryRegionSection *section)
{
    AddressSpace *as = container_of(listener, AddressSpace, dispatch_listener);
    AddressSpaceDispatch *d = as->next_dispatch;
    MemoryRegionSection now = *section, remain = *section;
    Int128 page_size = int128_make64(TARGET_PAGE_SIZE);

    if (now.offset_within_address_space & ~TARGET_PAGE_MASK) {
        uint64_t left = TARGET_PAGE_ALIGN(now.offset_within_address_space)
                       - now.offset_within_address_space;

        now.size = int128_min(int128_make64(left), now.size);
        register_subpage(d, &now);
    } else {
        now.size = int128_zero();
    }
    while (int128_ne(remain.size, now.size)) {
        remain.size = int128_sub(remain.size, now.size);
        remain.offset_within_address_space += int128_get64(now.size);
        remain.offset_within_region += int128_get64(now.size);
        now = remain;
        if (int128_lt(remain.size, page_size)) {
            register_subpage(d, &now);
        } else if (remain.offset_within_address_space & ~TARGET_PAGE_MASK) {
            now.size = page_size;
            register_subpage(d, &now);
        } else {
            now.size = int128_and(now.size, int128_neg(page_size));
            register_multipage(d, &now);
        }
    }
}

void qemu_flush_coalesced_mmio_buffer(void)
{
    if (kvm_enabled())
        kvm_flush_coalesced_mmio_buffer();
}

void qemu_mutex_lock_ramlist(void)
{
    qemu_mutex_lock(&ram_list.mutex);
}

void qemu_mutex_unlock_ramlist(void)
{
    qemu_mutex_unlock(&ram_list.mutex);
}

void ram_block_dump(Monitor *mon)
{
    RAMBlock *block;
    char *psize;

    rcu_read_lock();
    monitor_printf(mon, "%24s %8s  %18s %18s %18s\n",
                   "Block Name", "PSize", "Offset", "Used", "Total");
    RAMBLOCK_FOREACH(block) {
        psize = size_to_str(block->page_size);
        monitor_printf(mon, "%24s %8s  0x%016" PRIx64 " 0x%016" PRIx64
                       " 0x%016" PRIx64 "\n", block->idstr, psize,
                       (uint64_t)block->offset,
                       (uint64_t)block->used_length,
                       (uint64_t)block->max_length);
        g_free(psize);
    }
    rcu_read_unlock();
}

#ifdef __linux__
/*
 * FIXME TOCTTOU: this iterates over memory backends' mem-path, which
 * may or may not name the same files / on the same filesystem now as
 * when we actually open and map them.  Iterate over the file
 * descriptors instead, and use qemu_fd_getpagesize().
 */
static int find_max_supported_pagesize(Object *obj, void *opaque)
{
    char *mem_path;
    long *hpsize_min = opaque;

    if (object_dynamic_cast(obj, TYPE_MEMORY_BACKEND)) {
        mem_path = object_property_get_str(obj, "mem-path", NULL);
        if (mem_path) {
            long hpsize = qemu_mempath_getpagesize(mem_path);
            if (hpsize < *hpsize_min) {
                *hpsize_min = hpsize;
            }
        } else {
            *hpsize_min = getpagesize();
        }
    }

    return 0;
}

long qemu_getrampagesize(void)
{
    long hpsize = LONG_MAX;
    long mainrampagesize;
    Object *memdev_root;

    if (mem_path) {
        mainrampagesize = qemu_mempath_getpagesize(mem_path);
    } else {
        mainrampagesize = getpagesize();
    }

    /* it's possible we have memory-backend objects with
     * hugepage-backed RAM. these may get mapped into system
     * address space via -numa parameters or memory hotplug
     * hooks. we want to take these into account, but we
     * also want to make sure these supported hugepage
     * sizes are applicable across the entire range of memory
     * we may boot from, so we take the min across all
     * backends, and assume normal pages in cases where a
     * backend isn't backed by hugepages.
     */
    memdev_root = object_resolve_path("/objects", NULL);
    if (memdev_root) {
        object_child_foreach(memdev_root, find_max_supported_pagesize, &hpsize);
    }
    if (hpsize == LONG_MAX) {
        /* No additional memory regions found ==> Report main RAM page size */
        return mainrampagesize;
    }

    /* If NUMA is disabled or the NUMA nodes are not backed with a
     * memory-backend, then there is at least one node using "normal" RAM,
     * so if its page size is smaller we have got to report that size instead.
     */
    if (hpsize > mainrampagesize &&
        (nb_numa_nodes == 0 || numa_info[0].node_memdev == NULL)) {
        static bool warned;
        if (!warned) {
            error_report("Huge page support disabled (n/a for main memory).");
            warned = true;
        }
        return mainrampagesize;
    }

    return hpsize;
}
#else
long qemu_getrampagesize(void)
{
    return getpagesize();
}
#endif

#ifdef __linux__
static int64_t get_file_size(int fd)
{
    int64_t size = lseek(fd, 0, SEEK_END);
    if (size < 0) {
        return -errno;
    }
    return size;
}

static int file_ram_open(const char *path,
                         const char *region_name,
                         bool *created,
                         Error **errp)
{
    char *filename;
    char *sanitized_name;
    char *c;
    int fd = -1;

    *created = false;
    for (;;) {
        fd = open(path, O_RDWR);
        if (fd >= 0) {
            /* @path names an existing file, use it */
            break;
        }
        if (errno == ENOENT) {
            /* @path names a file that doesn't exist, create it */
            fd = open(path, O_RDWR | O_CREAT | O_EXCL, 0644);
            if (fd >= 0) {
                *created = true;
                break;
            }
        } else if (errno == EISDIR) {
            /* @path names a directory, create a file there */
            /* Make name safe to use with mkstemp by replacing '/' with '_'. */
            sanitized_name = g_strdup(region_name);
            for (c = sanitized_name; *c != '\0'; c++) {
                if (*c == '/') {
                    *c = '_';
                }
            }

            filename = g_strdup_printf("%s/qemu_back_mem.%s.XXXXXX", path,
                                       sanitized_name);
            g_free(sanitized_name);

            fd = mkstemp(filename);
            if (fd >= 0) {
                unlink(filename);
                g_free(filename);
                break;
            }
            g_free(filename);
        }
        if (errno != EEXIST && errno != EINTR) {
            error_setg_errno(errp, errno,
                             "can't open backing store %s for guest RAM",
                             path);
            return -1;
        }
        /*
         * Try again on EINTR and EEXIST.  The latter happens when
         * something else creates the file between our two open().
         */
    }

    return fd;
}

static void *file_ram_alloc(RAMBlock *block,
                            ram_addr_t memory,
                            int fd,
                            bool truncate,
                            Error **errp)
{
    void *area;

    block->page_size = qemu_fd_getpagesize(fd);
    block->mr->align = block->page_size;
#if defined(__s390x__)
    if (kvm_enabled()) {
        block->mr->align = MAX(block->mr->align, QEMU_VMALLOC_ALIGN);
    }
#endif

    if (memory < block->page_size) {
        error_setg(errp, "memory size 0x" RAM_ADDR_FMT " must be equal to "
                   "or larger than page size 0x%zx",
                   memory, block->page_size);
        return NULL;
    }

    memory = ROUND_UP(memory, block->page_size);

    /*
     * ftruncate is not supported by hugetlbfs in older
     * hosts, so don't bother bailing out on errors.
     * If anything goes wrong with it under other filesystems,
     * mmap will fail.
     *
     * Do not truncate the non-empty backend file to avoid corrupting
     * the existing data in the file. Disabling shrinking is not
     * enough. For example, the current vNVDIMM implementation stores
     * the guest NVDIMM labels at the end of the backend file. If the
     * backend file is later extended, QEMU will not be able to find
     * those labels. Therefore, extending the non-empty backend file
     * is disabled as well.
     */
    if (truncate && ftruncate(fd, memory)) {
        perror("ftruncate");
    }

    area = qemu_ram_mmap(fd, memory, block->mr->align,
                         block->flags & RAM_SHARED);
    if (area == MAP_FAILED) {
        error_setg_errno(errp, errno,
                         "unable to map backing store for guest RAM");
        return NULL;
    }

    if (mem_prealloc) {
        os_mem_prealloc(fd, area, memory, smp_cpus, errp);
        if (errp && *errp) {
            qemu_ram_munmap(area, memory);
            return NULL;
        }
    }

    block->fd = fd;
    return area;
}
#endif

/* Called with the ramlist lock held.  */
static ram_addr_t find_ram_offset(ram_addr_t size)
{
    RAMBlock *block, *next_block;
    ram_addr_t offset = RAM_ADDR_MAX, mingap = RAM_ADDR_MAX;

    assert(size != 0); /* it would hand out same offset multiple times */

    if (QLIST_EMPTY_RCU(&ram_list.blocks)) {
        return 0;
    }

    RAMBLOCK_FOREACH(block) {
        ram_addr_t end, next = RAM_ADDR_MAX;

        end = block->offset + block->max_length;

        RAMBLOCK_FOREACH(next_block) {
            if (next_block->offset >= end) {
                next = MIN(next, next_block->offset);
            }
        }
        if (next - end >= size && next - end < mingap) {
            offset = end;
            mingap = next - end;
        }
    }

    if (offset == RAM_ADDR_MAX) {
        fprintf(stderr, "Failed to find gap of requested size: %" PRIu64 "\n",
                (uint64_t)size);
        abort();
    }

    return offset;
}

unsigned long last_ram_page(void)
{
    RAMBlock *block;
    ram_addr_t last = 0;

    rcu_read_lock();
    RAMBLOCK_FOREACH(block) {
        last = MAX(last, block->offset + block->max_length);
    }
    rcu_read_unlock();
    return last >> TARGET_PAGE_BITS;
}

static void qemu_ram_setup_dump(void *addr, ram_addr_t size)
{
    int ret;

    /* Use MADV_DONTDUMP, if user doesn't want the guest memory in the core */
    if (!machine_dump_guest_core(current_machine)) {
        ret = qemu_madvise(addr, size, QEMU_MADV_DONTDUMP);
        if (ret) {
            perror("qemu_madvise");
            fprintf(stderr, "madvise doesn't support MADV_DONTDUMP, "
                            "but dump_guest_core=off specified\n");
        }
    }
}

const char *qemu_ram_get_idstr(RAMBlock *rb)
{
    return rb->idstr;
}

bool qemu_ram_is_shared(RAMBlock *rb)
{
    return rb->flags & RAM_SHARED;
}

/* Called with iothread lock held.  */
void qemu_ram_set_idstr(RAMBlock *new_block, const char *name, DeviceState *dev)
{
    RAMBlock *block;

    assert(new_block);
    assert(!new_block->idstr[0]);

    if (dev) {
        char *id = qdev_get_dev_path(dev);
        if (id) {
            snprintf(new_block->idstr, sizeof(new_block->idstr), "%s/", id);
            g_free(id);
        }
    }
    pstrcat(new_block->idstr, sizeof(new_block->idstr), name);

    rcu_read_lock();
    RAMBLOCK_FOREACH(block) {
        if (block != new_block &&
            !strcmp(block->idstr, new_block->idstr)) {
            fprintf(stderr, "RAMBlock \"%s\" already registered, abort!\n",
                    new_block->idstr);
            abort();
        }
    }
    rcu_read_unlock();
}

/* Called with iothread lock held.  */
void qemu_ram_unset_idstr(RAMBlock *block)
{
    /* FIXME: arch_init.c assumes that this is not called throughout
     * migration.  Ignore the problem since hot-unplug during migration
     * does not work anyway.
     */
    if (block) {
        memset(block->idstr, 0, sizeof(block->idstr));
    }
}

size_t qemu_ram_pagesize(RAMBlock *rb)
{
    return rb->page_size;
}

/* Returns the largest size of page in use */
size_t qemu_ram_pagesize_largest(void)
{
    RAMBlock *block;
    size_t largest = 0;

    RAMBLOCK_FOREACH(block) {
        largest = MAX(largest, qemu_ram_pagesize(block));
    }

    return largest;
}

static int memory_try_enable_merging(void *addr, size_t len)
{
    if (!machine_mem_merge(current_machine)) {
        /* disabled by the user */
        return 0;
    }

    return qemu_madvise(addr, len, QEMU_MADV_MERGEABLE);
}

/* Only legal before guest might have detected the memory size: e.g. on
 * incoming migration, or right after reset.
 *
 * As memory core doesn't know how is memory accessed, it is up to
 * resize callback to update device state and/or add assertions to detect
 * misuse, if necessary.
 */
int qemu_ram_resize(RAMBlock *block, ram_addr_t newsize, Error **errp)
{
    assert(block);

    newsize = HOST_PAGE_ALIGN(newsize);

    if (block->used_length == newsize) {
        return 0;
    }

    if (!(block->flags & RAM_RESIZEABLE)) {
        error_setg_errno(errp, EINVAL,
                         "Length mismatch: %s: 0x" RAM_ADDR_FMT
                         " in != 0x" RAM_ADDR_FMT, block->idstr,
                         newsize, block->used_length);
        return -EINVAL;
    }

    if (block->max_length < newsize) {
        error_setg_errno(errp, EINVAL,
                         "Length too large: %s: 0x" RAM_ADDR_FMT
                         " > 0x" RAM_ADDR_FMT, block->idstr,
                         newsize, block->max_length);
        return -EINVAL;
    }

    cpu_physical_memory_clear_dirty_range(block->offset, block->used_length);
    block->used_length = newsize;
    cpu_physical_memory_set_dirty_range(block->offset, block->used_length,
                                        DIRTY_CLIENTS_ALL);
    memory_region_set_size(block->mr, newsize);
    if (block->resized) {
        block->resized(block->idstr, newsize, block->host);
    }
    return 0;
}

/* Called with ram_list.mutex held */
static void dirty_memory_extend(ram_addr_t old_ram_size,
                                ram_addr_t new_ram_size)
{
    ram_addr_t old_num_blocks = DIV_ROUND_UP(old_ram_size,
                                             DIRTY_MEMORY_BLOCK_SIZE);
    ram_addr_t new_num_blocks = DIV_ROUND_UP(new_ram_size,
                                             DIRTY_MEMORY_BLOCK_SIZE);
    int i;

    /* Only need to extend if block count increased */
    if (new_num_blocks <= old_num_blocks) {
        return;
    }

    for (i = 0; i < DIRTY_MEMORY_NUM; i++) {
        DirtyMemoryBlocks *old_blocks;
        DirtyMemoryBlocks *new_blocks;
        int j;

        old_blocks = atomic_rcu_read(&ram_list.dirty_memory[i]);
        new_blocks = g_malloc(sizeof(*new_blocks) +
                              sizeof(new_blocks->blocks[0]) * new_num_blocks);

        if (old_num_blocks) {
            memcpy(new_blocks->blocks, old_blocks->blocks,
                   old_num_blocks * sizeof(old_blocks->blocks[0]));
        }

        for (j = old_num_blocks; j < new_num_blocks; j++) {
            new_blocks->blocks[j] = bitmap_new(DIRTY_MEMORY_BLOCK_SIZE);
        }

        atomic_rcu_set(&ram_list.dirty_memory[i], new_blocks);

        if (old_blocks) {
            g_free_rcu(old_blocks, rcu);
        }
    }
}

static void ram_block_add(RAMBlock *new_block, Error **errp)
{
    RAMBlock *block;
    RAMBlock *last_block = NULL;
    ram_addr_t old_ram_size, new_ram_size;
    Error *err = NULL;

    old_ram_size = last_ram_page();

    qemu_mutex_lock_ramlist();
    new_block->offset = find_ram_offset(new_block->max_length);

    if (!new_block->host) {
        if (xen_enabled()) {
            xen_ram_alloc(new_block->offset, new_block->max_length,
                          new_block->mr, &err);
            if (err) {
                error_propagate(errp, err);
                qemu_mutex_unlock_ramlist();
                return;
            }
        } else {
            new_block->host = phys_mem_alloc(new_block->max_length,
                                             &new_block->mr->align);
            if (!new_block->host) {
                error_setg_errno(errp, errno,
                                 "cannot set up guest memory '%s'",
                                 memory_region_name(new_block->mr));
                qemu_mutex_unlock_ramlist();
                return;
            }
            memory_try_enable_merging(new_block->host, new_block->max_length);
        }
    }

    new_ram_size = MAX(old_ram_size,
              (new_block->offset + new_block->max_length) >> TARGET_PAGE_BITS);
    if (new_ram_size > old_ram_size) {
        dirty_memory_extend(old_ram_size, new_ram_size);
    }
    /* Keep the list sorted from biggest to smallest block.  Unlike QTAILQ,
     * QLIST (which has an RCU-friendly variant) does not have insertion at
     * tail, so save the last element in last_block.
     */
    RAMBLOCK_FOREACH(block) {
        last_block = block;
        if (block->max_length < new_block->max_length) {
            break;
        }
    }
    if (block) {
        QLIST_INSERT_BEFORE_RCU(block, new_block, next);
    } else if (last_block) {
        QLIST_INSERT_AFTER_RCU(last_block, new_block, next);
    } else { /* list is empty */
        QLIST_INSERT_HEAD_RCU(&ram_list.blocks, new_block, next);
    }
    ram_list.mru_block = NULL;

    /* Write list before version */
    smp_wmb();
    ram_list.version++;
    qemu_mutex_unlock_ramlist();

    cpu_physical_memory_set_dirty_range(new_block->offset,
                                        new_block->used_length,
                                        DIRTY_CLIENTS_ALL);

    if (new_block->host) {
        qemu_ram_setup_dump(new_block->host, new_block->max_length);
        qemu_madvise(new_block->host, new_block->max_length, QEMU_MADV_HUGEPAGE);
        /* MADV_DONTFORK is also needed by KVM in absence of synchronous MMU */
        qemu_madvise(new_block->host, new_block->max_length, QEMU_MADV_DONTFORK);
        ram_block_notify_add(new_block->host, new_block->max_length);
    }
}

#ifdef __linux__
RAMBlock *qemu_ram_alloc_from_fd(ram_addr_t size, MemoryRegion *mr,
                                 bool share, int fd,
                                 Error **errp)
{
    RAMBlock *new_block;
    Error *local_err = NULL;
    int64_t file_size;

    if (xen_enabled()) {
        error_setg(errp, "-mem-path not supported with Xen");
        return NULL;
    }

    if (kvm_enabled() && !kvm_has_sync_mmu()) {
        error_setg(errp,
                   "host lacks kvm mmu notifiers, -mem-path unsupported");
        return NULL;
    }

    if (phys_mem_alloc != qemu_anon_ram_alloc) {
        /*
         * file_ram_alloc() needs to allocate just like
         * phys_mem_alloc, but we haven't bothered to provide
         * a hook there.
         */
        error_setg(errp,
                   "-mem-path not supported with this accelerator");
        return NULL;
    }

    size = HOST_PAGE_ALIGN(size);
    file_size = get_file_size(fd);
    if (file_size > 0 && file_size < size) {
        error_setg(errp, "backing store %s size 0x%" PRIx64
                   " does not match 'size' option 0x" RAM_ADDR_FMT,
                   mem_path, file_size, size);
        return NULL;
    }

    new_block = g_malloc0(sizeof(*new_block));
    new_block->mr = mr;
    new_block->used_length = size;
    new_block->max_length = size;
    new_block->flags = share ? RAM_SHARED : 0;
    new_block->host = file_ram_alloc(new_block, size, fd, !file_size, errp);
    if (!new_block->host) {
        g_free(new_block);
        return NULL;
    }

    ram_block_add(new_block, &local_err);
    if (local_err) {
        g_free(new_block);
        error_propagate(errp, local_err);
        return NULL;
    }
    return new_block;

}


RAMBlock *qemu_ram_alloc_from_file(ram_addr_t size, MemoryRegion *mr,
                                   bool share, const char *mem_path,
                                   Error **errp)
{
    int fd;
    bool created;
    RAMBlock *block;

    fd = file_ram_open(mem_path, memory_region_name(mr), &created, errp);
    if (fd < 0) {
        return NULL;
    }

    block = qemu_ram_alloc_from_fd(size, mr, share, fd, errp);
    if (!block) {
        if (created) {
            unlink(mem_path);
        }
        close(fd);
        return NULL;
    }

    return block;
}
#endif

static
RAMBlock *qemu_ram_alloc_internal(ram_addr_t size, ram_addr_t max_size,
                                  void (*resized)(const char*,
                                                  uint64_t length,
                                                  void *host),
                                  void *host, bool resizeable,
                                  MemoryRegion *mr, Error **errp)
{
    RAMBlock *new_block;
    Error *local_err = NULL;

    size = HOST_PAGE_ALIGN(size);
    max_size = HOST_PAGE_ALIGN(max_size);
    new_block = g_malloc0(sizeof(*new_block));
    new_block->mr = mr;
    new_block->resized = resized;
    new_block->used_length = size;
    new_block->max_length = max_size;
    assert(max_size >= size);
    new_block->fd = -1;
    new_block->page_size = getpagesize();
    new_block->host = host;
    if (host) {
        new_block->flags |= RAM_PREALLOC;
    }
    if (resizeable) {
        new_block->flags |= RAM_RESIZEABLE;
    }
    ram_block_add(new_block, &local_err);
    if (local_err) {
        g_free(new_block);
        error_propagate(errp, local_err);
        return NULL;
    }
    return new_block;
}

RAMBlock *qemu_ram_alloc_from_ptr(ram_addr_t size, void *host,
                                   MemoryRegion *mr, Error **errp)
{
    return qemu_ram_alloc_internal(size, size, NULL, host, false, mr, errp);
}

RAMBlock *qemu_ram_alloc(ram_addr_t size, MemoryRegion *mr, Error **errp)
{
    return qemu_ram_alloc_internal(size, size, NULL, NULL, false, mr, errp);
}

RAMBlock *qemu_ram_alloc_resizeable(ram_addr_t size, ram_addr_t maxsz,
                                     void (*resized)(const char*,
                                                     uint64_t length,
                                                     void *host),
                                     MemoryRegion *mr, Error **errp)
{
    return qemu_ram_alloc_internal(size, maxsz, resized, NULL, true, mr, errp);
}

static void reclaim_ramblock(RAMBlock *block)
{
    if (block->flags & RAM_PREALLOC) {
        ;
    } else if (xen_enabled()) {
        xen_invalidate_map_cache_entry(block->host);
#ifndef _WIN32
    } else if (block->fd >= 0) {
        qemu_ram_munmap(block->host, block->max_length);
        close(block->fd);
#endif
    } else {
        qemu_anon_ram_free(block->host, block->max_length);
    }
    g_free(block);
}

void qemu_ram_free(RAMBlock *block)
{
    if (!block) {
        return;
    }

    if (block->host) {
        ram_block_notify_remove(block->host, block->max_length);
    }

    qemu_mutex_lock_ramlist();
    QLIST_REMOVE_RCU(block, next);
    ram_list.mru_block = NULL;
    /* Write list before version */
    smp_wmb();
    ram_list.version++;
    call_rcu(block, reclaim_ramblock, rcu);
    qemu_mutex_unlock_ramlist();
}

#ifndef _WIN32
void qemu_ram_remap(ram_addr_t addr, ram_addr_t length)
{
    RAMBlock *block;
    ram_addr_t offset;
    int flags;
    void *area, *vaddr;

    RAMBLOCK_FOREACH(block) {
        offset = addr - block->offset;
        if (offset < block->max_length) {
            vaddr = ramblock_ptr(block, offset);
            if (block->flags & RAM_PREALLOC) {
                ;
            } else if (xen_enabled()) {
                abort();
            } else {
                flags = MAP_FIXED;
                if (block->fd >= 0) {
                    flags |= (block->flags & RAM_SHARED ?
                              MAP_SHARED : MAP_PRIVATE);
                    area = mmap(vaddr, length, PROT_READ | PROT_WRITE,
                                flags, block->fd, offset);
                } else {
                    /*
                     * Remap needs to match alloc.  Accelerators that
                     * set phys_mem_alloc never remap.  If they did,
                     * we'd need a remap hook here.
                     */
                    assert(phys_mem_alloc == qemu_anon_ram_alloc);

                    flags |= MAP_PRIVATE | MAP_ANONYMOUS;
                    area = mmap(vaddr, length, PROT_READ | PROT_WRITE,
                                flags, -1, 0);
                }
                if (area != vaddr) {
                    fprintf(stderr, "Could not remap addr: "
                            RAM_ADDR_FMT "@" RAM_ADDR_FMT "\n",
                            length, addr);
                    exit(1);
                }
                memory_try_enable_merging(vaddr, length);
                qemu_ram_setup_dump(vaddr, length);
            }
        }
    }
}
#endif /* !_WIN32 */

/* Return a host pointer to ram allocated with qemu_ram_alloc.
 * This should not be used for general purpose DMA.  Use address_space_map
 * or address_space_rw instead. For local memory (e.g. video ram) that the
 * device owns, use memory_region_get_ram_ptr.
 *
 * Called within RCU critical section.
 */
void *qemu_map_ram_ptr(RAMBlock *ram_block, ram_addr_t addr)
{
    RAMBlock *block = ram_block;

    if (block == NULL) {
        block = qemu_get_ram_block(addr);
        addr -= block->offset;
    }

    if (xen_enabled() && block->host == NULL) {
        /* We need to check if the requested address is in the RAM
         * because we don't want to map the entire memory in QEMU.
         * In that case just map until the end of the page.
         */
        if (block->offset == 0) {
            return xen_map_cache(addr, 0, 0, false);
        }

        block->host = xen_map_cache(block->offset, block->max_length, 1, false);
    }
    return ramblock_ptr(block, addr);
}

/* Return a host pointer to guest's ram. Similar to qemu_map_ram_ptr
 * but takes a size argument.
 *
 * Called within RCU critical section.
 */
static void *qemu_ram_ptr_length(RAMBlock *ram_block, ram_addr_t addr,
                                 hwaddr *size, bool lock)
{
    RAMBlock *block = ram_block;
    if (*size == 0) {
        return NULL;
    }

    if (block == NULL) {
        block = qemu_get_ram_block(addr);
        addr -= block->offset;
    }
    *size = MIN(*size, block->max_length - addr);

    if (xen_enabled() && block->host == NULL) {
        /* We need to check if the requested address is in the RAM
         * because we don't want to map the entire memory in QEMU.
         * In that case just map the requested area.
         */
        if (block->offset == 0) {
            return xen_map_cache(addr, *size, lock, lock);
        }

        block->host = xen_map_cache(block->offset, block->max_length, 1, lock);
    }

    return ramblock_ptr(block, addr);
}

/*
 * Translates a host ptr back to a RAMBlock, a ram_addr and an offset
 * in that RAMBlock.
 *
 * ptr: Host pointer to look up
 * round_offset: If true round the result offset down to a page boundary
 * *ram_addr: set to result ram_addr
 * *offset: set to result offset within the RAMBlock
 *
 * Returns: RAMBlock (or NULL if not found)
 *
 * By the time this function returns, the returned pointer is not protected
 * by RCU anymore.  If the caller is not within an RCU critical section and
 * does not hold the iothread lock, it must have other means of protecting the
 * pointer, such as a reference to the region that includes the incoming
 * ram_addr_t.
 */
RAMBlock *qemu_ram_block_from_host(void *ptr, bool round_offset,
                                   ram_addr_t *offset)
{
    RAMBlock *block;
    uint8_t *host = ptr;

    if (xen_enabled()) {
        ram_addr_t ram_addr;
        rcu_read_lock();
        ram_addr = xen_ram_addr_from_mapcache(ptr);
        block = qemu_get_ram_block(ram_addr);
        if (block) {
            *offset = ram_addr - block->offset;
        }
        rcu_read_unlock();
        return block;
    }

    rcu_read_lock();
    block = atomic_rcu_read(&ram_list.mru_block);
    if (block && block->host && host - block->host < block->max_length) {
        goto found;
    }

    RAMBLOCK_FOREACH(block) {
        /* This case append when the block is not mapped. */
        if (block->host == NULL) {
            continue;
        }
        if (host - block->host < block->max_length) {
            goto found;
        }
    }

    rcu_read_unlock();
    return NULL;

found:
    *offset = (host - block->host);
    if (round_offset) {
        *offset &= TARGET_PAGE_MASK;
    }
    rcu_read_unlock();
    return block;
}

/*
 * Finds the named RAMBlock
 *
 * name: The name of RAMBlock to find
 *
 * Returns: RAMBlock (or NULL if not found)
 */
RAMBlock *qemu_ram_block_by_name(const char *name)
{
    RAMBlock *block;

    RAMBLOCK_FOREACH(block) {
        if (!strcmp(name, block->idstr)) {
            return block;
        }
    }

    return NULL;
}

/* Some of the softmmu routines need to translate from a host pointer
   (typically a TLB entry) back to a ram offset.  */
ram_addr_t qemu_ram_addr_from_host(void *ptr)
{
    RAMBlock *block;
    ram_addr_t offset;

    block = qemu_ram_block_from_host(ptr, false, &offset);
    if (!block) {
        return RAM_ADDR_INVALID;
    }

    return block->offset + offset;
}

/* Called within RCU critical section.  */
static void notdirty_mem_write(void *opaque, hwaddr ram_addr,
                               uint64_t val, unsigned size)
{
    bool locked = false;

    assert(tcg_enabled());
    if (!cpu_physical_memory_get_dirty_flag(ram_addr, DIRTY_MEMORY_CODE)) {
        locked = true;
        tb_lock();
        tb_invalidate_phys_page_fast(ram_addr, size);
    }
    switch (size) {
    case 1:
        stb_p(qemu_map_ram_ptr(NULL, ram_addr), val);
        break;
    case 2:
        stw_p(qemu_map_ram_ptr(NULL, ram_addr), val);
        break;
    case 4:
        stl_p(qemu_map_ram_ptr(NULL, ram_addr), val);
        break;
    default:
        abort();
    }

    if (locked) {
        tb_unlock();
    }

    /* Set both VGA and migration bits for simplicity and to remove
     * the notdirty callback faster.
     */
    cpu_physical_memory_set_dirty_range(ram_addr, size,
                                        DIRTY_CLIENTS_NOCODE);
    /* we remove the notdirty callback only if the code has been
       flushed */
    if (!cpu_physical_memory_is_clean(ram_addr)) {
        tlb_set_dirty(current_cpu, current_cpu->mem_io_vaddr);
    }
}

static bool notdirty_mem_accepts(void *opaque, hwaddr addr,
                                 unsigned size, bool is_write)
{
    return is_write;
}

static const MemoryRegionOps notdirty_mem_ops = {
    .write = notdirty_mem_write,
    .valid.accepts = notdirty_mem_accepts,
    .endianness = DEVICE_NATIVE_ENDIAN,
};

/* Generate a debug exception if a watchpoint has been hit.  */
static void check_watchpoint(int offset, int len, MemTxAttrs attrs, int flags)
{
    CPUState *cpu = current_cpu;
    CPUClass *cc = CPU_GET_CLASS(cpu);
    CPUArchState *env = cpu->env_ptr;
    target_ulong pc, cs_base;
    target_ulong vaddr;
    CPUWatchpoint *wp;
    uint32_t cpu_flags;

    assert(tcg_enabled());
    if (cpu->watchpoint_hit) {
        /* We re-entered the check after replacing the TB. Now raise
         * the debug interrupt so that is will trigger after the
         * current instruction. */
        cpu_interrupt(cpu, CPU_INTERRUPT_DEBUG);
        return;
    }
    vaddr = (cpu->mem_io_vaddr & TARGET_PAGE_MASK) + offset;
    vaddr = cc->adjust_watchpoint_address(cpu, vaddr, len);
    QTAILQ_FOREACH(wp, &cpu->watchpoints, entry) {
        if (cpu_watchpoint_address_matches(wp, vaddr, len)
            && (wp->flags & flags)) {
            if (flags == BP_MEM_READ) {
                wp->flags |= BP_WATCHPOINT_HIT_READ;
            } else {
                wp->flags |= BP_WATCHPOINT_HIT_WRITE;
            }
            wp->hitaddr = vaddr;
            wp->hitattrs = attrs;
            if (!cpu->watchpoint_hit) {
                if (wp->flags & BP_CPU &&
                    !cc->debug_check_watchpoint(cpu, wp)) {
                    wp->flags &= ~BP_WATCHPOINT_HIT;
                    continue;
                }
                cpu->watchpoint_hit = wp;

                /* Both tb_lock and iothread_mutex will be reset when
                 * cpu_loop_exit or cpu_loop_exit_noexc longjmp
                 * back into the cpu_exec main loop.
                 */
                tb_lock();
                tb_check_watchpoint(cpu);
                if (wp->flags & BP_STOP_BEFORE_ACCESS) {
                    cpu->exception_index = EXCP_DEBUG;
                    cpu_loop_exit(cpu);
                } else {
                    cpu_get_tb_cpu_state(env, &pc, &cs_base, &cpu_flags);
                    tb_gen_code(cpu, pc, cs_base, cpu_flags, 1);
                    cpu_loop_exit_noexc(cpu);
                }
            }
        } else {
            wp->flags &= ~BP_WATCHPOINT_HIT;
        }
    }
}

/* Watchpoint access routines.  Watchpoints are inserted using TLB tricks,
   so these check for a hit then pass through to the normal out-of-line
   phys routines.  */
static MemTxResult watch_mem_read(void *opaque, hwaddr addr, uint64_t *pdata,
                                  unsigned size, MemTxAttrs attrs)
{
    MemTxResult res;
    uint64_t data;
    int asidx = cpu_asidx_from_attrs(current_cpu, attrs);
    AddressSpace *as = current_cpu->cpu_ases[asidx].as;

    check_watchpoint(addr & ~TARGET_PAGE_MASK, size, attrs, BP_MEM_READ);
    switch (size) {
    case 1:
        data = address_space_ldub(as, addr, attrs, &res);
        break;
    case 2:
        data = address_space_lduw(as, addr, attrs, &res);
        break;
    case 4:
        data = address_space_ldl(as, addr, attrs, &res);
        break;
    default: abort();
    }
    *pdata = data;
    return res;
}

static MemTxResult watch_mem_write(void *opaque, hwaddr addr,
                                   uint64_t val, unsigned size,
                                   MemTxAttrs attrs)
{
    MemTxResult res;
    int asidx = cpu_asidx_from_attrs(current_cpu, attrs);
    AddressSpace *as = current_cpu->cpu_ases[asidx].as;

    check_watchpoint(addr & ~TARGET_PAGE_MASK, size, attrs, BP_MEM_WRITE);
    switch (size) {
    case 1:
        address_space_stb(as, addr, val, attrs, &res);
        break;
    case 2:
        address_space_stw(as, addr, val, attrs, &res);
        break;
    case 4:
        address_space_stl(as, addr, val, attrs, &res);
        break;
    default: abort();
    }
    return res;
}

static const MemoryRegionOps watch_mem_ops = {
    .read_with_attrs = watch_mem_read,
    .write_with_attrs = watch_mem_write,
    .endianness = DEVICE_NATIVE_ENDIAN,
};

static MemTxResult subpage_read(void *opaque, hwaddr addr, uint64_t *data,
                                unsigned len, MemTxAttrs attrs)
{
    subpage_t *subpage = opaque;
    uint8_t buf[8];
    MemTxResult res;

#if defined(DEBUG_SUBPAGE)
    printf("%s: subpage %p len %u addr " TARGET_FMT_plx "\n", __func__,
           subpage, len, addr);
#endif
    res = address_space_read(subpage->as, addr + subpage->base,
                             attrs, buf, len);
    if (res) {
        return res;
    }
    switch (len) {
    case 1:
        *data = ldub_p(buf);
        return MEMTX_OK;
    case 2:
        *data = lduw_p(buf);
        return MEMTX_OK;
    case 4:
        *data = ldl_p(buf);
        return MEMTX_OK;
    case 8:
        *data = ldq_p(buf);
        return MEMTX_OK;
    default:
        abort();
    }
}

static MemTxResult subpage_write(void *opaque, hwaddr addr,
                                 uint64_t value, unsigned len, MemTxAttrs attrs)
{
    subpage_t *subpage = opaque;
    uint8_t buf[8];

#if defined(DEBUG_SUBPAGE)
    printf("%s: subpage %p len %u addr " TARGET_FMT_plx
           " value %"PRIx64"\n",
           __func__, subpage, len, addr, value);
#endif
    switch (len) {
    case 1:
        stb_p(buf, value);
        break;
    case 2:
        stw_p(buf, value);
        break;
    case 4:
        stl_p(buf, value);
        break;
    case 8:
        stq_p(buf, value);
        break;
    default:
        abort();
    }
    return address_space_write(subpage->as, addr + subpage->base,
                               attrs, buf, len);
}

static bool subpage_accepts(void *opaque, hwaddr addr,
                            unsigned len, bool is_write)
{
    subpage_t *subpage = opaque;
#if defined(DEBUG_SUBPAGE)
    printf("%s: subpage %p %c len %u addr " TARGET_FMT_plx "\n",
           __func__, subpage, is_write ? 'w' : 'r', len, addr);
#endif

    return address_space_access_valid(subpage->as, addr + subpage->base,
                                      len, is_write);
}

static const MemoryRegionOps subpage_ops = {
    .read_with_attrs = subpage_read,
    .write_with_attrs = subpage_write,
    .impl.min_access_size = 1,
    .impl.max_access_size = 8,
    .valid.min_access_size = 1,
    .valid.max_access_size = 8,
    .valid.accepts = subpage_accepts,
    .endianness = DEVICE_NATIVE_ENDIAN,
};

static int subpage_register (subpage_t *mmio, uint32_t start, uint32_t end,
                             uint16_t section)
{
    int idx, eidx;

    if (start >= TARGET_PAGE_SIZE || end >= TARGET_PAGE_SIZE)
        return -1;
    idx = SUBPAGE_IDX(start);
    eidx = SUBPAGE_IDX(end);
#if defined(DEBUG_SUBPAGE)
    printf("%s: %p start %08x end %08x idx %08x eidx %08x section %d\n",
           __func__, mmio, start, end, idx, eidx, section);
#endif
    for (; idx <= eidx; idx++) {
        mmio->sub_section[idx] = section;
    }

    return 0;
}

static subpage_t *subpage_init(AddressSpace *as, hwaddr base)
{
    subpage_t *mmio;

    mmio = g_malloc0(sizeof(subpage_t) + TARGET_PAGE_SIZE * sizeof(uint16_t));
    mmio->as = as;
    mmio->base = base;
    memory_region_init_io(&mmio->iomem, NULL, &subpage_ops, mmio,
                          NULL, TARGET_PAGE_SIZE);
    mmio->iomem.subpage = true;
#if defined(DEBUG_SUBPAGE)
    printf("%s: %p base " TARGET_FMT_plx " len %08x\n", __func__,
           mmio, base, TARGET_PAGE_SIZE);
#endif
    subpage_register(mmio, 0, TARGET_PAGE_SIZE-1, PHYS_SECTION_UNASSIGNED);

    return mmio;
}

static uint16_t dummy_section(PhysPageMap *map, AddressSpace *as,
                              MemoryRegion *mr)
{
    assert(as);
    MemoryRegionSection section = {
        .address_space = as,
        .mr = mr,
        .offset_within_address_space = 0,
        .offset_within_region = 0,
        .size = int128_2_64(),
    };

    return phys_section_add(map, &section);
}

MemoryRegion *iotlb_to_region(CPUState *cpu, hwaddr index, MemTxAttrs attrs)
{
    int asidx = cpu_asidx_from_attrs(cpu, attrs);
    CPUAddressSpace *cpuas = &cpu->cpu_ases[asidx];
    AddressSpaceDispatch *d = atomic_rcu_read(&cpuas->memory_dispatch);
    MemoryRegionSection *sections = d->map.sections;

    return sections[index & ~TARGET_PAGE_MASK].mr;
}

static void io_mem_init(void)
{
    memory_region_init_io(&io_mem_rom, NULL, &unassigned_mem_ops, NULL, NULL, UINT64_MAX);
    memory_region_init_io(&io_mem_unassigned, NULL, &unassigned_mem_ops, NULL,
                          NULL, UINT64_MAX);

    /* io_mem_notdirty calls tb_invalidate_phys_page_fast,
     * which can be called without the iothread mutex.
     */
    memory_region_init_io(&io_mem_notdirty, NULL, &notdirty_mem_ops, NULL,
                          NULL, UINT64_MAX);
    memory_region_clear_global_locking(&io_mem_notdirty);

    memory_region_init_io(&io_mem_watch, NULL, &watch_mem_ops, NULL,
                          NULL, UINT64_MAX);
}

static void mem_begin(MemoryListener *listener)
{
    AddressSpace *as = container_of(listener, AddressSpace, dispatch_listener);
    AddressSpaceDispatch *d = g_new0(AddressSpaceDispatch, 1);
    uint16_t n;

    n = dummy_section(&d->map, as, &io_mem_unassigned);
    assert(n == PHYS_SECTION_UNASSIGNED);
    n = dummy_section(&d->map, as, &io_mem_notdirty);
    assert(n == PHYS_SECTION_NOTDIRTY);
    n = dummy_section(&d->map, as, &io_mem_rom);
    assert(n == PHYS_SECTION_ROM);
    n = dummy_section(&d->map, as, &io_mem_watch);
    assert(n == PHYS_SECTION_WATCH);

    d->phys_map  = (PhysPageEntry) { .ptr = PHYS_MAP_NODE_NIL, .skip = 1 };
    d->as = as;
    as->next_dispatch = d;
}

static void address_space_dispatch_free(AddressSpaceDispatch *d)
{
    phys_sections_free(&d->map);
    g_free(d);
}

static void mem_commit(MemoryListener *listener)
{
    AddressSpace *as = container_of(listener, AddressSpace, dispatch_listener);
    AddressSpaceDispatch *cur = as->dispatch;
    AddressSpaceDispatch *next = as->next_dispatch;

    phys_page_compact_all(next, next->map.nodes_nb);

    atomic_rcu_set(&as->dispatch, next);
    if (cur) {
        call_rcu(cur, address_space_dispatch_free, rcu);
    }
}

static void tcg_commit(MemoryListener *listener)
{
    CPUAddressSpace *cpuas;
    AddressSpaceDispatch *d;

    /* since each CPU stores ram addresses in its TLB cache, we must
       reset the modified entries */
    cpuas = container_of(listener, CPUAddressSpace, tcg_as_listener);
    cpu_reloading_memory_map();
    /* The CPU and TLB are protected by the iothread lock.
     * We reload the dispatch pointer now because cpu_reloading_memory_map()
     * may have split the RCU critical section.
     */
    d = atomic_rcu_read(&cpuas->as->dispatch);
    atomic_rcu_set(&cpuas->memory_dispatch, d);
    tlb_flush(cpuas->cpu);
}

void address_space_init_dispatch(AddressSpace *as)
{
    as->dispatch = NULL;
    as->dispatch_listener = (MemoryListener) {
        .begin = mem_begin,
        .commit = mem_commit,
        .region_add = mem_add,
        .region_nop = mem_add,
        .priority = 0,
    };
    memory_listener_register(&as->dispatch_listener, as);
}

void address_space_unregister(AddressSpace *as)
{
    memory_listener_unregister(&as->dispatch_listener);
}

void address_space_destroy_dispatch(AddressSpace *as)
{
    AddressSpaceDispatch *d = as->dispatch;

    atomic_rcu_set(&as->dispatch, NULL);
    if (d) {
        call_rcu(d, address_space_dispatch_free, rcu);
    }
}

static void memory_map_init(void)
{
    system_memory = g_malloc(sizeof(*system_memory));

    memory_region_init(system_memory, NULL, "system", UINT64_MAX);
    address_space_init(&address_space_memory, system_memory, "memory");

    system_io = g_malloc(sizeof(*system_io));
    memory_region_init_io(system_io, NULL, &unassigned_io_ops, NULL, "io",
                          65536);
    address_space_init(&address_space_io, system_io, "I/O");
}

MemoryRegion *get_system_memory(void)
{
    return system_memory;
}

MemoryRegion *get_system_io(void)
{
    return system_io;
}

#endif /* !defined(CONFIG_USER_ONLY) */

/* physical memory access (slow version, mainly for debug) */
#if defined(CONFIG_USER_ONLY)
int cpu_memory_rw_debug(CPUState *cpu, target_ulong addr,
                        uint8_t *buf, int len, int is_write)
{
    int l, flags;
    target_ulong page;
    void * p;

    while (len > 0) {
        page = addr & TARGET_PAGE_MASK;
        l = (page + TARGET_PAGE_SIZE) - addr;
        if (l > len)
            l = len;
        flags = page_get_flags(page);
        if (!(flags & PAGE_VALID))
            return -1;
        if (is_write) {
            if (!(flags & PAGE_WRITE))
                return -1;
            /* XXX: this code should not depend on lock_user */
            if (!(p = lock_user(VERIFY_WRITE, addr, l, 0)))
                return -1;
            memcpy(p, buf, l);
            unlock_user(p, addr, l);
        } else {
            if (!(flags & PAGE_READ))
                return -1;
            /* XXX: this code should not depend on lock_user */
            if (!(p = lock_user(VERIFY_READ, addr, l, 1)))
                return -1;
            memcpy(buf, p, l);
            unlock_user(p, addr, 0);
        }
        len -= l;
        buf += l;
        addr += l;
    }
    return 0;
}

#else

static void invalidate_and_set_dirty(MemoryRegion *mr, hwaddr addr,
                                     hwaddr length)
{
    uint8_t dirty_log_mask = memory_region_get_dirty_log_mask(mr);
    addr += memory_region_get_ram_addr(mr);

    /* No early return if dirty_log_mask is or becomes 0, because
     * cpu_physical_memory_set_dirty_range will still call
     * xen_modified_memory.
     */
    if (dirty_log_mask) {
        dirty_log_mask =
            cpu_physical_memory_range_includes_clean(addr, length, dirty_log_mask);
    }
    if (dirty_log_mask & (1 << DIRTY_MEMORY_CODE)) {
        assert(tcg_enabled());
        tb_lock();
        tb_invalidate_phys_range(addr, addr + length);
        tb_unlock();
        dirty_log_mask &= ~(1 << DIRTY_MEMORY_CODE);
    }
    cpu_physical_memory_set_dirty_range(addr, length, dirty_log_mask);
}

static int memory_access_size(MemoryRegion *mr, unsigned l, hwaddr addr)
{
    unsigned access_size_max = mr->ops->valid.max_access_size;

    /* Regions are assumed to support 1-4 byte accesses unless
       otherwise specified.  */
    if (access_size_max == 0) {
        access_size_max = 4;
    }

    /* Bound the maximum access by the alignment of the address.  */
    if (!mr->ops->impl.unaligned) {
        unsigned align_size_max = addr & -addr;
        if (align_size_max != 0 && align_size_max < access_size_max) {
            access_size_max = align_size_max;
        }
    }

    /* Don't attempt accesses larger than the maximum.  */
    if (l > access_size_max) {
        l = access_size_max;
    }
    l = pow2floor(l);

    return l;
}

static bool prepare_mmio_access(MemoryRegion *mr)
{
    bool unlocked = !qemu_mutex_iothread_locked();
    bool release_lock = false;

    if (unlocked && mr->global_locking) {
        qemu_mutex_lock_iothread();
        unlocked = false;
        release_lock = true;
    }
    if (mr->flush_coalesced_mmio) {
        if (unlocked) {
            qemu_mutex_lock_iothread();
        }
        qemu_flush_coalesced_mmio_buffer();
        if (unlocked) {
            qemu_mutex_unlock_iothread();
        }
    }

    return release_lock;
}

/* Called within RCU critical section.  */
static MemTxResult address_space_write_continue(AddressSpace *as, hwaddr addr,
                                                MemTxAttrs attrs,
                                                const uint8_t *buf,
                                                int len, hwaddr addr1,
                                                hwaddr l, MemoryRegion *mr)
{
    uint8_t *ptr;
    uint64_t val;
    MemTxResult result = MEMTX_OK;
    bool release_lock = false;

    for (;;) {
        if (!memory_access_is_direct(mr, true)) {
            release_lock |= prepare_mmio_access(mr);
            l = memory_access_size(mr, l, addr1);
            /* XXX: could force current_cpu to NULL to avoid
               potential bugs */
            switch (l) {
            case 8:
                /* 64 bit write access */
                val = ldq_p(buf);
                result |= memory_region_dispatch_write(mr, addr1, val, 8,
                                                       attrs);
                break;
            case 4:
                /* 32 bit write access */
                val = (uint32_t)ldl_p(buf);
                result |= memory_region_dispatch_write(mr, addr1, val, 4,
                                                       attrs);
                break;
            case 2:
                /* 16 bit write access */
                val = lduw_p(buf);
                result |= memory_region_dispatch_write(mr, addr1, val, 2,
                                                       attrs);
                break;
            case 1:
                /* 8 bit write access */
                val = ldub_p(buf);
                result |= memory_region_dispatch_write(mr, addr1, val, 1,
                                                       attrs);
                break;
            default:
                abort();
            }
        } else {
            /* RAM case */
            ptr = qemu_ram_ptr_length(mr->ram_block, addr1, &l, false);
            memcpy(ptr, buf, l);
            invalidate_and_set_dirty(mr, addr1, l);
        }

        if (release_lock) {
            qemu_mutex_unlock_iothread();
            release_lock = false;
        }

        len -= l;
        buf += l;
        addr += l;

        if (!len) {
            break;
        }

        l = len;
        mr = address_space_translate(as, addr, &addr1, &l, true);
    }

    return result;
}

MemTxResult address_space_write(AddressSpace *as, hwaddr addr, MemTxAttrs attrs,
                                const uint8_t *buf, int len)
{
    hwaddr l;
    hwaddr addr1;
    MemoryRegion *mr;
    MemTxResult result = MEMTX_OK;

    if (len > 0) {
        rcu_read_lock();
        l = len;
        mr = address_space_translate(as, addr, &addr1, &l, true);
        result = address_space_write_continue(as, addr, attrs, buf, len,
                                              addr1, l, mr);
        rcu_read_unlock();
    }

    return result;
}

/* Called within RCU critical section.  */
MemTxResult address_space_read_continue(AddressSpace *as, hwaddr addr,
                                        MemTxAttrs attrs, uint8_t *buf,
                                        int len, hwaddr addr1, hwaddr l,
                                        MemoryRegion *mr)
{
    uint8_t *ptr;
    uint64_t val;
    MemTxResult result = MEMTX_OK;
    bool release_lock = false;

    for (;;) {
        if (!memory_access_is_direct(mr, false)) {
            /* I/O case */
            release_lock |= prepare_mmio_access(mr);
            l = memory_access_size(mr, l, addr1);
            switch (l) {
            case 8:
                /* 64 bit read access */
                result |= memory_region_dispatch_read(mr, addr1, &val, 8,
                                                      attrs);
                stq_p(buf, val);
                break;
            case 4:
                /* 32 bit read access */
                result |= memory_region_dispatch_read(mr, addr1, &val, 4,
                                                      attrs);
                stl_p(buf, val);
                break;
            case 2:
                /* 16 bit read access */
                result |= memory_region_dispatch_read(mr, addr1, &val, 2,
                                                      attrs);
                stw_p(buf, val);
                break;
            case 1:
                /* 8 bit read access */
                result |= memory_region_dispatch_read(mr, addr1, &val, 1,
                                                      attrs);
                stb_p(buf, val);
                break;
            default:
                abort();
            }
        } else {
            /* RAM case */
            ptr = qemu_ram_ptr_length(mr->ram_block, addr1, &l, false);
            memcpy(buf, ptr, l);
        }

        if (release_lock) {
            qemu_mutex_unlock_iothread();
            release_lock = false;
        }

        len -= l;
        buf += l;
        addr += l;

        if (!len) {
            break;
        }

        l = len;
        mr = address_space_translate(as, addr, &addr1, &l, false);
    }

    return result;
}

MemTxResult address_space_read_full(AddressSpace *as, hwaddr addr,
                                    MemTxAttrs attrs, uint8_t *buf, int len)
{
    hwaddr l;
    hwaddr addr1;
    MemoryRegion *mr;
    MemTxResult result = MEMTX_OK;

    if (len > 0) {
        rcu_read_lock();
        l = len;
        mr = address_space_translate(as, addr, &addr1, &l, false);
        result = address_space_read_continue(as, addr, attrs, buf, len,
                                             addr1, l, mr);
        rcu_read_unlock();
    }

    return result;
}

MemTxResult address_space_rw(AddressSpace *as, hwaddr addr, MemTxAttrs attrs,
                             uint8_t *buf, int len, bool is_write)
{
    if (is_write) {
        return address_space_write(as, addr, attrs, (uint8_t *)buf, len);
    } else {
        return address_space_read(as, addr, attrs, (uint8_t *)buf, len);
    }
}

void cpu_physical_memory_rw(hwaddr addr, uint8_t *buf,
                            int len, int is_write)
{
    address_space_rw(&address_space_memory, addr, MEMTXATTRS_UNSPECIFIED,
                     buf, len, is_write);
}

enum write_rom_type {
    WRITE_DATA,
    FLUSH_CACHE,
};

static inline void cpu_physical_memory_write_rom_internal(AddressSpace *as,
    hwaddr addr, const uint8_t *buf, int len, enum write_rom_type type)
{
    hwaddr l;
    uint8_t *ptr;
    hwaddr addr1;
    MemoryRegion *mr;

    rcu_read_lock();
    while (len > 0) {
        l = len;
        mr = address_space_translate(as, addr, &addr1, &l, true);

        if (!(memory_region_is_ram(mr) ||
              memory_region_is_romd(mr))) {
            l = memory_access_size(mr, l, addr1);
        } else {
            /* ROM/RAM case */
            ptr = qemu_map_ram_ptr(mr->ram_block, addr1);
            switch (type) {
            case WRITE_DATA:
                memcpy(ptr, buf, l);
                invalidate_and_set_dirty(mr, addr1, l);
                break;
            case FLUSH_CACHE:
                flush_icache_range((uintptr_t)ptr, (uintptr_t)ptr + l);
                break;
            }
        }
        len -= l;
        buf += l;
        addr += l;
    }
    rcu_read_unlock();
}

/* used for ROM loading : can write in RAM and ROM */
void cpu_physical_memory_write_rom(AddressSpace *as, hwaddr addr,
                                   const uint8_t *buf, int len)
{
    cpu_physical_memory_write_rom_internal(as, addr, buf, len, WRITE_DATA);
}

void cpu_flush_icache_range(hwaddr start, int len)
{
    /*
     * This function should do the same thing as an icache flush that was
     * triggered from within the guest. For TCG we are always cache coherent,
     * so there is no need to flush anything. For KVM / Xen we need to flush
     * the host's instruction cache at least.
     */
    if (tcg_enabled()) {
        return;
    }

    cpu_physical_memory_write_rom_internal(&address_space_memory,
                                           start, NULL, len, FLUSH_CACHE);
}

typedef struct {
    MemoryRegion *mr;
    void *buffer;
    hwaddr addr;
    hwaddr len;
    bool in_use;
} BounceBuffer;

static BounceBuffer bounce;

typedef struct MapClient {
    QEMUBH *bh;
    QLIST_ENTRY(MapClient) link;
} MapClient;

QemuMutex map_client_list_lock;
static QLIST_HEAD(map_client_list, MapClient) map_client_list
    = QLIST_HEAD_INITIALIZER(map_client_list);

static void cpu_unregister_map_client_do(MapClient *client)
{
    QLIST_REMOVE(client, link);
    g_free(client);
}

static void cpu_notify_map_clients_locked(void)
{
    MapClient *client;

    while (!QLIST_EMPTY(&map_client_list)) {
        client = QLIST_FIRST(&map_client_list);
        qemu_bh_schedule(client->bh);
        cpu_unregister_map_client_do(client);
    }
}

void cpu_register_map_client(QEMUBH *bh)
{
    MapClient *client = g_malloc(sizeof(*client));

    qemu_mutex_lock(&map_client_list_lock);
    client->bh = bh;
    QLIST_INSERT_HEAD(&map_client_list, client, link);
    if (!atomic_read(&bounce.in_use)) {
        cpu_notify_map_clients_locked();
    }
    qemu_mutex_unlock(&map_client_list_lock);
}

void cpu_exec_init_all(void)
{
    qemu_mutex_init(&ram_list.mutex);
    /* The data structures we set up here depend on knowing the page size,
     * so no more changes can be made after this point.
     * In an ideal world, nothing we did before we had finished the
     * machine setup would care about the target page size, and we could
     * do this much later, rather than requiring board models to state
     * up front what their requirements are.
     */
    finalize_target_page_bits();
    io_mem_init();
    memory_map_init();
    qemu_mutex_init(&map_client_list_lock);
}

void cpu_unregister_map_client(QEMUBH *bh)
{
    MapClient *client;

    qemu_mutex_lock(&map_client_list_lock);
    QLIST_FOREACH(client, &map_client_list, link) {
        if (client->bh == bh) {
            cpu_unregister_map_client_do(client);
            break;
        }
    }
    qemu_mutex_unlock(&map_client_list_lock);
}

static void cpu_notify_map_clients(void)
{
    qemu_mutex_lock(&map_client_list_lock);
    cpu_notify_map_clients_locked();
    qemu_mutex_unlock(&map_client_list_lock);
}

bool address_space_access_valid(AddressSpace *as, hwaddr addr, int len, bool is_write)
{
    MemoryRegion *mr;
    hwaddr l, xlat;

    rcu_read_lock();
    while (len > 0) {
        l = len;
        mr = address_space_translate(as, addr, &xlat, &l, is_write);
        if (!memory_access_is_direct(mr, is_write)) {
            l = memory_access_size(mr, l, addr);
            if (!memory_region_access_valid(mr, xlat, l, is_write)) {
                rcu_read_unlock();
                return false;
            }
        }

        len -= l;
        addr += l;
    }
    rcu_read_unlock();
    return true;
}

static hwaddr
address_space_extend_translation(AddressSpace *as, hwaddr addr, hwaddr target_len,
                                 MemoryRegion *mr, hwaddr base, hwaddr len,
                                 bool is_write)
{
    hwaddr done = 0;
    hwaddr xlat;
    MemoryRegion *this_mr;

    for (;;) {
        target_len -= len;
        addr += len;
        done += len;
        if (target_len == 0) {
            return done;
        }

        len = target_len;
        this_mr = address_space_translate(as, addr, &xlat, &len, is_write);
        if (this_mr != mr || xlat != base + done) {
            return done;
        }
    }
}

/* Map a physical memory region into a host virtual address.
 * May map a subset of the requested range, given by and returned in *plen.
 * May return NULL if resources needed to perform the mapping are exhausted.
 * Use only for reads OR writes - not for read-modify-write operations.
 * Use cpu_register_map_client() to know when retrying the map operation is
 * likely to succeed.
 */
void *address_space_map(AddressSpace *as,
                        hwaddr addr,
                        hwaddr *plen,
                        bool is_write)
{
    hwaddr len = *plen;
    hwaddr l, xlat;
    MemoryRegion *mr;
    void *ptr;

    if (len == 0) {
        return NULL;
    }

    l = len;
    rcu_read_lock();
    mr = address_space_translate(as, addr, &xlat, &l, is_write);

    if (!memory_access_is_direct(mr, is_write)) {
        if (atomic_xchg(&bounce.in_use, true)) {
            rcu_read_unlock();
            return NULL;
        }
        /* Avoid unbounded allocations */
        l = MIN(l, TARGET_PAGE_SIZE);
        bounce.buffer = qemu_memalign(TARGET_PAGE_SIZE, l);
        bounce.addr = addr;
        bounce.len = l;

        memory_region_ref(mr);
        bounce.mr = mr;
        if (!is_write) {
            address_space_read(as, addr, MEMTXATTRS_UNSPECIFIED,
                               bounce.buffer, l);
        }

        rcu_read_unlock();
        *plen = l;
        return bounce.buffer;
    }


    memory_region_ref(mr);
    *plen = address_space_extend_translation(as, addr, len, mr, xlat, l, is_write);
    ptr = qemu_ram_ptr_length(mr->ram_block, xlat, plen, true);
    rcu_read_unlock();

    return ptr;
}

/* Unmaps a memory region previously mapped by address_space_map().
 * Will also mark the memory as dirty if is_write == 1.  access_len gives
 * the amount of memory that was actually read or written by the caller.
 */
void address_space_unmap(AddressSpace *as, void *buffer, hwaddr len,
                         int is_write, hwaddr access_len)
{
    if (buffer != bounce.buffer) {
        MemoryRegion *mr;
        ram_addr_t addr1;

        mr = memory_region_from_host(buffer, &addr1);
        assert(mr != NULL);
        if (is_write) {
            invalidate_and_set_dirty(mr, addr1, access_len);
        }
        if (xen_enabled()) {
            xen_invalidate_map_cache_entry(buffer);
        }
        memory_region_unref(mr);
        return;
    }
    if (is_write) {
        address_space_write(as, bounce.addr, MEMTXATTRS_UNSPECIFIED,
                            bounce.buffer, access_len);
    }
    qemu_vfree(bounce.buffer);
    bounce.buffer = NULL;
    memory_region_unref(bounce.mr);
    atomic_mb_set(&bounce.in_use, false);
    cpu_notify_map_clients();
}

void *cpu_physical_memory_map(hwaddr addr,
                              hwaddr *plen,
                              int is_write)
{
    return address_space_map(&address_space_memory, addr, plen, is_write);
}

void cpu_physical_memory_unmap(void *buffer, hwaddr len,
                               int is_write, hwaddr access_len)
{
    return address_space_unmap(&address_space_memory, buffer, len, is_write, access_len);
}

#define ARG1_DECL                AddressSpace *as
#define ARG1                     as
#define SUFFIX
#define TRANSLATE(...)           address_space_translate(as, __VA_ARGS__)
#define IS_DIRECT(mr, is_write)  memory_access_is_direct(mr, is_write)
#define MAP_RAM(mr, ofs)         qemu_map_ram_ptr((mr)->ram_block, ofs)
#define INVALIDATE(mr, ofs, len) invalidate_and_set_dirty(mr, ofs, len)
#define RCU_READ_LOCK(...)       rcu_read_lock()
#define RCU_READ_UNLOCK(...)     rcu_read_unlock()
#include "memory_ldst.inc.c"

int64_t address_space_cache_init(MemoryRegionCache *cache,
                                 AddressSpace *as,
                                 hwaddr addr,
                                 hwaddr len,
                                 bool is_write)
{
    cache->len = len;
    cache->as = as;
    cache->xlat = addr;
    return len;
}

void address_space_cache_invalidate(MemoryRegionCache *cache,
                                    hwaddr addr,
                                    hwaddr access_len)
{
}

void address_space_cache_destroy(MemoryRegionCache *cache)
{
    cache->as = NULL;
}

#define ARG1_DECL                MemoryRegionCache *cache
#define ARG1                     cache
#define SUFFIX                   _cached
#define TRANSLATE(addr, ...)     \
    address_space_translate(cache->as, cache->xlat + (addr), __VA_ARGS__)
#define IS_DIRECT(mr, is_write)  true
#define MAP_RAM(mr, ofs)         qemu_map_ram_ptr((mr)->ram_block, ofs)
#define INVALIDATE(mr, ofs, len) invalidate_and_set_dirty(mr, ofs, len)
#define RCU_READ_LOCK()          rcu_read_lock()
#define RCU_READ_UNLOCK()        rcu_read_unlock()
#include "memory_ldst.inc.c"

/* virtual memory access for debug (includes writing to ROM) */
int cpu_memory_rw_debug(CPUState *cpu, target_ulong addr,
                        uint8_t *buf, int len, int is_write)
{
    int l;
    hwaddr phys_addr;
    target_ulong page;

    cpu_synchronize_state(cpu);
    while (len > 0) {
        int asidx;
        MemTxAttrs attrs;

        page = addr & TARGET_PAGE_MASK;
        phys_addr = cpu_get_phys_page_attrs_debug(cpu, page, &attrs);
        asidx = cpu_asidx_from_attrs(cpu, attrs);
        /* if no physical page mapped, return an error */
        if (phys_addr == -1)
            return -1;
        l = (page + TARGET_PAGE_SIZE) - addr;
        if (l > len)
            l = len;
        phys_addr += (addr & ~TARGET_PAGE_MASK);
        if (is_write) {
            cpu_physical_memory_write_rom(cpu->cpu_ases[asidx].as,
                                          phys_addr, buf, l);
        } else {
            address_space_rw(cpu->cpu_ases[asidx].as, phys_addr,
                             MEMTXATTRS_UNSPECIFIED,
                             buf, l, 0);
        }
        len -= l;
        buf += l;
        addr += l;
    }
    return 0;
}

/*
 * Allows code that needs to deal with migration bitmaps etc to still be built
 * target independent.
 */
size_t qemu_target_page_size(void)
{
    return TARGET_PAGE_SIZE;
}

int qemu_target_page_bits(void)
{
    return TARGET_PAGE_BITS;
}

int qemu_target_page_bits_min(void)
{
    return TARGET_PAGE_BITS_MIN;
}
#endif

/*
 * A helper function for the _utterly broken_ virtio device model to find out if
 * it's running on a big endian machine. Don't do this at home kids!
 */
bool target_words_bigendian(void);
bool target_words_bigendian(void)
{
#if defined(TARGET_WORDS_BIGENDIAN)
    return true;
#else
    return false;
#endif
}

#ifndef CONFIG_USER_ONLY
bool cpu_physical_memory_is_io(hwaddr phys_addr)
{
    MemoryRegion*mr;
    hwaddr l = 1;
    bool res;

    rcu_read_lock();
    mr = address_space_translate(&address_space_memory,
                                 phys_addr, &phys_addr, &l, false);

    res = !(memory_region_is_ram(mr) || memory_region_is_romd(mr));
    rcu_read_unlock();
    return res;
}

int qemu_ram_foreach_block(RAMBlockIterFunc func, void *opaque)
{
    RAMBlock *block;
    int ret = 0;

    rcu_read_lock();
    RAMBLOCK_FOREACH(block) {
        ret = func(block->idstr, block->host, block->offset,
                   block->used_length, opaque);
        if (ret) {
            break;
        }
    }
    rcu_read_unlock();
    return ret;
}

/*
 * Unmap pages of memory from start to start+length such that
 * they a) read as 0, b) Trigger whatever fault mechanism
 * the OS provides for postcopy.
 * The pages must be unmapped by the end of the function.
 * Returns: 0 on success, none-0 on failure
 *
 */
int ram_block_discard_range(RAMBlock *rb, uint64_t start, size_t length)
{
    int ret = -1;

    uint8_t *host_startaddr = rb->host + start;

    if ((uintptr_t)host_startaddr & (rb->page_size - 1)) {
        error_report("ram_block_discard_range: Unaligned start address: %p",
                     host_startaddr);
        goto err;
    }

    if ((start + length) <= rb->used_length) {
        uint8_t *host_endaddr = host_startaddr + length;
        if ((uintptr_t)host_endaddr & (rb->page_size - 1)) {
            error_report("ram_block_discard_range: Unaligned end address: %p",
                         host_endaddr);
            goto err;
        }

        errno = ENOTSUP; /* If we are missing MADVISE etc */

        if (rb->page_size == qemu_host_page_size) {
#if defined(CONFIG_MADVISE)
            /* Note: We need the madvise MADV_DONTNEED behaviour of definitely
             * freeing the page.
             */
            ret = madvise(host_startaddr, length, MADV_DONTNEED);
#endif
        } else {
            /* Huge page case  - unfortunately it can't do DONTNEED, but
             * it can do the equivalent by FALLOC_FL_PUNCH_HOLE in the
             * huge page file.
             */
#ifdef CONFIG_FALLOCATE_PUNCH_HOLE
            ret = fallocate(rb->fd, FALLOC_FL_PUNCH_HOLE | FALLOC_FL_KEEP_SIZE,
                            start, length);
#endif
        }
        if (ret) {
            ret = -errno;
            error_report("ram_block_discard_range: Failed to discard range "
                         "%s:%" PRIx64 " +%zx (%d)",
                         rb->idstr, start, length, ret);
        }
    } else {
        error_report("ram_block_discard_range: Overrun block '%s' (%" PRIu64
                     "/%zx/" RAM_ADDR_FMT")",
                     rb->idstr, start, length, rb->used_length);
    }

err:
    return ret;
}

#endif

void page_size_init(void)
{
    /* NOTE: we can always suppose that qemu_host_page_size >=
       TARGET_PAGE_SIZE */
    qemu_real_host_page_size = getpagesize();
    qemu_real_host_page_mask = -(intptr_t)qemu_real_host_page_size;
    if (qemu_host_page_size == 0) {
        qemu_host_page_size = qemu_real_host_page_size;
    }
    if (qemu_host_page_size < TARGET_PAGE_SIZE) {
        qemu_host_page_size = TARGET_PAGE_SIZE;
    }
    qemu_host_page_mask = -(intptr_t)qemu_host_page_size;
}<|MERGE_RESOLUTION|>--- conflicted
+++ resolved
@@ -73,11 +73,9 @@
 #include "qemu/mmap-alloc.h"
 #endif
 
-<<<<<<< HEAD
 #include "tcg-plugin.h"
-=======
+
 #include "monitor/monitor.h"
->>>>>>> 1ab5eb4e
 
 //#define DEBUG_SUBPAGE
 

/*
 *  qemu user main
 *
 *  Copyright (c) 2003-2008 Fabrice Bellard
 *
 *  This program is free software; you can redistribute it and/or modify
 *  it under the terms of the GNU General Public License as published by
 *  the Free Software Foundation; either version 2 of the License, or
 *  (at your option) any later version.
 *
 *  This program is distributed in the hope that it will be useful,
 *  but WITHOUT ANY WARRANTY; without even the implied warranty of
 *  MERCHANTABILITY or FITNESS FOR A PARTICULAR PURPOSE.  See the
 *  GNU General Public License for more details.
 *
 *  You should have received a copy of the GNU General Public License
 *  along with this program; if not, see <http://www.gnu.org/licenses/>.
 */
#include "qemu/osdep.h"
#include "qemu/units.h"
#include "qemu-version.h"
#include <sys/syscall.h>
#include <sys/resource.h>

#include "qapi/error.h"
#include "qemu.h"
#include "qemu/path.h"
#include "qemu/config-file.h"
#include "qemu/cutils.h"
#include "qemu/help_option.h"
#include "cpu.h"
#include "exec/exec-all.h"
#include "tcg.h"
#include "tcg-plugin.h"
#include "qemu/timer.h"
#include "qemu/envlist.h"
#include "elf.h"
#include "trace/control.h"
#include "target_elf.h"
#include "cpu_loop-common.h"

char *exec_path;

int singlestep;
static const char *filename;
static const char *argv0;
static int gdbstub_port;
static envlist_t *envlist;
static const char *cpu_model;
static const char *cpu_type;
unsigned long mmap_min_addr;
unsigned long guest_base;
int have_guest_base;

<<<<<<< HEAD
#define EXCP_DUMP(env, fmt, ...)                                        \
do {                                                                    \
    CPUState *cs = ENV_GET_CPU(env);                                    \
    fprintf(stderr, fmt , ## __VA_ARGS__);                              \
    cpu_dump_state(cs, stderr, fprintf, 0);                             \
    if (qemu_log_separate()) {                                          \
        qemu_log(fmt, ## __VA_ARGS__);                                  \
        log_cpu_state(cs, 0);                                           \
    }                                                                   \
} while (0)

=======
>>>>>>> 38441756
/*
 * When running 32-on-64 we should make sure we can fit all of the possible
 * guest address space into a contiguous chunk of virtual host memory.
 *
 * This way we will never overlap with our own libraries or binaries or stack
 * or anything else that QEMU maps.
 *
 * Many cpus reserve the high bit (or more than one for some 64-bit cpus)
 * of the address for the kernel.  Some cpus rely on this and user space
 * uses the high bit(s) for pointer tagging and the like.  For them, we
 * must preserve the expected address space.
 */
#ifndef MAX_RESERVED_VA
# if HOST_LONG_BITS > TARGET_VIRT_ADDR_SPACE_BITS
#  if TARGET_VIRT_ADDR_SPACE_BITS == 32 && \
      (TARGET_LONG_BITS == 32 || defined(TARGET_ABI32))
/* There are a number of places where we assign reserved_va to a variable
   of type abi_ulong and expect it to fit.  Avoid the last page.  */
#   define MAX_RESERVED_VA  (0xfffffffful & TARGET_PAGE_MASK)
#  else
#   define MAX_RESERVED_VA  (1ul << TARGET_VIRT_ADDR_SPACE_BITS)
#  endif
# else
#  define MAX_RESERVED_VA  0
# endif
<<<<<<< HEAD
#endif

/* That said, reserving *too* much vm space via mmap can run into problems
   with rlimits, oom due to page table creation, etc.  We will still try it,
   if directed by the command-line option, but not by default.  */
#if HOST_LONG_BITS == 64 && TARGET_VIRT_ADDR_SPACE_BITS <= 32
unsigned long reserved_va = MAX_RESERVED_VA;
#else
unsigned long reserved_va;
#endif

static void usage(int exitcode);

static const char *interp_prefix = CONFIG_QEMU_INTERP_PREFIX;
const char *qemu_uname_release;

/* XXX: on x86 MAP_GROWSDOWN only works if ESP <= address + 32, so
   we allocate a bigger stack. Need a better solution, for example
   by remapping the process stack directly at the right place */
unsigned long guest_stack_size = 8 * 1024 * 1024UL;

void gemu_log(const char *fmt, ...)
{
    va_list ap;

    va_start(ap, fmt);
    vfprintf(stderr, fmt, ap);
    va_end(ap);
}

#if defined(TARGET_I386)
int cpu_get_pic_interrupt(CPUX86State *env)
{
    return -1;
}
#endif

/***********************************************************/
/* Helper routines for implementing atomic operations.  */

/* Make sure everything is in a consistent state for calling fork().  */
void fork_start(void)
{
    start_exclusive();
    mmap_fork_start();
    qemu_mutex_lock(&tb_ctx.tb_lock);
    cpu_list_lock();
}

void fork_end(int child)
{
    mmap_fork_end(child);
    if (child) {
        CPUState *cpu, *next_cpu;
        /* Child processes created by fork() only have a single thread.
           Discard information about the parent threads.  */
        CPU_FOREACH_SAFE(cpu, next_cpu) {
            if (cpu != thread_cpu) {
                QTAILQ_REMOVE(&cpus, cpu, node);
            }
        }
        qemu_mutex_init(&tb_ctx.tb_lock);
        qemu_init_cpu_list();
        gdbserver_fork(thread_cpu);
        /* qemu_init_cpu_list() takes care of reinitializing the
         * exclusive state, so we don't need to end_exclusive() here.
         */
    } else {
        qemu_mutex_unlock(&tb_ctx.tb_lock);
        cpu_list_unlock();
        end_exclusive();
    }
}

#ifdef TARGET_I386
/***********************************************************/
/* CPUX86 core interface */

uint64_t cpu_get_tsc(CPUX86State *env)
{
    return cpu_get_host_ticks();
}

static void write_dt(void *ptr, unsigned long addr, unsigned long limit,
                     int flags)
{
    unsigned int e1, e2;
    uint32_t *p;
    e1 = (addr << 16) | (limit & 0xffff);
    e2 = ((addr >> 16) & 0xff) | (addr & 0xff000000) | (limit & 0x000f0000);
    e2 |= flags;
    p = ptr;
    p[0] = tswap32(e1);
    p[1] = tswap32(e2);
}

static uint64_t *idt_table;
#ifdef TARGET_X86_64
static void set_gate64(void *ptr, unsigned int type, unsigned int dpl,
                       uint64_t addr, unsigned int sel)
{
    uint32_t *p, e1, e2;
    e1 = (addr & 0xffff) | (sel << 16);
    e2 = (addr & 0xffff0000) | 0x8000 | (dpl << 13) | (type << 8);
    p = ptr;
    p[0] = tswap32(e1);
    p[1] = tswap32(e2);
    p[2] = tswap32(addr >> 32);
    p[3] = 0;
}
/* only dpl matters as we do only user space emulation */
static void set_idt(int n, unsigned int dpl)
{
    set_gate64(idt_table + n * 2, 0, dpl, 0, 0);
}
#else
static void set_gate(void *ptr, unsigned int type, unsigned int dpl,
                     uint32_t addr, unsigned int sel)
{
    uint32_t *p, e1, e2;
    e1 = (addr & 0xffff) | (sel << 16);
    e2 = (addr & 0xffff0000) | 0x8000 | (dpl << 13) | (type << 8);
    p = ptr;
    p[0] = tswap32(e1);
    p[1] = tswap32(e2);
}

/* only dpl matters as we do only user space emulation */
static void set_idt(int n, unsigned int dpl)
{
    set_gate(idt_table + n, 0, dpl, 0, 0);
}
#endif

void cpu_loop(CPUX86State *env)
{
    CPUState *cs = CPU(x86_env_get_cpu(env));
    int trapnr;
    abi_ulong pc;
    abi_ulong ret;
    target_siginfo_t info;

    for(;;) {
        cpu_exec_start(cs);
        trapnr = cpu_exec(cs);
        cpu_exec_end(cs);
        process_queued_cpu_work(cs);

        switch(trapnr) {
        case 0x80:
            /* linux syscall from int $0x80 */
            ret = do_syscall(env,
                             env->regs[R_EAX],
                             env->regs[R_EBX],
                             env->regs[R_ECX],
                             env->regs[R_EDX],
                             env->regs[R_ESI],
                             env->regs[R_EDI],
                             env->regs[R_EBP],
                             0, 0);
            if (ret == -TARGET_ERESTARTSYS) {
                env->eip -= 2;
            } else if (ret != -TARGET_QEMU_ESIGRETURN) {
                env->regs[R_EAX] = ret;
            }
            break;
#ifndef TARGET_ABI32
        case EXCP_SYSCALL:
            /* linux syscall from syscall instruction */
            ret = do_syscall(env,
                             env->regs[R_EAX],
                             env->regs[R_EDI],
                             env->regs[R_ESI],
                             env->regs[R_EDX],
                             env->regs[10],
                             env->regs[8],
                             env->regs[9],
                             0, 0);
            if (ret == -TARGET_ERESTARTSYS) {
                env->eip -= 2;
            } else if (ret != -TARGET_QEMU_ESIGRETURN) {
                env->regs[R_EAX] = ret;
            }
            break;
#endif
        case EXCP0B_NOSEG:
        case EXCP0C_STACK:
            info.si_signo = TARGET_SIGBUS;
            info.si_errno = 0;
            info.si_code = TARGET_SI_KERNEL;
            info._sifields._sigfault._addr = 0;
            queue_signal(env, info.si_signo, QEMU_SI_FAULT, &info);
            break;
        case EXCP0D_GPF:
            /* XXX: potential problem if ABI32 */
#ifndef TARGET_X86_64
            if (env->eflags & VM_MASK) {
                handle_vm86_fault(env);
            } else
#endif
            {
                info.si_signo = TARGET_SIGSEGV;
                info.si_errno = 0;
                info.si_code = TARGET_SI_KERNEL;
                info._sifields._sigfault._addr = 0;
                queue_signal(env, info.si_signo, QEMU_SI_FAULT, &info);
            }
            break;
        case EXCP0E_PAGE:
            info.si_signo = TARGET_SIGSEGV;
            info.si_errno = 0;
            if (!(env->error_code & 1))
                info.si_code = TARGET_SEGV_MAPERR;
            else
                info.si_code = TARGET_SEGV_ACCERR;
            info._sifields._sigfault._addr = env->cr[2];
            queue_signal(env, info.si_signo, QEMU_SI_FAULT, &info);
            break;
        case EXCP00_DIVZ:
#ifndef TARGET_X86_64
            if (env->eflags & VM_MASK) {
                handle_vm86_trap(env, trapnr);
            } else
#endif
            {
                /* division by zero */
                info.si_signo = TARGET_SIGFPE;
                info.si_errno = 0;
                info.si_code = TARGET_FPE_INTDIV;
                info._sifields._sigfault._addr = env->eip;
                queue_signal(env, info.si_signo, QEMU_SI_FAULT, &info);
            }
            break;
        case EXCP01_DB:
        case EXCP03_INT3:
#ifndef TARGET_X86_64
            if (env->eflags & VM_MASK) {
                handle_vm86_trap(env, trapnr);
            } else
#endif
            {
                info.si_signo = TARGET_SIGTRAP;
                info.si_errno = 0;
                if (trapnr == EXCP01_DB) {
                    info.si_code = TARGET_TRAP_BRKPT;
                    info._sifields._sigfault._addr = env->eip;
                } else {
                    info.si_code = TARGET_SI_KERNEL;
                    info._sifields._sigfault._addr = 0;
                }
                queue_signal(env, info.si_signo, QEMU_SI_FAULT, &info);
            }
            break;
        case EXCP04_INTO:
        case EXCP05_BOUND:
#ifndef TARGET_X86_64
            if (env->eflags & VM_MASK) {
                handle_vm86_trap(env, trapnr);
            } else
#endif
            {
                info.si_signo = TARGET_SIGSEGV;
                info.si_errno = 0;
                info.si_code = TARGET_SI_KERNEL;
                info._sifields._sigfault._addr = 0;
                queue_signal(env, info.si_signo, QEMU_SI_FAULT, &info);
            }
            break;
        case EXCP06_ILLOP:
            info.si_signo = TARGET_SIGILL;
            info.si_errno = 0;
            info.si_code = TARGET_ILL_ILLOPN;
            info._sifields._sigfault._addr = env->eip;
            queue_signal(env, info.si_signo, QEMU_SI_FAULT, &info);
            break;
        case EXCP_INTERRUPT:
            /* just indicate that signals should be handled asap */
            break;
        case EXCP_DEBUG:
            {
                int sig;

                sig = gdb_handlesig(cs, TARGET_SIGTRAP);
                if (sig)
                  {
                    info.si_signo = sig;
                    info.si_errno = 0;
                    info.si_code = TARGET_TRAP_BRKPT;
                    queue_signal(env, info.si_signo, QEMU_SI_FAULT, &info);
                  }
            }
            break;
        case EXCP_WAIT:
            {
                while(cs->wait_condition)
                {
                    pthread_mutex_lock(cs->wait_mutex_to_lock);
                    pthread_mutex_unlock(cs->wait_mutex_to_lock);
                }

            }
        case EXCP_ATOMIC:
            cpu_exec_step_atomic(cs);
            break;
        default:
            pc = env->segs[R_CS].base + env->eip;
            EXCP_DUMP(env, "qemu: 0x%08lx: unhandled CPU exception 0x%x - aborting\n",
                      (long)pc, trapnr);
            abort();
        }
        process_pending_signals(env);
    }
}
#endif

#ifdef TARGET_ARM

#define get_user_code_u32(x, gaddr, env)                \
    ({ abi_long __r = get_user_u32((x), (gaddr));       \
        if (!__r && bswap_code(arm_sctlr_b(env))) {     \
            (x) = bswap32(x);                           \
        }                                               \
        __r;                                            \
    })

#define get_user_code_u16(x, gaddr, env)                \
    ({ abi_long __r = get_user_u16((x), (gaddr));       \
        if (!__r && bswap_code(arm_sctlr_b(env))) {     \
            (x) = bswap16(x);                           \
        }                                               \
        __r;                                            \
    })

#define get_user_data_u32(x, gaddr, env)                \
    ({ abi_long __r = get_user_u32((x), (gaddr));       \
        if (!__r && arm_cpu_bswap_data(env)) {          \
            (x) = bswap32(x);                           \
        }                                               \
        __r;                                            \
    })

#define get_user_data_u16(x, gaddr, env)                \
    ({ abi_long __r = get_user_u16((x), (gaddr));       \
        if (!__r && arm_cpu_bswap_data(env)) {          \
            (x) = bswap16(x);                           \
        }                                               \
        __r;                                            \
    })

#define put_user_data_u32(x, gaddr, env)                \
    ({ typeof(x) __x = (x);                             \
        if (arm_cpu_bswap_data(env)) {                  \
            __x = bswap32(__x);                         \
        }                                               \
        put_user_u32(__x, (gaddr));                     \
    })

#define put_user_data_u16(x, gaddr, env)                \
    ({ typeof(x) __x = (x);                             \
        if (arm_cpu_bswap_data(env)) {                  \
            __x = bswap16(__x);                         \
        }                                               \
        put_user_u16(__x, (gaddr));                     \
    })

#ifdef TARGET_ABI32
/* Commpage handling -- there is no commpage for AArch64 */

/*
 * See the Linux kernel's Documentation/arm/kernel_user_helpers.txt
 * Input:
 * r0 = pointer to oldval
 * r1 = pointer to newval
 * r2 = pointer to target value
 *
 * Output:
 * r0 = 0 if *ptr was changed, non-0 if no exchange happened
 * C set if *ptr was changed, clear if no exchange happened
 *
 * Note segv's in kernel helpers are a bit tricky, we can set the
 * data address sensibly but the PC address is just the entry point.
 */
static void arm_kernel_cmpxchg64_helper(CPUARMState *env)
{
    uint64_t oldval, newval, val;
    uint32_t addr, cpsr;
    target_siginfo_t info;

    /* Based on the 32 bit code in do_kernel_trap */

    /* XXX: This only works between threads, not between processes.
       It's probably possible to implement this with native host
       operations. However things like ldrex/strex are much harder so
       there's not much point trying.  */
    start_exclusive();
    cpsr = cpsr_read(env);
    addr = env->regs[2];

    if (get_user_u64(oldval, env->regs[0])) {
        env->exception.vaddress = env->regs[0];
        goto segv;
    };

    if (get_user_u64(newval, env->regs[1])) {
        env->exception.vaddress = env->regs[1];
        goto segv;
    };

    if (get_user_u64(val, addr)) {
        env->exception.vaddress = addr;
        goto segv;
    }

    if (val == oldval) {
        val = newval;

        if (put_user_u64(val, addr)) {
            env->exception.vaddress = addr;
            goto segv;
        };

        env->regs[0] = 0;
        cpsr |= CPSR_C;
    } else {
        env->regs[0] = -1;
        cpsr &= ~CPSR_C;
    }
    cpsr_write(env, cpsr, CPSR_C, CPSRWriteByInstr);
    end_exclusive();
    return;

segv:
    end_exclusive();
    /* We get the PC of the entry address - which is as good as anything,
       on a real kernel what you get depends on which mode it uses. */
    info.si_signo = TARGET_SIGSEGV;
    info.si_errno = 0;
    /* XXX: check env->error_code */
    info.si_code = TARGET_SEGV_MAPERR;
    info._sifields._sigfault._addr = env->exception.vaddress;
    queue_signal(env, info.si_signo, QEMU_SI_FAULT, &info);
}

/* Handle a jump to the kernel code page.  */
static int
do_kernel_trap(CPUARMState *env)
{
    uint32_t addr;
    uint32_t cpsr;
    uint32_t val;

    switch (env->regs[15]) {
    case 0xffff0fa0: /* __kernel_memory_barrier */
        /* ??? No-op. Will need to do better for SMP.  */
        break;
    case 0xffff0fc0: /* __kernel_cmpxchg */
         /* XXX: This only works between threads, not between processes.
            It's probably possible to implement this with native host
            operations. However things like ldrex/strex are much harder so
            there's not much point trying.  */
        start_exclusive();
        cpsr = cpsr_read(env);
        addr = env->regs[2];
        /* FIXME: This should SEGV if the access fails.  */
        if (get_user_u32(val, addr))
            val = ~env->regs[0];
        if (val == env->regs[0]) {
            val = env->regs[1];
            /* FIXME: Check for segfaults.  */
            put_user_u32(val, addr);
            env->regs[0] = 0;
            cpsr |= CPSR_C;
        } else {
            env->regs[0] = -1;
            cpsr &= ~CPSR_C;
        }
        cpsr_write(env, cpsr, CPSR_C, CPSRWriteByInstr);
        end_exclusive();
        break;
    case 0xffff0fe0: /* __kernel_get_tls */
        env->regs[0] = cpu_get_tls(env);
        break;
    case 0xffff0f60: /* __kernel_cmpxchg64 */
        arm_kernel_cmpxchg64_helper(env);
        break;

    default:
        return 1;
    }
    /* Jump back to the caller.  */
    addr = env->regs[14];
    if (addr & 1) {
        env->thumb = 1;
        addr &= ~1;
    }
    env->regs[15] = addr;

    return 0;
}

void cpu_loop(CPUARMState *env)
{
    CPUState *cs = CPU(arm_env_get_cpu(env));
    int trapnr;
    unsigned int n, insn;
    target_siginfo_t info;
    uint32_t addr;
    abi_ulong ret;

    for(;;) {
        cpu_exec_start(cs);
        trapnr = cpu_exec(cs);
        cpu_exec_end(cs);
        process_queued_cpu_work(cs);

        switch(trapnr) {
        case EXCP_UDEF:
        case EXCP_NOCP:
        case EXCP_INVSTATE:
            {
                TaskState *ts = cs->opaque;
                uint32_t opcode;
                int rc;

                /* we handle the FPU emulation here, as Linux */
                /* we get the opcode */
                /* FIXME - what to do if get_user() fails? */
                get_user_code_u32(opcode, env->regs[15], env);

                rc = EmulateAll(opcode, &ts->fpa, env);
                if (rc == 0) { /* illegal instruction */
                    info.si_signo = TARGET_SIGILL;
                    info.si_errno = 0;
                    info.si_code = TARGET_ILL_ILLOPN;
                    info._sifields._sigfault._addr = env->regs[15];
                    queue_signal(env, info.si_signo, QEMU_SI_FAULT, &info);
                } else if (rc < 0) { /* FP exception */
                    int arm_fpe=0;

                    /* translate softfloat flags to FPSR flags */
                    if (-rc & float_flag_invalid)
                      arm_fpe |= BIT_IOC;
                    if (-rc & float_flag_divbyzero)
                      arm_fpe |= BIT_DZC;
                    if (-rc & float_flag_overflow)
                      arm_fpe |= BIT_OFC;
                    if (-rc & float_flag_underflow)
                      arm_fpe |= BIT_UFC;
                    if (-rc & float_flag_inexact)
                      arm_fpe |= BIT_IXC;

                    FPSR fpsr = ts->fpa.fpsr;
                    //printf("fpsr 0x%x, arm_fpe 0x%x\n",fpsr,arm_fpe);

                    if (fpsr & (arm_fpe << 16)) { /* exception enabled? */
                      info.si_signo = TARGET_SIGFPE;
                      info.si_errno = 0;

                      /* ordered by priority, least first */
                      if (arm_fpe & BIT_IXC) info.si_code = TARGET_FPE_FLTRES;
                      if (arm_fpe & BIT_UFC) info.si_code = TARGET_FPE_FLTUND;
                      if (arm_fpe & BIT_OFC) info.si_code = TARGET_FPE_FLTOVF;
                      if (arm_fpe & BIT_DZC) info.si_code = TARGET_FPE_FLTDIV;
                      if (arm_fpe & BIT_IOC) info.si_code = TARGET_FPE_FLTINV;

                      info._sifields._sigfault._addr = env->regs[15];
                      queue_signal(env, info.si_signo, QEMU_SI_FAULT, &info);
                    } else {
                      env->regs[15] += 4;
                    }

                    /* accumulate unenabled exceptions */
                    if ((!(fpsr & BIT_IXE)) && (arm_fpe & BIT_IXC))
                      fpsr |= BIT_IXC;
                    if ((!(fpsr & BIT_UFE)) && (arm_fpe & BIT_UFC))
                      fpsr |= BIT_UFC;
                    if ((!(fpsr & BIT_OFE)) && (arm_fpe & BIT_OFC))
                      fpsr |= BIT_OFC;
                    if ((!(fpsr & BIT_DZE)) && (arm_fpe & BIT_DZC))
                      fpsr |= BIT_DZC;
                    if ((!(fpsr & BIT_IOE)) && (arm_fpe & BIT_IOC))
                      fpsr |= BIT_IOC;
                    ts->fpa.fpsr=fpsr;
                } else { /* everything OK */
                    /* increment PC */
                    env->regs[15] += 4;
                }
            }
            break;
        case EXCP_SWI:
        case EXCP_BKPT:
            {
                env->eabi = 1;
                /* system call */
                if (trapnr == EXCP_BKPT) {
                    if (env->thumb) {
                        /* FIXME - what to do if get_user() fails? */
                        get_user_code_u16(insn, env->regs[15], env);
                        n = insn & 0xff;
                        env->regs[15] += 2;
                    } else {
                        /* FIXME - what to do if get_user() fails? */
                        get_user_code_u32(insn, env->regs[15], env);
                        n = (insn & 0xf) | ((insn >> 4) & 0xff0);
                        env->regs[15] += 4;
                    }
                } else {
                    if (env->thumb) {
                        /* FIXME - what to do if get_user() fails? */
                        get_user_code_u16(insn, env->regs[15] - 2, env);
                        n = insn & 0xff;
                    } else {
                        /* FIXME - what to do if get_user() fails? */
                        get_user_code_u32(insn, env->regs[15] - 4, env);
                        n = insn & 0xffffff;
                    }
                }

                if (n == ARM_NR_cacheflush) {
                    /* nop */
                } else if (n == ARM_NR_semihosting
                           || n == ARM_NR_thumb_semihosting) {
                    env->regs[0] = do_arm_semihosting (env);
                } else if (n == 0 || n >= ARM_SYSCALL_BASE || env->thumb) {
                    /* linux syscall */
                    if (env->thumb || n == 0) {
                        n = env->regs[7];
                    } else {
                        n -= ARM_SYSCALL_BASE;
                        env->eabi = 0;
                    }
                    if ( n > ARM_NR_BASE) {
                        switch (n) {
                        case ARM_NR_cacheflush:
                            /* nop */
                            break;
                        case ARM_NR_set_tls:
                            cpu_set_tls(env, env->regs[0]);
                            env->regs[0] = 0;
                            break;
                        case ARM_NR_breakpoint:
                            env->regs[15] -= env->thumb ? 2 : 4;
                            goto excp_debug;
                        default:
                            gemu_log("qemu: Unsupported ARM syscall: 0x%x\n",
                                     n);
                            env->regs[0] = -TARGET_ENOSYS;
                            break;
                        }
                    } else {
                        ret = do_syscall(env,
                                         n,
                                         env->regs[0],
                                         env->regs[1],
                                         env->regs[2],
                                         env->regs[3],
                                         env->regs[4],
                                         env->regs[5],
                                         0, 0);
                        if (ret == -TARGET_ERESTARTSYS) {
                            env->regs[15] -= env->thumb ? 2 : 4;
                        } else if (ret != -TARGET_QEMU_ESIGRETURN) {
                            env->regs[0] = ret;
                        }
                    }
                } else {
                    goto error;
                }
            }
            break;
        case EXCP_SEMIHOST:
            env->regs[0] = do_arm_semihosting(env);
            break;
        case EXCP_INTERRUPT:
            /* just indicate that signals should be handled asap */
            break;
        case EXCP_PREFETCH_ABORT:
        case EXCP_DATA_ABORT:
            addr = env->exception.vaddress;
            {
                info.si_signo = TARGET_SIGSEGV;
                info.si_errno = 0;
                /* XXX: check env->error_code */
                info.si_code = TARGET_SEGV_MAPERR;
                info._sifields._sigfault._addr = addr;
                queue_signal(env, info.si_signo, QEMU_SI_FAULT, &info);
            }
            break;
        case EXCP_DEBUG:
        excp_debug:
            {
                int sig;

                sig = gdb_handlesig(cs, TARGET_SIGTRAP);
                if (sig)
                  {
                    info.si_signo = sig;
                    info.si_errno = 0;
                    info.si_code = TARGET_TRAP_BRKPT;
                    queue_signal(env, info.si_signo, QEMU_SI_FAULT, &info);
                  }
            }
            break;
        case EXCP_KERNEL_TRAP:
            if (do_kernel_trap(env))
              goto error;
            break;
        case EXCP_YIELD:
            /* nothing to do here for user-mode, just resume guest code */
            break;
        case EXCP_ATOMIC:
            cpu_exec_step_atomic(cs);
            break;
        default:
        error:
            EXCP_DUMP(env, "qemu: unhandled CPU exception 0x%x - aborting\n", trapnr);
            abort();
        }
        process_pending_signals(env);
    }
}

#else

/* AArch64 main loop */
void cpu_loop(CPUARMState *env)
{
    CPUState *cs = CPU(arm_env_get_cpu(env));
    int trapnr, sig;
    abi_long ret;
    target_siginfo_t info;

    for (;;) {
        cpu_exec_start(cs);
        trapnr = cpu_exec(cs);
        cpu_exec_end(cs);
        process_queued_cpu_work(cs);

        switch (trapnr) {
        case EXCP_SWI:
            ret = do_syscall(env,
                             env->xregs[8],
                             env->xregs[0],
                             env->xregs[1],
                             env->xregs[2],
                             env->xregs[3],
                             env->xregs[4],
                             env->xregs[5],
                             0, 0);
            if (ret == -TARGET_ERESTARTSYS) {
                env->pc -= 4;
            } else if (ret != -TARGET_QEMU_ESIGRETURN) {
                env->xregs[0] = ret;
            }
            break;
        case EXCP_INTERRUPT:
            /* just indicate that signals should be handled asap */
            break;
        case EXCP_UDEF:
            info.si_signo = TARGET_SIGILL;
            info.si_errno = 0;
            info.si_code = TARGET_ILL_ILLOPN;
            info._sifields._sigfault._addr = env->pc;
            queue_signal(env, info.si_signo, QEMU_SI_FAULT, &info);
            break;
        case EXCP_PREFETCH_ABORT:
        case EXCP_DATA_ABORT:
            info.si_signo = TARGET_SIGSEGV;
            info.si_errno = 0;
            /* XXX: check env->error_code */
            info.si_code = TARGET_SEGV_MAPERR;
            info._sifields._sigfault._addr = env->exception.vaddress;
            queue_signal(env, info.si_signo, QEMU_SI_FAULT, &info);
            break;
        case EXCP_DEBUG:
        case EXCP_BKPT:
            sig = gdb_handlesig(cs, TARGET_SIGTRAP);
            if (sig) {
                info.si_signo = sig;
                info.si_errno = 0;
                info.si_code = TARGET_TRAP_BRKPT;
                queue_signal(env, info.si_signo, QEMU_SI_FAULT, &info);
            }
            break;
        case EXCP_SEMIHOST:
            env->xregs[0] = do_arm_semihosting(env);
            break;
        case EXCP_YIELD:
            /* nothing to do here for user-mode, just resume guest code */
            break;
        case EXCP_ATOMIC:
            cpu_exec_step_atomic(cs);
            break;
        default:
            EXCP_DUMP(env, "qemu: unhandled CPU exception 0x%x - aborting\n", trapnr);
            abort();
        }
        process_pending_signals(env);
        /* Exception return on AArch64 always clears the exclusive monitor,
         * so any return to running guest code implies this.
         */
        env->exclusive_addr = -1;
    }
}
#endif /* ndef TARGET_ABI32 */

#endif

#ifdef TARGET_SPARC
#define SPARC64_STACK_BIAS 2047

//#define DEBUG_WIN

/* WARNING: dealing with register windows _is_ complicated. More info
   can be found at http://www.sics.se/~psm/sparcstack.html */
static inline int get_reg_index(CPUSPARCState *env, int cwp, int index)
{
    index = (index + cwp * 16) % (16 * env->nwindows);
    /* wrap handling : if cwp is on the last window, then we use the
       registers 'after' the end */
    if (index < 8 && env->cwp == env->nwindows - 1)
        index += 16 * env->nwindows;
    return index;
}

/* save the register window 'cwp1' */
static inline void save_window_offset(CPUSPARCState *env, int cwp1)
{
    unsigned int i;
    abi_ulong sp_ptr;

    sp_ptr = env->regbase[get_reg_index(env, cwp1, 6)];
#ifdef TARGET_SPARC64
    if (sp_ptr & 3)
        sp_ptr += SPARC64_STACK_BIAS;
#endif
#if defined(DEBUG_WIN)
    printf("win_overflow: sp_ptr=0x" TARGET_ABI_FMT_lx " save_cwp=%d\n",
           sp_ptr, cwp1);
#endif
    for(i = 0; i < 16; i++) {
        /* FIXME - what to do if put_user() fails? */
        put_user_ual(env->regbase[get_reg_index(env, cwp1, 8 + i)], sp_ptr);
        sp_ptr += sizeof(abi_ulong);
    }
}

static void save_window(CPUSPARCState *env)
{
#ifndef TARGET_SPARC64
    unsigned int new_wim;
    new_wim = ((env->wim >> 1) | (env->wim << (env->nwindows - 1))) &
        ((1LL << env->nwindows) - 1);
    save_window_offset(env, cpu_cwp_dec(env, env->cwp - 2));
    env->wim = new_wim;
#else
    save_window_offset(env, cpu_cwp_dec(env, env->cwp - 2));
    env->cansave++;
    env->canrestore--;
#endif
}

static void restore_window(CPUSPARCState *env)
{
#ifndef TARGET_SPARC64
    unsigned int new_wim;
#endif
    unsigned int i, cwp1;
    abi_ulong sp_ptr;

#ifndef TARGET_SPARC64
    new_wim = ((env->wim << 1) | (env->wim >> (env->nwindows - 1))) &
        ((1LL << env->nwindows) - 1);
#endif

    /* restore the invalid window */
    cwp1 = cpu_cwp_inc(env, env->cwp + 1);
    sp_ptr = env->regbase[get_reg_index(env, cwp1, 6)];
#ifdef TARGET_SPARC64
    if (sp_ptr & 3)
        sp_ptr += SPARC64_STACK_BIAS;
#endif
#if defined(DEBUG_WIN)
    printf("win_underflow: sp_ptr=0x" TARGET_ABI_FMT_lx " load_cwp=%d\n",
           sp_ptr, cwp1);
#endif
    for(i = 0; i < 16; i++) {
        /* FIXME - what to do if get_user() fails? */
        get_user_ual(env->regbase[get_reg_index(env, cwp1, 8 + i)], sp_ptr);
        sp_ptr += sizeof(abi_ulong);
    }
#ifdef TARGET_SPARC64
    env->canrestore++;
    if (env->cleanwin < env->nwindows - 1)
        env->cleanwin++;
    env->cansave--;
#else
    env->wim = new_wim;
#endif
}

static void flush_windows(CPUSPARCState *env)
{
    int offset, cwp1;

    offset = 1;
    for(;;) {
        /* if restore would invoke restore_window(), then we can stop */
        cwp1 = cpu_cwp_inc(env, env->cwp + offset);
#ifndef TARGET_SPARC64
        if (env->wim & (1 << cwp1))
            break;
#else
        if (env->canrestore == 0)
            break;
        env->cansave++;
        env->canrestore--;
#endif
        save_window_offset(env, cwp1);
        offset++;
    }
    cwp1 = cpu_cwp_inc(env, env->cwp + 1);
#ifndef TARGET_SPARC64
    /* set wim so that restore will reload the registers */
    env->wim = 1 << cwp1;
#endif
#if defined(DEBUG_WIN)
    printf("flush_windows: nb=%d\n", offset - 1);
#endif
}

void cpu_loop (CPUSPARCState *env)
{
    CPUState *cs = CPU(sparc_env_get_cpu(env));
    int trapnr;
    abi_long ret;
    target_siginfo_t info;

    while (1) {
        cpu_exec_start(cs);
        trapnr = cpu_exec(cs);
        cpu_exec_end(cs);
        process_queued_cpu_work(cs);

        /* Compute PSR before exposing state.  */
        if (env->cc_op != CC_OP_FLAGS) {
            cpu_get_psr(env);
        }

        switch (trapnr) {
#ifndef TARGET_SPARC64
        case 0x88:
        case 0x90:
#else
        case 0x110:
        case 0x16d:
#endif
            ret = do_syscall (env, env->gregs[1],
                              env->regwptr[0], env->regwptr[1],
                              env->regwptr[2], env->regwptr[3],
                              env->regwptr[4], env->regwptr[5],
                              0, 0);
            if (ret == -TARGET_ERESTARTSYS || ret == -TARGET_QEMU_ESIGRETURN) {
                break;
            }
            if ((abi_ulong)ret >= (abi_ulong)(-515)) {
#if defined(TARGET_SPARC64) && !defined(TARGET_ABI32)
                env->xcc |= PSR_CARRY;
#else
                env->psr |= PSR_CARRY;
#endif
                ret = -ret;
            } else {
#if defined(TARGET_SPARC64) && !defined(TARGET_ABI32)
                env->xcc &= ~PSR_CARRY;
#else
                env->psr &= ~PSR_CARRY;
#endif
            }
            env->regwptr[0] = ret;
            /* next instruction */
            env->pc = env->npc;
            env->npc = env->npc + 4;
            break;
        case 0x83: /* flush windows */
#ifdef TARGET_ABI32
        case 0x103:
#endif
            flush_windows(env);
            /* next instruction */
            env->pc = env->npc;
            env->npc = env->npc + 4;
            break;
#ifndef TARGET_SPARC64
        case TT_WIN_OVF: /* window overflow */
            save_window(env);
            break;
        case TT_WIN_UNF: /* window underflow */
            restore_window(env);
            break;
        case TT_TFAULT:
        case TT_DFAULT:
            {
                info.si_signo = TARGET_SIGSEGV;
                info.si_errno = 0;
                /* XXX: check env->error_code */
                info.si_code = TARGET_SEGV_MAPERR;
                info._sifields._sigfault._addr = env->mmuregs[4];
                queue_signal(env, info.si_signo, QEMU_SI_FAULT, &info);
            }
            break;
#else
        case TT_SPILL: /* window overflow */
            save_window(env);
            break;
        case TT_FILL: /* window underflow */
            restore_window(env);
            break;
        case TT_TFAULT:
        case TT_DFAULT:
            {
                info.si_signo = TARGET_SIGSEGV;
                info.si_errno = 0;
                /* XXX: check env->error_code */
                info.si_code = TARGET_SEGV_MAPERR;
                if (trapnr == TT_DFAULT)
                    info._sifields._sigfault._addr = env->dmmu.mmuregs[4];
                else
                    info._sifields._sigfault._addr = cpu_tsptr(env)->tpc;
                queue_signal(env, info.si_signo, QEMU_SI_FAULT, &info);
            }
            break;
#ifndef TARGET_ABI32
        case 0x16e:
            flush_windows(env);
            sparc64_get_context(env);
            break;
        case 0x16f:
            flush_windows(env);
            sparc64_set_context(env);
            break;
#endif
#endif
        case EXCP_INTERRUPT:
            /* just indicate that signals should be handled asap */
            break;
        case TT_ILL_INSN:
            {
                info.si_signo = TARGET_SIGILL;
                info.si_errno = 0;
                info.si_code = TARGET_ILL_ILLOPC;
                info._sifields._sigfault._addr = env->pc;
                queue_signal(env, info.si_signo, QEMU_SI_FAULT, &info);
            }
            break;
        case EXCP_DEBUG:
            {
                int sig;

                sig = gdb_handlesig(cs, TARGET_SIGTRAP);
                if (sig)
                  {
                    info.si_signo = sig;
                    info.si_errno = 0;
                    info.si_code = TARGET_TRAP_BRKPT;
                    queue_signal(env, info.si_signo, QEMU_SI_FAULT, &info);
                  }
            }
            break;
        case EXCP_ATOMIC:
            cpu_exec_step_atomic(cs);
            break;
        default:
            printf ("Unhandled trap: 0x%x\n", trapnr);
            cpu_dump_state(cs, stderr, fprintf, 0);
            exit(EXIT_FAILURE);
        }
        process_pending_signals (env);
    }
}

#endif

#ifdef TARGET_PPC
static inline uint64_t cpu_ppc_get_tb(CPUPPCState *env)
{
    return cpu_get_host_ticks();
}

uint64_t cpu_ppc_load_tbl(CPUPPCState *env)
{
    return cpu_ppc_get_tb(env);
}

uint32_t cpu_ppc_load_tbu(CPUPPCState *env)
{
    return cpu_ppc_get_tb(env) >> 32;
}

uint64_t cpu_ppc_load_atbl(CPUPPCState *env)
{
    return cpu_ppc_get_tb(env);
}

uint32_t cpu_ppc_load_atbu(CPUPPCState *env)
{
    return cpu_ppc_get_tb(env) >> 32;
}

uint32_t cpu_ppc601_load_rtcu(CPUPPCState *env)
__attribute__ (( alias ("cpu_ppc_load_tbu") ));

uint32_t cpu_ppc601_load_rtcl(CPUPPCState *env)
{
    return cpu_ppc_load_tbl(env) & 0x3FFFFF80;
}

/* XXX: to be fixed */
int ppc_dcr_read (ppc_dcr_t *dcr_env, int dcrn, uint32_t *valp)
{
    return -1;
}

int ppc_dcr_write (ppc_dcr_t *dcr_env, int dcrn, uint32_t val)
{
    return -1;
}

static int do_store_exclusive(CPUPPCState *env)
{
    target_ulong addr;
    target_ulong page_addr;
    target_ulong val, val2 __attribute__((unused)) = 0;
    int flags;
    int segv = 0;

    addr = env->reserve_ea;
    page_addr = addr & TARGET_PAGE_MASK;
    start_exclusive();
    mmap_lock();
    flags = page_get_flags(page_addr);
    if ((flags & PAGE_READ) == 0) {
        segv = 1;
    } else {
        int reg = env->reserve_info & 0x1f;
        int size = env->reserve_info >> 5;
        int stored = 0;

        if (addr == env->reserve_addr) {
            switch (size) {
            case 1: segv = get_user_u8(val, addr); break;
            case 2: segv = get_user_u16(val, addr); break;
            case 4: segv = get_user_u32(val, addr); break;
#if defined(TARGET_PPC64)
            case 8: segv = get_user_u64(val, addr); break;
            case 16: {
                segv = get_user_u64(val, addr);
                if (!segv) {
                    segv = get_user_u64(val2, addr + 8);
                }
                break;
            }
#endif
            default: abort();
            }
            if (!segv && val == env->reserve_val) {
                val = env->gpr[reg];
                switch (size) {
                case 1: segv = put_user_u8(val, addr); break;
                case 2: segv = put_user_u16(val, addr); break;
                case 4: segv = put_user_u32(val, addr); break;
#if defined(TARGET_PPC64)
                case 8: segv = put_user_u64(val, addr); break;
                case 16: {
                    if (val2 == env->reserve_val2) {
                        if (msr_le) {
                            val2 = val;
                            val = env->gpr[reg+1];
                        } else {
                            val2 = env->gpr[reg+1];
                        }
                        segv = put_user_u64(val, addr);
                        if (!segv) {
                            segv = put_user_u64(val2, addr + 8);
                        }
                    }
                    break;
                }
#endif
                default: abort();
                }
                if (!segv) {
                    stored = 1;
                }
            }
        }
        env->crf[0] = (stored << 1) | xer_so;
        env->reserve_addr = (target_ulong)-1;
    }
    if (!segv) {
        env->nip += 4;
    }
    mmap_unlock();
    end_exclusive();
    return segv;
}

void cpu_loop(CPUPPCState *env)
{
    CPUState *cs = CPU(ppc_env_get_cpu(env));
    target_siginfo_t info;
    int trapnr;
    target_ulong ret;

    for(;;) {
        cpu_exec_start(cs);
        trapnr = cpu_exec(cs);
        cpu_exec_end(cs);
        process_queued_cpu_work(cs);

        switch(trapnr) {
        case POWERPC_EXCP_NONE:
            /* Just go on */
            break;
        case POWERPC_EXCP_CRITICAL: /* Critical input                        */
            cpu_abort(cs, "Critical interrupt while in user mode. "
                      "Aborting\n");
            break;
        case POWERPC_EXCP_MCHECK:   /* Machine check exception               */
            cpu_abort(cs, "Machine check exception while in user mode. "
                      "Aborting\n");
            break;
        case POWERPC_EXCP_DSI:      /* Data storage exception                */
            /* XXX: check this. Seems bugged */
            switch (env->error_code & 0xFF000000) {
            case 0x40000000:
            case 0x42000000:
                info.si_signo = TARGET_SIGSEGV;
                info.si_errno = 0;
                info.si_code = TARGET_SEGV_MAPERR;
                break;
            case 0x04000000:
                info.si_signo = TARGET_SIGILL;
                info.si_errno = 0;
                info.si_code = TARGET_ILL_ILLADR;
                break;
            case 0x08000000:
                info.si_signo = TARGET_SIGSEGV;
                info.si_errno = 0;
                info.si_code = TARGET_SEGV_ACCERR;
                break;
            default:
                /* Let's send a regular segfault... */
                EXCP_DUMP(env, "Invalid segfault errno (%02x)\n",
                          env->error_code);
                info.si_signo = TARGET_SIGSEGV;
                info.si_errno = 0;
                info.si_code = TARGET_SEGV_MAPERR;
                break;
            }
            info._sifields._sigfault._addr = env->spr[SPR_DAR];
            queue_signal(env, info.si_signo, QEMU_SI_FAULT, &info);
            break;
        case POWERPC_EXCP_ISI:      /* Instruction storage exception         */
            /* XXX: check this */
            switch (env->error_code & 0xFF000000) {
            case 0x40000000:
                info.si_signo = TARGET_SIGSEGV;
            info.si_errno = 0;
                info.si_code = TARGET_SEGV_MAPERR;
                break;
            case 0x10000000:
            case 0x08000000:
                info.si_signo = TARGET_SIGSEGV;
                info.si_errno = 0;
                info.si_code = TARGET_SEGV_ACCERR;
                break;
            default:
                /* Let's send a regular segfault... */
                EXCP_DUMP(env, "Invalid segfault errno (%02x)\n",
                          env->error_code);
                info.si_signo = TARGET_SIGSEGV;
                info.si_errno = 0;
                info.si_code = TARGET_SEGV_MAPERR;
                break;
            }
            info._sifields._sigfault._addr = env->nip - 4;
            queue_signal(env, info.si_signo, QEMU_SI_FAULT, &info);
            break;
        case POWERPC_EXCP_EXTERNAL: /* External input                        */
            cpu_abort(cs, "External interrupt while in user mode. "
                      "Aborting\n");
            break;
        case POWERPC_EXCP_ALIGN:    /* Alignment exception                   */
            /* XXX: check this */
            info.si_signo = TARGET_SIGBUS;
            info.si_errno = 0;
            info.si_code = TARGET_BUS_ADRALN;
            info._sifields._sigfault._addr = env->nip;
            queue_signal(env, info.si_signo, QEMU_SI_FAULT, &info);
            break;
        case POWERPC_EXCP_PROGRAM:  /* Program exception                     */
        case POWERPC_EXCP_HV_EMU:   /* HV emulation                          */
            /* XXX: check this */
            switch (env->error_code & ~0xF) {
            case POWERPC_EXCP_FP:
                info.si_signo = TARGET_SIGFPE;
                info.si_errno = 0;
                switch (env->error_code & 0xF) {
                case POWERPC_EXCP_FP_OX:
                    info.si_code = TARGET_FPE_FLTOVF;
                    break;
                case POWERPC_EXCP_FP_UX:
                    info.si_code = TARGET_FPE_FLTUND;
                    break;
                case POWERPC_EXCP_FP_ZX:
                case POWERPC_EXCP_FP_VXZDZ:
                    info.si_code = TARGET_FPE_FLTDIV;
                    break;
                case POWERPC_EXCP_FP_XX:
                    info.si_code = TARGET_FPE_FLTRES;
                    break;
                case POWERPC_EXCP_FP_VXSOFT:
                    info.si_code = TARGET_FPE_FLTINV;
                    break;
                case POWERPC_EXCP_FP_VXSNAN:
                case POWERPC_EXCP_FP_VXISI:
                case POWERPC_EXCP_FP_VXIDI:
                case POWERPC_EXCP_FP_VXIMZ:
                case POWERPC_EXCP_FP_VXVC:
                case POWERPC_EXCP_FP_VXSQRT:
                case POWERPC_EXCP_FP_VXCVI:
                    info.si_code = TARGET_FPE_FLTSUB;
                    break;
                default:
                    EXCP_DUMP(env, "Unknown floating point exception (%02x)\n",
                              env->error_code);
                    break;
                }
                break;
            case POWERPC_EXCP_INVAL:
                info.si_signo = TARGET_SIGILL;
                info.si_errno = 0;
                switch (env->error_code & 0xF) {
                case POWERPC_EXCP_INVAL_INVAL:
                    info.si_code = TARGET_ILL_ILLOPC;
                    break;
                case POWERPC_EXCP_INVAL_LSWX:
                    info.si_code = TARGET_ILL_ILLOPN;
                    break;
                case POWERPC_EXCP_INVAL_SPR:
                    info.si_code = TARGET_ILL_PRVREG;
                    break;
                case POWERPC_EXCP_INVAL_FP:
                    info.si_code = TARGET_ILL_COPROC;
                    break;
                default:
                    EXCP_DUMP(env, "Unknown invalid operation (%02x)\n",
                              env->error_code & 0xF);
                    info.si_code = TARGET_ILL_ILLADR;
                    break;
                }
                break;
            case POWERPC_EXCP_PRIV:
                info.si_signo = TARGET_SIGILL;
                info.si_errno = 0;
                switch (env->error_code & 0xF) {
                case POWERPC_EXCP_PRIV_OPC:
                    info.si_code = TARGET_ILL_PRVOPC;
                    break;
                case POWERPC_EXCP_PRIV_REG:
                    info.si_code = TARGET_ILL_PRVREG;
                    break;
                default:
                    EXCP_DUMP(env, "Unknown privilege violation (%02x)\n",
                              env->error_code & 0xF);
                    info.si_code = TARGET_ILL_PRVOPC;
                    break;
                }
                break;
            case POWERPC_EXCP_TRAP:
                cpu_abort(cs, "Tried to call a TRAP\n");
                break;
            default:
                /* Should not happen ! */
                cpu_abort(cs, "Unknown program exception (%02x)\n",
                          env->error_code);
                break;
            }
            info._sifields._sigfault._addr = env->nip;
            queue_signal(env, info.si_signo, QEMU_SI_FAULT, &info);
            break;
        case POWERPC_EXCP_FPU:      /* Floating-point unavailable exception  */
            info.si_signo = TARGET_SIGILL;
            info.si_errno = 0;
            info.si_code = TARGET_ILL_COPROC;
            info._sifields._sigfault._addr = env->nip;
            queue_signal(env, info.si_signo, QEMU_SI_FAULT, &info);
            break;
        case POWERPC_EXCP_SYSCALL:  /* System call exception                 */
            cpu_abort(cs, "Syscall exception while in user mode. "
                      "Aborting\n");
            break;
        case POWERPC_EXCP_APU:      /* Auxiliary processor unavailable       */
            info.si_signo = TARGET_SIGILL;
            info.si_errno = 0;
            info.si_code = TARGET_ILL_COPROC;
            info._sifields._sigfault._addr = env->nip;
            queue_signal(env, info.si_signo, QEMU_SI_FAULT, &info);
            break;
        case POWERPC_EXCP_DECR:     /* Decrementer exception                 */
            cpu_abort(cs, "Decrementer interrupt while in user mode. "
                      "Aborting\n");
            break;
        case POWERPC_EXCP_FIT:      /* Fixed-interval timer interrupt        */
            cpu_abort(cs, "Fix interval timer interrupt while in user mode. "
                      "Aborting\n");
            break;
        case POWERPC_EXCP_WDT:      /* Watchdog timer interrupt              */
            cpu_abort(cs, "Watchdog timer interrupt while in user mode. "
                      "Aborting\n");
            break;
        case POWERPC_EXCP_DTLB:     /* Data TLB error                        */
            cpu_abort(cs, "Data TLB exception while in user mode. "
                      "Aborting\n");
            break;
        case POWERPC_EXCP_ITLB:     /* Instruction TLB error                 */
            cpu_abort(cs, "Instruction TLB exception while in user mode. "
                      "Aborting\n");
            break;
        case POWERPC_EXCP_SPEU:     /* SPE/embedded floating-point unavail.  */
            info.si_signo = TARGET_SIGILL;
            info.si_errno = 0;
            info.si_code = TARGET_ILL_COPROC;
            info._sifields._sigfault._addr = env->nip;
            queue_signal(env, info.si_signo, QEMU_SI_FAULT, &info);
            break;
        case POWERPC_EXCP_EFPDI:    /* Embedded floating-point data IRQ      */
            cpu_abort(cs, "Embedded floating-point data IRQ not handled\n");
            break;
        case POWERPC_EXCP_EFPRI:    /* Embedded floating-point round IRQ     */
            cpu_abort(cs, "Embedded floating-point round IRQ not handled\n");
            break;
        case POWERPC_EXCP_EPERFM:   /* Embedded performance monitor IRQ      */
            cpu_abort(cs, "Performance monitor exception not handled\n");
            break;
        case POWERPC_EXCP_DOORI:    /* Embedded doorbell interrupt           */
            cpu_abort(cs, "Doorbell interrupt while in user mode. "
                       "Aborting\n");
            break;
        case POWERPC_EXCP_DOORCI:   /* Embedded doorbell critical interrupt  */
            cpu_abort(cs, "Doorbell critical interrupt while in user mode. "
                      "Aborting\n");
            break;
        case POWERPC_EXCP_RESET:    /* System reset exception                */
            cpu_abort(cs, "Reset interrupt while in user mode. "
                      "Aborting\n");
            break;
        case POWERPC_EXCP_DSEG:     /* Data segment exception                */
            cpu_abort(cs, "Data segment exception while in user mode. "
                      "Aborting\n");
            break;
        case POWERPC_EXCP_ISEG:     /* Instruction segment exception         */
            cpu_abort(cs, "Instruction segment exception "
                      "while in user mode. Aborting\n");
            break;
        /* PowerPC 64 with hypervisor mode support */
        case POWERPC_EXCP_HDECR:    /* Hypervisor decrementer exception      */
            cpu_abort(cs, "Hypervisor decrementer interrupt "
                      "while in user mode. Aborting\n");
            break;
        case POWERPC_EXCP_TRACE:    /* Trace exception                       */
            /* Nothing to do:
             * we use this exception to emulate step-by-step execution mode.
             */
            break;
        /* PowerPC 64 with hypervisor mode support */
        case POWERPC_EXCP_HDSI:     /* Hypervisor data storage exception     */
            cpu_abort(cs, "Hypervisor data storage exception "
                      "while in user mode. Aborting\n");
            break;
        case POWERPC_EXCP_HISI:     /* Hypervisor instruction storage excp   */
            cpu_abort(cs, "Hypervisor instruction storage exception "
                      "while in user mode. Aborting\n");
            break;
        case POWERPC_EXCP_HDSEG:    /* Hypervisor data segment exception     */
            cpu_abort(cs, "Hypervisor data segment exception "
                      "while in user mode. Aborting\n");
            break;
        case POWERPC_EXCP_HISEG:    /* Hypervisor instruction segment excp   */
            cpu_abort(cs, "Hypervisor instruction segment exception "
                      "while in user mode. Aborting\n");
            break;
        case POWERPC_EXCP_VPU:      /* Vector unavailable exception          */
            info.si_signo = TARGET_SIGILL;
            info.si_errno = 0;
            info.si_code = TARGET_ILL_COPROC;
            info._sifields._sigfault._addr = env->nip;
            queue_signal(env, info.si_signo, QEMU_SI_FAULT, &info);
            break;
        case POWERPC_EXCP_PIT:      /* Programmable interval timer IRQ       */
            cpu_abort(cs, "Programmable interval timer interrupt "
                      "while in user mode. Aborting\n");
            break;
        case POWERPC_EXCP_IO:       /* IO error exception                    */
            cpu_abort(cs, "IO error exception while in user mode. "
                      "Aborting\n");
            break;
        case POWERPC_EXCP_RUNM:     /* Run mode exception                    */
            cpu_abort(cs, "Run mode exception while in user mode. "
                      "Aborting\n");
            break;
        case POWERPC_EXCP_EMUL:     /* Emulation trap exception              */
            cpu_abort(cs, "Emulation trap exception not handled\n");
            break;
        case POWERPC_EXCP_IFTLB:    /* Instruction fetch TLB error           */
            cpu_abort(cs, "Instruction fetch TLB exception "
                      "while in user-mode. Aborting");
            break;
        case POWERPC_EXCP_DLTLB:    /* Data load TLB miss                    */
            cpu_abort(cs, "Data load TLB exception while in user-mode. "
                      "Aborting");
            break;
        case POWERPC_EXCP_DSTLB:    /* Data store TLB miss                   */
            cpu_abort(cs, "Data store TLB exception while in user-mode. "
                      "Aborting");
            break;
        case POWERPC_EXCP_FPA:      /* Floating-point assist exception       */
            cpu_abort(cs, "Floating-point assist exception not handled\n");
            break;
        case POWERPC_EXCP_IABR:     /* Instruction address breakpoint        */
            cpu_abort(cs, "Instruction address breakpoint exception "
                      "not handled\n");
            break;
        case POWERPC_EXCP_SMI:      /* System management interrupt           */
            cpu_abort(cs, "System management interrupt while in user mode. "
                      "Aborting\n");
            break;
        case POWERPC_EXCP_THERM:    /* Thermal interrupt                     */
            cpu_abort(cs, "Thermal interrupt interrupt while in user mode. "
                      "Aborting\n");
            break;
        case POWERPC_EXCP_PERFM:   /* Embedded performance monitor IRQ      */
            cpu_abort(cs, "Performance monitor exception not handled\n");
            break;
        case POWERPC_EXCP_VPUA:     /* Vector assist exception               */
            cpu_abort(cs, "Vector assist exception not handled\n");
            break;
        case POWERPC_EXCP_SOFTP:    /* Soft patch exception                  */
            cpu_abort(cs, "Soft patch exception not handled\n");
            break;
        case POWERPC_EXCP_MAINT:    /* Maintenance exception                 */
            cpu_abort(cs, "Maintenance exception while in user mode. "
                      "Aborting\n");
            break;
        case POWERPC_EXCP_STOP:     /* stop translation                      */
            /* We did invalidate the instruction cache. Go on */
            break;
        case POWERPC_EXCP_BRANCH:   /* branch instruction:                   */
            /* We just stopped because of a branch. Go on */
            break;
        case POWERPC_EXCP_SYSCALL_USER:
            /* system call in user-mode emulation */
            /* WARNING:
             * PPC ABI uses overflow flag in cr0 to signal an error
             * in syscalls.
             */
            env->crf[0] &= ~0x1;
            env->nip += 4;
            ret = do_syscall(env, env->gpr[0], env->gpr[3], env->gpr[4],
                             env->gpr[5], env->gpr[6], env->gpr[7],
                             env->gpr[8], 0, 0);
            if (ret == -TARGET_ERESTARTSYS) {
                env->nip -= 4;
                break;
            }
            if (ret == (target_ulong)(-TARGET_QEMU_ESIGRETURN)) {
                /* Returning from a successful sigreturn syscall.
                   Avoid corrupting register state.  */
                break;
            }
            if (ret > (target_ulong)(-515)) {
                env->crf[0] |= 0x1;
                ret = -ret;
            }
            env->gpr[3] = ret;
            break;
        case POWERPC_EXCP_STCX:
            if (do_store_exclusive(env)) {
                info.si_signo = TARGET_SIGSEGV;
                info.si_errno = 0;
                info.si_code = TARGET_SEGV_MAPERR;
                info._sifields._sigfault._addr = env->nip;
                queue_signal(env, info.si_signo, QEMU_SI_FAULT, &info);
            }
            break;
        case EXCP_DEBUG:
            {
                int sig;

                sig = gdb_handlesig(cs, TARGET_SIGTRAP);
                if (sig) {
                    info.si_signo = sig;
                    info.si_errno = 0;
                    info.si_code = TARGET_TRAP_BRKPT;
                    queue_signal(env, info.si_signo, QEMU_SI_FAULT, &info);
                  }
            }
            break;
        case EXCP_INTERRUPT:
            /* just indicate that signals should be handled asap */
            break;
        case EXCP_ATOMIC:
            cpu_exec_step_atomic(cs);
            break;
        default:
            cpu_abort(cs, "Unknown exception 0x%x. Aborting\n", trapnr);
            break;
        }
        process_pending_signals(env);
    }
}
#endif

#ifdef TARGET_MIPS

# ifdef TARGET_ABI_MIPSO32
#  define MIPS_SYS(name, args) args,
static const uint8_t mips_syscall_args[] = {
	MIPS_SYS(sys_syscall	, 8)	/* 4000 */
	MIPS_SYS(sys_exit	, 1)
	MIPS_SYS(sys_fork	, 0)
	MIPS_SYS(sys_read	, 3)
	MIPS_SYS(sys_write	, 3)
	MIPS_SYS(sys_open	, 3)	/* 4005 */
	MIPS_SYS(sys_close	, 1)
	MIPS_SYS(sys_waitpid	, 3)
	MIPS_SYS(sys_creat	, 2)
	MIPS_SYS(sys_link	, 2)
	MIPS_SYS(sys_unlink	, 1)	/* 4010 */
	MIPS_SYS(sys_execve	, 0)
	MIPS_SYS(sys_chdir	, 1)
	MIPS_SYS(sys_time	, 1)
	MIPS_SYS(sys_mknod	, 3)
	MIPS_SYS(sys_chmod	, 2)	/* 4015 */
	MIPS_SYS(sys_lchown	, 3)
	MIPS_SYS(sys_ni_syscall	, 0)
	MIPS_SYS(sys_ni_syscall	, 0)	/* was sys_stat */
	MIPS_SYS(sys_lseek	, 3)
	MIPS_SYS(sys_getpid	, 0)	/* 4020 */
	MIPS_SYS(sys_mount	, 5)
	MIPS_SYS(sys_umount	, 1)
	MIPS_SYS(sys_setuid	, 1)
	MIPS_SYS(sys_getuid	, 0)
	MIPS_SYS(sys_stime	, 1)	/* 4025 */
	MIPS_SYS(sys_ptrace	, 4)
	MIPS_SYS(sys_alarm	, 1)
	MIPS_SYS(sys_ni_syscall	, 0)	/* was sys_fstat */
	MIPS_SYS(sys_pause	, 0)
	MIPS_SYS(sys_utime	, 2)	/* 4030 */
	MIPS_SYS(sys_ni_syscall	, 0)
	MIPS_SYS(sys_ni_syscall	, 0)
	MIPS_SYS(sys_access	, 2)
	MIPS_SYS(sys_nice	, 1)
	MIPS_SYS(sys_ni_syscall	, 0)	/* 4035 */
	MIPS_SYS(sys_sync	, 0)
	MIPS_SYS(sys_kill	, 2)
	MIPS_SYS(sys_rename	, 2)
	MIPS_SYS(sys_mkdir	, 2)
	MIPS_SYS(sys_rmdir	, 1)	/* 4040 */
	MIPS_SYS(sys_dup		, 1)
	MIPS_SYS(sys_pipe	, 0)
	MIPS_SYS(sys_times	, 1)
	MIPS_SYS(sys_ni_syscall	, 0)
	MIPS_SYS(sys_brk		, 1)	/* 4045 */
	MIPS_SYS(sys_setgid	, 1)
	MIPS_SYS(sys_getgid	, 0)
	MIPS_SYS(sys_ni_syscall	, 0)	/* was signal(2) */
	MIPS_SYS(sys_geteuid	, 0)
	MIPS_SYS(sys_getegid	, 0)	/* 4050 */
	MIPS_SYS(sys_acct	, 0)
	MIPS_SYS(sys_umount2	, 2)
	MIPS_SYS(sys_ni_syscall	, 0)
	MIPS_SYS(sys_ioctl	, 3)
	MIPS_SYS(sys_fcntl	, 3)	/* 4055 */
	MIPS_SYS(sys_ni_syscall	, 2)
	MIPS_SYS(sys_setpgid	, 2)
	MIPS_SYS(sys_ni_syscall	, 0)
	MIPS_SYS(sys_olduname	, 1)
	MIPS_SYS(sys_umask	, 1)	/* 4060 */
	MIPS_SYS(sys_chroot	, 1)
	MIPS_SYS(sys_ustat	, 2)
	MIPS_SYS(sys_dup2	, 2)
	MIPS_SYS(sys_getppid	, 0)
	MIPS_SYS(sys_getpgrp	, 0)	/* 4065 */
	MIPS_SYS(sys_setsid	, 0)
	MIPS_SYS(sys_sigaction	, 3)
	MIPS_SYS(sys_sgetmask	, 0)
	MIPS_SYS(sys_ssetmask	, 1)
	MIPS_SYS(sys_setreuid	, 2)	/* 4070 */
	MIPS_SYS(sys_setregid	, 2)
	MIPS_SYS(sys_sigsuspend	, 0)
	MIPS_SYS(sys_sigpending	, 1)
	MIPS_SYS(sys_sethostname	, 2)
	MIPS_SYS(sys_setrlimit	, 2)	/* 4075 */
	MIPS_SYS(sys_getrlimit	, 2)
	MIPS_SYS(sys_getrusage	, 2)
	MIPS_SYS(sys_gettimeofday, 2)
	MIPS_SYS(sys_settimeofday, 2)
	MIPS_SYS(sys_getgroups	, 2)	/* 4080 */
	MIPS_SYS(sys_setgroups	, 2)
	MIPS_SYS(sys_ni_syscall	, 0)	/* old_select */
	MIPS_SYS(sys_symlink	, 2)
	MIPS_SYS(sys_ni_syscall	, 0)	/* was sys_lstat */
	MIPS_SYS(sys_readlink	, 3)	/* 4085 */
	MIPS_SYS(sys_uselib	, 1)
	MIPS_SYS(sys_swapon	, 2)
	MIPS_SYS(sys_reboot	, 3)
	MIPS_SYS(old_readdir	, 3)
	MIPS_SYS(old_mmap	, 6)	/* 4090 */
	MIPS_SYS(sys_munmap	, 2)
	MIPS_SYS(sys_truncate	, 2)
	MIPS_SYS(sys_ftruncate	, 2)
	MIPS_SYS(sys_fchmod	, 2)
	MIPS_SYS(sys_fchown	, 3)	/* 4095 */
	MIPS_SYS(sys_getpriority	, 2)
	MIPS_SYS(sys_setpriority	, 3)
	MIPS_SYS(sys_ni_syscall	, 0)
	MIPS_SYS(sys_statfs	, 2)
	MIPS_SYS(sys_fstatfs	, 2)	/* 4100 */
	MIPS_SYS(sys_ni_syscall	, 0)	/* was ioperm(2) */
	MIPS_SYS(sys_socketcall	, 2)
	MIPS_SYS(sys_syslog	, 3)
	MIPS_SYS(sys_setitimer	, 3)
	MIPS_SYS(sys_getitimer	, 2)	/* 4105 */
	MIPS_SYS(sys_newstat	, 2)
	MIPS_SYS(sys_newlstat	, 2)
	MIPS_SYS(sys_newfstat	, 2)
	MIPS_SYS(sys_uname	, 1)
	MIPS_SYS(sys_ni_syscall	, 0)	/* 4110 was iopl(2) */
	MIPS_SYS(sys_vhangup	, 0)
	MIPS_SYS(sys_ni_syscall	, 0)	/* was sys_idle() */
	MIPS_SYS(sys_ni_syscall	, 0)	/* was sys_vm86 */
	MIPS_SYS(sys_wait4	, 4)
	MIPS_SYS(sys_swapoff	, 1)	/* 4115 */
	MIPS_SYS(sys_sysinfo	, 1)
	MIPS_SYS(sys_ipc		, 6)
	MIPS_SYS(sys_fsync	, 1)
	MIPS_SYS(sys_sigreturn	, 0)
	MIPS_SYS(sys_clone	, 6)	/* 4120 */
	MIPS_SYS(sys_setdomainname, 2)
	MIPS_SYS(sys_newuname	, 1)
	MIPS_SYS(sys_ni_syscall	, 0)	/* sys_modify_ldt */
	MIPS_SYS(sys_adjtimex	, 1)
	MIPS_SYS(sys_mprotect	, 3)	/* 4125 */
	MIPS_SYS(sys_sigprocmask	, 3)
	MIPS_SYS(sys_ni_syscall	, 0)	/* was create_module */
	MIPS_SYS(sys_init_module	, 5)
	MIPS_SYS(sys_delete_module, 1)
	MIPS_SYS(sys_ni_syscall	, 0)	/* 4130	was get_kernel_syms */
	MIPS_SYS(sys_quotactl	, 0)
	MIPS_SYS(sys_getpgid	, 1)
	MIPS_SYS(sys_fchdir	, 1)
	MIPS_SYS(sys_bdflush	, 2)
	MIPS_SYS(sys_sysfs	, 3)	/* 4135 */
	MIPS_SYS(sys_personality	, 1)
	MIPS_SYS(sys_ni_syscall	, 0)	/* for afs_syscall */
	MIPS_SYS(sys_setfsuid	, 1)
	MIPS_SYS(sys_setfsgid	, 1)
	MIPS_SYS(sys_llseek	, 5)	/* 4140 */
	MIPS_SYS(sys_getdents	, 3)
	MIPS_SYS(sys_select	, 5)
	MIPS_SYS(sys_flock	, 2)
	MIPS_SYS(sys_msync	, 3)
	MIPS_SYS(sys_readv	, 3)	/* 4145 */
	MIPS_SYS(sys_writev	, 3)
	MIPS_SYS(sys_cacheflush	, 3)
	MIPS_SYS(sys_cachectl	, 3)
	MIPS_SYS(sys_sysmips	, 4)
	MIPS_SYS(sys_ni_syscall	, 0)	/* 4150 */
	MIPS_SYS(sys_getsid	, 1)
	MIPS_SYS(sys_fdatasync	, 0)
	MIPS_SYS(sys_sysctl	, 1)
	MIPS_SYS(sys_mlock	, 2)
	MIPS_SYS(sys_munlock	, 2)	/* 4155 */
	MIPS_SYS(sys_mlockall	, 1)
	MIPS_SYS(sys_munlockall	, 0)
	MIPS_SYS(sys_sched_setparam, 2)
	MIPS_SYS(sys_sched_getparam, 2)
	MIPS_SYS(sys_sched_setscheduler, 3)	/* 4160 */
	MIPS_SYS(sys_sched_getscheduler, 1)
	MIPS_SYS(sys_sched_yield	, 0)
	MIPS_SYS(sys_sched_get_priority_max, 1)
	MIPS_SYS(sys_sched_get_priority_min, 1)
	MIPS_SYS(sys_sched_rr_get_interval, 2)	/* 4165 */
	MIPS_SYS(sys_nanosleep,	2)
	MIPS_SYS(sys_mremap	, 5)
	MIPS_SYS(sys_accept	, 3)
	MIPS_SYS(sys_bind	, 3)
	MIPS_SYS(sys_connect	, 3)	/* 4170 */
	MIPS_SYS(sys_getpeername	, 3)
	MIPS_SYS(sys_getsockname	, 3)
	MIPS_SYS(sys_getsockopt	, 5)
	MIPS_SYS(sys_listen	, 2)
	MIPS_SYS(sys_recv	, 4)	/* 4175 */
	MIPS_SYS(sys_recvfrom	, 6)
	MIPS_SYS(sys_recvmsg	, 3)
	MIPS_SYS(sys_send	, 4)
	MIPS_SYS(sys_sendmsg	, 3)
	MIPS_SYS(sys_sendto	, 6)	/* 4180 */
	MIPS_SYS(sys_setsockopt	, 5)
	MIPS_SYS(sys_shutdown	, 2)
	MIPS_SYS(sys_socket	, 3)
	MIPS_SYS(sys_socketpair	, 4)
	MIPS_SYS(sys_setresuid	, 3)	/* 4185 */
	MIPS_SYS(sys_getresuid	, 3)
	MIPS_SYS(sys_ni_syscall	, 0)	/* was sys_query_module */
	MIPS_SYS(sys_poll	, 3)
	MIPS_SYS(sys_nfsservctl	, 3)
	MIPS_SYS(sys_setresgid	, 3)	/* 4190 */
	MIPS_SYS(sys_getresgid	, 3)
	MIPS_SYS(sys_prctl	, 5)
	MIPS_SYS(sys_rt_sigreturn, 0)
	MIPS_SYS(sys_rt_sigaction, 4)
	MIPS_SYS(sys_rt_sigprocmask, 4)	/* 4195 */
	MIPS_SYS(sys_rt_sigpending, 2)
	MIPS_SYS(sys_rt_sigtimedwait, 4)
	MIPS_SYS(sys_rt_sigqueueinfo, 3)
	MIPS_SYS(sys_rt_sigsuspend, 0)
	MIPS_SYS(sys_pread64	, 6)	/* 4200 */
	MIPS_SYS(sys_pwrite64	, 6)
	MIPS_SYS(sys_chown	, 3)
	MIPS_SYS(sys_getcwd	, 2)
	MIPS_SYS(sys_capget	, 2)
	MIPS_SYS(sys_capset	, 2)	/* 4205 */
	MIPS_SYS(sys_sigaltstack	, 2)
	MIPS_SYS(sys_sendfile	, 4)
	MIPS_SYS(sys_ni_syscall	, 0)
	MIPS_SYS(sys_ni_syscall	, 0)
	MIPS_SYS(sys_mmap2	, 6)	/* 4210 */
	MIPS_SYS(sys_truncate64	, 4)
	MIPS_SYS(sys_ftruncate64	, 4)
	MIPS_SYS(sys_stat64	, 2)
	MIPS_SYS(sys_lstat64	, 2)
	MIPS_SYS(sys_fstat64	, 2)	/* 4215 */
	MIPS_SYS(sys_pivot_root	, 2)
	MIPS_SYS(sys_mincore	, 3)
	MIPS_SYS(sys_madvise	, 3)
	MIPS_SYS(sys_getdents64	, 3)
	MIPS_SYS(sys_fcntl64	, 3)	/* 4220 */
	MIPS_SYS(sys_ni_syscall	, 0)
	MIPS_SYS(sys_gettid	, 0)
	MIPS_SYS(sys_readahead	, 5)
	MIPS_SYS(sys_setxattr	, 5)
	MIPS_SYS(sys_lsetxattr	, 5)	/* 4225 */
	MIPS_SYS(sys_fsetxattr	, 5)
	MIPS_SYS(sys_getxattr	, 4)
	MIPS_SYS(sys_lgetxattr	, 4)
	MIPS_SYS(sys_fgetxattr	, 4)
	MIPS_SYS(sys_listxattr	, 3)	/* 4230 */
	MIPS_SYS(sys_llistxattr	, 3)
	MIPS_SYS(sys_flistxattr	, 3)
	MIPS_SYS(sys_removexattr	, 2)
	MIPS_SYS(sys_lremovexattr, 2)
	MIPS_SYS(sys_fremovexattr, 2)	/* 4235 */
	MIPS_SYS(sys_tkill	, 2)
	MIPS_SYS(sys_sendfile64	, 5)
	MIPS_SYS(sys_futex	, 6)
	MIPS_SYS(sys_sched_setaffinity, 3)
	MIPS_SYS(sys_sched_getaffinity, 3)	/* 4240 */
	MIPS_SYS(sys_io_setup	, 2)
	MIPS_SYS(sys_io_destroy	, 1)
	MIPS_SYS(sys_io_getevents, 5)
	MIPS_SYS(sys_io_submit	, 3)
	MIPS_SYS(sys_io_cancel	, 3)	/* 4245 */
	MIPS_SYS(sys_exit_group	, 1)
	MIPS_SYS(sys_lookup_dcookie, 3)
	MIPS_SYS(sys_epoll_create, 1)
	MIPS_SYS(sys_epoll_ctl	, 4)
	MIPS_SYS(sys_epoll_wait	, 3)	/* 4250 */
	MIPS_SYS(sys_remap_file_pages, 5)
	MIPS_SYS(sys_set_tid_address, 1)
	MIPS_SYS(sys_restart_syscall, 0)
	MIPS_SYS(sys_fadvise64_64, 7)
	MIPS_SYS(sys_statfs64	, 3)	/* 4255 */
	MIPS_SYS(sys_fstatfs64	, 2)
	MIPS_SYS(sys_timer_create, 3)
	MIPS_SYS(sys_timer_settime, 4)
	MIPS_SYS(sys_timer_gettime, 2)
	MIPS_SYS(sys_timer_getoverrun, 1)	/* 4260 */
	MIPS_SYS(sys_timer_delete, 1)
	MIPS_SYS(sys_clock_settime, 2)
	MIPS_SYS(sys_clock_gettime, 2)
	MIPS_SYS(sys_clock_getres, 2)
	MIPS_SYS(sys_clock_nanosleep, 4)	/* 4265 */
	MIPS_SYS(sys_tgkill	, 3)
	MIPS_SYS(sys_utimes	, 2)
	MIPS_SYS(sys_mbind	, 4)
	MIPS_SYS(sys_ni_syscall	, 0)	/* sys_get_mempolicy */
	MIPS_SYS(sys_ni_syscall	, 0)	/* 4270 sys_set_mempolicy */
	MIPS_SYS(sys_mq_open	, 4)
	MIPS_SYS(sys_mq_unlink	, 1)
	MIPS_SYS(sys_mq_timedsend, 5)
	MIPS_SYS(sys_mq_timedreceive, 5)
	MIPS_SYS(sys_mq_notify	, 2)	/* 4275 */
	MIPS_SYS(sys_mq_getsetattr, 3)
	MIPS_SYS(sys_ni_syscall	, 0)	/* sys_vserver */
	MIPS_SYS(sys_waitid	, 4)
	MIPS_SYS(sys_ni_syscall	, 0)	/* available, was setaltroot */
	MIPS_SYS(sys_add_key	, 5)
	MIPS_SYS(sys_request_key, 4)
	MIPS_SYS(sys_keyctl	, 5)
	MIPS_SYS(sys_set_thread_area, 1)
	MIPS_SYS(sys_inotify_init, 0)
	MIPS_SYS(sys_inotify_add_watch, 3) /* 4285 */
	MIPS_SYS(sys_inotify_rm_watch, 2)
	MIPS_SYS(sys_migrate_pages, 4)
	MIPS_SYS(sys_openat, 4)
	MIPS_SYS(sys_mkdirat, 3)
	MIPS_SYS(sys_mknodat, 4)	/* 4290 */
	MIPS_SYS(sys_fchownat, 5)
	MIPS_SYS(sys_futimesat, 3)
	MIPS_SYS(sys_fstatat64, 4)
	MIPS_SYS(sys_unlinkat, 3)
	MIPS_SYS(sys_renameat, 4)	/* 4295 */
	MIPS_SYS(sys_linkat, 5)
	MIPS_SYS(sys_symlinkat, 3)
	MIPS_SYS(sys_readlinkat, 4)
	MIPS_SYS(sys_fchmodat, 3)
	MIPS_SYS(sys_faccessat, 3)	/* 4300 */
	MIPS_SYS(sys_pselect6, 6)
	MIPS_SYS(sys_ppoll, 5)
	MIPS_SYS(sys_unshare, 1)
	MIPS_SYS(sys_splice, 6)
	MIPS_SYS(sys_sync_file_range, 7) /* 4305 */
	MIPS_SYS(sys_tee, 4)
	MIPS_SYS(sys_vmsplice, 4)
	MIPS_SYS(sys_move_pages, 6)
	MIPS_SYS(sys_set_robust_list, 2)
	MIPS_SYS(sys_get_robust_list, 3) /* 4310 */
	MIPS_SYS(sys_kexec_load, 4)
	MIPS_SYS(sys_getcpu, 3)
	MIPS_SYS(sys_epoll_pwait, 6)
	MIPS_SYS(sys_ioprio_set, 3)
	MIPS_SYS(sys_ioprio_get, 2)
        MIPS_SYS(sys_utimensat, 4)
        MIPS_SYS(sys_signalfd, 3)
        MIPS_SYS(sys_ni_syscall, 0)     /* was timerfd */
        MIPS_SYS(sys_eventfd, 1)
        MIPS_SYS(sys_fallocate, 6)      /* 4320 */
        MIPS_SYS(sys_timerfd_create, 2)
        MIPS_SYS(sys_timerfd_gettime, 2)
        MIPS_SYS(sys_timerfd_settime, 4)
        MIPS_SYS(sys_signalfd4, 4)
        MIPS_SYS(sys_eventfd2, 2)       /* 4325 */
        MIPS_SYS(sys_epoll_create1, 1)
        MIPS_SYS(sys_dup3, 3)
        MIPS_SYS(sys_pipe2, 2)
        MIPS_SYS(sys_inotify_init1, 1)
        MIPS_SYS(sys_preadv, 5)         /* 4330 */
        MIPS_SYS(sys_pwritev, 5)
        MIPS_SYS(sys_rt_tgsigqueueinfo, 4)
        MIPS_SYS(sys_perf_event_open, 5)
        MIPS_SYS(sys_accept4, 4)
        MIPS_SYS(sys_recvmmsg, 5)       /* 4335 */
        MIPS_SYS(sys_fanotify_init, 2)
        MIPS_SYS(sys_fanotify_mark, 6)
        MIPS_SYS(sys_prlimit64, 4)
        MIPS_SYS(sys_name_to_handle_at, 5)
        MIPS_SYS(sys_open_by_handle_at, 3) /* 4340 */
        MIPS_SYS(sys_clock_adjtime, 2)
        MIPS_SYS(sys_syncfs, 1)
        MIPS_SYS(sys_sendmmsg, 4)
        MIPS_SYS(sys_setns, 2)
        MIPS_SYS(sys_process_vm_readv, 6) /* 345 */
        MIPS_SYS(sys_process_vm_writev, 6)
        MIPS_SYS(sys_kcmp, 5)
        MIPS_SYS(sys_finit_module, 3)
        MIPS_SYS(sys_sched_setattr, 2)
        MIPS_SYS(sys_sched_getattr, 3)  /* 350 */
        MIPS_SYS(sys_renameat2, 5)
        MIPS_SYS(sys_seccomp, 3)
        MIPS_SYS(sys_getrandom, 3)
        MIPS_SYS(sys_memfd_create, 2)
        MIPS_SYS(sys_bpf, 3)            /* 355 */
        MIPS_SYS(sys_execveat, 5)
        MIPS_SYS(sys_userfaultfd, 1)
        MIPS_SYS(sys_membarrier, 2)
        MIPS_SYS(sys_mlock2, 3)
        MIPS_SYS(sys_copy_file_range, 6) /* 360 */
        MIPS_SYS(sys_preadv2, 6)
        MIPS_SYS(sys_pwritev2, 6)
};
#  undef MIPS_SYS
# endif /* O32 */

static int do_store_exclusive(CPUMIPSState *env)
{
    target_ulong addr;
    target_ulong page_addr;
    target_ulong val;
    int flags;
    int segv = 0;
    int reg;
    int d;

    addr = env->lladdr;
    page_addr = addr & TARGET_PAGE_MASK;
    start_exclusive();
    mmap_lock();
    flags = page_get_flags(page_addr);
    if ((flags & PAGE_READ) == 0) {
        segv = 1;
    } else {
        reg = env->llreg & 0x1f;
        d = (env->llreg & 0x20) != 0;
        if (d) {
            segv = get_user_s64(val, addr);
        } else {
            segv = get_user_s32(val, addr);
        }
        if (!segv) {
            if (val != env->llval) {
                env->active_tc.gpr[reg] = 0;
            } else {
                if (d) {
                    segv = put_user_u64(env->llnewval, addr);
                } else {
                    segv = put_user_u32(env->llnewval, addr);
                }
                if (!segv) {
                    env->active_tc.gpr[reg] = 1;
                }
            }
        }
    }
    env->lladdr = -1;
    if (!segv) {
        env->active_tc.PC += 4;
    }
    mmap_unlock();
    end_exclusive();
    return segv;
}

/* Break codes */
enum {
    BRK_OVERFLOW = 6,
    BRK_DIVZERO = 7
};

static int do_break(CPUMIPSState *env, target_siginfo_t *info,
                    unsigned int code)
{
    int ret = -1;

    switch (code) {
    case BRK_OVERFLOW:
    case BRK_DIVZERO:
        info->si_signo = TARGET_SIGFPE;
        info->si_errno = 0;
        info->si_code = (code == BRK_OVERFLOW) ? FPE_INTOVF : FPE_INTDIV;
        queue_signal(env, info->si_signo, QEMU_SI_FAULT, &*info);
        ret = 0;
        break;
    default:
        info->si_signo = TARGET_SIGTRAP;
        info->si_errno = 0;
        queue_signal(env, info->si_signo, QEMU_SI_FAULT, &*info);
        ret = 0;
        break;
    }

    return ret;
}

void cpu_loop(CPUMIPSState *env)
{
    CPUState *cs = CPU(mips_env_get_cpu(env));
    target_siginfo_t info;
    int trapnr;
    abi_long ret;
# ifdef TARGET_ABI_MIPSO32
    unsigned int syscall_num;
# endif

    for(;;) {
        cpu_exec_start(cs);
        trapnr = cpu_exec(cs);
        cpu_exec_end(cs);
        process_queued_cpu_work(cs);

        switch(trapnr) {
        case EXCP_SYSCALL:
            env->active_tc.PC += 4;
# ifdef TARGET_ABI_MIPSO32
            syscall_num = env->active_tc.gpr[2] - 4000;
            if (syscall_num >= sizeof(mips_syscall_args)) {
                ret = -TARGET_ENOSYS;
            } else {
                int nb_args;
                abi_ulong sp_reg;
                abi_ulong arg5 = 0, arg6 = 0, arg7 = 0, arg8 = 0;

                nb_args = mips_syscall_args[syscall_num];
                sp_reg = env->active_tc.gpr[29];
                switch (nb_args) {
                /* these arguments are taken from the stack */
                case 8:
                    if ((ret = get_user_ual(arg8, sp_reg + 28)) != 0) {
                        goto done_syscall;
                    }
                case 7:
                    if ((ret = get_user_ual(arg7, sp_reg + 24)) != 0) {
                        goto done_syscall;
                    }
                case 6:
                    if ((ret = get_user_ual(arg6, sp_reg + 20)) != 0) {
                        goto done_syscall;
                    }
                case 5:
                    if ((ret = get_user_ual(arg5, sp_reg + 16)) != 0) {
                        goto done_syscall;
                    }
                default:
                    break;
                }
                ret = do_syscall(env, env->active_tc.gpr[2],
                                 env->active_tc.gpr[4],
                                 env->active_tc.gpr[5],
                                 env->active_tc.gpr[6],
                                 env->active_tc.gpr[7],
                                 arg5, arg6, arg7, arg8);
            }
done_syscall:
# else
            ret = do_syscall(env, env->active_tc.gpr[2],
                             env->active_tc.gpr[4], env->active_tc.gpr[5],
                             env->active_tc.gpr[6], env->active_tc.gpr[7],
                             env->active_tc.gpr[8], env->active_tc.gpr[9],
                             env->active_tc.gpr[10], env->active_tc.gpr[11]);
# endif /* O32 */
            if (ret == -TARGET_ERESTARTSYS) {
                env->active_tc.PC -= 4;
                break;
            }
            if (ret == -TARGET_QEMU_ESIGRETURN) {
                /* Returning from a successful sigreturn syscall.
                   Avoid clobbering register state.  */
                break;
            }
            if ((abi_ulong)ret >= (abi_ulong)-1133) {
                env->active_tc.gpr[7] = 1; /* error flag */
                ret = -ret;
            } else {
                env->active_tc.gpr[7] = 0; /* error flag */
            }
            env->active_tc.gpr[2] = ret;
            break;
        case EXCP_TLBL:
        case EXCP_TLBS:
        case EXCP_AdEL:
        case EXCP_AdES:
            info.si_signo = TARGET_SIGSEGV;
            info.si_errno = 0;
            /* XXX: check env->error_code */
            info.si_code = TARGET_SEGV_MAPERR;
            info._sifields._sigfault._addr = env->CP0_BadVAddr;
            queue_signal(env, info.si_signo, QEMU_SI_FAULT, &info);
            break;
        case EXCP_CpU:
        case EXCP_RI:
            info.si_signo = TARGET_SIGILL;
            info.si_errno = 0;
            info.si_code = 0;
            queue_signal(env, info.si_signo, QEMU_SI_FAULT, &info);
            break;
        case EXCP_INTERRUPT:
            /* just indicate that signals should be handled asap */
            break;
        case EXCP_DEBUG:
            {
                int sig;

                sig = gdb_handlesig(cs, TARGET_SIGTRAP);
                if (sig)
                  {
                    info.si_signo = sig;
                    info.si_errno = 0;
                    info.si_code = TARGET_TRAP_BRKPT;
                    queue_signal(env, info.si_signo, QEMU_SI_FAULT, &info);
                  }
            }
            break;
        case EXCP_SC:
            if (do_store_exclusive(env)) {
                info.si_signo = TARGET_SIGSEGV;
                info.si_errno = 0;
                info.si_code = TARGET_SEGV_MAPERR;
                info._sifields._sigfault._addr = env->active_tc.PC;
                queue_signal(env, info.si_signo, QEMU_SI_FAULT, &info);
            }
            break;
        case EXCP_DSPDIS:
            info.si_signo = TARGET_SIGILL;
            info.si_errno = 0;
            info.si_code = TARGET_ILL_ILLOPC;
            queue_signal(env, info.si_signo, QEMU_SI_FAULT, &info);
            break;
        /* The code below was inspired by the MIPS Linux kernel trap
         * handling code in arch/mips/kernel/traps.c.
         */
        case EXCP_BREAK:
            {
                abi_ulong trap_instr;
                unsigned int code;

                if (env->hflags & MIPS_HFLAG_M16) {
                    if (env->insn_flags & ASE_MICROMIPS) {
                        /* microMIPS mode */
                        ret = get_user_u16(trap_instr, env->active_tc.PC);
                        if (ret != 0) {
                            goto error;
                        }

                        if ((trap_instr >> 10) == 0x11) {
                            /* 16-bit instruction */
                            code = trap_instr & 0xf;
                        } else {
                            /* 32-bit instruction */
                            abi_ulong instr_lo;

                            ret = get_user_u16(instr_lo,
                                               env->active_tc.PC + 2);
                            if (ret != 0) {
                                goto error;
                            }
                            trap_instr = (trap_instr << 16) | instr_lo;
                            code = ((trap_instr >> 6) & ((1 << 20) - 1));
                            /* Unfortunately, microMIPS also suffers from
                               the old assembler bug...  */
                            if (code >= (1 << 10)) {
                                code >>= 10;
                            }
                        }
                    } else {
                        /* MIPS16e mode */
                        ret = get_user_u16(trap_instr, env->active_tc.PC);
                        if (ret != 0) {
                            goto error;
                        }
                        code = (trap_instr >> 6) & 0x3f;
                    }
                } else {
                    ret = get_user_u32(trap_instr, env->active_tc.PC);
                    if (ret != 0) {
                        goto error;
                    }

                    /* As described in the original Linux kernel code, the
                     * below checks on 'code' are to work around an old
                     * assembly bug.
                     */
                    code = ((trap_instr >> 6) & ((1 << 20) - 1));
                    if (code >= (1 << 10)) {
                        code >>= 10;
                    }
                }

                if (do_break(env, &info, code) != 0) {
                    goto error;
                }
            }
            break;
        case EXCP_TRAP:
            {
                abi_ulong trap_instr;
                unsigned int code = 0;

                if (env->hflags & MIPS_HFLAG_M16) {
                    /* microMIPS mode */
                    abi_ulong instr[2];

                    ret = get_user_u16(instr[0], env->active_tc.PC) ||
                          get_user_u16(instr[1], env->active_tc.PC + 2);

                    trap_instr = (instr[0] << 16) | instr[1];
                } else {
                    ret = get_user_u32(trap_instr, env->active_tc.PC);
                }

                if (ret != 0) {
                    goto error;
                }

                /* The immediate versions don't provide a code.  */
                if (!(trap_instr & 0xFC000000)) {
                    if (env->hflags & MIPS_HFLAG_M16) {
                        /* microMIPS mode */
                        code = ((trap_instr >> 12) & ((1 << 4) - 1));
                    } else {
                        code = ((trap_instr >> 6) & ((1 << 10) - 1));
                    }
                }

                if (do_break(env, &info, code) != 0) {
                    goto error;
                }
            }
            break;
        case EXCP_ATOMIC:
            cpu_exec_step_atomic(cs);
            break;
        default:
error:
            EXCP_DUMP(env, "qemu: unhandled CPU exception 0x%x - aborting\n", trapnr);
            abort();
        }
        process_pending_signals(env);
    }
}
#endif

#ifdef TARGET_NIOS2

void cpu_loop(CPUNios2State *env)
{
    CPUState *cs = ENV_GET_CPU(env);
    Nios2CPU *cpu = NIOS2_CPU(cs);
    target_siginfo_t info;
    int trapnr, gdbsig, ret;

    for (;;) {
        cpu_exec_start(cs);
        trapnr = cpu_exec(cs);
        cpu_exec_end(cs);
        gdbsig = 0;

        switch (trapnr) {
        case EXCP_INTERRUPT:
            /* just indicate that signals should be handled asap */
            break;
        case EXCP_TRAP:
            if (env->regs[R_AT] == 0) {
                abi_long ret;
                qemu_log_mask(CPU_LOG_INT, "\nSyscall\n");

                ret = do_syscall(env, env->regs[2],
                                 env->regs[4], env->regs[5], env->regs[6],
                                 env->regs[7], env->regs[8], env->regs[9],
                                 0, 0);

                if (env->regs[2] == 0) {    /* FIXME: syscall 0 workaround */
                    ret = 0;
                }

                env->regs[2] = abs(ret);
                /* Return value is 0..4096 */
                env->regs[7] = (ret > 0xfffffffffffff000ULL);
                env->regs[CR_ESTATUS] = env->regs[CR_STATUS];
                env->regs[CR_STATUS] &= ~0x3;
                env->regs[R_EA] = env->regs[R_PC] + 4;
                env->regs[R_PC] += 4;
                break;
            } else {
                qemu_log_mask(CPU_LOG_INT, "\nTrap\n");

                env->regs[CR_ESTATUS] = env->regs[CR_STATUS];
                env->regs[CR_STATUS] &= ~0x3;
                env->regs[R_EA] = env->regs[R_PC] + 4;
                env->regs[R_PC] = cpu->exception_addr;

                gdbsig = TARGET_SIGTRAP;
                break;
            }
        case 0xaa:
            switch (env->regs[R_PC]) {
            /*case 0x1000:*/  /* TODO:__kuser_helper_version */
            case 0x1004:      /* __kuser_cmpxchg */
                start_exclusive();
                if (env->regs[4] & 0x3) {
                    goto kuser_fail;
                }
                ret = get_user_u32(env->regs[2], env->regs[4]);
                if (ret) {
                    end_exclusive();
                    goto kuser_fail;
                }
                env->regs[2] -= env->regs[5];
                if (env->regs[2] == 0) {
                    put_user_u32(env->regs[6], env->regs[4]);
                }
                end_exclusive();
                env->regs[R_PC] = env->regs[R_RA];
                break;
            /*case 0x1040:*/  /* TODO:__kuser_sigtramp */
            default:
                ;
kuser_fail:
                info.si_signo = TARGET_SIGSEGV;
                info.si_errno = 0;
                /* TODO: check env->error_code */
                info.si_code = TARGET_SEGV_MAPERR;
                info._sifields._sigfault._addr = env->regs[R_PC];
                queue_signal(env, info.si_signo, QEMU_SI_FAULT, &info);
            }
            break;
        default:
            EXCP_DUMP(env, "\nqemu: unhandled CPU exception %#x - aborting\n",
                     trapnr);
            gdbsig = TARGET_SIGILL;
            break;
        }
        if (gdbsig) {
            gdb_handlesig(cs, gdbsig);
            if (gdbsig != TARGET_SIGTRAP) {
                exit(EXIT_FAILURE);
            }
        }

        process_pending_signals(env);
    }
}

#endif /* TARGET_NIOS2 */

#ifdef TARGET_OPENRISC

void cpu_loop(CPUOpenRISCState *env)
{
    CPUState *cs = CPU(openrisc_env_get_cpu(env));
    int trapnr;
    abi_long ret;
    target_siginfo_t info;

    for (;;) {
        cpu_exec_start(cs);
        trapnr = cpu_exec(cs);
        cpu_exec_end(cs);
        process_queued_cpu_work(cs);

        switch (trapnr) {
        case EXCP_SYSCALL:
            env->pc += 4;   /* 0xc00; */
            ret = do_syscall(env,
                             cpu_get_gpr(env, 11), /* return value       */
                             cpu_get_gpr(env, 3),  /* r3 - r7 are params */
                             cpu_get_gpr(env, 4),
                             cpu_get_gpr(env, 5),
                             cpu_get_gpr(env, 6),
                             cpu_get_gpr(env, 7),
                             cpu_get_gpr(env, 8), 0, 0);
            if (ret == -TARGET_ERESTARTSYS) {
                env->pc -= 4;
            } else if (ret != -TARGET_QEMU_ESIGRETURN) {
                cpu_set_gpr(env, 11, ret);
            }
            break;
        case EXCP_DPF:
        case EXCP_IPF:
        case EXCP_RANGE:
            info.si_signo = TARGET_SIGSEGV;
            info.si_errno = 0;
            info.si_code = TARGET_SEGV_MAPERR;
            info._sifields._sigfault._addr = env->pc;
            queue_signal(env, info.si_signo, QEMU_SI_FAULT, &info);
            break;
        case EXCP_ALIGN:
            info.si_signo = TARGET_SIGBUS;
            info.si_errno = 0;
            info.si_code = TARGET_BUS_ADRALN;
            info._sifields._sigfault._addr = env->pc;
            queue_signal(env, info.si_signo, QEMU_SI_FAULT, &info);
            break;
        case EXCP_ILLEGAL:
            info.si_signo = TARGET_SIGILL;
            info.si_errno = 0;
            info.si_code = TARGET_ILL_ILLOPC;
            info._sifields._sigfault._addr = env->pc;
            queue_signal(env, info.si_signo, QEMU_SI_FAULT, &info);
            break;
        case EXCP_FPE:
            info.si_signo = TARGET_SIGFPE;
            info.si_errno = 0;
            info.si_code = 0;
            info._sifields._sigfault._addr = env->pc;
            queue_signal(env, info.si_signo, QEMU_SI_FAULT, &info);
            break;
        case EXCP_INTERRUPT:
            /* We processed the pending cpu work above.  */
            break;
        case EXCP_DEBUG:
            trapnr = gdb_handlesig(cs, TARGET_SIGTRAP);
            if (trapnr) {
                info.si_signo = trapnr;
                info.si_errno = 0;
                info.si_code = TARGET_TRAP_BRKPT;
                queue_signal(env, info.si_signo, QEMU_SI_FAULT, &info);
            }
            break;
        case EXCP_ATOMIC:
            cpu_exec_step_atomic(cs);
            break;
        default:
            g_assert_not_reached();
        }
        process_pending_signals(env);
    }
}

#endif /* TARGET_OPENRISC */

#ifdef TARGET_SH4
void cpu_loop(CPUSH4State *env)
{
    CPUState *cs = CPU(sh_env_get_cpu(env));
    int trapnr, ret;
    target_siginfo_t info;

    while (1) {
        bool arch_interrupt = true;

        cpu_exec_start(cs);
        trapnr = cpu_exec(cs);
        cpu_exec_end(cs);
        process_queued_cpu_work(cs);

        switch (trapnr) {
        case 0x160:
            env->pc += 2;
            ret = do_syscall(env,
                             env->gregs[3],
                             env->gregs[4],
                             env->gregs[5],
                             env->gregs[6],
                             env->gregs[7],
                             env->gregs[0],
                             env->gregs[1],
                             0, 0);
            if (ret == -TARGET_ERESTARTSYS) {
                env->pc -= 2;
            } else if (ret != -TARGET_QEMU_ESIGRETURN) {
                env->gregs[0] = ret;
            }
            break;
        case EXCP_INTERRUPT:
            /* just indicate that signals should be handled asap */
            break;
        case EXCP_DEBUG:
            {
                int sig;

                sig = gdb_handlesig(cs, TARGET_SIGTRAP);
                if (sig) {
                    info.si_signo = sig;
                    info.si_errno = 0;
                    info.si_code = TARGET_TRAP_BRKPT;
                    queue_signal(env, info.si_signo, QEMU_SI_FAULT, &info);
                } else {
                    arch_interrupt = false;
                }
            }
            break;
	case 0xa0:
	case 0xc0:
            info.si_signo = TARGET_SIGSEGV;
            info.si_errno = 0;
            info.si_code = TARGET_SEGV_MAPERR;
            info._sifields._sigfault._addr = env->tea;
            queue_signal(env, info.si_signo, QEMU_SI_FAULT, &info);
	    break;
        case EXCP_ATOMIC:
            cpu_exec_step_atomic(cs);
            arch_interrupt = false;
            break;
        default:
            printf ("Unhandled trap: 0x%x\n", trapnr);
            cpu_dump_state(cs, stderr, fprintf, 0);
            exit(EXIT_FAILURE);
        }
        process_pending_signals (env);

        /* Most of the traps imply an exception or interrupt, which
           implies an REI instruction has been executed.  Which means
           that LDST (aka LOK_ADDR) should be cleared.  But there are
           a few exceptions for traps internal to QEMU.  */
        if (arch_interrupt) {
            env->lock_addr = -1;
        }
    }
}
#endif

#ifdef TARGET_CRIS
void cpu_loop(CPUCRISState *env)
{
    CPUState *cs = CPU(cris_env_get_cpu(env));
    int trapnr, ret;
    target_siginfo_t info;
    
    while (1) {
        cpu_exec_start(cs);
        trapnr = cpu_exec(cs);
        cpu_exec_end(cs);
        process_queued_cpu_work(cs);

        switch (trapnr) {
        case 0xaa:
            {
                info.si_signo = TARGET_SIGSEGV;
                info.si_errno = 0;
                /* XXX: check env->error_code */
                info.si_code = TARGET_SEGV_MAPERR;
                info._sifields._sigfault._addr = env->pregs[PR_EDA];
                queue_signal(env, info.si_signo, QEMU_SI_FAULT, &info);
            }
            break;
	case EXCP_INTERRUPT:
	  /* just indicate that signals should be handled asap */
	  break;
        case EXCP_BREAK:
            ret = do_syscall(env, 
                             env->regs[9], 
                             env->regs[10], 
                             env->regs[11], 
                             env->regs[12], 
                             env->regs[13], 
                             env->pregs[7], 
                             env->pregs[11],
                             0, 0);
            if (ret == -TARGET_ERESTARTSYS) {
                env->pc -= 2;
            } else if (ret != -TARGET_QEMU_ESIGRETURN) {
                env->regs[10] = ret;
            }
            break;
        case EXCP_DEBUG:
            {
                int sig;

                sig = gdb_handlesig(cs, TARGET_SIGTRAP);
                if (sig)
                  {
                    info.si_signo = sig;
                    info.si_errno = 0;
                    info.si_code = TARGET_TRAP_BRKPT;
                    queue_signal(env, info.si_signo, QEMU_SI_FAULT, &info);
                  }
            }
            break;
        case EXCP_ATOMIC:
            cpu_exec_step_atomic(cs);
            break;
        default:
            printf ("Unhandled trap: 0x%x\n", trapnr);
            cpu_dump_state(cs, stderr, fprintf, 0);
            exit(EXIT_FAILURE);
        }
        process_pending_signals (env);
    }
}
#endif

#ifdef TARGET_MICROBLAZE
void cpu_loop(CPUMBState *env)
{
    CPUState *cs = CPU(mb_env_get_cpu(env));
    int trapnr, ret;
    target_siginfo_t info;
    
    while (1) {
        cpu_exec_start(cs);
        trapnr = cpu_exec(cs);
        cpu_exec_end(cs);
        process_queued_cpu_work(cs);

        switch (trapnr) {
        case 0xaa:
            {
                info.si_signo = TARGET_SIGSEGV;
                info.si_errno = 0;
                /* XXX: check env->error_code */
                info.si_code = TARGET_SEGV_MAPERR;
                info._sifields._sigfault._addr = 0;
                queue_signal(env, info.si_signo, QEMU_SI_FAULT, &info);
            }
            break;
	case EXCP_INTERRUPT:
	  /* just indicate that signals should be handled asap */
	  break;
        case EXCP_BREAK:
            /* Return address is 4 bytes after the call.  */
            env->regs[14] += 4;
            env->sregs[SR_PC] = env->regs[14];
            ret = do_syscall(env, 
                             env->regs[12], 
                             env->regs[5], 
                             env->regs[6], 
                             env->regs[7], 
                             env->regs[8], 
                             env->regs[9], 
                             env->regs[10],
                             0, 0);
            if (ret == -TARGET_ERESTARTSYS) {
                /* Wind back to before the syscall. */
                env->sregs[SR_PC] -= 4;
            } else if (ret != -TARGET_QEMU_ESIGRETURN) {
                env->regs[3] = ret;
            }
            /* All syscall exits result in guest r14 being equal to the
             * PC we return to, because the kernel syscall exit "rtbd" does
             * this. (This is true even for sigreturn(); note that r14 is
             * not a userspace-usable register, as the kernel may clobber it
             * at any point.)
             */
            env->regs[14] = env->sregs[SR_PC];
            break;
        case EXCP_HW_EXCP:
            env->regs[17] = env->sregs[SR_PC] + 4;
            if (env->iflags & D_FLAG) {
                env->sregs[SR_ESR] |= 1 << 12;
                env->sregs[SR_PC] -= 4;
                /* FIXME: if branch was immed, replay the imm as well.  */
            }

            env->iflags &= ~(IMM_FLAG | D_FLAG);

            switch (env->sregs[SR_ESR] & 31) {
                case ESR_EC_DIVZERO:
                    info.si_signo = TARGET_SIGFPE;
                    info.si_errno = 0;
                    info.si_code = TARGET_FPE_FLTDIV;
                    info._sifields._sigfault._addr = 0;
                    queue_signal(env, info.si_signo, QEMU_SI_FAULT, &info);
                    break;
                case ESR_EC_FPU:
                    info.si_signo = TARGET_SIGFPE;
                    info.si_errno = 0;
                    if (env->sregs[SR_FSR] & FSR_IO) {
                        info.si_code = TARGET_FPE_FLTINV;
                    }
                    if (env->sregs[SR_FSR] & FSR_DZ) {
                        info.si_code = TARGET_FPE_FLTDIV;
                    }
                    info._sifields._sigfault._addr = 0;
                    queue_signal(env, info.si_signo, QEMU_SI_FAULT, &info);
                    break;
                default:
                    printf ("Unhandled hw-exception: 0x%x\n",
                            env->sregs[SR_ESR] & ESR_EC_MASK);
                    cpu_dump_state(cs, stderr, fprintf, 0);
                    exit(EXIT_FAILURE);
                    break;
            }
            break;
        case EXCP_DEBUG:
            {
                int sig;

                sig = gdb_handlesig(cs, TARGET_SIGTRAP);
                if (sig)
                  {
                    info.si_signo = sig;
                    info.si_errno = 0;
                    info.si_code = TARGET_TRAP_BRKPT;
                    queue_signal(env, info.si_signo, QEMU_SI_FAULT, &info);
                  }
            }
            break;
        case EXCP_ATOMIC:
            cpu_exec_step_atomic(cs);
            break;
        default:
            printf ("Unhandled trap: 0x%x\n", trapnr);
            cpu_dump_state(cs, stderr, fprintf, 0);
            exit(EXIT_FAILURE);
        }
        process_pending_signals (env);
    }
}
#endif

#ifdef TARGET_M68K

void cpu_loop(CPUM68KState *env)
{
    CPUState *cs = CPU(m68k_env_get_cpu(env));
    int trapnr;
    unsigned int n;
    target_siginfo_t info;
    TaskState *ts = cs->opaque;

    for(;;) {
        cpu_exec_start(cs);
        trapnr = cpu_exec(cs);
        cpu_exec_end(cs);
        process_queued_cpu_work(cs);

        switch(trapnr) {
        case EXCP_ILLEGAL:
            {
                if (ts->sim_syscalls) {
                    uint16_t nr;
                    get_user_u16(nr, env->pc + 2);
                    env->pc += 4;
                    do_m68k_simcall(env, nr);
                } else {
                    goto do_sigill;
                }
            }
            break;
        case EXCP_HALT_INSN:
            /* Semihosing syscall.  */
            env->pc += 4;
            do_m68k_semihosting(env, env->dregs[0]);
            break;
        case EXCP_LINEA:
        case EXCP_LINEF:
        case EXCP_UNSUPPORTED:
        do_sigill:
            info.si_signo = TARGET_SIGILL;
            info.si_errno = 0;
            info.si_code = TARGET_ILL_ILLOPN;
            info._sifields._sigfault._addr = env->pc;
            queue_signal(env, info.si_signo, QEMU_SI_FAULT, &info);
            break;
        case EXCP_CHK:
            info.si_signo = TARGET_SIGFPE;
            info.si_errno = 0;
            info.si_code = TARGET_FPE_INTOVF;
            info._sifields._sigfault._addr = env->pc;
            queue_signal(env, info.si_signo, QEMU_SI_FAULT, &info);
            break;
        case EXCP_DIV0:
            info.si_signo = TARGET_SIGFPE;
            info.si_errno = 0;
            info.si_code = TARGET_FPE_INTDIV;
            info._sifields._sigfault._addr = env->pc;
            queue_signal(env, info.si_signo, QEMU_SI_FAULT, &info);
            break;
        case EXCP_TRAP0:
            {
                abi_long ret;
                ts->sim_syscalls = 0;
                n = env->dregs[0];
                env->pc += 2;
                ret = do_syscall(env,
                                 n,
                                 env->dregs[1],
                                 env->dregs[2],
                                 env->dregs[3],
                                 env->dregs[4],
                                 env->dregs[5],
                                 env->aregs[0],
                                 0, 0);
                if (ret == -TARGET_ERESTARTSYS) {
                    env->pc -= 2;
                } else if (ret != -TARGET_QEMU_ESIGRETURN) {
                    env->dregs[0] = ret;
                }
            }
            break;
        case EXCP_INTERRUPT:
            /* just indicate that signals should be handled asap */
            break;
        case EXCP_ACCESS:
            {
                info.si_signo = TARGET_SIGSEGV;
                info.si_errno = 0;
                /* XXX: check env->error_code */
                info.si_code = TARGET_SEGV_MAPERR;
                info._sifields._sigfault._addr = env->mmu.ar;
                queue_signal(env, info.si_signo, QEMU_SI_FAULT, &info);
            }
            break;
        case EXCP_DEBUG:
            {
                int sig;

                sig = gdb_handlesig(cs, TARGET_SIGTRAP);
                if (sig)
                  {
                    info.si_signo = sig;
                    info.si_errno = 0;
                    info.si_code = TARGET_TRAP_BRKPT;
                    queue_signal(env, info.si_signo, QEMU_SI_FAULT, &info);
                  }
            }
            break;
        case EXCP_ATOMIC:
            cpu_exec_step_atomic(cs);
            break;
        default:
            EXCP_DUMP(env, "qemu: unhandled CPU exception 0x%x - aborting\n", trapnr);
            abort();
        }
        process_pending_signals(env);
    }
}
#endif /* TARGET_M68K */

#ifdef TARGET_ALPHA
void cpu_loop(CPUAlphaState *env)
{
    CPUState *cs = CPU(alpha_env_get_cpu(env));
    int trapnr;
    target_siginfo_t info;
    abi_long sysret;

    while (1) {
        bool arch_interrupt = true;

        cpu_exec_start(cs);
        trapnr = cpu_exec(cs);
        cpu_exec_end(cs);
        process_queued_cpu_work(cs);

        switch (trapnr) {
        case EXCP_RESET:
            fprintf(stderr, "Reset requested. Exit\n");
            exit(EXIT_FAILURE);
            break;
        case EXCP_MCHK:
            fprintf(stderr, "Machine check exception. Exit\n");
            exit(EXIT_FAILURE);
            break;
        case EXCP_SMP_INTERRUPT:
        case EXCP_CLK_INTERRUPT:
        case EXCP_DEV_INTERRUPT:
            fprintf(stderr, "External interrupt. Exit\n");
            exit(EXIT_FAILURE);
            break;
        case EXCP_MMFAULT:
            info.si_signo = TARGET_SIGSEGV;
            info.si_errno = 0;
            info.si_code = (page_get_flags(env->trap_arg0) & PAGE_VALID
                            ? TARGET_SEGV_ACCERR : TARGET_SEGV_MAPERR);
            info._sifields._sigfault._addr = env->trap_arg0;
            queue_signal(env, info.si_signo, QEMU_SI_FAULT, &info);
            break;
        case EXCP_UNALIGN:
            info.si_signo = TARGET_SIGBUS;
            info.si_errno = 0;
            info.si_code = TARGET_BUS_ADRALN;
            info._sifields._sigfault._addr = env->trap_arg0;
            queue_signal(env, info.si_signo, QEMU_SI_FAULT, &info);
            break;
        case EXCP_OPCDEC:
        do_sigill:
            info.si_signo = TARGET_SIGILL;
            info.si_errno = 0;
            info.si_code = TARGET_ILL_ILLOPC;
            info._sifields._sigfault._addr = env->pc;
            queue_signal(env, info.si_signo, QEMU_SI_FAULT, &info);
            break;
        case EXCP_ARITH:
            info.si_signo = TARGET_SIGFPE;
            info.si_errno = 0;
            info.si_code = TARGET_FPE_FLTINV;
            info._sifields._sigfault._addr = env->pc;
            queue_signal(env, info.si_signo, QEMU_SI_FAULT, &info);
            break;
        case EXCP_FEN:
            /* No-op.  Linux simply re-enables the FPU.  */
            break;
        case EXCP_CALL_PAL:
            switch (env->error_code) {
            case 0x80:
                /* BPT */
                info.si_signo = TARGET_SIGTRAP;
                info.si_errno = 0;
                info.si_code = TARGET_TRAP_BRKPT;
                info._sifields._sigfault._addr = env->pc;
                queue_signal(env, info.si_signo, QEMU_SI_FAULT, &info);
                break;
            case 0x81:
                /* BUGCHK */
                info.si_signo = TARGET_SIGTRAP;
                info.si_errno = 0;
                info.si_code = 0;
                info._sifields._sigfault._addr = env->pc;
                queue_signal(env, info.si_signo, QEMU_SI_FAULT, &info);
                break;
            case 0x83:
                /* CALLSYS */
                trapnr = env->ir[IR_V0];
                sysret = do_syscall(env, trapnr,
                                    env->ir[IR_A0], env->ir[IR_A1],
                                    env->ir[IR_A2], env->ir[IR_A3],
                                    env->ir[IR_A4], env->ir[IR_A5],
                                    0, 0);
                if (sysret == -TARGET_ERESTARTSYS) {
                    env->pc -= 4;
                    break;
                }
                if (sysret == -TARGET_QEMU_ESIGRETURN) {
                    break;
                }
                /* Syscall writes 0 to V0 to bypass error check, similar
                   to how this is handled internal to Linux kernel.
                   (Ab)use trapnr temporarily as boolean indicating error.  */
                trapnr = (env->ir[IR_V0] != 0 && sysret < 0);
                env->ir[IR_V0] = (trapnr ? -sysret : sysret);
                env->ir[IR_A3] = trapnr;
                break;
            case 0x86:
                /* IMB */
                /* ??? We can probably elide the code using page_unprotect
                   that is checking for self-modifying code.  Instead we
                   could simply call tb_flush here.  Until we work out the
                   changes required to turn off the extra write protection,
                   this can be a no-op.  */
                break;
            case 0x9E:
                /* RDUNIQUE */
                /* Handled in the translator for usermode.  */
                abort();
            case 0x9F:
                /* WRUNIQUE */
                /* Handled in the translator for usermode.  */
                abort();
            case 0xAA:
                /* GENTRAP */
                info.si_signo = TARGET_SIGFPE;
                switch (env->ir[IR_A0]) {
                case TARGET_GEN_INTOVF:
                    info.si_code = TARGET_FPE_INTOVF;
                    break;
                case TARGET_GEN_INTDIV:
                    info.si_code = TARGET_FPE_INTDIV;
                    break;
                case TARGET_GEN_FLTOVF:
                    info.si_code = TARGET_FPE_FLTOVF;
                    break;
                case TARGET_GEN_FLTUND:
                    info.si_code = TARGET_FPE_FLTUND;
                    break;
                case TARGET_GEN_FLTINV:
                    info.si_code = TARGET_FPE_FLTINV;
                    break;
                case TARGET_GEN_FLTINE:
                    info.si_code = TARGET_FPE_FLTRES;
                    break;
                case TARGET_GEN_ROPRAND:
                    info.si_code = 0;
                    break;
                default:
                    info.si_signo = TARGET_SIGTRAP;
                    info.si_code = 0;
                    break;
                }
                info.si_errno = 0;
                info._sifields._sigfault._addr = env->pc;
                queue_signal(env, info.si_signo, QEMU_SI_FAULT, &info);
                break;
            default:
                goto do_sigill;
            }
            break;
        case EXCP_DEBUG:
            info.si_signo = gdb_handlesig(cs, TARGET_SIGTRAP);
            if (info.si_signo) {
                info.si_errno = 0;
                info.si_code = TARGET_TRAP_BRKPT;
                queue_signal(env, info.si_signo, QEMU_SI_FAULT, &info);
            } else {
                arch_interrupt = false;
            }
            break;
        case EXCP_INTERRUPT:
            /* Just indicate that signals should be handled asap.  */
            break;
        case EXCP_ATOMIC:
            cpu_exec_step_atomic(cs);
            arch_interrupt = false;
            break;
        default:
            printf ("Unhandled trap: 0x%x\n", trapnr);
            cpu_dump_state(cs, stderr, fprintf, 0);
            exit(EXIT_FAILURE);
        }
        process_pending_signals (env);

        /* Most of the traps imply a transition through PALcode, which
           implies an REI instruction has been executed.  Which means
           that RX and LOCK_ADDR should be cleared.  But there are a
           few exceptions for traps internal to QEMU.  */
        if (arch_interrupt) {
            env->flags &= ~ENV_FLAG_RX_FLAG;
            env->lock_addr = -1;
        }
    }
}
#endif /* TARGET_ALPHA */

#ifdef TARGET_S390X

/* s390x masks the fault address it reports in si_addr for SIGSEGV and SIGBUS */
#define S390X_FAIL_ADDR_MASK -4096LL

void cpu_loop(CPUS390XState *env)
{
    CPUState *cs = CPU(s390_env_get_cpu(env));
    int trapnr, n, sig;
    target_siginfo_t info;
    target_ulong addr;
    abi_long ret;

    while (1) {
        cpu_exec_start(cs);
        trapnr = cpu_exec(cs);
        cpu_exec_end(cs);
        process_queued_cpu_work(cs);

        switch (trapnr) {
        case EXCP_INTERRUPT:
            /* Just indicate that signals should be handled asap.  */
            break;

        case EXCP_SVC:
            n = env->int_svc_code;
            if (!n) {
                /* syscalls > 255 */
                n = env->regs[1];
            }
            env->psw.addr += env->int_svc_ilen;
            ret = do_syscall(env, n, env->regs[2], env->regs[3],
                             env->regs[4], env->regs[5],
                             env->regs[6], env->regs[7], 0, 0);
            if (ret == -TARGET_ERESTARTSYS) {
                env->psw.addr -= env->int_svc_ilen;
            } else if (ret != -TARGET_QEMU_ESIGRETURN) {
                env->regs[2] = ret;
            }
            break;

        case EXCP_DEBUG:
            sig = gdb_handlesig(cs, TARGET_SIGTRAP);
            if (sig) {
                n = TARGET_TRAP_BRKPT;
                goto do_signal_pc;
            }
            break;
        case EXCP_PGM:
            n = env->int_pgm_code;
            switch (n) {
            case PGM_OPERATION:
            case PGM_PRIVILEGED:
                sig = TARGET_SIGILL;
                n = TARGET_ILL_ILLOPC;
                goto do_signal_pc;
            case PGM_PROTECTION:
            case PGM_ADDRESSING:
                sig = TARGET_SIGSEGV;
                /* XXX: check env->error_code */
                n = TARGET_SEGV_MAPERR;
                addr = env->__excp_addr & S390X_FAIL_ADDR_MASK;
                goto do_signal;
            case PGM_EXECUTE:
            case PGM_SPECIFICATION:
            case PGM_SPECIAL_OP:
            case PGM_OPERAND:
            do_sigill_opn:
                sig = TARGET_SIGILL;
                n = TARGET_ILL_ILLOPN;
                goto do_signal_pc;

            case PGM_FIXPT_OVERFLOW:
                sig = TARGET_SIGFPE;
                n = TARGET_FPE_INTOVF;
                goto do_signal_pc;
            case PGM_FIXPT_DIVIDE:
                sig = TARGET_SIGFPE;
                n = TARGET_FPE_INTDIV;
                goto do_signal_pc;

            case PGM_DATA:
                n = (env->fpc >> 8) & 0xff;
                if (n == 0xff) {
                    /* compare-and-trap */
                    goto do_sigill_opn;
                } else {
                    /* An IEEE exception, simulated or otherwise.  */
                    if (n & 0x80) {
                        n = TARGET_FPE_FLTINV;
                    } else if (n & 0x40) {
                        n = TARGET_FPE_FLTDIV;
                    } else if (n & 0x20) {
                        n = TARGET_FPE_FLTOVF;
                    } else if (n & 0x10) {
                        n = TARGET_FPE_FLTUND;
                    } else if (n & 0x08) {
                        n = TARGET_FPE_FLTRES;
                    } else {
                        /* ??? Quantum exception; BFP, DFP error.  */
                        goto do_sigill_opn;
                    }
                    sig = TARGET_SIGFPE;
                    goto do_signal_pc;
                }

            default:
                fprintf(stderr, "Unhandled program exception: %#x\n", n);
                cpu_dump_state(cs, stderr, fprintf, 0);
                exit(EXIT_FAILURE);
            }
            break;

        do_signal_pc:
            addr = env->psw.addr;
        do_signal:
            info.si_signo = sig;
            info.si_errno = 0;
            info.si_code = n;
            info._sifields._sigfault._addr = addr;
            queue_signal(env, info.si_signo, QEMU_SI_FAULT, &info);
            break;

        case EXCP_ATOMIC:
            cpu_exec_step_atomic(cs);
            break;
        default:
            fprintf(stderr, "Unhandled trap: 0x%x\n", trapnr);
            cpu_dump_state(cs, stderr, fprintf, 0);
            exit(EXIT_FAILURE);
        }
        process_pending_signals (env);
    }
}

#endif /* TARGET_S390X */

#ifdef TARGET_TILEGX

static void gen_sigill_reg(CPUTLGState *env)
{
    target_siginfo_t info;

    info.si_signo = TARGET_SIGILL;
    info.si_errno = 0;
    info.si_code = TARGET_ILL_PRVREG;
    info._sifields._sigfault._addr = env->pc;
    queue_signal(env, info.si_signo, QEMU_SI_FAULT, &info);
}

static void do_signal(CPUTLGState *env, int signo, int sigcode)
{
    target_siginfo_t info;

    info.si_signo = signo;
    info.si_errno = 0;
    info._sifields._sigfault._addr = env->pc;

    if (signo == TARGET_SIGSEGV) {
        /* The passed in sigcode is a dummy; check for a page mapping
           and pass either MAPERR or ACCERR.  */
        target_ulong addr = env->excaddr;
        info._sifields._sigfault._addr = addr;
        if (page_check_range(addr, 1, PAGE_VALID) < 0) {
            sigcode = TARGET_SEGV_MAPERR;
        } else {
            sigcode = TARGET_SEGV_ACCERR;
        }
    }
    info.si_code = sigcode;

    queue_signal(env, info.si_signo, QEMU_SI_FAULT, &info);
}

static void gen_sigsegv_maperr(CPUTLGState *env, target_ulong addr)
{
    env->excaddr = addr;
    do_signal(env, TARGET_SIGSEGV, 0);
}

static void set_regval(CPUTLGState *env, uint8_t reg, uint64_t val)
{
    if (unlikely(reg >= TILEGX_R_COUNT)) {
        switch (reg) {
        case TILEGX_R_SN:
        case TILEGX_R_ZERO:
            return;
        case TILEGX_R_IDN0:
        case TILEGX_R_IDN1:
        case TILEGX_R_UDN0:
        case TILEGX_R_UDN1:
        case TILEGX_R_UDN2:
        case TILEGX_R_UDN3:
            gen_sigill_reg(env);
            return;
        default:
            g_assert_not_reached();
        }
    }
    env->regs[reg] = val;
}

/*
 * Compare the 8-byte contents of the CmpValue SPR with the 8-byte value in
 * memory at the address held in the first source register. If the values are
 * not equal, then no memory operation is performed. If the values are equal,
 * the 8-byte quantity from the second source register is written into memory
 * at the address held in the first source register. In either case, the result
 * of the instruction is the value read from memory. The compare and write to
 * memory are atomic and thus can be used for synchronization purposes. This
 * instruction only operates for addresses aligned to a 8-byte boundary.
 * Unaligned memory access causes an Unaligned Data Reference interrupt.
 *
 * Functional Description (64-bit)
 *       uint64_t memVal = memoryReadDoubleWord (rf[SrcA]);
 *       rf[Dest] = memVal;
 *       if (memVal == SPR[CmpValueSPR])
 *           memoryWriteDoubleWord (rf[SrcA], rf[SrcB]);
 *
 * Functional Description (32-bit)
 *       uint64_t memVal = signExtend32 (memoryReadWord (rf[SrcA]));
 *       rf[Dest] = memVal;
 *       if (memVal == signExtend32 (SPR[CmpValueSPR]))
 *           memoryWriteWord (rf[SrcA], rf[SrcB]);
 *
 *
 * This function also processes exch and exch4 which need not process SPR.
 */
static void do_exch(CPUTLGState *env, bool quad, bool cmp)
{
    target_ulong addr;
    target_long val, sprval;

    start_exclusive();

    addr = env->atomic_srca;
    if (quad ? get_user_s64(val, addr) : get_user_s32(val, addr)) {
        goto sigsegv_maperr;
    }

    if (cmp) {
        if (quad) {
            sprval = env->spregs[TILEGX_SPR_CMPEXCH];
        } else {
            sprval = sextract64(env->spregs[TILEGX_SPR_CMPEXCH], 0, 32);
        }
    }

    if (!cmp || val == sprval) {
        target_long valb = env->atomic_srcb;
        if (quad ? put_user_u64(valb, addr) : put_user_u32(valb, addr)) {
            goto sigsegv_maperr;
        }
    }

    set_regval(env, env->atomic_dstr, val);
    end_exclusive();
    return;

 sigsegv_maperr:
    end_exclusive();
    gen_sigsegv_maperr(env, addr);
}

static void do_fetch(CPUTLGState *env, int trapnr, bool quad)
{
    int8_t write = 1;
    target_ulong addr;
    target_long val, valb;

    start_exclusive();

    addr = env->atomic_srca;
    valb = env->atomic_srcb;
    if (quad ? get_user_s64(val, addr) : get_user_s32(val, addr)) {
        goto sigsegv_maperr;
    }

    switch (trapnr) {
    case TILEGX_EXCP_OPCODE_FETCHADD:
    case TILEGX_EXCP_OPCODE_FETCHADD4:
        valb += val;
        break;
    case TILEGX_EXCP_OPCODE_FETCHADDGEZ:
        valb += val;
        if (valb < 0) {
            write = 0;
        }
        break;
    case TILEGX_EXCP_OPCODE_FETCHADDGEZ4:
        valb += val;
        if ((int32_t)valb < 0) {
            write = 0;
        }
        break;
    case TILEGX_EXCP_OPCODE_FETCHAND:
    case TILEGX_EXCP_OPCODE_FETCHAND4:
        valb &= val;
        break;
    case TILEGX_EXCP_OPCODE_FETCHOR:
    case TILEGX_EXCP_OPCODE_FETCHOR4:
        valb |= val;
        break;
    default:
        g_assert_not_reached();
    }

    if (write) {
        if (quad ? put_user_u64(valb, addr) : put_user_u32(valb, addr)) {
            goto sigsegv_maperr;
        }
    }

    set_regval(env, env->atomic_dstr, val);
    end_exclusive();
    return;

 sigsegv_maperr:
    end_exclusive();
    gen_sigsegv_maperr(env, addr);
}

void cpu_loop(CPUTLGState *env)
{
    CPUState *cs = CPU(tilegx_env_get_cpu(env));
    int trapnr;

    while (1) {
        cpu_exec_start(cs);
        trapnr = cpu_exec(cs);
        cpu_exec_end(cs);
        process_queued_cpu_work(cs);

        switch (trapnr) {
        case TILEGX_EXCP_SYSCALL:
        {
            abi_ulong ret = do_syscall(env, env->regs[TILEGX_R_NR],
                                       env->regs[0], env->regs[1],
                                       env->regs[2], env->regs[3],
                                       env->regs[4], env->regs[5],
                                       env->regs[6], env->regs[7]);
            if (ret == -TARGET_ERESTARTSYS) {
                env->pc -= 8;
            } else if (ret != -TARGET_QEMU_ESIGRETURN) {
                env->regs[TILEGX_R_RE] = ret;
                env->regs[TILEGX_R_ERR] = TILEGX_IS_ERRNO(ret) ? -ret : 0;
            }
            break;
        }
        case TILEGX_EXCP_OPCODE_EXCH:
            do_exch(env, true, false);
            break;
        case TILEGX_EXCP_OPCODE_EXCH4:
            do_exch(env, false, false);
            break;
        case TILEGX_EXCP_OPCODE_CMPEXCH:
            do_exch(env, true, true);
            break;
        case TILEGX_EXCP_OPCODE_CMPEXCH4:
            do_exch(env, false, true);
            break;
        case TILEGX_EXCP_OPCODE_FETCHADD:
        case TILEGX_EXCP_OPCODE_FETCHADDGEZ:
        case TILEGX_EXCP_OPCODE_FETCHAND:
        case TILEGX_EXCP_OPCODE_FETCHOR:
            do_fetch(env, trapnr, true);
            break;
        case TILEGX_EXCP_OPCODE_FETCHADD4:
        case TILEGX_EXCP_OPCODE_FETCHADDGEZ4:
        case TILEGX_EXCP_OPCODE_FETCHAND4:
        case TILEGX_EXCP_OPCODE_FETCHOR4:
            do_fetch(env, trapnr, false);
            break;
        case TILEGX_EXCP_SIGNAL:
            do_signal(env, env->signo, env->sigcode);
            break;
        case TILEGX_EXCP_REG_IDN_ACCESS:
        case TILEGX_EXCP_REG_UDN_ACCESS:
            gen_sigill_reg(env);
            break;
        case EXCP_ATOMIC:
            cpu_exec_step_atomic(cs);
            break;
        default:
            fprintf(stderr, "trapnr is %d[0x%x].\n", trapnr, trapnr);
            g_assert_not_reached();
        }
        process_pending_signals(env);
    }
}

#endif

#ifdef TARGET_RISCV

void cpu_loop(CPURISCVState *env)
{
    CPUState *cs = CPU(riscv_env_get_cpu(env));
    int trapnr, signum, sigcode;
    target_ulong sigaddr;
    target_ulong ret;

    for (;;) {
        cpu_exec_start(cs);
        trapnr = cpu_exec(cs);
        cpu_exec_end(cs);
        process_queued_cpu_work(cs);

        signum = 0;
        sigcode = 0;
        sigaddr = 0;

        switch (trapnr) {
        case EXCP_INTERRUPT:
            /* just indicate that signals should be handled asap */
            break;
        case EXCP_ATOMIC:
            cpu_exec_step_atomic(cs);
            break;
        case RISCV_EXCP_U_ECALL:
            env->pc += 4;
            if (env->gpr[xA7] == TARGET_NR_arch_specific_syscall + 15) {
                /* riscv_flush_icache_syscall is a no-op in QEMU as
                   self-modifying code is automatically detected */
                ret = 0;
            } else {
                ret = do_syscall(env,
                                 env->gpr[xA7],
                                 env->gpr[xA0],
                                 env->gpr[xA1],
                                 env->gpr[xA2],
                                 env->gpr[xA3],
                                 env->gpr[xA4],
                                 env->gpr[xA5],
                                 0, 0);
            }
            if (ret == -TARGET_ERESTARTSYS) {
                env->pc -= 4;
            } else if (ret != -TARGET_QEMU_ESIGRETURN) {
                env->gpr[xA0] = ret;
            }
            if (cs->singlestep_enabled) {
                goto gdbstep;
            }
            break;
        case RISCV_EXCP_ILLEGAL_INST:
            signum = TARGET_SIGILL;
            sigcode = TARGET_ILL_ILLOPC;
            break;
        case RISCV_EXCP_BREAKPOINT:
            signum = TARGET_SIGTRAP;
            sigcode = TARGET_TRAP_BRKPT;
            sigaddr = env->pc;
            break;
        case RISCV_EXCP_INST_PAGE_FAULT:
        case RISCV_EXCP_LOAD_PAGE_FAULT:
        case RISCV_EXCP_STORE_PAGE_FAULT:
            signum = TARGET_SIGSEGV;
            sigcode = TARGET_SEGV_MAPERR;
            break;
        case EXCP_DEBUG:
        gdbstep:
            signum = gdb_handlesig(cs, TARGET_SIGTRAP);
            sigcode = TARGET_TRAP_BRKPT;
            break;
        default:
            EXCP_DUMP(env, "\nqemu: unhandled CPU exception %#x - aborting\n",
                     trapnr);
            exit(EXIT_FAILURE);
        }

        if (signum) {
            target_siginfo_t info = {
                .si_signo = signum,
                .si_errno = 0,
                .si_code = sigcode,
                ._sifields._sigfault._addr = sigaddr
            };
            queue_signal(env, info.si_signo, QEMU_SI_KILL, &info);
        }

        process_pending_signals(env);
    }
}

#endif /* TARGET_RISCV */

#ifdef TARGET_HPPA

static abi_ulong hppa_lws(CPUHPPAState *env)
{
    uint32_t which = env->gr[20];
    abi_ulong addr = env->gr[26];
    abi_ulong old = env->gr[25];
    abi_ulong new = env->gr[24];
    abi_ulong size, ret;

    switch (which) {
    default:
        return -TARGET_ENOSYS;

    case 0: /* elf32 atomic 32bit cmpxchg */
        if ((addr & 3) || !access_ok(VERIFY_WRITE, addr, 4)) {
            return -TARGET_EFAULT;
        }
        old = tswap32(old);
        new = tswap32(new);
        ret = atomic_cmpxchg((uint32_t *)g2h(addr), old, new);
        ret = tswap32(ret);
        break;

    case 2: /* elf32 atomic "new" cmpxchg */
        size = env->gr[23];
        if (size >= 4) {
            return -TARGET_ENOSYS;
        }
        if (((addr | old | new) & ((1 << size) - 1))
            || !access_ok(VERIFY_WRITE, addr, 1 << size)
            || !access_ok(VERIFY_READ, old, 1 << size)
            || !access_ok(VERIFY_READ, new, 1 << size)) {
            return -TARGET_EFAULT;
        }
        /* Note that below we use host-endian loads so that the cmpxchg
           can be host-endian as well.  */
        switch (size) {
        case 0:
            old = *(uint8_t *)g2h(old);
            new = *(uint8_t *)g2h(new);
            ret = atomic_cmpxchg((uint8_t *)g2h(addr), old, new);
            ret = ret != old;
            break;
        case 1:
            old = *(uint16_t *)g2h(old);
            new = *(uint16_t *)g2h(new);
            ret = atomic_cmpxchg((uint16_t *)g2h(addr), old, new);
            ret = ret != old;
            break;
        case 2:
            old = *(uint32_t *)g2h(old);
            new = *(uint32_t *)g2h(new);
            ret = atomic_cmpxchg((uint32_t *)g2h(addr), old, new);
            ret = ret != old;
            break;
        case 3:
            {
                uint64_t o64, n64, r64;
                o64 = *(uint64_t *)g2h(old);
                n64 = *(uint64_t *)g2h(new);
#ifdef CONFIG_ATOMIC64
                r64 = atomic_cmpxchg__nocheck((uint64_t *)g2h(addr), o64, n64);
                ret = r64 != o64;
#else
                start_exclusive();
                r64 = *(uint64_t *)g2h(addr);
                ret = 1;
                if (r64 == o64) {
                    *(uint64_t *)g2h(addr) = n64;
                    ret = 0;
                }
                end_exclusive();
=======
>>>>>>> 38441756
#endif

unsigned long reserved_va;

static void usage(int exitcode);

static const char *interp_prefix = CONFIG_QEMU_INTERP_PREFIX;
const char *qemu_uname_release;

/* XXX: on x86 MAP_GROWSDOWN only works if ESP <= address + 32, so
   we allocate a bigger stack. Need a better solution, for example
   by remapping the process stack directly at the right place */
unsigned long guest_stack_size = 8 * 1024 * 1024UL;

void gemu_log(const char *fmt, ...)
{
    va_list ap;

    va_start(ap, fmt);
    vfprintf(stderr, fmt, ap);
    va_end(ap);
}

#if defined(TARGET_I386)
int cpu_get_pic_interrupt(CPUX86State *env)
{
    return -1;
}
#endif

/***********************************************************/
/* Helper routines for implementing atomic operations.  */

/* Make sure everything is in a consistent state for calling fork().  */
void fork_start(void)
{
    start_exclusive();
    mmap_fork_start();
    cpu_list_lock();
}

void fork_end(int child)
{
    mmap_fork_end(child);
    if (child) {
        CPUState *cpu, *next_cpu;
        /* Child processes created by fork() only have a single thread.
           Discard information about the parent threads.  */
        CPU_FOREACH_SAFE(cpu, next_cpu) {
            if (cpu != thread_cpu) {
                QTAILQ_REMOVE(&cpus, cpu, node);
            }
        }
        qemu_init_cpu_list();
        gdbserver_fork(thread_cpu);
        /* qemu_init_cpu_list() takes care of reinitializing the
         * exclusive state, so we don't need to end_exclusive() here.
         */
    } else {
        cpu_list_unlock();
        end_exclusive();
    }
}

__thread CPUState *thread_cpu;

bool qemu_cpu_is_self(CPUState *cpu)
{
    return thread_cpu == cpu;
}

void qemu_cpu_kick(CPUState *cpu)
{
    cpu_exit(cpu);
}

void task_settid(TaskState *ts)
{
    if (ts->ts_tid == 0) {
        ts->ts_tid = (pid_t)syscall(SYS_gettid);
    }
}

void stop_all_tasks(void)
{
    /*
     * We trust that when using NPTL, start_exclusive()
     * handles thread stopping correctly.
     */
    start_exclusive();
}

/* Assumes contents are already zeroed.  */
void init_task_state(TaskState *ts)
{
    ts->used = 1;
}

CPUArchState *cpu_copy(CPUArchState *env)
{
    CPUState *cpu = ENV_GET_CPU(env);
    CPUState *new_cpu = cpu_create(cpu_type);
    CPUArchState *new_env = new_cpu->env_ptr;
    CPUBreakpoint *bp;
    CPUWatchpoint *wp;

    /* Reset non arch specific state */
    cpu_reset(new_cpu);

    memcpy(new_env, env, sizeof(CPUArchState));

    /* Clone all break/watchpoints.
       Note: Once we support ptrace with hw-debug register access, make sure
       BP_CPU break/watchpoints are handled correctly on clone. */
    QTAILQ_INIT(&new_cpu->breakpoints);
    QTAILQ_INIT(&new_cpu->watchpoints);
    QTAILQ_FOREACH(bp, &cpu->breakpoints, entry) {
        cpu_breakpoint_insert(new_cpu, bp->pc, bp->flags, NULL);
    }
    QTAILQ_FOREACH(wp, &cpu->watchpoints, entry) {
        cpu_watchpoint_insert(new_cpu, wp->vaddr, wp->len, wp->flags, NULL);
    }

    return new_env;
}

static void handle_arg_help(const char *arg)
{
    usage(EXIT_SUCCESS);
}

static void handle_arg_log(const char *arg)
{
    int mask;

    mask = qemu_str_to_log_mask(arg);
    if (!mask) {
        qemu_print_log_usage(stdout);
        exit(EXIT_FAILURE);
    }
    qemu_log_needs_buffers();
    qemu_set_log(mask);
}

static void handle_arg_dfilter(const char *arg)
{
    qemu_set_dfilter_ranges(arg, NULL);
}

static void handle_arg_log_filename(const char *arg)
{
    qemu_set_log_filename(arg, &error_fatal);
}

static void handle_arg_set_env(const char *arg)
{
    char *r, *p, *token;
    r = p = strdup(arg);
    while ((token = strsep(&p, ",")) != NULL) {
        if (envlist_setenv(envlist, token) != 0) {
            usage(EXIT_FAILURE);
        }
    }
    free(r);
}

static void handle_arg_unset_env(const char *arg)
{
    char *r, *p, *token;
    r = p = strdup(arg);
    while ((token = strsep(&p, ",")) != NULL) {
        if (envlist_unsetenv(envlist, token) != 0) {
            usage(EXIT_FAILURE);
        }
    }
    free(r);
}

static void handle_arg_argv0(const char *arg)
{
    argv0 = strdup(arg);
}

static void handle_arg_stack_size(const char *arg)
{
    char *p;
    guest_stack_size = strtoul(arg, &p, 0);
    if (guest_stack_size == 0) {
        usage(EXIT_FAILURE);
    }

    if (*p == 'M') {
        guest_stack_size *= MiB;
    } else if (*p == 'k' || *p == 'K') {
        guest_stack_size *= KiB;
    }
}

static void handle_arg_ld_prefix(const char *arg)
{
    interp_prefix = strdup(arg);
}

static void handle_arg_pagesize(const char *arg)
{
    qemu_host_page_size = atoi(arg);
    if (qemu_host_page_size == 0 ||
        (qemu_host_page_size & (qemu_host_page_size - 1)) != 0) {
        fprintf(stderr, "page size must be a power of two\n");
        exit(EXIT_FAILURE);
    }
}

static void handle_arg_randseed(const char *arg)
{
    unsigned long long seed;

    if (parse_uint_full(arg, &seed, 0) != 0 || seed > UINT_MAX) {
        fprintf(stderr, "Invalid seed number: %s\n", arg);
        exit(EXIT_FAILURE);
    }
    srand(seed);
}

static void handle_arg_gdb(const char *arg)
{
    gdbstub_port = atoi(arg);
}

static void handle_arg_uname(const char *arg)
{
    qemu_uname_release = strdup(arg);
}

static void handle_arg_count_ifetch(const char *arg)
{
    count_ifetch |= 0x1;
}

static void handle_arg_clock_ifetch(const char *arg)
{
    count_ifetch |= 0x2;
    clock_ifetch = convert_string_to_frequency(arg);
}

#ifdef CONFIG_TCG_PLUGIN
static void handle_arg_tcg_plugin(const char *arg)
{
    tcg_plugin_load(arg);
}
#endif /* CONFIG_TCG_PLUGIN */

static void handle_arg_cpu(const char *arg)
{
    cpu_model = strdup(arg);
    if (cpu_model == NULL || is_help_option(cpu_model)) {
        /* XXX: implement xxx_cpu_list for targets that still miss it */
#if defined(cpu_list)
        cpu_list(stdout, &fprintf);
#endif
        exit(EXIT_FAILURE);
    }
}

static void handle_arg_guest_base(const char *arg)
{
    guest_base = strtol(arg, NULL, 0);
    have_guest_base = 1;
}

static void handle_arg_reserved_va(const char *arg)
{
    char *p;
    int shift = 0;
    reserved_va = strtoul(arg, &p, 0);
    switch (*p) {
    case 'k':
    case 'K':
        shift = 10;
        break;
    case 'M':
        shift = 20;
        break;
    case 'G':
        shift = 30;
        break;
    }
    if (shift) {
        unsigned long unshifted = reserved_va;
        p++;
        reserved_va <<= shift;
        if (reserved_va >> shift != unshifted
            || (MAX_RESERVED_VA && reserved_va > MAX_RESERVED_VA)) {
            fprintf(stderr, "Reserved virtual address too big\n");
            exit(EXIT_FAILURE);
        }
    }
    if (*p) {
        fprintf(stderr, "Unrecognised -R size suffix '%s'\n", p);
        exit(EXIT_FAILURE);
    }
}

static void handle_arg_singlestep(const char *arg)
{
    singlestep = 1;
}

static void handle_arg_perfmap(const char *arg)
{
    tb_enable_perfmap();
}

static void handle_arg_strace(const char *arg)
{
    do_strace = 1;
}

static void handle_arg_version(const char *arg)
{
    printf("qemu-" TARGET_NAME " version " QEMU_FULL_VERSION
           "\n" QEMU_COPYRIGHT "\n");
    exit(EXIT_SUCCESS);
}

static char *trace_file;
static void handle_arg_trace(const char *arg)
{
    g_free(trace_file);
    trace_file = trace_opt_parse(arg);
}

struct qemu_argument {
    const char *argv;
    const char *env;
    bool has_arg;
    void (*handle_opt)(const char *arg);
    const char *example;
    const char *help;
};

static const struct qemu_argument arg_table[] = {
    {"h",          "",                 false, handle_arg_help,
     "",           "print this help"},
    {"help",       "",                 false, handle_arg_help,
     "",           ""},
    {"g",          "QEMU_GDB",         true,  handle_arg_gdb,
     "port",       "wait gdb connection to 'port'"},
    {"L",          "QEMU_LD_PREFIX",   true,  handle_arg_ld_prefix,
     "path",       "set the elf interpreter prefix to 'path'"},
    {"s",          "QEMU_STACK_SIZE",  true,  handle_arg_stack_size,
     "size",       "set the stack size to 'size' bytes"},
    {"cpu",        "QEMU_CPU",         true,  handle_arg_cpu,
     "model",      "select CPU (-cpu help for list)"},
    {"E",          "QEMU_SET_ENV",     true,  handle_arg_set_env,
     "var=value",  "sets targets environment variable (see below)"},
    {"U",          "QEMU_UNSET_ENV",   true,  handle_arg_unset_env,
     "var",        "unsets targets environment variable (see below)"},
    {"0",          "QEMU_ARGV0",       true,  handle_arg_argv0,
     "argv0",      "forces target process argv[0] to be 'argv0'"},
    {"r",          "QEMU_UNAME",       true,  handle_arg_uname,
     "uname",      "set qemu uname release string to 'uname'"},
    {"count-ifetch", "QEMU_COUNT_IFETCH", false,  handle_arg_count_ifetch,
     "",           "count the number of fetched instructions"},
    {"clock-ifetch", "QEMU_CLOCK_IFETCH", true,  handle_arg_clock_ifetch,
     "freq",       "make user-time related syscalls return f(ifetch / freq)"},
#ifdef CONFIG_TCG_PLUGIN
    {"tcg-plugin", "QEMU_TCG_PLUGIN", true,  handle_arg_tcg_plugin,
     "dso",        "load the dynamic shared object as TCG plugin"},
#endif /* CONFIG_TCG_PLUGIN */
    {"B",          "QEMU_GUEST_BASE",  true,  handle_arg_guest_base,
     "address",    "set guest_base address to 'address'"},
    {"R",          "QEMU_RESERVED_VA", true,  handle_arg_reserved_va,
     "size",       "reserve 'size' bytes for guest virtual address space"},
    {"d",          "QEMU_LOG",         true,  handle_arg_log,
     "item[,...]", "enable logging of specified items "
     "(use '-d help' for a list of items)"},
    {"dfilter",    "QEMU_DFILTER",     true,  handle_arg_dfilter,
     "range[,...]","filter logging based on address range"},
    {"D",          "QEMU_LOG_FILENAME", true, handle_arg_log_filename,
     "logfile",     "write logs to 'logfile' (default stderr)"},
    {"p",          "QEMU_PAGESIZE",    true,  handle_arg_pagesize,
     "pagesize",   "set the host page size to 'pagesize'"},
    {"singlestep", "QEMU_SINGLESTEP",  false, handle_arg_singlestep,
     "",           "run in singlestep mode"},
    {"strace",     "QEMU_STRACE",      false, handle_arg_strace,
     "",           "log system calls"},
    {"seed",       "QEMU_RAND_SEED",   true,  handle_arg_randseed,
     "",           "Seed for pseudo-random number generator"},
    {"trace",      "QEMU_TRACE",       true,  handle_arg_trace,
     "",           "[[enable=]<pattern>][,events=<file>][,file=<file>]"},
    {"perfmap",    "QEMU_PERFMAP",     false,  handle_arg_perfmap,
     "",           "emit /tmp/perf-$PID.map file for linux perf"},
    {"version",    "QEMU_VERSION",     false, handle_arg_version,
     "",           "display version information and exit"},
    {NULL, NULL, false, NULL, NULL, NULL}
};

static void usage(int exitcode)
{
    const struct qemu_argument *arginfo;
    int maxarglen;
    int maxenvlen;

    printf("usage: qemu-" TARGET_NAME " [options] program [arguments...]\n"
           "Linux CPU emulator (compiled for " TARGET_NAME " emulation)\n"
           "\n"
           "Options and associated environment variables:\n"
           "\n");

    /* Calculate column widths. We must always have at least enough space
     * for the column header.
     */
    maxarglen = strlen("Argument");
    maxenvlen = strlen("Env-variable");

    for (arginfo = arg_table; arginfo->handle_opt != NULL; arginfo++) {
        int arglen = strlen(arginfo->argv);
        if (arginfo->has_arg) {
            arglen += strlen(arginfo->example) + 1;
        }
        if (strlen(arginfo->env) > maxenvlen) {
            maxenvlen = strlen(arginfo->env);
        }
        if (arglen > maxarglen) {
            maxarglen = arglen;
        }
    }

    printf("%-*s %-*s Description\n", maxarglen+1, "Argument",
            maxenvlen, "Env-variable");

    for (arginfo = arg_table; arginfo->handle_opt != NULL; arginfo++) {
        if (arginfo->has_arg) {
            printf("-%s %-*s %-*s %s\n", arginfo->argv,
                   (int)(maxarglen - strlen(arginfo->argv) - 1),
                   arginfo->example, maxenvlen, arginfo->env, arginfo->help);
        } else {
            printf("-%-*s %-*s %s\n", maxarglen, arginfo->argv,
                    maxenvlen, arginfo->env,
                    arginfo->help);
        }
    }

    printf("\n"
           "Defaults:\n"
           "QEMU_LD_PREFIX  = %s\n"
           "QEMU_STACK_SIZE = %ld byte\n",
           interp_prefix,
           guest_stack_size);

    printf("\n"
           "You can use -E and -U options or the QEMU_SET_ENV and\n"
           "QEMU_UNSET_ENV environment variables to set and unset\n"
           "environment variables for the target process.\n"
           "It is possible to provide several variables by separating them\n"
           "by commas in getsubopt(3) style. Additionally it is possible to\n"
           "provide the -E and -U options multiple times.\n"
           "The following lines are equivalent:\n"
           "    -E var1=val2 -E var2=val2 -U LD_PRELOAD -U LD_DEBUG\n"
           "    -E var1=val2,var2=val2 -U LD_PRELOAD,LD_DEBUG\n"
           "    QEMU_SET_ENV=var1=val2,var2=val2 QEMU_UNSET_ENV=LD_PRELOAD,LD_DEBUG\n"
           "Note that if you provide several changes to a single variable\n"
           "the last change will stay in effect.\n"
           "\n"
           QEMU_HELP_BOTTOM "\n");

    exit(exitcode);
}

static int parse_args(int argc, char **argv)
{
    const char *r;
    int optind;
    const struct qemu_argument *arginfo;

    for (arginfo = arg_table; arginfo->handle_opt != NULL; arginfo++) {
        if (arginfo->env == NULL) {
            continue;
        }

        r = getenv(arginfo->env);
        if (r != NULL) {
            arginfo->handle_opt(r);
        }
    }

    optind = 1;
    for (;;) {
        if (optind >= argc) {
            break;
        }
        r = argv[optind];
        if (r[0] != '-') {
            break;
        }
        optind++;
        r++;
        if (!strcmp(r, "-")) {
            break;
        }
        /* Treat --foo the same as -foo.  */
        if (r[0] == '-') {
            r++;
        }

        for (arginfo = arg_table; arginfo->handle_opt != NULL; arginfo++) {
            if (!strcmp(r, arginfo->argv)) {
                if (arginfo->has_arg) {
                    if (optind >= argc) {
                        (void) fprintf(stderr,
                            "qemu: missing argument for option '%s'\n", r);
                        exit(EXIT_FAILURE);
                    }
                    arginfo->handle_opt(argv[optind]);
                    optind++;
                } else {
                    arginfo->handle_opt(NULL);
                }
                break;
            }
        }

        /* no option matched the current argv */
        if (arginfo->handle_opt == NULL) {
            (void) fprintf(stderr, "qemu: unknown option '%s'\n", r);
            exit(EXIT_FAILURE);
        }
    }

    if (optind >= argc) {
        (void) fprintf(stderr, "qemu: no user program specified\n");
        exit(EXIT_FAILURE);
    }

    filename = argv[optind];
    exec_path = argv[optind];

    return optind;
}

int main(int argc, char **argv, char **envp)
{
    struct target_pt_regs regs1, *regs = &regs1;
    struct image_info info1, *info = &info1;
    struct linux_binprm bprm;
    TaskState *ts;
    CPUArchState *env;
    CPUState *cpu;
    int optind;
    char **target_environ, **wrk;
    char **target_argv;
    int target_argc;
    int i;
    int ret;
    int execfd;

    module_call_init(MODULE_INIT_TRACE);
    qemu_init_cpu_list();
    module_call_init(MODULE_INIT_QOM);

    envlist = envlist_create();

    /* add current environment into the list */
    for (wrk = environ; *wrk != NULL; wrk++) {
        (void) envlist_setenv(envlist, *wrk);
    }

    /* Read the stack limit from the kernel.  If it's "unlimited",
       then we can do little else besides use the default.  */
    {
        struct rlimit lim;
        if (getrlimit(RLIMIT_STACK, &lim) == 0
            && lim.rlim_cur != RLIM_INFINITY
            && lim.rlim_cur == (target_long)lim.rlim_cur) {
            guest_stack_size = lim.rlim_cur;
        }
    }

    cpu_model = NULL;

    srand(time(NULL));

    qemu_add_opts(&qemu_trace_opts);

    optind = parse_args(argc, argv);

    if (!trace_init_backends()) {
        exit(1);
    }
    trace_init_file(trace_file);

    /* Zero out regs */
    memset(regs, 0, sizeof(struct target_pt_regs));

    /* Zero out image_info */
    memset(info, 0, sizeof(struct image_info));

    memset(&bprm, 0, sizeof (bprm));

    /* Scan interp_prefix dir for replacement files. */
    init_paths(interp_prefix);

    init_qemu_uname_release();

    execfd = qemu_getauxval(AT_EXECFD);
    if (execfd == 0) {
        execfd = open(filename, O_RDONLY);
        if (execfd < 0) {
            printf("Error while loading %s: %s\n", filename, strerror(errno));
            _exit(EXIT_FAILURE);
        }
    }

    if (cpu_model == NULL) {
        cpu_model = cpu_get_model(get_elf_eflags(execfd));
    }
    cpu_type = parse_cpu_model(cpu_model);

    /* init tcg before creating CPUs and to get qemu_host_page_size */
    tcg_exec_init(0);

    /* Reserving *too* much vm space via mmap can run into problems
       with rlimits, oom due to page table creation, etc.  We will still try it,
       if directed by the command-line option, but not by default.  */
    if (HOST_LONG_BITS == 64 &&
        TARGET_VIRT_ADDR_SPACE_BITS <= 32 &&
        reserved_va == 0) {
        /* reserved_va must be aligned with the host page size
         * as it is used with mmap()
         */
        reserved_va = MAX_RESERVED_VA & qemu_host_page_mask;
    }

    cpu = cpu_create(cpu_type);
    env = cpu->env_ptr;
    cpu_reset(cpu);

    thread_cpu = cpu;

    if (getenv("QEMU_STRACE")) {
        do_strace = 1;
    }

    if (getenv("QEMU_RAND_SEED")) {
        handle_arg_randseed(getenv("QEMU_RAND_SEED"));
    }

    target_environ = envlist_to_environ(envlist, NULL);
    envlist_free(envlist);

    /*
     * Now that page sizes are configured in tcg_exec_init() we can do
     * proper page alignment for guest_base.
     */
    guest_base = HOST_PAGE_ALIGN(guest_base);

    if (reserved_va || have_guest_base) {
        guest_base = init_guest_space(guest_base, reserved_va, 0,
                                      have_guest_base);
        if (guest_base == (unsigned long)-1) {
            fprintf(stderr, "Unable to reserve 0x%lx bytes of virtual address "
                    "space for use as guest address space (check your virtual "
                    "memory ulimit setting or reserve less using -R option)\n",
                    reserved_va);
            exit(EXIT_FAILURE);
        }

        if (reserved_va) {
            mmap_next_start = reserved_va;
        }
    }

    /*
     * Read in mmap_min_addr kernel parameter.  This value is used
     * When loading the ELF image to determine whether guest_base
     * is needed.  It is also used in mmap_find_vma.
     */
    {
        FILE *fp;

        if ((fp = fopen("/proc/sys/vm/mmap_min_addr", "r")) != NULL) {
            unsigned long tmp;
            if (fscanf(fp, "%lu", &tmp) == 1) {
                mmap_min_addr = tmp;
                qemu_log_mask(CPU_LOG_PAGE, "host mmap_min_addr=0x%lx\n", mmap_min_addr);
            }
            fclose(fp);
        }
    }

    /*
     * Prepare copy of argv vector for target.
     */
    target_argc = argc - optind;
    target_argv = calloc(target_argc + 1, sizeof (char *));
    if (target_argv == NULL) {
	(void) fprintf(stderr, "Unable to allocate memory for target_argv\n");
	exit(EXIT_FAILURE);
    }

    /*
     * If argv0 is specified (using '-0' switch) we replace
     * argv[0] pointer with the given one.
     */
    i = 0;
    if (argv0 != NULL) {
        target_argv[i++] = strdup(argv0);
    }
    for (; i < target_argc; i++) {
        target_argv[i] = strdup(argv[optind + i]);
    }
    target_argv[target_argc] = NULL;

    ts = g_new0(TaskState, 1);
    init_task_state(ts);
    /* build Task State */
    ts->info = info;
    ts->bprm = &bprm;
    cpu->opaque = ts;
    task_settid(ts);

    ret = loader_exec(execfd, filename, target_argv, target_environ, regs,
        info, &bprm);
    if (ret != 0) {
        printf("Error while loading %s: %s\n", filename, strerror(-ret));
        _exit(EXIT_FAILURE);
    }

    for (wrk = target_environ; *wrk; wrk++) {
        g_free(*wrk);
    }

    g_free(target_environ);

    if (qemu_loglevel_mask(CPU_LOG_PAGE)) {
        qemu_log("guest_base  0x%lx\n", guest_base);
        log_page_dump();

        qemu_log("start_brk   0x" TARGET_ABI_FMT_lx "\n", info->start_brk);
        qemu_log("end_code    0x" TARGET_ABI_FMT_lx "\n", info->end_code);
        qemu_log("start_code  0x" TARGET_ABI_FMT_lx "\n", info->start_code);
        qemu_log("start_data  0x" TARGET_ABI_FMT_lx "\n", info->start_data);
        qemu_log("end_data    0x" TARGET_ABI_FMT_lx "\n", info->end_data);
        qemu_log("start_stack 0x" TARGET_ABI_FMT_lx "\n", info->start_stack);
        qemu_log("brk         0x" TARGET_ABI_FMT_lx "\n", info->brk);
        qemu_log("entry       0x" TARGET_ABI_FMT_lx "\n", info->entry);
        qemu_log("argv_start  0x" TARGET_ABI_FMT_lx "\n", info->arg_start);
        qemu_log("env_start   0x" TARGET_ABI_FMT_lx "\n",
                 info->arg_end + (abi_ulong)sizeof(abi_ulong));
        qemu_log("auxv_start  0x" TARGET_ABI_FMT_lx "\n", info->saved_auxv);
    }

    target_set_brk(info->brk);
    syscall_init();
    signal_init();

    /* Now that we've loaded the binary, GUEST_BASE is fixed.  Delay
       generating the prologue until now so that the prologue can take
       the real value of GUEST_BASE into account.  */
    tcg_prologue_init(tcg_ctx);
    tcg_region_init();

    target_cpu_copy_regs(env, regs);

    /* initialize plugins to allow tpi_init to be called.
     * Allows plugin to declare their parameters. */
    tcg_plugin_initialize_all();

    if (gdbstub_port) {
        if (gdbserver_start(gdbstub_port, filename) < 0) {
            fprintf(stderr, "qemu: could not open gdbserver on port %d\n",
                    gdbstub_port);
            exit(EXIT_FAILURE);
        }
        gdb_handlesig(cpu, 0);
    }
    cpu_loop(env);
    /* never exits */
    return 0;
}<|MERGE_RESOLUTION|>--- conflicted
+++ resolved
@@ -52,20 +52,6 @@
 unsigned long guest_base;
 int have_guest_base;
 
-<<<<<<< HEAD
-#define EXCP_DUMP(env, fmt, ...)                                        \
-do {                                                                    \
-    CPUState *cs = ENV_GET_CPU(env);                                    \
-    fprintf(stderr, fmt , ## __VA_ARGS__);                              \
-    cpu_dump_state(cs, stderr, fprintf, 0);                             \
-    if (qemu_log_separate()) {                                          \
-        qemu_log(fmt, ## __VA_ARGS__);                                  \
-        log_cpu_state(cs, 0);                                           \
-    }                                                                   \
-} while (0)
-
-=======
->>>>>>> 38441756
 /*
  * When running 32-on-64 we should make sure we can fit all of the possible
  * guest address space into a contiguous chunk of virtual host memory.
@@ -91,3664 +77,6 @@
 # else
 #  define MAX_RESERVED_VA  0
 # endif
-<<<<<<< HEAD
-#endif
-
-/* That said, reserving *too* much vm space via mmap can run into problems
-   with rlimits, oom due to page table creation, etc.  We will still try it,
-   if directed by the command-line option, but not by default.  */
-#if HOST_LONG_BITS == 64 && TARGET_VIRT_ADDR_SPACE_BITS <= 32
-unsigned long reserved_va = MAX_RESERVED_VA;
-#else
-unsigned long reserved_va;
-#endif
-
-static void usage(int exitcode);
-
-static const char *interp_prefix = CONFIG_QEMU_INTERP_PREFIX;
-const char *qemu_uname_release;
-
-/* XXX: on x86 MAP_GROWSDOWN only works if ESP <= address + 32, so
-   we allocate a bigger stack. Need a better solution, for example
-   by remapping the process stack directly at the right place */
-unsigned long guest_stack_size = 8 * 1024 * 1024UL;
-
-void gemu_log(const char *fmt, ...)
-{
-    va_list ap;
-
-    va_start(ap, fmt);
-    vfprintf(stderr, fmt, ap);
-    va_end(ap);
-}
-
-#if defined(TARGET_I386)
-int cpu_get_pic_interrupt(CPUX86State *env)
-{
-    return -1;
-}
-#endif
-
-/***********************************************************/
-/* Helper routines for implementing atomic operations.  */
-
-/* Make sure everything is in a consistent state for calling fork().  */
-void fork_start(void)
-{
-    start_exclusive();
-    mmap_fork_start();
-    qemu_mutex_lock(&tb_ctx.tb_lock);
-    cpu_list_lock();
-}
-
-void fork_end(int child)
-{
-    mmap_fork_end(child);
-    if (child) {
-        CPUState *cpu, *next_cpu;
-        /* Child processes created by fork() only have a single thread.
-           Discard information about the parent threads.  */
-        CPU_FOREACH_SAFE(cpu, next_cpu) {
-            if (cpu != thread_cpu) {
-                QTAILQ_REMOVE(&cpus, cpu, node);
-            }
-        }
-        qemu_mutex_init(&tb_ctx.tb_lock);
-        qemu_init_cpu_list();
-        gdbserver_fork(thread_cpu);
-        /* qemu_init_cpu_list() takes care of reinitializing the
-         * exclusive state, so we don't need to end_exclusive() here.
-         */
-    } else {
-        qemu_mutex_unlock(&tb_ctx.tb_lock);
-        cpu_list_unlock();
-        end_exclusive();
-    }
-}
-
-#ifdef TARGET_I386
-/***********************************************************/
-/* CPUX86 core interface */
-
-uint64_t cpu_get_tsc(CPUX86State *env)
-{
-    return cpu_get_host_ticks();
-}
-
-static void write_dt(void *ptr, unsigned long addr, unsigned long limit,
-                     int flags)
-{
-    unsigned int e1, e2;
-    uint32_t *p;
-    e1 = (addr << 16) | (limit & 0xffff);
-    e2 = ((addr >> 16) & 0xff) | (addr & 0xff000000) | (limit & 0x000f0000);
-    e2 |= flags;
-    p = ptr;
-    p[0] = tswap32(e1);
-    p[1] = tswap32(e2);
-}
-
-static uint64_t *idt_table;
-#ifdef TARGET_X86_64
-static void set_gate64(void *ptr, unsigned int type, unsigned int dpl,
-                       uint64_t addr, unsigned int sel)
-{
-    uint32_t *p, e1, e2;
-    e1 = (addr & 0xffff) | (sel << 16);
-    e2 = (addr & 0xffff0000) | 0x8000 | (dpl << 13) | (type << 8);
-    p = ptr;
-    p[0] = tswap32(e1);
-    p[1] = tswap32(e2);
-    p[2] = tswap32(addr >> 32);
-    p[3] = 0;
-}
-/* only dpl matters as we do only user space emulation */
-static void set_idt(int n, unsigned int dpl)
-{
-    set_gate64(idt_table + n * 2, 0, dpl, 0, 0);
-}
-#else
-static void set_gate(void *ptr, unsigned int type, unsigned int dpl,
-                     uint32_t addr, unsigned int sel)
-{
-    uint32_t *p, e1, e2;
-    e1 = (addr & 0xffff) | (sel << 16);
-    e2 = (addr & 0xffff0000) | 0x8000 | (dpl << 13) | (type << 8);
-    p = ptr;
-    p[0] = tswap32(e1);
-    p[1] = tswap32(e2);
-}
-
-/* only dpl matters as we do only user space emulation */
-static void set_idt(int n, unsigned int dpl)
-{
-    set_gate(idt_table + n, 0, dpl, 0, 0);
-}
-#endif
-
-void cpu_loop(CPUX86State *env)
-{
-    CPUState *cs = CPU(x86_env_get_cpu(env));
-    int trapnr;
-    abi_ulong pc;
-    abi_ulong ret;
-    target_siginfo_t info;
-
-    for(;;) {
-        cpu_exec_start(cs);
-        trapnr = cpu_exec(cs);
-        cpu_exec_end(cs);
-        process_queued_cpu_work(cs);
-
-        switch(trapnr) {
-        case 0x80:
-            /* linux syscall from int $0x80 */
-            ret = do_syscall(env,
-                             env->regs[R_EAX],
-                             env->regs[R_EBX],
-                             env->regs[R_ECX],
-                             env->regs[R_EDX],
-                             env->regs[R_ESI],
-                             env->regs[R_EDI],
-                             env->regs[R_EBP],
-                             0, 0);
-            if (ret == -TARGET_ERESTARTSYS) {
-                env->eip -= 2;
-            } else if (ret != -TARGET_QEMU_ESIGRETURN) {
-                env->regs[R_EAX] = ret;
-            }
-            break;
-#ifndef TARGET_ABI32
-        case EXCP_SYSCALL:
-            /* linux syscall from syscall instruction */
-            ret = do_syscall(env,
-                             env->regs[R_EAX],
-                             env->regs[R_EDI],
-                             env->regs[R_ESI],
-                             env->regs[R_EDX],
-                             env->regs[10],
-                             env->regs[8],
-                             env->regs[9],
-                             0, 0);
-            if (ret == -TARGET_ERESTARTSYS) {
-                env->eip -= 2;
-            } else if (ret != -TARGET_QEMU_ESIGRETURN) {
-                env->regs[R_EAX] = ret;
-            }
-            break;
-#endif
-        case EXCP0B_NOSEG:
-        case EXCP0C_STACK:
-            info.si_signo = TARGET_SIGBUS;
-            info.si_errno = 0;
-            info.si_code = TARGET_SI_KERNEL;
-            info._sifields._sigfault._addr = 0;
-            queue_signal(env, info.si_signo, QEMU_SI_FAULT, &info);
-            break;
-        case EXCP0D_GPF:
-            /* XXX: potential problem if ABI32 */
-#ifndef TARGET_X86_64
-            if (env->eflags & VM_MASK) {
-                handle_vm86_fault(env);
-            } else
-#endif
-            {
-                info.si_signo = TARGET_SIGSEGV;
-                info.si_errno = 0;
-                info.si_code = TARGET_SI_KERNEL;
-                info._sifields._sigfault._addr = 0;
-                queue_signal(env, info.si_signo, QEMU_SI_FAULT, &info);
-            }
-            break;
-        case EXCP0E_PAGE:
-            info.si_signo = TARGET_SIGSEGV;
-            info.si_errno = 0;
-            if (!(env->error_code & 1))
-                info.si_code = TARGET_SEGV_MAPERR;
-            else
-                info.si_code = TARGET_SEGV_ACCERR;
-            info._sifields._sigfault._addr = env->cr[2];
-            queue_signal(env, info.si_signo, QEMU_SI_FAULT, &info);
-            break;
-        case EXCP00_DIVZ:
-#ifndef TARGET_X86_64
-            if (env->eflags & VM_MASK) {
-                handle_vm86_trap(env, trapnr);
-            } else
-#endif
-            {
-                /* division by zero */
-                info.si_signo = TARGET_SIGFPE;
-                info.si_errno = 0;
-                info.si_code = TARGET_FPE_INTDIV;
-                info._sifields._sigfault._addr = env->eip;
-                queue_signal(env, info.si_signo, QEMU_SI_FAULT, &info);
-            }
-            break;
-        case EXCP01_DB:
-        case EXCP03_INT3:
-#ifndef TARGET_X86_64
-            if (env->eflags & VM_MASK) {
-                handle_vm86_trap(env, trapnr);
-            } else
-#endif
-            {
-                info.si_signo = TARGET_SIGTRAP;
-                info.si_errno = 0;
-                if (trapnr == EXCP01_DB) {
-                    info.si_code = TARGET_TRAP_BRKPT;
-                    info._sifields._sigfault._addr = env->eip;
-                } else {
-                    info.si_code = TARGET_SI_KERNEL;
-                    info._sifields._sigfault._addr = 0;
-                }
-                queue_signal(env, info.si_signo, QEMU_SI_FAULT, &info);
-            }
-            break;
-        case EXCP04_INTO:
-        case EXCP05_BOUND:
-#ifndef TARGET_X86_64
-            if (env->eflags & VM_MASK) {
-                handle_vm86_trap(env, trapnr);
-            } else
-#endif
-            {
-                info.si_signo = TARGET_SIGSEGV;
-                info.si_errno = 0;
-                info.si_code = TARGET_SI_KERNEL;
-                info._sifields._sigfault._addr = 0;
-                queue_signal(env, info.si_signo, QEMU_SI_FAULT, &info);
-            }
-            break;
-        case EXCP06_ILLOP:
-            info.si_signo = TARGET_SIGILL;
-            info.si_errno = 0;
-            info.si_code = TARGET_ILL_ILLOPN;
-            info._sifields._sigfault._addr = env->eip;
-            queue_signal(env, info.si_signo, QEMU_SI_FAULT, &info);
-            break;
-        case EXCP_INTERRUPT:
-            /* just indicate that signals should be handled asap */
-            break;
-        case EXCP_DEBUG:
-            {
-                int sig;
-
-                sig = gdb_handlesig(cs, TARGET_SIGTRAP);
-                if (sig)
-                  {
-                    info.si_signo = sig;
-                    info.si_errno = 0;
-                    info.si_code = TARGET_TRAP_BRKPT;
-                    queue_signal(env, info.si_signo, QEMU_SI_FAULT, &info);
-                  }
-            }
-            break;
-        case EXCP_WAIT:
-            {
-                while(cs->wait_condition)
-                {
-                    pthread_mutex_lock(cs->wait_mutex_to_lock);
-                    pthread_mutex_unlock(cs->wait_mutex_to_lock);
-                }
-
-            }
-        case EXCP_ATOMIC:
-            cpu_exec_step_atomic(cs);
-            break;
-        default:
-            pc = env->segs[R_CS].base + env->eip;
-            EXCP_DUMP(env, "qemu: 0x%08lx: unhandled CPU exception 0x%x - aborting\n",
-                      (long)pc, trapnr);
-            abort();
-        }
-        process_pending_signals(env);
-    }
-}
-#endif
-
-#ifdef TARGET_ARM
-
-#define get_user_code_u32(x, gaddr, env)                \
-    ({ abi_long __r = get_user_u32((x), (gaddr));       \
-        if (!__r && bswap_code(arm_sctlr_b(env))) {     \
-            (x) = bswap32(x);                           \
-        }                                               \
-        __r;                                            \
-    })
-
-#define get_user_code_u16(x, gaddr, env)                \
-    ({ abi_long __r = get_user_u16((x), (gaddr));       \
-        if (!__r && bswap_code(arm_sctlr_b(env))) {     \
-            (x) = bswap16(x);                           \
-        }                                               \
-        __r;                                            \
-    })
-
-#define get_user_data_u32(x, gaddr, env)                \
-    ({ abi_long __r = get_user_u32((x), (gaddr));       \
-        if (!__r && arm_cpu_bswap_data(env)) {          \
-            (x) = bswap32(x);                           \
-        }                                               \
-        __r;                                            \
-    })
-
-#define get_user_data_u16(x, gaddr, env)                \
-    ({ abi_long __r = get_user_u16((x), (gaddr));       \
-        if (!__r && arm_cpu_bswap_data(env)) {          \
-            (x) = bswap16(x);                           \
-        }                                               \
-        __r;                                            \
-    })
-
-#define put_user_data_u32(x, gaddr, env)                \
-    ({ typeof(x) __x = (x);                             \
-        if (arm_cpu_bswap_data(env)) {                  \
-            __x = bswap32(__x);                         \
-        }                                               \
-        put_user_u32(__x, (gaddr));                     \
-    })
-
-#define put_user_data_u16(x, gaddr, env)                \
-    ({ typeof(x) __x = (x);                             \
-        if (arm_cpu_bswap_data(env)) {                  \
-            __x = bswap16(__x);                         \
-        }                                               \
-        put_user_u16(__x, (gaddr));                     \
-    })
-
-#ifdef TARGET_ABI32
-/* Commpage handling -- there is no commpage for AArch64 */
-
-/*
- * See the Linux kernel's Documentation/arm/kernel_user_helpers.txt
- * Input:
- * r0 = pointer to oldval
- * r1 = pointer to newval
- * r2 = pointer to target value
- *
- * Output:
- * r0 = 0 if *ptr was changed, non-0 if no exchange happened
- * C set if *ptr was changed, clear if no exchange happened
- *
- * Note segv's in kernel helpers are a bit tricky, we can set the
- * data address sensibly but the PC address is just the entry point.
- */
-static void arm_kernel_cmpxchg64_helper(CPUARMState *env)
-{
-    uint64_t oldval, newval, val;
-    uint32_t addr, cpsr;
-    target_siginfo_t info;
-
-    /* Based on the 32 bit code in do_kernel_trap */
-
-    /* XXX: This only works between threads, not between processes.
-       It's probably possible to implement this with native host
-       operations. However things like ldrex/strex are much harder so
-       there's not much point trying.  */
-    start_exclusive();
-    cpsr = cpsr_read(env);
-    addr = env->regs[2];
-
-    if (get_user_u64(oldval, env->regs[0])) {
-        env->exception.vaddress = env->regs[0];
-        goto segv;
-    };
-
-    if (get_user_u64(newval, env->regs[1])) {
-        env->exception.vaddress = env->regs[1];
-        goto segv;
-    };
-
-    if (get_user_u64(val, addr)) {
-        env->exception.vaddress = addr;
-        goto segv;
-    }
-
-    if (val == oldval) {
-        val = newval;
-
-        if (put_user_u64(val, addr)) {
-            env->exception.vaddress = addr;
-            goto segv;
-        };
-
-        env->regs[0] = 0;
-        cpsr |= CPSR_C;
-    } else {
-        env->regs[0] = -1;
-        cpsr &= ~CPSR_C;
-    }
-    cpsr_write(env, cpsr, CPSR_C, CPSRWriteByInstr);
-    end_exclusive();
-    return;
-
-segv:
-    end_exclusive();
-    /* We get the PC of the entry address - which is as good as anything,
-       on a real kernel what you get depends on which mode it uses. */
-    info.si_signo = TARGET_SIGSEGV;
-    info.si_errno = 0;
-    /* XXX: check env->error_code */
-    info.si_code = TARGET_SEGV_MAPERR;
-    info._sifields._sigfault._addr = env->exception.vaddress;
-    queue_signal(env, info.si_signo, QEMU_SI_FAULT, &info);
-}
-
-/* Handle a jump to the kernel code page.  */
-static int
-do_kernel_trap(CPUARMState *env)
-{
-    uint32_t addr;
-    uint32_t cpsr;
-    uint32_t val;
-
-    switch (env->regs[15]) {
-    case 0xffff0fa0: /* __kernel_memory_barrier */
-        /* ??? No-op. Will need to do better for SMP.  */
-        break;
-    case 0xffff0fc0: /* __kernel_cmpxchg */
-         /* XXX: This only works between threads, not between processes.
-            It's probably possible to implement this with native host
-            operations. However things like ldrex/strex are much harder so
-            there's not much point trying.  */
-        start_exclusive();
-        cpsr = cpsr_read(env);
-        addr = env->regs[2];
-        /* FIXME: This should SEGV if the access fails.  */
-        if (get_user_u32(val, addr))
-            val = ~env->regs[0];
-        if (val == env->regs[0]) {
-            val = env->regs[1];
-            /* FIXME: Check for segfaults.  */
-            put_user_u32(val, addr);
-            env->regs[0] = 0;
-            cpsr |= CPSR_C;
-        } else {
-            env->regs[0] = -1;
-            cpsr &= ~CPSR_C;
-        }
-        cpsr_write(env, cpsr, CPSR_C, CPSRWriteByInstr);
-        end_exclusive();
-        break;
-    case 0xffff0fe0: /* __kernel_get_tls */
-        env->regs[0] = cpu_get_tls(env);
-        break;
-    case 0xffff0f60: /* __kernel_cmpxchg64 */
-        arm_kernel_cmpxchg64_helper(env);
-        break;
-
-    default:
-        return 1;
-    }
-    /* Jump back to the caller.  */
-    addr = env->regs[14];
-    if (addr & 1) {
-        env->thumb = 1;
-        addr &= ~1;
-    }
-    env->regs[15] = addr;
-
-    return 0;
-}
-
-void cpu_loop(CPUARMState *env)
-{
-    CPUState *cs = CPU(arm_env_get_cpu(env));
-    int trapnr;
-    unsigned int n, insn;
-    target_siginfo_t info;
-    uint32_t addr;
-    abi_ulong ret;
-
-    for(;;) {
-        cpu_exec_start(cs);
-        trapnr = cpu_exec(cs);
-        cpu_exec_end(cs);
-        process_queued_cpu_work(cs);
-
-        switch(trapnr) {
-        case EXCP_UDEF:
-        case EXCP_NOCP:
-        case EXCP_INVSTATE:
-            {
-                TaskState *ts = cs->opaque;
-                uint32_t opcode;
-                int rc;
-
-                /* we handle the FPU emulation here, as Linux */
-                /* we get the opcode */
-                /* FIXME - what to do if get_user() fails? */
-                get_user_code_u32(opcode, env->regs[15], env);
-
-                rc = EmulateAll(opcode, &ts->fpa, env);
-                if (rc == 0) { /* illegal instruction */
-                    info.si_signo = TARGET_SIGILL;
-                    info.si_errno = 0;
-                    info.si_code = TARGET_ILL_ILLOPN;
-                    info._sifields._sigfault._addr = env->regs[15];
-                    queue_signal(env, info.si_signo, QEMU_SI_FAULT, &info);
-                } else if (rc < 0) { /* FP exception */
-                    int arm_fpe=0;
-
-                    /* translate softfloat flags to FPSR flags */
-                    if (-rc & float_flag_invalid)
-                      arm_fpe |= BIT_IOC;
-                    if (-rc & float_flag_divbyzero)
-                      arm_fpe |= BIT_DZC;
-                    if (-rc & float_flag_overflow)
-                      arm_fpe |= BIT_OFC;
-                    if (-rc & float_flag_underflow)
-                      arm_fpe |= BIT_UFC;
-                    if (-rc & float_flag_inexact)
-                      arm_fpe |= BIT_IXC;
-
-                    FPSR fpsr = ts->fpa.fpsr;
-                    //printf("fpsr 0x%x, arm_fpe 0x%x\n",fpsr,arm_fpe);
-
-                    if (fpsr & (arm_fpe << 16)) { /* exception enabled? */
-                      info.si_signo = TARGET_SIGFPE;
-                      info.si_errno = 0;
-
-                      /* ordered by priority, least first */
-                      if (arm_fpe & BIT_IXC) info.si_code = TARGET_FPE_FLTRES;
-                      if (arm_fpe & BIT_UFC) info.si_code = TARGET_FPE_FLTUND;
-                      if (arm_fpe & BIT_OFC) info.si_code = TARGET_FPE_FLTOVF;
-                      if (arm_fpe & BIT_DZC) info.si_code = TARGET_FPE_FLTDIV;
-                      if (arm_fpe & BIT_IOC) info.si_code = TARGET_FPE_FLTINV;
-
-                      info._sifields._sigfault._addr = env->regs[15];
-                      queue_signal(env, info.si_signo, QEMU_SI_FAULT, &info);
-                    } else {
-                      env->regs[15] += 4;
-                    }
-
-                    /* accumulate unenabled exceptions */
-                    if ((!(fpsr & BIT_IXE)) && (arm_fpe & BIT_IXC))
-                      fpsr |= BIT_IXC;
-                    if ((!(fpsr & BIT_UFE)) && (arm_fpe & BIT_UFC))
-                      fpsr |= BIT_UFC;
-                    if ((!(fpsr & BIT_OFE)) && (arm_fpe & BIT_OFC))
-                      fpsr |= BIT_OFC;
-                    if ((!(fpsr & BIT_DZE)) && (arm_fpe & BIT_DZC))
-                      fpsr |= BIT_DZC;
-                    if ((!(fpsr & BIT_IOE)) && (arm_fpe & BIT_IOC))
-                      fpsr |= BIT_IOC;
-                    ts->fpa.fpsr=fpsr;
-                } else { /* everything OK */
-                    /* increment PC */
-                    env->regs[15] += 4;
-                }
-            }
-            break;
-        case EXCP_SWI:
-        case EXCP_BKPT:
-            {
-                env->eabi = 1;
-                /* system call */
-                if (trapnr == EXCP_BKPT) {
-                    if (env->thumb) {
-                        /* FIXME - what to do if get_user() fails? */
-                        get_user_code_u16(insn, env->regs[15], env);
-                        n = insn & 0xff;
-                        env->regs[15] += 2;
-                    } else {
-                        /* FIXME - what to do if get_user() fails? */
-                        get_user_code_u32(insn, env->regs[15], env);
-                        n = (insn & 0xf) | ((insn >> 4) & 0xff0);
-                        env->regs[15] += 4;
-                    }
-                } else {
-                    if (env->thumb) {
-                        /* FIXME - what to do if get_user() fails? */
-                        get_user_code_u16(insn, env->regs[15] - 2, env);
-                        n = insn & 0xff;
-                    } else {
-                        /* FIXME - what to do if get_user() fails? */
-                        get_user_code_u32(insn, env->regs[15] - 4, env);
-                        n = insn & 0xffffff;
-                    }
-                }
-
-                if (n == ARM_NR_cacheflush) {
-                    /* nop */
-                } else if (n == ARM_NR_semihosting
-                           || n == ARM_NR_thumb_semihosting) {
-                    env->regs[0] = do_arm_semihosting (env);
-                } else if (n == 0 || n >= ARM_SYSCALL_BASE || env->thumb) {
-                    /* linux syscall */
-                    if (env->thumb || n == 0) {
-                        n = env->regs[7];
-                    } else {
-                        n -= ARM_SYSCALL_BASE;
-                        env->eabi = 0;
-                    }
-                    if ( n > ARM_NR_BASE) {
-                        switch (n) {
-                        case ARM_NR_cacheflush:
-                            /* nop */
-                            break;
-                        case ARM_NR_set_tls:
-                            cpu_set_tls(env, env->regs[0]);
-                            env->regs[0] = 0;
-                            break;
-                        case ARM_NR_breakpoint:
-                            env->regs[15] -= env->thumb ? 2 : 4;
-                            goto excp_debug;
-                        default:
-                            gemu_log("qemu: Unsupported ARM syscall: 0x%x\n",
-                                     n);
-                            env->regs[0] = -TARGET_ENOSYS;
-                            break;
-                        }
-                    } else {
-                        ret = do_syscall(env,
-                                         n,
-                                         env->regs[0],
-                                         env->regs[1],
-                                         env->regs[2],
-                                         env->regs[3],
-                                         env->regs[4],
-                                         env->regs[5],
-                                         0, 0);
-                        if (ret == -TARGET_ERESTARTSYS) {
-                            env->regs[15] -= env->thumb ? 2 : 4;
-                        } else if (ret != -TARGET_QEMU_ESIGRETURN) {
-                            env->regs[0] = ret;
-                        }
-                    }
-                } else {
-                    goto error;
-                }
-            }
-            break;
-        case EXCP_SEMIHOST:
-            env->regs[0] = do_arm_semihosting(env);
-            break;
-        case EXCP_INTERRUPT:
-            /* just indicate that signals should be handled asap */
-            break;
-        case EXCP_PREFETCH_ABORT:
-        case EXCP_DATA_ABORT:
-            addr = env->exception.vaddress;
-            {
-                info.si_signo = TARGET_SIGSEGV;
-                info.si_errno = 0;
-                /* XXX: check env->error_code */
-                info.si_code = TARGET_SEGV_MAPERR;
-                info._sifields._sigfault._addr = addr;
-                queue_signal(env, info.si_signo, QEMU_SI_FAULT, &info);
-            }
-            break;
-        case EXCP_DEBUG:
-        excp_debug:
-            {
-                int sig;
-
-                sig = gdb_handlesig(cs, TARGET_SIGTRAP);
-                if (sig)
-                  {
-                    info.si_signo = sig;
-                    info.si_errno = 0;
-                    info.si_code = TARGET_TRAP_BRKPT;
-                    queue_signal(env, info.si_signo, QEMU_SI_FAULT, &info);
-                  }
-            }
-            break;
-        case EXCP_KERNEL_TRAP:
-            if (do_kernel_trap(env))
-              goto error;
-            break;
-        case EXCP_YIELD:
-            /* nothing to do here for user-mode, just resume guest code */
-            break;
-        case EXCP_ATOMIC:
-            cpu_exec_step_atomic(cs);
-            break;
-        default:
-        error:
-            EXCP_DUMP(env, "qemu: unhandled CPU exception 0x%x - aborting\n", trapnr);
-            abort();
-        }
-        process_pending_signals(env);
-    }
-}
-
-#else
-
-/* AArch64 main loop */
-void cpu_loop(CPUARMState *env)
-{
-    CPUState *cs = CPU(arm_env_get_cpu(env));
-    int trapnr, sig;
-    abi_long ret;
-    target_siginfo_t info;
-
-    for (;;) {
-        cpu_exec_start(cs);
-        trapnr = cpu_exec(cs);
-        cpu_exec_end(cs);
-        process_queued_cpu_work(cs);
-
-        switch (trapnr) {
-        case EXCP_SWI:
-            ret = do_syscall(env,
-                             env->xregs[8],
-                             env->xregs[0],
-                             env->xregs[1],
-                             env->xregs[2],
-                             env->xregs[3],
-                             env->xregs[4],
-                             env->xregs[5],
-                             0, 0);
-            if (ret == -TARGET_ERESTARTSYS) {
-                env->pc -= 4;
-            } else if (ret != -TARGET_QEMU_ESIGRETURN) {
-                env->xregs[0] = ret;
-            }
-            break;
-        case EXCP_INTERRUPT:
-            /* just indicate that signals should be handled asap */
-            break;
-        case EXCP_UDEF:
-            info.si_signo = TARGET_SIGILL;
-            info.si_errno = 0;
-            info.si_code = TARGET_ILL_ILLOPN;
-            info._sifields._sigfault._addr = env->pc;
-            queue_signal(env, info.si_signo, QEMU_SI_FAULT, &info);
-            break;
-        case EXCP_PREFETCH_ABORT:
-        case EXCP_DATA_ABORT:
-            info.si_signo = TARGET_SIGSEGV;
-            info.si_errno = 0;
-            /* XXX: check env->error_code */
-            info.si_code = TARGET_SEGV_MAPERR;
-            info._sifields._sigfault._addr = env->exception.vaddress;
-            queue_signal(env, info.si_signo, QEMU_SI_FAULT, &info);
-            break;
-        case EXCP_DEBUG:
-        case EXCP_BKPT:
-            sig = gdb_handlesig(cs, TARGET_SIGTRAP);
-            if (sig) {
-                info.si_signo = sig;
-                info.si_errno = 0;
-                info.si_code = TARGET_TRAP_BRKPT;
-                queue_signal(env, info.si_signo, QEMU_SI_FAULT, &info);
-            }
-            break;
-        case EXCP_SEMIHOST:
-            env->xregs[0] = do_arm_semihosting(env);
-            break;
-        case EXCP_YIELD:
-            /* nothing to do here for user-mode, just resume guest code */
-            break;
-        case EXCP_ATOMIC:
-            cpu_exec_step_atomic(cs);
-            break;
-        default:
-            EXCP_DUMP(env, "qemu: unhandled CPU exception 0x%x - aborting\n", trapnr);
-            abort();
-        }
-        process_pending_signals(env);
-        /* Exception return on AArch64 always clears the exclusive monitor,
-         * so any return to running guest code implies this.
-         */
-        env->exclusive_addr = -1;
-    }
-}
-#endif /* ndef TARGET_ABI32 */
-
-#endif
-
-#ifdef TARGET_SPARC
-#define SPARC64_STACK_BIAS 2047
-
-//#define DEBUG_WIN
-
-/* WARNING: dealing with register windows _is_ complicated. More info
-   can be found at http://www.sics.se/~psm/sparcstack.html */
-static inline int get_reg_index(CPUSPARCState *env, int cwp, int index)
-{
-    index = (index + cwp * 16) % (16 * env->nwindows);
-    /* wrap handling : if cwp is on the last window, then we use the
-       registers 'after' the end */
-    if (index < 8 && env->cwp == env->nwindows - 1)
-        index += 16 * env->nwindows;
-    return index;
-}
-
-/* save the register window 'cwp1' */
-static inline void save_window_offset(CPUSPARCState *env, int cwp1)
-{
-    unsigned int i;
-    abi_ulong sp_ptr;
-
-    sp_ptr = env->regbase[get_reg_index(env, cwp1, 6)];
-#ifdef TARGET_SPARC64
-    if (sp_ptr & 3)
-        sp_ptr += SPARC64_STACK_BIAS;
-#endif
-#if defined(DEBUG_WIN)
-    printf("win_overflow: sp_ptr=0x" TARGET_ABI_FMT_lx " save_cwp=%d\n",
-           sp_ptr, cwp1);
-#endif
-    for(i = 0; i < 16; i++) {
-        /* FIXME - what to do if put_user() fails? */
-        put_user_ual(env->regbase[get_reg_index(env, cwp1, 8 + i)], sp_ptr);
-        sp_ptr += sizeof(abi_ulong);
-    }
-}
-
-static void save_window(CPUSPARCState *env)
-{
-#ifndef TARGET_SPARC64
-    unsigned int new_wim;
-    new_wim = ((env->wim >> 1) | (env->wim << (env->nwindows - 1))) &
-        ((1LL << env->nwindows) - 1);
-    save_window_offset(env, cpu_cwp_dec(env, env->cwp - 2));
-    env->wim = new_wim;
-#else
-    save_window_offset(env, cpu_cwp_dec(env, env->cwp - 2));
-    env->cansave++;
-    env->canrestore--;
-#endif
-}
-
-static void restore_window(CPUSPARCState *env)
-{
-#ifndef TARGET_SPARC64
-    unsigned int new_wim;
-#endif
-    unsigned int i, cwp1;
-    abi_ulong sp_ptr;
-
-#ifndef TARGET_SPARC64
-    new_wim = ((env->wim << 1) | (env->wim >> (env->nwindows - 1))) &
-        ((1LL << env->nwindows) - 1);
-#endif
-
-    /* restore the invalid window */
-    cwp1 = cpu_cwp_inc(env, env->cwp + 1);
-    sp_ptr = env->regbase[get_reg_index(env, cwp1, 6)];
-#ifdef TARGET_SPARC64
-    if (sp_ptr & 3)
-        sp_ptr += SPARC64_STACK_BIAS;
-#endif
-#if defined(DEBUG_WIN)
-    printf("win_underflow: sp_ptr=0x" TARGET_ABI_FMT_lx " load_cwp=%d\n",
-           sp_ptr, cwp1);
-#endif
-    for(i = 0; i < 16; i++) {
-        /* FIXME - what to do if get_user() fails? */
-        get_user_ual(env->regbase[get_reg_index(env, cwp1, 8 + i)], sp_ptr);
-        sp_ptr += sizeof(abi_ulong);
-    }
-#ifdef TARGET_SPARC64
-    env->canrestore++;
-    if (env->cleanwin < env->nwindows - 1)
-        env->cleanwin++;
-    env->cansave--;
-#else
-    env->wim = new_wim;
-#endif
-}
-
-static void flush_windows(CPUSPARCState *env)
-{
-    int offset, cwp1;
-
-    offset = 1;
-    for(;;) {
-        /* if restore would invoke restore_window(), then we can stop */
-        cwp1 = cpu_cwp_inc(env, env->cwp + offset);
-#ifndef TARGET_SPARC64
-        if (env->wim & (1 << cwp1))
-            break;
-#else
-        if (env->canrestore == 0)
-            break;
-        env->cansave++;
-        env->canrestore--;
-#endif
-        save_window_offset(env, cwp1);
-        offset++;
-    }
-    cwp1 = cpu_cwp_inc(env, env->cwp + 1);
-#ifndef TARGET_SPARC64
-    /* set wim so that restore will reload the registers */
-    env->wim = 1 << cwp1;
-#endif
-#if defined(DEBUG_WIN)
-    printf("flush_windows: nb=%d\n", offset - 1);
-#endif
-}
-
-void cpu_loop (CPUSPARCState *env)
-{
-    CPUState *cs = CPU(sparc_env_get_cpu(env));
-    int trapnr;
-    abi_long ret;
-    target_siginfo_t info;
-
-    while (1) {
-        cpu_exec_start(cs);
-        trapnr = cpu_exec(cs);
-        cpu_exec_end(cs);
-        process_queued_cpu_work(cs);
-
-        /* Compute PSR before exposing state.  */
-        if (env->cc_op != CC_OP_FLAGS) {
-            cpu_get_psr(env);
-        }
-
-        switch (trapnr) {
-#ifndef TARGET_SPARC64
-        case 0x88:
-        case 0x90:
-#else
-        case 0x110:
-        case 0x16d:
-#endif
-            ret = do_syscall (env, env->gregs[1],
-                              env->regwptr[0], env->regwptr[1],
-                              env->regwptr[2], env->regwptr[3],
-                              env->regwptr[4], env->regwptr[5],
-                              0, 0);
-            if (ret == -TARGET_ERESTARTSYS || ret == -TARGET_QEMU_ESIGRETURN) {
-                break;
-            }
-            if ((abi_ulong)ret >= (abi_ulong)(-515)) {
-#if defined(TARGET_SPARC64) && !defined(TARGET_ABI32)
-                env->xcc |= PSR_CARRY;
-#else
-                env->psr |= PSR_CARRY;
-#endif
-                ret = -ret;
-            } else {
-#if defined(TARGET_SPARC64) && !defined(TARGET_ABI32)
-                env->xcc &= ~PSR_CARRY;
-#else
-                env->psr &= ~PSR_CARRY;
-#endif
-            }
-            env->regwptr[0] = ret;
-            /* next instruction */
-            env->pc = env->npc;
-            env->npc = env->npc + 4;
-            break;
-        case 0x83: /* flush windows */
-#ifdef TARGET_ABI32
-        case 0x103:
-#endif
-            flush_windows(env);
-            /* next instruction */
-            env->pc = env->npc;
-            env->npc = env->npc + 4;
-            break;
-#ifndef TARGET_SPARC64
-        case TT_WIN_OVF: /* window overflow */
-            save_window(env);
-            break;
-        case TT_WIN_UNF: /* window underflow */
-            restore_window(env);
-            break;
-        case TT_TFAULT:
-        case TT_DFAULT:
-            {
-                info.si_signo = TARGET_SIGSEGV;
-                info.si_errno = 0;
-                /* XXX: check env->error_code */
-                info.si_code = TARGET_SEGV_MAPERR;
-                info._sifields._sigfault._addr = env->mmuregs[4];
-                queue_signal(env, info.si_signo, QEMU_SI_FAULT, &info);
-            }
-            break;
-#else
-        case TT_SPILL: /* window overflow */
-            save_window(env);
-            break;
-        case TT_FILL: /* window underflow */
-            restore_window(env);
-            break;
-        case TT_TFAULT:
-        case TT_DFAULT:
-            {
-                info.si_signo = TARGET_SIGSEGV;
-                info.si_errno = 0;
-                /* XXX: check env->error_code */
-                info.si_code = TARGET_SEGV_MAPERR;
-                if (trapnr == TT_DFAULT)
-                    info._sifields._sigfault._addr = env->dmmu.mmuregs[4];
-                else
-                    info._sifields._sigfault._addr = cpu_tsptr(env)->tpc;
-                queue_signal(env, info.si_signo, QEMU_SI_FAULT, &info);
-            }
-            break;
-#ifndef TARGET_ABI32
-        case 0x16e:
-            flush_windows(env);
-            sparc64_get_context(env);
-            break;
-        case 0x16f:
-            flush_windows(env);
-            sparc64_set_context(env);
-            break;
-#endif
-#endif
-        case EXCP_INTERRUPT:
-            /* just indicate that signals should be handled asap */
-            break;
-        case TT_ILL_INSN:
-            {
-                info.si_signo = TARGET_SIGILL;
-                info.si_errno = 0;
-                info.si_code = TARGET_ILL_ILLOPC;
-                info._sifields._sigfault._addr = env->pc;
-                queue_signal(env, info.si_signo, QEMU_SI_FAULT, &info);
-            }
-            break;
-        case EXCP_DEBUG:
-            {
-                int sig;
-
-                sig = gdb_handlesig(cs, TARGET_SIGTRAP);
-                if (sig)
-                  {
-                    info.si_signo = sig;
-                    info.si_errno = 0;
-                    info.si_code = TARGET_TRAP_BRKPT;
-                    queue_signal(env, info.si_signo, QEMU_SI_FAULT, &info);
-                  }
-            }
-            break;
-        case EXCP_ATOMIC:
-            cpu_exec_step_atomic(cs);
-            break;
-        default:
-            printf ("Unhandled trap: 0x%x\n", trapnr);
-            cpu_dump_state(cs, stderr, fprintf, 0);
-            exit(EXIT_FAILURE);
-        }
-        process_pending_signals (env);
-    }
-}
-
-#endif
-
-#ifdef TARGET_PPC
-static inline uint64_t cpu_ppc_get_tb(CPUPPCState *env)
-{
-    return cpu_get_host_ticks();
-}
-
-uint64_t cpu_ppc_load_tbl(CPUPPCState *env)
-{
-    return cpu_ppc_get_tb(env);
-}
-
-uint32_t cpu_ppc_load_tbu(CPUPPCState *env)
-{
-    return cpu_ppc_get_tb(env) >> 32;
-}
-
-uint64_t cpu_ppc_load_atbl(CPUPPCState *env)
-{
-    return cpu_ppc_get_tb(env);
-}
-
-uint32_t cpu_ppc_load_atbu(CPUPPCState *env)
-{
-    return cpu_ppc_get_tb(env) >> 32;
-}
-
-uint32_t cpu_ppc601_load_rtcu(CPUPPCState *env)
-__attribute__ (( alias ("cpu_ppc_load_tbu") ));
-
-uint32_t cpu_ppc601_load_rtcl(CPUPPCState *env)
-{
-    return cpu_ppc_load_tbl(env) & 0x3FFFFF80;
-}
-
-/* XXX: to be fixed */
-int ppc_dcr_read (ppc_dcr_t *dcr_env, int dcrn, uint32_t *valp)
-{
-    return -1;
-}
-
-int ppc_dcr_write (ppc_dcr_t *dcr_env, int dcrn, uint32_t val)
-{
-    return -1;
-}
-
-static int do_store_exclusive(CPUPPCState *env)
-{
-    target_ulong addr;
-    target_ulong page_addr;
-    target_ulong val, val2 __attribute__((unused)) = 0;
-    int flags;
-    int segv = 0;
-
-    addr = env->reserve_ea;
-    page_addr = addr & TARGET_PAGE_MASK;
-    start_exclusive();
-    mmap_lock();
-    flags = page_get_flags(page_addr);
-    if ((flags & PAGE_READ) == 0) {
-        segv = 1;
-    } else {
-        int reg = env->reserve_info & 0x1f;
-        int size = env->reserve_info >> 5;
-        int stored = 0;
-
-        if (addr == env->reserve_addr) {
-            switch (size) {
-            case 1: segv = get_user_u8(val, addr); break;
-            case 2: segv = get_user_u16(val, addr); break;
-            case 4: segv = get_user_u32(val, addr); break;
-#if defined(TARGET_PPC64)
-            case 8: segv = get_user_u64(val, addr); break;
-            case 16: {
-                segv = get_user_u64(val, addr);
-                if (!segv) {
-                    segv = get_user_u64(val2, addr + 8);
-                }
-                break;
-            }
-#endif
-            default: abort();
-            }
-            if (!segv && val == env->reserve_val) {
-                val = env->gpr[reg];
-                switch (size) {
-                case 1: segv = put_user_u8(val, addr); break;
-                case 2: segv = put_user_u16(val, addr); break;
-                case 4: segv = put_user_u32(val, addr); break;
-#if defined(TARGET_PPC64)
-                case 8: segv = put_user_u64(val, addr); break;
-                case 16: {
-                    if (val2 == env->reserve_val2) {
-                        if (msr_le) {
-                            val2 = val;
-                            val = env->gpr[reg+1];
-                        } else {
-                            val2 = env->gpr[reg+1];
-                        }
-                        segv = put_user_u64(val, addr);
-                        if (!segv) {
-                            segv = put_user_u64(val2, addr + 8);
-                        }
-                    }
-                    break;
-                }
-#endif
-                default: abort();
-                }
-                if (!segv) {
-                    stored = 1;
-                }
-            }
-        }
-        env->crf[0] = (stored << 1) | xer_so;
-        env->reserve_addr = (target_ulong)-1;
-    }
-    if (!segv) {
-        env->nip += 4;
-    }
-    mmap_unlock();
-    end_exclusive();
-    return segv;
-}
-
-void cpu_loop(CPUPPCState *env)
-{
-    CPUState *cs = CPU(ppc_env_get_cpu(env));
-    target_siginfo_t info;
-    int trapnr;
-    target_ulong ret;
-
-    for(;;) {
-        cpu_exec_start(cs);
-        trapnr = cpu_exec(cs);
-        cpu_exec_end(cs);
-        process_queued_cpu_work(cs);
-
-        switch(trapnr) {
-        case POWERPC_EXCP_NONE:
-            /* Just go on */
-            break;
-        case POWERPC_EXCP_CRITICAL: /* Critical input                        */
-            cpu_abort(cs, "Critical interrupt while in user mode. "
-                      "Aborting\n");
-            break;
-        case POWERPC_EXCP_MCHECK:   /* Machine check exception               */
-            cpu_abort(cs, "Machine check exception while in user mode. "
-                      "Aborting\n");
-            break;
-        case POWERPC_EXCP_DSI:      /* Data storage exception                */
-            /* XXX: check this. Seems bugged */
-            switch (env->error_code & 0xFF000000) {
-            case 0x40000000:
-            case 0x42000000:
-                info.si_signo = TARGET_SIGSEGV;
-                info.si_errno = 0;
-                info.si_code = TARGET_SEGV_MAPERR;
-                break;
-            case 0x04000000:
-                info.si_signo = TARGET_SIGILL;
-                info.si_errno = 0;
-                info.si_code = TARGET_ILL_ILLADR;
-                break;
-            case 0x08000000:
-                info.si_signo = TARGET_SIGSEGV;
-                info.si_errno = 0;
-                info.si_code = TARGET_SEGV_ACCERR;
-                break;
-            default:
-                /* Let's send a regular segfault... */
-                EXCP_DUMP(env, "Invalid segfault errno (%02x)\n",
-                          env->error_code);
-                info.si_signo = TARGET_SIGSEGV;
-                info.si_errno = 0;
-                info.si_code = TARGET_SEGV_MAPERR;
-                break;
-            }
-            info._sifields._sigfault._addr = env->spr[SPR_DAR];
-            queue_signal(env, info.si_signo, QEMU_SI_FAULT, &info);
-            break;
-        case POWERPC_EXCP_ISI:      /* Instruction storage exception         */
-            /* XXX: check this */
-            switch (env->error_code & 0xFF000000) {
-            case 0x40000000:
-                info.si_signo = TARGET_SIGSEGV;
-            info.si_errno = 0;
-                info.si_code = TARGET_SEGV_MAPERR;
-                break;
-            case 0x10000000:
-            case 0x08000000:
-                info.si_signo = TARGET_SIGSEGV;
-                info.si_errno = 0;
-                info.si_code = TARGET_SEGV_ACCERR;
-                break;
-            default:
-                /* Let's send a regular segfault... */
-                EXCP_DUMP(env, "Invalid segfault errno (%02x)\n",
-                          env->error_code);
-                info.si_signo = TARGET_SIGSEGV;
-                info.si_errno = 0;
-                info.si_code = TARGET_SEGV_MAPERR;
-                break;
-            }
-            info._sifields._sigfault._addr = env->nip - 4;
-            queue_signal(env, info.si_signo, QEMU_SI_FAULT, &info);
-            break;
-        case POWERPC_EXCP_EXTERNAL: /* External input                        */
-            cpu_abort(cs, "External interrupt while in user mode. "
-                      "Aborting\n");
-            break;
-        case POWERPC_EXCP_ALIGN:    /* Alignment exception                   */
-            /* XXX: check this */
-            info.si_signo = TARGET_SIGBUS;
-            info.si_errno = 0;
-            info.si_code = TARGET_BUS_ADRALN;
-            info._sifields._sigfault._addr = env->nip;
-            queue_signal(env, info.si_signo, QEMU_SI_FAULT, &info);
-            break;
-        case POWERPC_EXCP_PROGRAM:  /* Program exception                     */
-        case POWERPC_EXCP_HV_EMU:   /* HV emulation                          */
-            /* XXX: check this */
-            switch (env->error_code & ~0xF) {
-            case POWERPC_EXCP_FP:
-                info.si_signo = TARGET_SIGFPE;
-                info.si_errno = 0;
-                switch (env->error_code & 0xF) {
-                case POWERPC_EXCP_FP_OX:
-                    info.si_code = TARGET_FPE_FLTOVF;
-                    break;
-                case POWERPC_EXCP_FP_UX:
-                    info.si_code = TARGET_FPE_FLTUND;
-                    break;
-                case POWERPC_EXCP_FP_ZX:
-                case POWERPC_EXCP_FP_VXZDZ:
-                    info.si_code = TARGET_FPE_FLTDIV;
-                    break;
-                case POWERPC_EXCP_FP_XX:
-                    info.si_code = TARGET_FPE_FLTRES;
-                    break;
-                case POWERPC_EXCP_FP_VXSOFT:
-                    info.si_code = TARGET_FPE_FLTINV;
-                    break;
-                case POWERPC_EXCP_FP_VXSNAN:
-                case POWERPC_EXCP_FP_VXISI:
-                case POWERPC_EXCP_FP_VXIDI:
-                case POWERPC_EXCP_FP_VXIMZ:
-                case POWERPC_EXCP_FP_VXVC:
-                case POWERPC_EXCP_FP_VXSQRT:
-                case POWERPC_EXCP_FP_VXCVI:
-                    info.si_code = TARGET_FPE_FLTSUB;
-                    break;
-                default:
-                    EXCP_DUMP(env, "Unknown floating point exception (%02x)\n",
-                              env->error_code);
-                    break;
-                }
-                break;
-            case POWERPC_EXCP_INVAL:
-                info.si_signo = TARGET_SIGILL;
-                info.si_errno = 0;
-                switch (env->error_code & 0xF) {
-                case POWERPC_EXCP_INVAL_INVAL:
-                    info.si_code = TARGET_ILL_ILLOPC;
-                    break;
-                case POWERPC_EXCP_INVAL_LSWX:
-                    info.si_code = TARGET_ILL_ILLOPN;
-                    break;
-                case POWERPC_EXCP_INVAL_SPR:
-                    info.si_code = TARGET_ILL_PRVREG;
-                    break;
-                case POWERPC_EXCP_INVAL_FP:
-                    info.si_code = TARGET_ILL_COPROC;
-                    break;
-                default:
-                    EXCP_DUMP(env, "Unknown invalid operation (%02x)\n",
-                              env->error_code & 0xF);
-                    info.si_code = TARGET_ILL_ILLADR;
-                    break;
-                }
-                break;
-            case POWERPC_EXCP_PRIV:
-                info.si_signo = TARGET_SIGILL;
-                info.si_errno = 0;
-                switch (env->error_code & 0xF) {
-                case POWERPC_EXCP_PRIV_OPC:
-                    info.si_code = TARGET_ILL_PRVOPC;
-                    break;
-                case POWERPC_EXCP_PRIV_REG:
-                    info.si_code = TARGET_ILL_PRVREG;
-                    break;
-                default:
-                    EXCP_DUMP(env, "Unknown privilege violation (%02x)\n",
-                              env->error_code & 0xF);
-                    info.si_code = TARGET_ILL_PRVOPC;
-                    break;
-                }
-                break;
-            case POWERPC_EXCP_TRAP:
-                cpu_abort(cs, "Tried to call a TRAP\n");
-                break;
-            default:
-                /* Should not happen ! */
-                cpu_abort(cs, "Unknown program exception (%02x)\n",
-                          env->error_code);
-                break;
-            }
-            info._sifields._sigfault._addr = env->nip;
-            queue_signal(env, info.si_signo, QEMU_SI_FAULT, &info);
-            break;
-        case POWERPC_EXCP_FPU:      /* Floating-point unavailable exception  */
-            info.si_signo = TARGET_SIGILL;
-            info.si_errno = 0;
-            info.si_code = TARGET_ILL_COPROC;
-            info._sifields._sigfault._addr = env->nip;
-            queue_signal(env, info.si_signo, QEMU_SI_FAULT, &info);
-            break;
-        case POWERPC_EXCP_SYSCALL:  /* System call exception                 */
-            cpu_abort(cs, "Syscall exception while in user mode. "
-                      "Aborting\n");
-            break;
-        case POWERPC_EXCP_APU:      /* Auxiliary processor unavailable       */
-            info.si_signo = TARGET_SIGILL;
-            info.si_errno = 0;
-            info.si_code = TARGET_ILL_COPROC;
-            info._sifields._sigfault._addr = env->nip;
-            queue_signal(env, info.si_signo, QEMU_SI_FAULT, &info);
-            break;
-        case POWERPC_EXCP_DECR:     /* Decrementer exception                 */
-            cpu_abort(cs, "Decrementer interrupt while in user mode. "
-                      "Aborting\n");
-            break;
-        case POWERPC_EXCP_FIT:      /* Fixed-interval timer interrupt        */
-            cpu_abort(cs, "Fix interval timer interrupt while in user mode. "
-                      "Aborting\n");
-            break;
-        case POWERPC_EXCP_WDT:      /* Watchdog timer interrupt              */
-            cpu_abort(cs, "Watchdog timer interrupt while in user mode. "
-                      "Aborting\n");
-            break;
-        case POWERPC_EXCP_DTLB:     /* Data TLB error                        */
-            cpu_abort(cs, "Data TLB exception while in user mode. "
-                      "Aborting\n");
-            break;
-        case POWERPC_EXCP_ITLB:     /* Instruction TLB error                 */
-            cpu_abort(cs, "Instruction TLB exception while in user mode. "
-                      "Aborting\n");
-            break;
-        case POWERPC_EXCP_SPEU:     /* SPE/embedded floating-point unavail.  */
-            info.si_signo = TARGET_SIGILL;
-            info.si_errno = 0;
-            info.si_code = TARGET_ILL_COPROC;
-            info._sifields._sigfault._addr = env->nip;
-            queue_signal(env, info.si_signo, QEMU_SI_FAULT, &info);
-            break;
-        case POWERPC_EXCP_EFPDI:    /* Embedded floating-point data IRQ      */
-            cpu_abort(cs, "Embedded floating-point data IRQ not handled\n");
-            break;
-        case POWERPC_EXCP_EFPRI:    /* Embedded floating-point round IRQ     */
-            cpu_abort(cs, "Embedded floating-point round IRQ not handled\n");
-            break;
-        case POWERPC_EXCP_EPERFM:   /* Embedded performance monitor IRQ      */
-            cpu_abort(cs, "Performance monitor exception not handled\n");
-            break;
-        case POWERPC_EXCP_DOORI:    /* Embedded doorbell interrupt           */
-            cpu_abort(cs, "Doorbell interrupt while in user mode. "
-                       "Aborting\n");
-            break;
-        case POWERPC_EXCP_DOORCI:   /* Embedded doorbell critical interrupt  */
-            cpu_abort(cs, "Doorbell critical interrupt while in user mode. "
-                      "Aborting\n");
-            break;
-        case POWERPC_EXCP_RESET:    /* System reset exception                */
-            cpu_abort(cs, "Reset interrupt while in user mode. "
-                      "Aborting\n");
-            break;
-        case POWERPC_EXCP_DSEG:     /* Data segment exception                */
-            cpu_abort(cs, "Data segment exception while in user mode. "
-                      "Aborting\n");
-            break;
-        case POWERPC_EXCP_ISEG:     /* Instruction segment exception         */
-            cpu_abort(cs, "Instruction segment exception "
-                      "while in user mode. Aborting\n");
-            break;
-        /* PowerPC 64 with hypervisor mode support */
-        case POWERPC_EXCP_HDECR:    /* Hypervisor decrementer exception      */
-            cpu_abort(cs, "Hypervisor decrementer interrupt "
-                      "while in user mode. Aborting\n");
-            break;
-        case POWERPC_EXCP_TRACE:    /* Trace exception                       */
-            /* Nothing to do:
-             * we use this exception to emulate step-by-step execution mode.
-             */
-            break;
-        /* PowerPC 64 with hypervisor mode support */
-        case POWERPC_EXCP_HDSI:     /* Hypervisor data storage exception     */
-            cpu_abort(cs, "Hypervisor data storage exception "
-                      "while in user mode. Aborting\n");
-            break;
-        case POWERPC_EXCP_HISI:     /* Hypervisor instruction storage excp   */
-            cpu_abort(cs, "Hypervisor instruction storage exception "
-                      "while in user mode. Aborting\n");
-            break;
-        case POWERPC_EXCP_HDSEG:    /* Hypervisor data segment exception     */
-            cpu_abort(cs, "Hypervisor data segment exception "
-                      "while in user mode. Aborting\n");
-            break;
-        case POWERPC_EXCP_HISEG:    /* Hypervisor instruction segment excp   */
-            cpu_abort(cs, "Hypervisor instruction segment exception "
-                      "while in user mode. Aborting\n");
-            break;
-        case POWERPC_EXCP_VPU:      /* Vector unavailable exception          */
-            info.si_signo = TARGET_SIGILL;
-            info.si_errno = 0;
-            info.si_code = TARGET_ILL_COPROC;
-            info._sifields._sigfault._addr = env->nip;
-            queue_signal(env, info.si_signo, QEMU_SI_FAULT, &info);
-            break;
-        case POWERPC_EXCP_PIT:      /* Programmable interval timer IRQ       */
-            cpu_abort(cs, "Programmable interval timer interrupt "
-                      "while in user mode. Aborting\n");
-            break;
-        case POWERPC_EXCP_IO:       /* IO error exception                    */
-            cpu_abort(cs, "IO error exception while in user mode. "
-                      "Aborting\n");
-            break;
-        case POWERPC_EXCP_RUNM:     /* Run mode exception                    */
-            cpu_abort(cs, "Run mode exception while in user mode. "
-                      "Aborting\n");
-            break;
-        case POWERPC_EXCP_EMUL:     /* Emulation trap exception              */
-            cpu_abort(cs, "Emulation trap exception not handled\n");
-            break;
-        case POWERPC_EXCP_IFTLB:    /* Instruction fetch TLB error           */
-            cpu_abort(cs, "Instruction fetch TLB exception "
-                      "while in user-mode. Aborting");
-            break;
-        case POWERPC_EXCP_DLTLB:    /* Data load TLB miss                    */
-            cpu_abort(cs, "Data load TLB exception while in user-mode. "
-                      "Aborting");
-            break;
-        case POWERPC_EXCP_DSTLB:    /* Data store TLB miss                   */
-            cpu_abort(cs, "Data store TLB exception while in user-mode. "
-                      "Aborting");
-            break;
-        case POWERPC_EXCP_FPA:      /* Floating-point assist exception       */
-            cpu_abort(cs, "Floating-point assist exception not handled\n");
-            break;
-        case POWERPC_EXCP_IABR:     /* Instruction address breakpoint        */
-            cpu_abort(cs, "Instruction address breakpoint exception "
-                      "not handled\n");
-            break;
-        case POWERPC_EXCP_SMI:      /* System management interrupt           */
-            cpu_abort(cs, "System management interrupt while in user mode. "
-                      "Aborting\n");
-            break;
-        case POWERPC_EXCP_THERM:    /* Thermal interrupt                     */
-            cpu_abort(cs, "Thermal interrupt interrupt while in user mode. "
-                      "Aborting\n");
-            break;
-        case POWERPC_EXCP_PERFM:   /* Embedded performance monitor IRQ      */
-            cpu_abort(cs, "Performance monitor exception not handled\n");
-            break;
-        case POWERPC_EXCP_VPUA:     /* Vector assist exception               */
-            cpu_abort(cs, "Vector assist exception not handled\n");
-            break;
-        case POWERPC_EXCP_SOFTP:    /* Soft patch exception                  */
-            cpu_abort(cs, "Soft patch exception not handled\n");
-            break;
-        case POWERPC_EXCP_MAINT:    /* Maintenance exception                 */
-            cpu_abort(cs, "Maintenance exception while in user mode. "
-                      "Aborting\n");
-            break;
-        case POWERPC_EXCP_STOP:     /* stop translation                      */
-            /* We did invalidate the instruction cache. Go on */
-            break;
-        case POWERPC_EXCP_BRANCH:   /* branch instruction:                   */
-            /* We just stopped because of a branch. Go on */
-            break;
-        case POWERPC_EXCP_SYSCALL_USER:
-            /* system call in user-mode emulation */
-            /* WARNING:
-             * PPC ABI uses overflow flag in cr0 to signal an error
-             * in syscalls.
-             */
-            env->crf[0] &= ~0x1;
-            env->nip += 4;
-            ret = do_syscall(env, env->gpr[0], env->gpr[3], env->gpr[4],
-                             env->gpr[5], env->gpr[6], env->gpr[7],
-                             env->gpr[8], 0, 0);
-            if (ret == -TARGET_ERESTARTSYS) {
-                env->nip -= 4;
-                break;
-            }
-            if (ret == (target_ulong)(-TARGET_QEMU_ESIGRETURN)) {
-                /* Returning from a successful sigreturn syscall.
-                   Avoid corrupting register state.  */
-                break;
-            }
-            if (ret > (target_ulong)(-515)) {
-                env->crf[0] |= 0x1;
-                ret = -ret;
-            }
-            env->gpr[3] = ret;
-            break;
-        case POWERPC_EXCP_STCX:
-            if (do_store_exclusive(env)) {
-                info.si_signo = TARGET_SIGSEGV;
-                info.si_errno = 0;
-                info.si_code = TARGET_SEGV_MAPERR;
-                info._sifields._sigfault._addr = env->nip;
-                queue_signal(env, info.si_signo, QEMU_SI_FAULT, &info);
-            }
-            break;
-        case EXCP_DEBUG:
-            {
-                int sig;
-
-                sig = gdb_handlesig(cs, TARGET_SIGTRAP);
-                if (sig) {
-                    info.si_signo = sig;
-                    info.si_errno = 0;
-                    info.si_code = TARGET_TRAP_BRKPT;
-                    queue_signal(env, info.si_signo, QEMU_SI_FAULT, &info);
-                  }
-            }
-            break;
-        case EXCP_INTERRUPT:
-            /* just indicate that signals should be handled asap */
-            break;
-        case EXCP_ATOMIC:
-            cpu_exec_step_atomic(cs);
-            break;
-        default:
-            cpu_abort(cs, "Unknown exception 0x%x. Aborting\n", trapnr);
-            break;
-        }
-        process_pending_signals(env);
-    }
-}
-#endif
-
-#ifdef TARGET_MIPS
-
-# ifdef TARGET_ABI_MIPSO32
-#  define MIPS_SYS(name, args) args,
-static const uint8_t mips_syscall_args[] = {
-	MIPS_SYS(sys_syscall	, 8)	/* 4000 */
-	MIPS_SYS(sys_exit	, 1)
-	MIPS_SYS(sys_fork	, 0)
-	MIPS_SYS(sys_read	, 3)
-	MIPS_SYS(sys_write	, 3)
-	MIPS_SYS(sys_open	, 3)	/* 4005 */
-	MIPS_SYS(sys_close	, 1)
-	MIPS_SYS(sys_waitpid	, 3)
-	MIPS_SYS(sys_creat	, 2)
-	MIPS_SYS(sys_link	, 2)
-	MIPS_SYS(sys_unlink	, 1)	/* 4010 */
-	MIPS_SYS(sys_execve	, 0)
-	MIPS_SYS(sys_chdir	, 1)
-	MIPS_SYS(sys_time	, 1)
-	MIPS_SYS(sys_mknod	, 3)
-	MIPS_SYS(sys_chmod	, 2)	/* 4015 */
-	MIPS_SYS(sys_lchown	, 3)
-	MIPS_SYS(sys_ni_syscall	, 0)
-	MIPS_SYS(sys_ni_syscall	, 0)	/* was sys_stat */
-	MIPS_SYS(sys_lseek	, 3)
-	MIPS_SYS(sys_getpid	, 0)	/* 4020 */
-	MIPS_SYS(sys_mount	, 5)
-	MIPS_SYS(sys_umount	, 1)
-	MIPS_SYS(sys_setuid	, 1)
-	MIPS_SYS(sys_getuid	, 0)
-	MIPS_SYS(sys_stime	, 1)	/* 4025 */
-	MIPS_SYS(sys_ptrace	, 4)
-	MIPS_SYS(sys_alarm	, 1)
-	MIPS_SYS(sys_ni_syscall	, 0)	/* was sys_fstat */
-	MIPS_SYS(sys_pause	, 0)
-	MIPS_SYS(sys_utime	, 2)	/* 4030 */
-	MIPS_SYS(sys_ni_syscall	, 0)
-	MIPS_SYS(sys_ni_syscall	, 0)
-	MIPS_SYS(sys_access	, 2)
-	MIPS_SYS(sys_nice	, 1)
-	MIPS_SYS(sys_ni_syscall	, 0)	/* 4035 */
-	MIPS_SYS(sys_sync	, 0)
-	MIPS_SYS(sys_kill	, 2)
-	MIPS_SYS(sys_rename	, 2)
-	MIPS_SYS(sys_mkdir	, 2)
-	MIPS_SYS(sys_rmdir	, 1)	/* 4040 */
-	MIPS_SYS(sys_dup		, 1)
-	MIPS_SYS(sys_pipe	, 0)
-	MIPS_SYS(sys_times	, 1)
-	MIPS_SYS(sys_ni_syscall	, 0)
-	MIPS_SYS(sys_brk		, 1)	/* 4045 */
-	MIPS_SYS(sys_setgid	, 1)
-	MIPS_SYS(sys_getgid	, 0)
-	MIPS_SYS(sys_ni_syscall	, 0)	/* was signal(2) */
-	MIPS_SYS(sys_geteuid	, 0)
-	MIPS_SYS(sys_getegid	, 0)	/* 4050 */
-	MIPS_SYS(sys_acct	, 0)
-	MIPS_SYS(sys_umount2	, 2)
-	MIPS_SYS(sys_ni_syscall	, 0)
-	MIPS_SYS(sys_ioctl	, 3)
-	MIPS_SYS(sys_fcntl	, 3)	/* 4055 */
-	MIPS_SYS(sys_ni_syscall	, 2)
-	MIPS_SYS(sys_setpgid	, 2)
-	MIPS_SYS(sys_ni_syscall	, 0)
-	MIPS_SYS(sys_olduname	, 1)
-	MIPS_SYS(sys_umask	, 1)	/* 4060 */
-	MIPS_SYS(sys_chroot	, 1)
-	MIPS_SYS(sys_ustat	, 2)
-	MIPS_SYS(sys_dup2	, 2)
-	MIPS_SYS(sys_getppid	, 0)
-	MIPS_SYS(sys_getpgrp	, 0)	/* 4065 */
-	MIPS_SYS(sys_setsid	, 0)
-	MIPS_SYS(sys_sigaction	, 3)
-	MIPS_SYS(sys_sgetmask	, 0)
-	MIPS_SYS(sys_ssetmask	, 1)
-	MIPS_SYS(sys_setreuid	, 2)	/* 4070 */
-	MIPS_SYS(sys_setregid	, 2)
-	MIPS_SYS(sys_sigsuspend	, 0)
-	MIPS_SYS(sys_sigpending	, 1)
-	MIPS_SYS(sys_sethostname	, 2)
-	MIPS_SYS(sys_setrlimit	, 2)	/* 4075 */
-	MIPS_SYS(sys_getrlimit	, 2)
-	MIPS_SYS(sys_getrusage	, 2)
-	MIPS_SYS(sys_gettimeofday, 2)
-	MIPS_SYS(sys_settimeofday, 2)
-	MIPS_SYS(sys_getgroups	, 2)	/* 4080 */
-	MIPS_SYS(sys_setgroups	, 2)
-	MIPS_SYS(sys_ni_syscall	, 0)	/* old_select */
-	MIPS_SYS(sys_symlink	, 2)
-	MIPS_SYS(sys_ni_syscall	, 0)	/* was sys_lstat */
-	MIPS_SYS(sys_readlink	, 3)	/* 4085 */
-	MIPS_SYS(sys_uselib	, 1)
-	MIPS_SYS(sys_swapon	, 2)
-	MIPS_SYS(sys_reboot	, 3)
-	MIPS_SYS(old_readdir	, 3)
-	MIPS_SYS(old_mmap	, 6)	/* 4090 */
-	MIPS_SYS(sys_munmap	, 2)
-	MIPS_SYS(sys_truncate	, 2)
-	MIPS_SYS(sys_ftruncate	, 2)
-	MIPS_SYS(sys_fchmod	, 2)
-	MIPS_SYS(sys_fchown	, 3)	/* 4095 */
-	MIPS_SYS(sys_getpriority	, 2)
-	MIPS_SYS(sys_setpriority	, 3)
-	MIPS_SYS(sys_ni_syscall	, 0)
-	MIPS_SYS(sys_statfs	, 2)
-	MIPS_SYS(sys_fstatfs	, 2)	/* 4100 */
-	MIPS_SYS(sys_ni_syscall	, 0)	/* was ioperm(2) */
-	MIPS_SYS(sys_socketcall	, 2)
-	MIPS_SYS(sys_syslog	, 3)
-	MIPS_SYS(sys_setitimer	, 3)
-	MIPS_SYS(sys_getitimer	, 2)	/* 4105 */
-	MIPS_SYS(sys_newstat	, 2)
-	MIPS_SYS(sys_newlstat	, 2)
-	MIPS_SYS(sys_newfstat	, 2)
-	MIPS_SYS(sys_uname	, 1)
-	MIPS_SYS(sys_ni_syscall	, 0)	/* 4110 was iopl(2) */
-	MIPS_SYS(sys_vhangup	, 0)
-	MIPS_SYS(sys_ni_syscall	, 0)	/* was sys_idle() */
-	MIPS_SYS(sys_ni_syscall	, 0)	/* was sys_vm86 */
-	MIPS_SYS(sys_wait4	, 4)
-	MIPS_SYS(sys_swapoff	, 1)	/* 4115 */
-	MIPS_SYS(sys_sysinfo	, 1)
-	MIPS_SYS(sys_ipc		, 6)
-	MIPS_SYS(sys_fsync	, 1)
-	MIPS_SYS(sys_sigreturn	, 0)
-	MIPS_SYS(sys_clone	, 6)	/* 4120 */
-	MIPS_SYS(sys_setdomainname, 2)
-	MIPS_SYS(sys_newuname	, 1)
-	MIPS_SYS(sys_ni_syscall	, 0)	/* sys_modify_ldt */
-	MIPS_SYS(sys_adjtimex	, 1)
-	MIPS_SYS(sys_mprotect	, 3)	/* 4125 */
-	MIPS_SYS(sys_sigprocmask	, 3)
-	MIPS_SYS(sys_ni_syscall	, 0)	/* was create_module */
-	MIPS_SYS(sys_init_module	, 5)
-	MIPS_SYS(sys_delete_module, 1)
-	MIPS_SYS(sys_ni_syscall	, 0)	/* 4130	was get_kernel_syms */
-	MIPS_SYS(sys_quotactl	, 0)
-	MIPS_SYS(sys_getpgid	, 1)
-	MIPS_SYS(sys_fchdir	, 1)
-	MIPS_SYS(sys_bdflush	, 2)
-	MIPS_SYS(sys_sysfs	, 3)	/* 4135 */
-	MIPS_SYS(sys_personality	, 1)
-	MIPS_SYS(sys_ni_syscall	, 0)	/* for afs_syscall */
-	MIPS_SYS(sys_setfsuid	, 1)
-	MIPS_SYS(sys_setfsgid	, 1)
-	MIPS_SYS(sys_llseek	, 5)	/* 4140 */
-	MIPS_SYS(sys_getdents	, 3)
-	MIPS_SYS(sys_select	, 5)
-	MIPS_SYS(sys_flock	, 2)
-	MIPS_SYS(sys_msync	, 3)
-	MIPS_SYS(sys_readv	, 3)	/* 4145 */
-	MIPS_SYS(sys_writev	, 3)
-	MIPS_SYS(sys_cacheflush	, 3)
-	MIPS_SYS(sys_cachectl	, 3)
-	MIPS_SYS(sys_sysmips	, 4)
-	MIPS_SYS(sys_ni_syscall	, 0)	/* 4150 */
-	MIPS_SYS(sys_getsid	, 1)
-	MIPS_SYS(sys_fdatasync	, 0)
-	MIPS_SYS(sys_sysctl	, 1)
-	MIPS_SYS(sys_mlock	, 2)
-	MIPS_SYS(sys_munlock	, 2)	/* 4155 */
-	MIPS_SYS(sys_mlockall	, 1)
-	MIPS_SYS(sys_munlockall	, 0)
-	MIPS_SYS(sys_sched_setparam, 2)
-	MIPS_SYS(sys_sched_getparam, 2)
-	MIPS_SYS(sys_sched_setscheduler, 3)	/* 4160 */
-	MIPS_SYS(sys_sched_getscheduler, 1)
-	MIPS_SYS(sys_sched_yield	, 0)
-	MIPS_SYS(sys_sched_get_priority_max, 1)
-	MIPS_SYS(sys_sched_get_priority_min, 1)
-	MIPS_SYS(sys_sched_rr_get_interval, 2)	/* 4165 */
-	MIPS_SYS(sys_nanosleep,	2)
-	MIPS_SYS(sys_mremap	, 5)
-	MIPS_SYS(sys_accept	, 3)
-	MIPS_SYS(sys_bind	, 3)
-	MIPS_SYS(sys_connect	, 3)	/* 4170 */
-	MIPS_SYS(sys_getpeername	, 3)
-	MIPS_SYS(sys_getsockname	, 3)
-	MIPS_SYS(sys_getsockopt	, 5)
-	MIPS_SYS(sys_listen	, 2)
-	MIPS_SYS(sys_recv	, 4)	/* 4175 */
-	MIPS_SYS(sys_recvfrom	, 6)
-	MIPS_SYS(sys_recvmsg	, 3)
-	MIPS_SYS(sys_send	, 4)
-	MIPS_SYS(sys_sendmsg	, 3)
-	MIPS_SYS(sys_sendto	, 6)	/* 4180 */
-	MIPS_SYS(sys_setsockopt	, 5)
-	MIPS_SYS(sys_shutdown	, 2)
-	MIPS_SYS(sys_socket	, 3)
-	MIPS_SYS(sys_socketpair	, 4)
-	MIPS_SYS(sys_setresuid	, 3)	/* 4185 */
-	MIPS_SYS(sys_getresuid	, 3)
-	MIPS_SYS(sys_ni_syscall	, 0)	/* was sys_query_module */
-	MIPS_SYS(sys_poll	, 3)
-	MIPS_SYS(sys_nfsservctl	, 3)
-	MIPS_SYS(sys_setresgid	, 3)	/* 4190 */
-	MIPS_SYS(sys_getresgid	, 3)
-	MIPS_SYS(sys_prctl	, 5)
-	MIPS_SYS(sys_rt_sigreturn, 0)
-	MIPS_SYS(sys_rt_sigaction, 4)
-	MIPS_SYS(sys_rt_sigprocmask, 4)	/* 4195 */
-	MIPS_SYS(sys_rt_sigpending, 2)
-	MIPS_SYS(sys_rt_sigtimedwait, 4)
-	MIPS_SYS(sys_rt_sigqueueinfo, 3)
-	MIPS_SYS(sys_rt_sigsuspend, 0)
-	MIPS_SYS(sys_pread64	, 6)	/* 4200 */
-	MIPS_SYS(sys_pwrite64	, 6)
-	MIPS_SYS(sys_chown	, 3)
-	MIPS_SYS(sys_getcwd	, 2)
-	MIPS_SYS(sys_capget	, 2)
-	MIPS_SYS(sys_capset	, 2)	/* 4205 */
-	MIPS_SYS(sys_sigaltstack	, 2)
-	MIPS_SYS(sys_sendfile	, 4)
-	MIPS_SYS(sys_ni_syscall	, 0)
-	MIPS_SYS(sys_ni_syscall	, 0)
-	MIPS_SYS(sys_mmap2	, 6)	/* 4210 */
-	MIPS_SYS(sys_truncate64	, 4)
-	MIPS_SYS(sys_ftruncate64	, 4)
-	MIPS_SYS(sys_stat64	, 2)
-	MIPS_SYS(sys_lstat64	, 2)
-	MIPS_SYS(sys_fstat64	, 2)	/* 4215 */
-	MIPS_SYS(sys_pivot_root	, 2)
-	MIPS_SYS(sys_mincore	, 3)
-	MIPS_SYS(sys_madvise	, 3)
-	MIPS_SYS(sys_getdents64	, 3)
-	MIPS_SYS(sys_fcntl64	, 3)	/* 4220 */
-	MIPS_SYS(sys_ni_syscall	, 0)
-	MIPS_SYS(sys_gettid	, 0)
-	MIPS_SYS(sys_readahead	, 5)
-	MIPS_SYS(sys_setxattr	, 5)
-	MIPS_SYS(sys_lsetxattr	, 5)	/* 4225 */
-	MIPS_SYS(sys_fsetxattr	, 5)
-	MIPS_SYS(sys_getxattr	, 4)
-	MIPS_SYS(sys_lgetxattr	, 4)
-	MIPS_SYS(sys_fgetxattr	, 4)
-	MIPS_SYS(sys_listxattr	, 3)	/* 4230 */
-	MIPS_SYS(sys_llistxattr	, 3)
-	MIPS_SYS(sys_flistxattr	, 3)
-	MIPS_SYS(sys_removexattr	, 2)
-	MIPS_SYS(sys_lremovexattr, 2)
-	MIPS_SYS(sys_fremovexattr, 2)	/* 4235 */
-	MIPS_SYS(sys_tkill	, 2)
-	MIPS_SYS(sys_sendfile64	, 5)
-	MIPS_SYS(sys_futex	, 6)
-	MIPS_SYS(sys_sched_setaffinity, 3)
-	MIPS_SYS(sys_sched_getaffinity, 3)	/* 4240 */
-	MIPS_SYS(sys_io_setup	, 2)
-	MIPS_SYS(sys_io_destroy	, 1)
-	MIPS_SYS(sys_io_getevents, 5)
-	MIPS_SYS(sys_io_submit	, 3)
-	MIPS_SYS(sys_io_cancel	, 3)	/* 4245 */
-	MIPS_SYS(sys_exit_group	, 1)
-	MIPS_SYS(sys_lookup_dcookie, 3)
-	MIPS_SYS(sys_epoll_create, 1)
-	MIPS_SYS(sys_epoll_ctl	, 4)
-	MIPS_SYS(sys_epoll_wait	, 3)	/* 4250 */
-	MIPS_SYS(sys_remap_file_pages, 5)
-	MIPS_SYS(sys_set_tid_address, 1)
-	MIPS_SYS(sys_restart_syscall, 0)
-	MIPS_SYS(sys_fadvise64_64, 7)
-	MIPS_SYS(sys_statfs64	, 3)	/* 4255 */
-	MIPS_SYS(sys_fstatfs64	, 2)
-	MIPS_SYS(sys_timer_create, 3)
-	MIPS_SYS(sys_timer_settime, 4)
-	MIPS_SYS(sys_timer_gettime, 2)
-	MIPS_SYS(sys_timer_getoverrun, 1)	/* 4260 */
-	MIPS_SYS(sys_timer_delete, 1)
-	MIPS_SYS(sys_clock_settime, 2)
-	MIPS_SYS(sys_clock_gettime, 2)
-	MIPS_SYS(sys_clock_getres, 2)
-	MIPS_SYS(sys_clock_nanosleep, 4)	/* 4265 */
-	MIPS_SYS(sys_tgkill	, 3)
-	MIPS_SYS(sys_utimes	, 2)
-	MIPS_SYS(sys_mbind	, 4)
-	MIPS_SYS(sys_ni_syscall	, 0)	/* sys_get_mempolicy */
-	MIPS_SYS(sys_ni_syscall	, 0)	/* 4270 sys_set_mempolicy */
-	MIPS_SYS(sys_mq_open	, 4)
-	MIPS_SYS(sys_mq_unlink	, 1)
-	MIPS_SYS(sys_mq_timedsend, 5)
-	MIPS_SYS(sys_mq_timedreceive, 5)
-	MIPS_SYS(sys_mq_notify	, 2)	/* 4275 */
-	MIPS_SYS(sys_mq_getsetattr, 3)
-	MIPS_SYS(sys_ni_syscall	, 0)	/* sys_vserver */
-	MIPS_SYS(sys_waitid	, 4)
-	MIPS_SYS(sys_ni_syscall	, 0)	/* available, was setaltroot */
-	MIPS_SYS(sys_add_key	, 5)
-	MIPS_SYS(sys_request_key, 4)
-	MIPS_SYS(sys_keyctl	, 5)
-	MIPS_SYS(sys_set_thread_area, 1)
-	MIPS_SYS(sys_inotify_init, 0)
-	MIPS_SYS(sys_inotify_add_watch, 3) /* 4285 */
-	MIPS_SYS(sys_inotify_rm_watch, 2)
-	MIPS_SYS(sys_migrate_pages, 4)
-	MIPS_SYS(sys_openat, 4)
-	MIPS_SYS(sys_mkdirat, 3)
-	MIPS_SYS(sys_mknodat, 4)	/* 4290 */
-	MIPS_SYS(sys_fchownat, 5)
-	MIPS_SYS(sys_futimesat, 3)
-	MIPS_SYS(sys_fstatat64, 4)
-	MIPS_SYS(sys_unlinkat, 3)
-	MIPS_SYS(sys_renameat, 4)	/* 4295 */
-	MIPS_SYS(sys_linkat, 5)
-	MIPS_SYS(sys_symlinkat, 3)
-	MIPS_SYS(sys_readlinkat, 4)
-	MIPS_SYS(sys_fchmodat, 3)
-	MIPS_SYS(sys_faccessat, 3)	/* 4300 */
-	MIPS_SYS(sys_pselect6, 6)
-	MIPS_SYS(sys_ppoll, 5)
-	MIPS_SYS(sys_unshare, 1)
-	MIPS_SYS(sys_splice, 6)
-	MIPS_SYS(sys_sync_file_range, 7) /* 4305 */
-	MIPS_SYS(sys_tee, 4)
-	MIPS_SYS(sys_vmsplice, 4)
-	MIPS_SYS(sys_move_pages, 6)
-	MIPS_SYS(sys_set_robust_list, 2)
-	MIPS_SYS(sys_get_robust_list, 3) /* 4310 */
-	MIPS_SYS(sys_kexec_load, 4)
-	MIPS_SYS(sys_getcpu, 3)
-	MIPS_SYS(sys_epoll_pwait, 6)
-	MIPS_SYS(sys_ioprio_set, 3)
-	MIPS_SYS(sys_ioprio_get, 2)
-        MIPS_SYS(sys_utimensat, 4)
-        MIPS_SYS(sys_signalfd, 3)
-        MIPS_SYS(sys_ni_syscall, 0)     /* was timerfd */
-        MIPS_SYS(sys_eventfd, 1)
-        MIPS_SYS(sys_fallocate, 6)      /* 4320 */
-        MIPS_SYS(sys_timerfd_create, 2)
-        MIPS_SYS(sys_timerfd_gettime, 2)
-        MIPS_SYS(sys_timerfd_settime, 4)
-        MIPS_SYS(sys_signalfd4, 4)
-        MIPS_SYS(sys_eventfd2, 2)       /* 4325 */
-        MIPS_SYS(sys_epoll_create1, 1)
-        MIPS_SYS(sys_dup3, 3)
-        MIPS_SYS(sys_pipe2, 2)
-        MIPS_SYS(sys_inotify_init1, 1)
-        MIPS_SYS(sys_preadv, 5)         /* 4330 */
-        MIPS_SYS(sys_pwritev, 5)
-        MIPS_SYS(sys_rt_tgsigqueueinfo, 4)
-        MIPS_SYS(sys_perf_event_open, 5)
-        MIPS_SYS(sys_accept4, 4)
-        MIPS_SYS(sys_recvmmsg, 5)       /* 4335 */
-        MIPS_SYS(sys_fanotify_init, 2)
-        MIPS_SYS(sys_fanotify_mark, 6)
-        MIPS_SYS(sys_prlimit64, 4)
-        MIPS_SYS(sys_name_to_handle_at, 5)
-        MIPS_SYS(sys_open_by_handle_at, 3) /* 4340 */
-        MIPS_SYS(sys_clock_adjtime, 2)
-        MIPS_SYS(sys_syncfs, 1)
-        MIPS_SYS(sys_sendmmsg, 4)
-        MIPS_SYS(sys_setns, 2)
-        MIPS_SYS(sys_process_vm_readv, 6) /* 345 */
-        MIPS_SYS(sys_process_vm_writev, 6)
-        MIPS_SYS(sys_kcmp, 5)
-        MIPS_SYS(sys_finit_module, 3)
-        MIPS_SYS(sys_sched_setattr, 2)
-        MIPS_SYS(sys_sched_getattr, 3)  /* 350 */
-        MIPS_SYS(sys_renameat2, 5)
-        MIPS_SYS(sys_seccomp, 3)
-        MIPS_SYS(sys_getrandom, 3)
-        MIPS_SYS(sys_memfd_create, 2)
-        MIPS_SYS(sys_bpf, 3)            /* 355 */
-        MIPS_SYS(sys_execveat, 5)
-        MIPS_SYS(sys_userfaultfd, 1)
-        MIPS_SYS(sys_membarrier, 2)
-        MIPS_SYS(sys_mlock2, 3)
-        MIPS_SYS(sys_copy_file_range, 6) /* 360 */
-        MIPS_SYS(sys_preadv2, 6)
-        MIPS_SYS(sys_pwritev2, 6)
-};
-#  undef MIPS_SYS
-# endif /* O32 */
-
-static int do_store_exclusive(CPUMIPSState *env)
-{
-    target_ulong addr;
-    target_ulong page_addr;
-    target_ulong val;
-    int flags;
-    int segv = 0;
-    int reg;
-    int d;
-
-    addr = env->lladdr;
-    page_addr = addr & TARGET_PAGE_MASK;
-    start_exclusive();
-    mmap_lock();
-    flags = page_get_flags(page_addr);
-    if ((flags & PAGE_READ) == 0) {
-        segv = 1;
-    } else {
-        reg = env->llreg & 0x1f;
-        d = (env->llreg & 0x20) != 0;
-        if (d) {
-            segv = get_user_s64(val, addr);
-        } else {
-            segv = get_user_s32(val, addr);
-        }
-        if (!segv) {
-            if (val != env->llval) {
-                env->active_tc.gpr[reg] = 0;
-            } else {
-                if (d) {
-                    segv = put_user_u64(env->llnewval, addr);
-                } else {
-                    segv = put_user_u32(env->llnewval, addr);
-                }
-                if (!segv) {
-                    env->active_tc.gpr[reg] = 1;
-                }
-            }
-        }
-    }
-    env->lladdr = -1;
-    if (!segv) {
-        env->active_tc.PC += 4;
-    }
-    mmap_unlock();
-    end_exclusive();
-    return segv;
-}
-
-/* Break codes */
-enum {
-    BRK_OVERFLOW = 6,
-    BRK_DIVZERO = 7
-};
-
-static int do_break(CPUMIPSState *env, target_siginfo_t *info,
-                    unsigned int code)
-{
-    int ret = -1;
-
-    switch (code) {
-    case BRK_OVERFLOW:
-    case BRK_DIVZERO:
-        info->si_signo = TARGET_SIGFPE;
-        info->si_errno = 0;
-        info->si_code = (code == BRK_OVERFLOW) ? FPE_INTOVF : FPE_INTDIV;
-        queue_signal(env, info->si_signo, QEMU_SI_FAULT, &*info);
-        ret = 0;
-        break;
-    default:
-        info->si_signo = TARGET_SIGTRAP;
-        info->si_errno = 0;
-        queue_signal(env, info->si_signo, QEMU_SI_FAULT, &*info);
-        ret = 0;
-        break;
-    }
-
-    return ret;
-}
-
-void cpu_loop(CPUMIPSState *env)
-{
-    CPUState *cs = CPU(mips_env_get_cpu(env));
-    target_siginfo_t info;
-    int trapnr;
-    abi_long ret;
-# ifdef TARGET_ABI_MIPSO32
-    unsigned int syscall_num;
-# endif
-
-    for(;;) {
-        cpu_exec_start(cs);
-        trapnr = cpu_exec(cs);
-        cpu_exec_end(cs);
-        process_queued_cpu_work(cs);
-
-        switch(trapnr) {
-        case EXCP_SYSCALL:
-            env->active_tc.PC += 4;
-# ifdef TARGET_ABI_MIPSO32
-            syscall_num = env->active_tc.gpr[2] - 4000;
-            if (syscall_num >= sizeof(mips_syscall_args)) {
-                ret = -TARGET_ENOSYS;
-            } else {
-                int nb_args;
-                abi_ulong sp_reg;
-                abi_ulong arg5 = 0, arg6 = 0, arg7 = 0, arg8 = 0;
-
-                nb_args = mips_syscall_args[syscall_num];
-                sp_reg = env->active_tc.gpr[29];
-                switch (nb_args) {
-                /* these arguments are taken from the stack */
-                case 8:
-                    if ((ret = get_user_ual(arg8, sp_reg + 28)) != 0) {
-                        goto done_syscall;
-                    }
-                case 7:
-                    if ((ret = get_user_ual(arg7, sp_reg + 24)) != 0) {
-                        goto done_syscall;
-                    }
-                case 6:
-                    if ((ret = get_user_ual(arg6, sp_reg + 20)) != 0) {
-                        goto done_syscall;
-                    }
-                case 5:
-                    if ((ret = get_user_ual(arg5, sp_reg + 16)) != 0) {
-                        goto done_syscall;
-                    }
-                default:
-                    break;
-                }
-                ret = do_syscall(env, env->active_tc.gpr[2],
-                                 env->active_tc.gpr[4],
-                                 env->active_tc.gpr[5],
-                                 env->active_tc.gpr[6],
-                                 env->active_tc.gpr[7],
-                                 arg5, arg6, arg7, arg8);
-            }
-done_syscall:
-# else
-            ret = do_syscall(env, env->active_tc.gpr[2],
-                             env->active_tc.gpr[4], env->active_tc.gpr[5],
-                             env->active_tc.gpr[6], env->active_tc.gpr[7],
-                             env->active_tc.gpr[8], env->active_tc.gpr[9],
-                             env->active_tc.gpr[10], env->active_tc.gpr[11]);
-# endif /* O32 */
-            if (ret == -TARGET_ERESTARTSYS) {
-                env->active_tc.PC -= 4;
-                break;
-            }
-            if (ret == -TARGET_QEMU_ESIGRETURN) {
-                /* Returning from a successful sigreturn syscall.
-                   Avoid clobbering register state.  */
-                break;
-            }
-            if ((abi_ulong)ret >= (abi_ulong)-1133) {
-                env->active_tc.gpr[7] = 1; /* error flag */
-                ret = -ret;
-            } else {
-                env->active_tc.gpr[7] = 0; /* error flag */
-            }
-            env->active_tc.gpr[2] = ret;
-            break;
-        case EXCP_TLBL:
-        case EXCP_TLBS:
-        case EXCP_AdEL:
-        case EXCP_AdES:
-            info.si_signo = TARGET_SIGSEGV;
-            info.si_errno = 0;
-            /* XXX: check env->error_code */
-            info.si_code = TARGET_SEGV_MAPERR;
-            info._sifields._sigfault._addr = env->CP0_BadVAddr;
-            queue_signal(env, info.si_signo, QEMU_SI_FAULT, &info);
-            break;
-        case EXCP_CpU:
-        case EXCP_RI:
-            info.si_signo = TARGET_SIGILL;
-            info.si_errno = 0;
-            info.si_code = 0;
-            queue_signal(env, info.si_signo, QEMU_SI_FAULT, &info);
-            break;
-        case EXCP_INTERRUPT:
-            /* just indicate that signals should be handled asap */
-            break;
-        case EXCP_DEBUG:
-            {
-                int sig;
-
-                sig = gdb_handlesig(cs, TARGET_SIGTRAP);
-                if (sig)
-                  {
-                    info.si_signo = sig;
-                    info.si_errno = 0;
-                    info.si_code = TARGET_TRAP_BRKPT;
-                    queue_signal(env, info.si_signo, QEMU_SI_FAULT, &info);
-                  }
-            }
-            break;
-        case EXCP_SC:
-            if (do_store_exclusive(env)) {
-                info.si_signo = TARGET_SIGSEGV;
-                info.si_errno = 0;
-                info.si_code = TARGET_SEGV_MAPERR;
-                info._sifields._sigfault._addr = env->active_tc.PC;
-                queue_signal(env, info.si_signo, QEMU_SI_FAULT, &info);
-            }
-            break;
-        case EXCP_DSPDIS:
-            info.si_signo = TARGET_SIGILL;
-            info.si_errno = 0;
-            info.si_code = TARGET_ILL_ILLOPC;
-            queue_signal(env, info.si_signo, QEMU_SI_FAULT, &info);
-            break;
-        /* The code below was inspired by the MIPS Linux kernel trap
-         * handling code in arch/mips/kernel/traps.c.
-         */
-        case EXCP_BREAK:
-            {
-                abi_ulong trap_instr;
-                unsigned int code;
-
-                if (env->hflags & MIPS_HFLAG_M16) {
-                    if (env->insn_flags & ASE_MICROMIPS) {
-                        /* microMIPS mode */
-                        ret = get_user_u16(trap_instr, env->active_tc.PC);
-                        if (ret != 0) {
-                            goto error;
-                        }
-
-                        if ((trap_instr >> 10) == 0x11) {
-                            /* 16-bit instruction */
-                            code = trap_instr & 0xf;
-                        } else {
-                            /* 32-bit instruction */
-                            abi_ulong instr_lo;
-
-                            ret = get_user_u16(instr_lo,
-                                               env->active_tc.PC + 2);
-                            if (ret != 0) {
-                                goto error;
-                            }
-                            trap_instr = (trap_instr << 16) | instr_lo;
-                            code = ((trap_instr >> 6) & ((1 << 20) - 1));
-                            /* Unfortunately, microMIPS also suffers from
-                               the old assembler bug...  */
-                            if (code >= (1 << 10)) {
-                                code >>= 10;
-                            }
-                        }
-                    } else {
-                        /* MIPS16e mode */
-                        ret = get_user_u16(trap_instr, env->active_tc.PC);
-                        if (ret != 0) {
-                            goto error;
-                        }
-                        code = (trap_instr >> 6) & 0x3f;
-                    }
-                } else {
-                    ret = get_user_u32(trap_instr, env->active_tc.PC);
-                    if (ret != 0) {
-                        goto error;
-                    }
-
-                    /* As described in the original Linux kernel code, the
-                     * below checks on 'code' are to work around an old
-                     * assembly bug.
-                     */
-                    code = ((trap_instr >> 6) & ((1 << 20) - 1));
-                    if (code >= (1 << 10)) {
-                        code >>= 10;
-                    }
-                }
-
-                if (do_break(env, &info, code) != 0) {
-                    goto error;
-                }
-            }
-            break;
-        case EXCP_TRAP:
-            {
-                abi_ulong trap_instr;
-                unsigned int code = 0;
-
-                if (env->hflags & MIPS_HFLAG_M16) {
-                    /* microMIPS mode */
-                    abi_ulong instr[2];
-
-                    ret = get_user_u16(instr[0], env->active_tc.PC) ||
-                          get_user_u16(instr[1], env->active_tc.PC + 2);
-
-                    trap_instr = (instr[0] << 16) | instr[1];
-                } else {
-                    ret = get_user_u32(trap_instr, env->active_tc.PC);
-                }
-
-                if (ret != 0) {
-                    goto error;
-                }
-
-                /* The immediate versions don't provide a code.  */
-                if (!(trap_instr & 0xFC000000)) {
-                    if (env->hflags & MIPS_HFLAG_M16) {
-                        /* microMIPS mode */
-                        code = ((trap_instr >> 12) & ((1 << 4) - 1));
-                    } else {
-                        code = ((trap_instr >> 6) & ((1 << 10) - 1));
-                    }
-                }
-
-                if (do_break(env, &info, code) != 0) {
-                    goto error;
-                }
-            }
-            break;
-        case EXCP_ATOMIC:
-            cpu_exec_step_atomic(cs);
-            break;
-        default:
-error:
-            EXCP_DUMP(env, "qemu: unhandled CPU exception 0x%x - aborting\n", trapnr);
-            abort();
-        }
-        process_pending_signals(env);
-    }
-}
-#endif
-
-#ifdef TARGET_NIOS2
-
-void cpu_loop(CPUNios2State *env)
-{
-    CPUState *cs = ENV_GET_CPU(env);
-    Nios2CPU *cpu = NIOS2_CPU(cs);
-    target_siginfo_t info;
-    int trapnr, gdbsig, ret;
-
-    for (;;) {
-        cpu_exec_start(cs);
-        trapnr = cpu_exec(cs);
-        cpu_exec_end(cs);
-        gdbsig = 0;
-
-        switch (trapnr) {
-        case EXCP_INTERRUPT:
-            /* just indicate that signals should be handled asap */
-            break;
-        case EXCP_TRAP:
-            if (env->regs[R_AT] == 0) {
-                abi_long ret;
-                qemu_log_mask(CPU_LOG_INT, "\nSyscall\n");
-
-                ret = do_syscall(env, env->regs[2],
-                                 env->regs[4], env->regs[5], env->regs[6],
-                                 env->regs[7], env->regs[8], env->regs[9],
-                                 0, 0);
-
-                if (env->regs[2] == 0) {    /* FIXME: syscall 0 workaround */
-                    ret = 0;
-                }
-
-                env->regs[2] = abs(ret);
-                /* Return value is 0..4096 */
-                env->regs[7] = (ret > 0xfffffffffffff000ULL);
-                env->regs[CR_ESTATUS] = env->regs[CR_STATUS];
-                env->regs[CR_STATUS] &= ~0x3;
-                env->regs[R_EA] = env->regs[R_PC] + 4;
-                env->regs[R_PC] += 4;
-                break;
-            } else {
-                qemu_log_mask(CPU_LOG_INT, "\nTrap\n");
-
-                env->regs[CR_ESTATUS] = env->regs[CR_STATUS];
-                env->regs[CR_STATUS] &= ~0x3;
-                env->regs[R_EA] = env->regs[R_PC] + 4;
-                env->regs[R_PC] = cpu->exception_addr;
-
-                gdbsig = TARGET_SIGTRAP;
-                break;
-            }
-        case 0xaa:
-            switch (env->regs[R_PC]) {
-            /*case 0x1000:*/  /* TODO:__kuser_helper_version */
-            case 0x1004:      /* __kuser_cmpxchg */
-                start_exclusive();
-                if (env->regs[4] & 0x3) {
-                    goto kuser_fail;
-                }
-                ret = get_user_u32(env->regs[2], env->regs[4]);
-                if (ret) {
-                    end_exclusive();
-                    goto kuser_fail;
-                }
-                env->regs[2] -= env->regs[5];
-                if (env->regs[2] == 0) {
-                    put_user_u32(env->regs[6], env->regs[4]);
-                }
-                end_exclusive();
-                env->regs[R_PC] = env->regs[R_RA];
-                break;
-            /*case 0x1040:*/  /* TODO:__kuser_sigtramp */
-            default:
-                ;
-kuser_fail:
-                info.si_signo = TARGET_SIGSEGV;
-                info.si_errno = 0;
-                /* TODO: check env->error_code */
-                info.si_code = TARGET_SEGV_MAPERR;
-                info._sifields._sigfault._addr = env->regs[R_PC];
-                queue_signal(env, info.si_signo, QEMU_SI_FAULT, &info);
-            }
-            break;
-        default:
-            EXCP_DUMP(env, "\nqemu: unhandled CPU exception %#x - aborting\n",
-                     trapnr);
-            gdbsig = TARGET_SIGILL;
-            break;
-        }
-        if (gdbsig) {
-            gdb_handlesig(cs, gdbsig);
-            if (gdbsig != TARGET_SIGTRAP) {
-                exit(EXIT_FAILURE);
-            }
-        }
-
-        process_pending_signals(env);
-    }
-}
-
-#endif /* TARGET_NIOS2 */
-
-#ifdef TARGET_OPENRISC
-
-void cpu_loop(CPUOpenRISCState *env)
-{
-    CPUState *cs = CPU(openrisc_env_get_cpu(env));
-    int trapnr;
-    abi_long ret;
-    target_siginfo_t info;
-
-    for (;;) {
-        cpu_exec_start(cs);
-        trapnr = cpu_exec(cs);
-        cpu_exec_end(cs);
-        process_queued_cpu_work(cs);
-
-        switch (trapnr) {
-        case EXCP_SYSCALL:
-            env->pc += 4;   /* 0xc00; */
-            ret = do_syscall(env,
-                             cpu_get_gpr(env, 11), /* return value       */
-                             cpu_get_gpr(env, 3),  /* r3 - r7 are params */
-                             cpu_get_gpr(env, 4),
-                             cpu_get_gpr(env, 5),
-                             cpu_get_gpr(env, 6),
-                             cpu_get_gpr(env, 7),
-                             cpu_get_gpr(env, 8), 0, 0);
-            if (ret == -TARGET_ERESTARTSYS) {
-                env->pc -= 4;
-            } else if (ret != -TARGET_QEMU_ESIGRETURN) {
-                cpu_set_gpr(env, 11, ret);
-            }
-            break;
-        case EXCP_DPF:
-        case EXCP_IPF:
-        case EXCP_RANGE:
-            info.si_signo = TARGET_SIGSEGV;
-            info.si_errno = 0;
-            info.si_code = TARGET_SEGV_MAPERR;
-            info._sifields._sigfault._addr = env->pc;
-            queue_signal(env, info.si_signo, QEMU_SI_FAULT, &info);
-            break;
-        case EXCP_ALIGN:
-            info.si_signo = TARGET_SIGBUS;
-            info.si_errno = 0;
-            info.si_code = TARGET_BUS_ADRALN;
-            info._sifields._sigfault._addr = env->pc;
-            queue_signal(env, info.si_signo, QEMU_SI_FAULT, &info);
-            break;
-        case EXCP_ILLEGAL:
-            info.si_signo = TARGET_SIGILL;
-            info.si_errno = 0;
-            info.si_code = TARGET_ILL_ILLOPC;
-            info._sifields._sigfault._addr = env->pc;
-            queue_signal(env, info.si_signo, QEMU_SI_FAULT, &info);
-            break;
-        case EXCP_FPE:
-            info.si_signo = TARGET_SIGFPE;
-            info.si_errno = 0;
-            info.si_code = 0;
-            info._sifields._sigfault._addr = env->pc;
-            queue_signal(env, info.si_signo, QEMU_SI_FAULT, &info);
-            break;
-        case EXCP_INTERRUPT:
-            /* We processed the pending cpu work above.  */
-            break;
-        case EXCP_DEBUG:
-            trapnr = gdb_handlesig(cs, TARGET_SIGTRAP);
-            if (trapnr) {
-                info.si_signo = trapnr;
-                info.si_errno = 0;
-                info.si_code = TARGET_TRAP_BRKPT;
-                queue_signal(env, info.si_signo, QEMU_SI_FAULT, &info);
-            }
-            break;
-        case EXCP_ATOMIC:
-            cpu_exec_step_atomic(cs);
-            break;
-        default:
-            g_assert_not_reached();
-        }
-        process_pending_signals(env);
-    }
-}
-
-#endif /* TARGET_OPENRISC */
-
-#ifdef TARGET_SH4
-void cpu_loop(CPUSH4State *env)
-{
-    CPUState *cs = CPU(sh_env_get_cpu(env));
-    int trapnr, ret;
-    target_siginfo_t info;
-
-    while (1) {
-        bool arch_interrupt = true;
-
-        cpu_exec_start(cs);
-        trapnr = cpu_exec(cs);
-        cpu_exec_end(cs);
-        process_queued_cpu_work(cs);
-
-        switch (trapnr) {
-        case 0x160:
-            env->pc += 2;
-            ret = do_syscall(env,
-                             env->gregs[3],
-                             env->gregs[4],
-                             env->gregs[5],
-                             env->gregs[6],
-                             env->gregs[7],
-                             env->gregs[0],
-                             env->gregs[1],
-                             0, 0);
-            if (ret == -TARGET_ERESTARTSYS) {
-                env->pc -= 2;
-            } else if (ret != -TARGET_QEMU_ESIGRETURN) {
-                env->gregs[0] = ret;
-            }
-            break;
-        case EXCP_INTERRUPT:
-            /* just indicate that signals should be handled asap */
-            break;
-        case EXCP_DEBUG:
-            {
-                int sig;
-
-                sig = gdb_handlesig(cs, TARGET_SIGTRAP);
-                if (sig) {
-                    info.si_signo = sig;
-                    info.si_errno = 0;
-                    info.si_code = TARGET_TRAP_BRKPT;
-                    queue_signal(env, info.si_signo, QEMU_SI_FAULT, &info);
-                } else {
-                    arch_interrupt = false;
-                }
-            }
-            break;
-	case 0xa0:
-	case 0xc0:
-            info.si_signo = TARGET_SIGSEGV;
-            info.si_errno = 0;
-            info.si_code = TARGET_SEGV_MAPERR;
-            info._sifields._sigfault._addr = env->tea;
-            queue_signal(env, info.si_signo, QEMU_SI_FAULT, &info);
-	    break;
-        case EXCP_ATOMIC:
-            cpu_exec_step_atomic(cs);
-            arch_interrupt = false;
-            break;
-        default:
-            printf ("Unhandled trap: 0x%x\n", trapnr);
-            cpu_dump_state(cs, stderr, fprintf, 0);
-            exit(EXIT_FAILURE);
-        }
-        process_pending_signals (env);
-
-        /* Most of the traps imply an exception or interrupt, which
-           implies an REI instruction has been executed.  Which means
-           that LDST (aka LOK_ADDR) should be cleared.  But there are
-           a few exceptions for traps internal to QEMU.  */
-        if (arch_interrupt) {
-            env->lock_addr = -1;
-        }
-    }
-}
-#endif
-
-#ifdef TARGET_CRIS
-void cpu_loop(CPUCRISState *env)
-{
-    CPUState *cs = CPU(cris_env_get_cpu(env));
-    int trapnr, ret;
-    target_siginfo_t info;
-    
-    while (1) {
-        cpu_exec_start(cs);
-        trapnr = cpu_exec(cs);
-        cpu_exec_end(cs);
-        process_queued_cpu_work(cs);
-
-        switch (trapnr) {
-        case 0xaa:
-            {
-                info.si_signo = TARGET_SIGSEGV;
-                info.si_errno = 0;
-                /* XXX: check env->error_code */
-                info.si_code = TARGET_SEGV_MAPERR;
-                info._sifields._sigfault._addr = env->pregs[PR_EDA];
-                queue_signal(env, info.si_signo, QEMU_SI_FAULT, &info);
-            }
-            break;
-	case EXCP_INTERRUPT:
-	  /* just indicate that signals should be handled asap */
-	  break;
-        case EXCP_BREAK:
-            ret = do_syscall(env, 
-                             env->regs[9], 
-                             env->regs[10], 
-                             env->regs[11], 
-                             env->regs[12], 
-                             env->regs[13], 
-                             env->pregs[7], 
-                             env->pregs[11],
-                             0, 0);
-            if (ret == -TARGET_ERESTARTSYS) {
-                env->pc -= 2;
-            } else if (ret != -TARGET_QEMU_ESIGRETURN) {
-                env->regs[10] = ret;
-            }
-            break;
-        case EXCP_DEBUG:
-            {
-                int sig;
-
-                sig = gdb_handlesig(cs, TARGET_SIGTRAP);
-                if (sig)
-                  {
-                    info.si_signo = sig;
-                    info.si_errno = 0;
-                    info.si_code = TARGET_TRAP_BRKPT;
-                    queue_signal(env, info.si_signo, QEMU_SI_FAULT, &info);
-                  }
-            }
-            break;
-        case EXCP_ATOMIC:
-            cpu_exec_step_atomic(cs);
-            break;
-        default:
-            printf ("Unhandled trap: 0x%x\n", trapnr);
-            cpu_dump_state(cs, stderr, fprintf, 0);
-            exit(EXIT_FAILURE);
-        }
-        process_pending_signals (env);
-    }
-}
-#endif
-
-#ifdef TARGET_MICROBLAZE
-void cpu_loop(CPUMBState *env)
-{
-    CPUState *cs = CPU(mb_env_get_cpu(env));
-    int trapnr, ret;
-    target_siginfo_t info;
-    
-    while (1) {
-        cpu_exec_start(cs);
-        trapnr = cpu_exec(cs);
-        cpu_exec_end(cs);
-        process_queued_cpu_work(cs);
-
-        switch (trapnr) {
-        case 0xaa:
-            {
-                info.si_signo = TARGET_SIGSEGV;
-                info.si_errno = 0;
-                /* XXX: check env->error_code */
-                info.si_code = TARGET_SEGV_MAPERR;
-                info._sifields._sigfault._addr = 0;
-                queue_signal(env, info.si_signo, QEMU_SI_FAULT, &info);
-            }
-            break;
-	case EXCP_INTERRUPT:
-	  /* just indicate that signals should be handled asap */
-	  break;
-        case EXCP_BREAK:
-            /* Return address is 4 bytes after the call.  */
-            env->regs[14] += 4;
-            env->sregs[SR_PC] = env->regs[14];
-            ret = do_syscall(env, 
-                             env->regs[12], 
-                             env->regs[5], 
-                             env->regs[6], 
-                             env->regs[7], 
-                             env->regs[8], 
-                             env->regs[9], 
-                             env->regs[10],
-                             0, 0);
-            if (ret == -TARGET_ERESTARTSYS) {
-                /* Wind back to before the syscall. */
-                env->sregs[SR_PC] -= 4;
-            } else if (ret != -TARGET_QEMU_ESIGRETURN) {
-                env->regs[3] = ret;
-            }
-            /* All syscall exits result in guest r14 being equal to the
-             * PC we return to, because the kernel syscall exit "rtbd" does
-             * this. (This is true even for sigreturn(); note that r14 is
-             * not a userspace-usable register, as the kernel may clobber it
-             * at any point.)
-             */
-            env->regs[14] = env->sregs[SR_PC];
-            break;
-        case EXCP_HW_EXCP:
-            env->regs[17] = env->sregs[SR_PC] + 4;
-            if (env->iflags & D_FLAG) {
-                env->sregs[SR_ESR] |= 1 << 12;
-                env->sregs[SR_PC] -= 4;
-                /* FIXME: if branch was immed, replay the imm as well.  */
-            }
-
-            env->iflags &= ~(IMM_FLAG | D_FLAG);
-
-            switch (env->sregs[SR_ESR] & 31) {
-                case ESR_EC_DIVZERO:
-                    info.si_signo = TARGET_SIGFPE;
-                    info.si_errno = 0;
-                    info.si_code = TARGET_FPE_FLTDIV;
-                    info._sifields._sigfault._addr = 0;
-                    queue_signal(env, info.si_signo, QEMU_SI_FAULT, &info);
-                    break;
-                case ESR_EC_FPU:
-                    info.si_signo = TARGET_SIGFPE;
-                    info.si_errno = 0;
-                    if (env->sregs[SR_FSR] & FSR_IO) {
-                        info.si_code = TARGET_FPE_FLTINV;
-                    }
-                    if (env->sregs[SR_FSR] & FSR_DZ) {
-                        info.si_code = TARGET_FPE_FLTDIV;
-                    }
-                    info._sifields._sigfault._addr = 0;
-                    queue_signal(env, info.si_signo, QEMU_SI_FAULT, &info);
-                    break;
-                default:
-                    printf ("Unhandled hw-exception: 0x%x\n",
-                            env->sregs[SR_ESR] & ESR_EC_MASK);
-                    cpu_dump_state(cs, stderr, fprintf, 0);
-                    exit(EXIT_FAILURE);
-                    break;
-            }
-            break;
-        case EXCP_DEBUG:
-            {
-                int sig;
-
-                sig = gdb_handlesig(cs, TARGET_SIGTRAP);
-                if (sig)
-                  {
-                    info.si_signo = sig;
-                    info.si_errno = 0;
-                    info.si_code = TARGET_TRAP_BRKPT;
-                    queue_signal(env, info.si_signo, QEMU_SI_FAULT, &info);
-                  }
-            }
-            break;
-        case EXCP_ATOMIC:
-            cpu_exec_step_atomic(cs);
-            break;
-        default:
-            printf ("Unhandled trap: 0x%x\n", trapnr);
-            cpu_dump_state(cs, stderr, fprintf, 0);
-            exit(EXIT_FAILURE);
-        }
-        process_pending_signals (env);
-    }
-}
-#endif
-
-#ifdef TARGET_M68K
-
-void cpu_loop(CPUM68KState *env)
-{
-    CPUState *cs = CPU(m68k_env_get_cpu(env));
-    int trapnr;
-    unsigned int n;
-    target_siginfo_t info;
-    TaskState *ts = cs->opaque;
-
-    for(;;) {
-        cpu_exec_start(cs);
-        trapnr = cpu_exec(cs);
-        cpu_exec_end(cs);
-        process_queued_cpu_work(cs);
-
-        switch(trapnr) {
-        case EXCP_ILLEGAL:
-            {
-                if (ts->sim_syscalls) {
-                    uint16_t nr;
-                    get_user_u16(nr, env->pc + 2);
-                    env->pc += 4;
-                    do_m68k_simcall(env, nr);
-                } else {
-                    goto do_sigill;
-                }
-            }
-            break;
-        case EXCP_HALT_INSN:
-            /* Semihosing syscall.  */
-            env->pc += 4;
-            do_m68k_semihosting(env, env->dregs[0]);
-            break;
-        case EXCP_LINEA:
-        case EXCP_LINEF:
-        case EXCP_UNSUPPORTED:
-        do_sigill:
-            info.si_signo = TARGET_SIGILL;
-            info.si_errno = 0;
-            info.si_code = TARGET_ILL_ILLOPN;
-            info._sifields._sigfault._addr = env->pc;
-            queue_signal(env, info.si_signo, QEMU_SI_FAULT, &info);
-            break;
-        case EXCP_CHK:
-            info.si_signo = TARGET_SIGFPE;
-            info.si_errno = 0;
-            info.si_code = TARGET_FPE_INTOVF;
-            info._sifields._sigfault._addr = env->pc;
-            queue_signal(env, info.si_signo, QEMU_SI_FAULT, &info);
-            break;
-        case EXCP_DIV0:
-            info.si_signo = TARGET_SIGFPE;
-            info.si_errno = 0;
-            info.si_code = TARGET_FPE_INTDIV;
-            info._sifields._sigfault._addr = env->pc;
-            queue_signal(env, info.si_signo, QEMU_SI_FAULT, &info);
-            break;
-        case EXCP_TRAP0:
-            {
-                abi_long ret;
-                ts->sim_syscalls = 0;
-                n = env->dregs[0];
-                env->pc += 2;
-                ret = do_syscall(env,
-                                 n,
-                                 env->dregs[1],
-                                 env->dregs[2],
-                                 env->dregs[3],
-                                 env->dregs[4],
-                                 env->dregs[5],
-                                 env->aregs[0],
-                                 0, 0);
-                if (ret == -TARGET_ERESTARTSYS) {
-                    env->pc -= 2;
-                } else if (ret != -TARGET_QEMU_ESIGRETURN) {
-                    env->dregs[0] = ret;
-                }
-            }
-            break;
-        case EXCP_INTERRUPT:
-            /* just indicate that signals should be handled asap */
-            break;
-        case EXCP_ACCESS:
-            {
-                info.si_signo = TARGET_SIGSEGV;
-                info.si_errno = 0;
-                /* XXX: check env->error_code */
-                info.si_code = TARGET_SEGV_MAPERR;
-                info._sifields._sigfault._addr = env->mmu.ar;
-                queue_signal(env, info.si_signo, QEMU_SI_FAULT, &info);
-            }
-            break;
-        case EXCP_DEBUG:
-            {
-                int sig;
-
-                sig = gdb_handlesig(cs, TARGET_SIGTRAP);
-                if (sig)
-                  {
-                    info.si_signo = sig;
-                    info.si_errno = 0;
-                    info.si_code = TARGET_TRAP_BRKPT;
-                    queue_signal(env, info.si_signo, QEMU_SI_FAULT, &info);
-                  }
-            }
-            break;
-        case EXCP_ATOMIC:
-            cpu_exec_step_atomic(cs);
-            break;
-        default:
-            EXCP_DUMP(env, "qemu: unhandled CPU exception 0x%x - aborting\n", trapnr);
-            abort();
-        }
-        process_pending_signals(env);
-    }
-}
-#endif /* TARGET_M68K */
-
-#ifdef TARGET_ALPHA
-void cpu_loop(CPUAlphaState *env)
-{
-    CPUState *cs = CPU(alpha_env_get_cpu(env));
-    int trapnr;
-    target_siginfo_t info;
-    abi_long sysret;
-
-    while (1) {
-        bool arch_interrupt = true;
-
-        cpu_exec_start(cs);
-        trapnr = cpu_exec(cs);
-        cpu_exec_end(cs);
-        process_queued_cpu_work(cs);
-
-        switch (trapnr) {
-        case EXCP_RESET:
-            fprintf(stderr, "Reset requested. Exit\n");
-            exit(EXIT_FAILURE);
-            break;
-        case EXCP_MCHK:
-            fprintf(stderr, "Machine check exception. Exit\n");
-            exit(EXIT_FAILURE);
-            break;
-        case EXCP_SMP_INTERRUPT:
-        case EXCP_CLK_INTERRUPT:
-        case EXCP_DEV_INTERRUPT:
-            fprintf(stderr, "External interrupt. Exit\n");
-            exit(EXIT_FAILURE);
-            break;
-        case EXCP_MMFAULT:
-            info.si_signo = TARGET_SIGSEGV;
-            info.si_errno = 0;
-            info.si_code = (page_get_flags(env->trap_arg0) & PAGE_VALID
-                            ? TARGET_SEGV_ACCERR : TARGET_SEGV_MAPERR);
-            info._sifields._sigfault._addr = env->trap_arg0;
-            queue_signal(env, info.si_signo, QEMU_SI_FAULT, &info);
-            break;
-        case EXCP_UNALIGN:
-            info.si_signo = TARGET_SIGBUS;
-            info.si_errno = 0;
-            info.si_code = TARGET_BUS_ADRALN;
-            info._sifields._sigfault._addr = env->trap_arg0;
-            queue_signal(env, info.si_signo, QEMU_SI_FAULT, &info);
-            break;
-        case EXCP_OPCDEC:
-        do_sigill:
-            info.si_signo = TARGET_SIGILL;
-            info.si_errno = 0;
-            info.si_code = TARGET_ILL_ILLOPC;
-            info._sifields._sigfault._addr = env->pc;
-            queue_signal(env, info.si_signo, QEMU_SI_FAULT, &info);
-            break;
-        case EXCP_ARITH:
-            info.si_signo = TARGET_SIGFPE;
-            info.si_errno = 0;
-            info.si_code = TARGET_FPE_FLTINV;
-            info._sifields._sigfault._addr = env->pc;
-            queue_signal(env, info.si_signo, QEMU_SI_FAULT, &info);
-            break;
-        case EXCP_FEN:
-            /* No-op.  Linux simply re-enables the FPU.  */
-            break;
-        case EXCP_CALL_PAL:
-            switch (env->error_code) {
-            case 0x80:
-                /* BPT */
-                info.si_signo = TARGET_SIGTRAP;
-                info.si_errno = 0;
-                info.si_code = TARGET_TRAP_BRKPT;
-                info._sifields._sigfault._addr = env->pc;
-                queue_signal(env, info.si_signo, QEMU_SI_FAULT, &info);
-                break;
-            case 0x81:
-                /* BUGCHK */
-                info.si_signo = TARGET_SIGTRAP;
-                info.si_errno = 0;
-                info.si_code = 0;
-                info._sifields._sigfault._addr = env->pc;
-                queue_signal(env, info.si_signo, QEMU_SI_FAULT, &info);
-                break;
-            case 0x83:
-                /* CALLSYS */
-                trapnr = env->ir[IR_V0];
-                sysret = do_syscall(env, trapnr,
-                                    env->ir[IR_A0], env->ir[IR_A1],
-                                    env->ir[IR_A2], env->ir[IR_A3],
-                                    env->ir[IR_A4], env->ir[IR_A5],
-                                    0, 0);
-                if (sysret == -TARGET_ERESTARTSYS) {
-                    env->pc -= 4;
-                    break;
-                }
-                if (sysret == -TARGET_QEMU_ESIGRETURN) {
-                    break;
-                }
-                /* Syscall writes 0 to V0 to bypass error check, similar
-                   to how this is handled internal to Linux kernel.
-                   (Ab)use trapnr temporarily as boolean indicating error.  */
-                trapnr = (env->ir[IR_V0] != 0 && sysret < 0);
-                env->ir[IR_V0] = (trapnr ? -sysret : sysret);
-                env->ir[IR_A3] = trapnr;
-                break;
-            case 0x86:
-                /* IMB */
-                /* ??? We can probably elide the code using page_unprotect
-                   that is checking for self-modifying code.  Instead we
-                   could simply call tb_flush here.  Until we work out the
-                   changes required to turn off the extra write protection,
-                   this can be a no-op.  */
-                break;
-            case 0x9E:
-                /* RDUNIQUE */
-                /* Handled in the translator for usermode.  */
-                abort();
-            case 0x9F:
-                /* WRUNIQUE */
-                /* Handled in the translator for usermode.  */
-                abort();
-            case 0xAA:
-                /* GENTRAP */
-                info.si_signo = TARGET_SIGFPE;
-                switch (env->ir[IR_A0]) {
-                case TARGET_GEN_INTOVF:
-                    info.si_code = TARGET_FPE_INTOVF;
-                    break;
-                case TARGET_GEN_INTDIV:
-                    info.si_code = TARGET_FPE_INTDIV;
-                    break;
-                case TARGET_GEN_FLTOVF:
-                    info.si_code = TARGET_FPE_FLTOVF;
-                    break;
-                case TARGET_GEN_FLTUND:
-                    info.si_code = TARGET_FPE_FLTUND;
-                    break;
-                case TARGET_GEN_FLTINV:
-                    info.si_code = TARGET_FPE_FLTINV;
-                    break;
-                case TARGET_GEN_FLTINE:
-                    info.si_code = TARGET_FPE_FLTRES;
-                    break;
-                case TARGET_GEN_ROPRAND:
-                    info.si_code = 0;
-                    break;
-                default:
-                    info.si_signo = TARGET_SIGTRAP;
-                    info.si_code = 0;
-                    break;
-                }
-                info.si_errno = 0;
-                info._sifields._sigfault._addr = env->pc;
-                queue_signal(env, info.si_signo, QEMU_SI_FAULT, &info);
-                break;
-            default:
-                goto do_sigill;
-            }
-            break;
-        case EXCP_DEBUG:
-            info.si_signo = gdb_handlesig(cs, TARGET_SIGTRAP);
-            if (info.si_signo) {
-                info.si_errno = 0;
-                info.si_code = TARGET_TRAP_BRKPT;
-                queue_signal(env, info.si_signo, QEMU_SI_FAULT, &info);
-            } else {
-                arch_interrupt = false;
-            }
-            break;
-        case EXCP_INTERRUPT:
-            /* Just indicate that signals should be handled asap.  */
-            break;
-        case EXCP_ATOMIC:
-            cpu_exec_step_atomic(cs);
-            arch_interrupt = false;
-            break;
-        default:
-            printf ("Unhandled trap: 0x%x\n", trapnr);
-            cpu_dump_state(cs, stderr, fprintf, 0);
-            exit(EXIT_FAILURE);
-        }
-        process_pending_signals (env);
-
-        /* Most of the traps imply a transition through PALcode, which
-           implies an REI instruction has been executed.  Which means
-           that RX and LOCK_ADDR should be cleared.  But there are a
-           few exceptions for traps internal to QEMU.  */
-        if (arch_interrupt) {
-            env->flags &= ~ENV_FLAG_RX_FLAG;
-            env->lock_addr = -1;
-        }
-    }
-}
-#endif /* TARGET_ALPHA */
-
-#ifdef TARGET_S390X
-
-/* s390x masks the fault address it reports in si_addr for SIGSEGV and SIGBUS */
-#define S390X_FAIL_ADDR_MASK -4096LL
-
-void cpu_loop(CPUS390XState *env)
-{
-    CPUState *cs = CPU(s390_env_get_cpu(env));
-    int trapnr, n, sig;
-    target_siginfo_t info;
-    target_ulong addr;
-    abi_long ret;
-
-    while (1) {
-        cpu_exec_start(cs);
-        trapnr = cpu_exec(cs);
-        cpu_exec_end(cs);
-        process_queued_cpu_work(cs);
-
-        switch (trapnr) {
-        case EXCP_INTERRUPT:
-            /* Just indicate that signals should be handled asap.  */
-            break;
-
-        case EXCP_SVC:
-            n = env->int_svc_code;
-            if (!n) {
-                /* syscalls > 255 */
-                n = env->regs[1];
-            }
-            env->psw.addr += env->int_svc_ilen;
-            ret = do_syscall(env, n, env->regs[2], env->regs[3],
-                             env->regs[4], env->regs[5],
-                             env->regs[6], env->regs[7], 0, 0);
-            if (ret == -TARGET_ERESTARTSYS) {
-                env->psw.addr -= env->int_svc_ilen;
-            } else if (ret != -TARGET_QEMU_ESIGRETURN) {
-                env->regs[2] = ret;
-            }
-            break;
-
-        case EXCP_DEBUG:
-            sig = gdb_handlesig(cs, TARGET_SIGTRAP);
-            if (sig) {
-                n = TARGET_TRAP_BRKPT;
-                goto do_signal_pc;
-            }
-            break;
-        case EXCP_PGM:
-            n = env->int_pgm_code;
-            switch (n) {
-            case PGM_OPERATION:
-            case PGM_PRIVILEGED:
-                sig = TARGET_SIGILL;
-                n = TARGET_ILL_ILLOPC;
-                goto do_signal_pc;
-            case PGM_PROTECTION:
-            case PGM_ADDRESSING:
-                sig = TARGET_SIGSEGV;
-                /* XXX: check env->error_code */
-                n = TARGET_SEGV_MAPERR;
-                addr = env->__excp_addr & S390X_FAIL_ADDR_MASK;
-                goto do_signal;
-            case PGM_EXECUTE:
-            case PGM_SPECIFICATION:
-            case PGM_SPECIAL_OP:
-            case PGM_OPERAND:
-            do_sigill_opn:
-                sig = TARGET_SIGILL;
-                n = TARGET_ILL_ILLOPN;
-                goto do_signal_pc;
-
-            case PGM_FIXPT_OVERFLOW:
-                sig = TARGET_SIGFPE;
-                n = TARGET_FPE_INTOVF;
-                goto do_signal_pc;
-            case PGM_FIXPT_DIVIDE:
-                sig = TARGET_SIGFPE;
-                n = TARGET_FPE_INTDIV;
-                goto do_signal_pc;
-
-            case PGM_DATA:
-                n = (env->fpc >> 8) & 0xff;
-                if (n == 0xff) {
-                    /* compare-and-trap */
-                    goto do_sigill_opn;
-                } else {
-                    /* An IEEE exception, simulated or otherwise.  */
-                    if (n & 0x80) {
-                        n = TARGET_FPE_FLTINV;
-                    } else if (n & 0x40) {
-                        n = TARGET_FPE_FLTDIV;
-                    } else if (n & 0x20) {
-                        n = TARGET_FPE_FLTOVF;
-                    } else if (n & 0x10) {
-                        n = TARGET_FPE_FLTUND;
-                    } else if (n & 0x08) {
-                        n = TARGET_FPE_FLTRES;
-                    } else {
-                        /* ??? Quantum exception; BFP, DFP error.  */
-                        goto do_sigill_opn;
-                    }
-                    sig = TARGET_SIGFPE;
-                    goto do_signal_pc;
-                }
-
-            default:
-                fprintf(stderr, "Unhandled program exception: %#x\n", n);
-                cpu_dump_state(cs, stderr, fprintf, 0);
-                exit(EXIT_FAILURE);
-            }
-            break;
-
-        do_signal_pc:
-            addr = env->psw.addr;
-        do_signal:
-            info.si_signo = sig;
-            info.si_errno = 0;
-            info.si_code = n;
-            info._sifields._sigfault._addr = addr;
-            queue_signal(env, info.si_signo, QEMU_SI_FAULT, &info);
-            break;
-
-        case EXCP_ATOMIC:
-            cpu_exec_step_atomic(cs);
-            break;
-        default:
-            fprintf(stderr, "Unhandled trap: 0x%x\n", trapnr);
-            cpu_dump_state(cs, stderr, fprintf, 0);
-            exit(EXIT_FAILURE);
-        }
-        process_pending_signals (env);
-    }
-}
-
-#endif /* TARGET_S390X */
-
-#ifdef TARGET_TILEGX
-
-static void gen_sigill_reg(CPUTLGState *env)
-{
-    target_siginfo_t info;
-
-    info.si_signo = TARGET_SIGILL;
-    info.si_errno = 0;
-    info.si_code = TARGET_ILL_PRVREG;
-    info._sifields._sigfault._addr = env->pc;
-    queue_signal(env, info.si_signo, QEMU_SI_FAULT, &info);
-}
-
-static void do_signal(CPUTLGState *env, int signo, int sigcode)
-{
-    target_siginfo_t info;
-
-    info.si_signo = signo;
-    info.si_errno = 0;
-    info._sifields._sigfault._addr = env->pc;
-
-    if (signo == TARGET_SIGSEGV) {
-        /* The passed in sigcode is a dummy; check for a page mapping
-           and pass either MAPERR or ACCERR.  */
-        target_ulong addr = env->excaddr;
-        info._sifields._sigfault._addr = addr;
-        if (page_check_range(addr, 1, PAGE_VALID) < 0) {
-            sigcode = TARGET_SEGV_MAPERR;
-        } else {
-            sigcode = TARGET_SEGV_ACCERR;
-        }
-    }
-    info.si_code = sigcode;
-
-    queue_signal(env, info.si_signo, QEMU_SI_FAULT, &info);
-}
-
-static void gen_sigsegv_maperr(CPUTLGState *env, target_ulong addr)
-{
-    env->excaddr = addr;
-    do_signal(env, TARGET_SIGSEGV, 0);
-}
-
-static void set_regval(CPUTLGState *env, uint8_t reg, uint64_t val)
-{
-    if (unlikely(reg >= TILEGX_R_COUNT)) {
-        switch (reg) {
-        case TILEGX_R_SN:
-        case TILEGX_R_ZERO:
-            return;
-        case TILEGX_R_IDN0:
-        case TILEGX_R_IDN1:
-        case TILEGX_R_UDN0:
-        case TILEGX_R_UDN1:
-        case TILEGX_R_UDN2:
-        case TILEGX_R_UDN3:
-            gen_sigill_reg(env);
-            return;
-        default:
-            g_assert_not_reached();
-        }
-    }
-    env->regs[reg] = val;
-}
-
-/*
- * Compare the 8-byte contents of the CmpValue SPR with the 8-byte value in
- * memory at the address held in the first source register. If the values are
- * not equal, then no memory operation is performed. If the values are equal,
- * the 8-byte quantity from the second source register is written into memory
- * at the address held in the first source register. In either case, the result
- * of the instruction is the value read from memory. The compare and write to
- * memory are atomic and thus can be used for synchronization purposes. This
- * instruction only operates for addresses aligned to a 8-byte boundary.
- * Unaligned memory access causes an Unaligned Data Reference interrupt.
- *
- * Functional Description (64-bit)
- *       uint64_t memVal = memoryReadDoubleWord (rf[SrcA]);
- *       rf[Dest] = memVal;
- *       if (memVal == SPR[CmpValueSPR])
- *           memoryWriteDoubleWord (rf[SrcA], rf[SrcB]);
- *
- * Functional Description (32-bit)
- *       uint64_t memVal = signExtend32 (memoryReadWord (rf[SrcA]));
- *       rf[Dest] = memVal;
- *       if (memVal == signExtend32 (SPR[CmpValueSPR]))
- *           memoryWriteWord (rf[SrcA], rf[SrcB]);
- *
- *
- * This function also processes exch and exch4 which need not process SPR.
- */
-static void do_exch(CPUTLGState *env, bool quad, bool cmp)
-{
-    target_ulong addr;
-    target_long val, sprval;
-
-    start_exclusive();
-
-    addr = env->atomic_srca;
-    if (quad ? get_user_s64(val, addr) : get_user_s32(val, addr)) {
-        goto sigsegv_maperr;
-    }
-
-    if (cmp) {
-        if (quad) {
-            sprval = env->spregs[TILEGX_SPR_CMPEXCH];
-        } else {
-            sprval = sextract64(env->spregs[TILEGX_SPR_CMPEXCH], 0, 32);
-        }
-    }
-
-    if (!cmp || val == sprval) {
-        target_long valb = env->atomic_srcb;
-        if (quad ? put_user_u64(valb, addr) : put_user_u32(valb, addr)) {
-            goto sigsegv_maperr;
-        }
-    }
-
-    set_regval(env, env->atomic_dstr, val);
-    end_exclusive();
-    return;
-
- sigsegv_maperr:
-    end_exclusive();
-    gen_sigsegv_maperr(env, addr);
-}
-
-static void do_fetch(CPUTLGState *env, int trapnr, bool quad)
-{
-    int8_t write = 1;
-    target_ulong addr;
-    target_long val, valb;
-
-    start_exclusive();
-
-    addr = env->atomic_srca;
-    valb = env->atomic_srcb;
-    if (quad ? get_user_s64(val, addr) : get_user_s32(val, addr)) {
-        goto sigsegv_maperr;
-    }
-
-    switch (trapnr) {
-    case TILEGX_EXCP_OPCODE_FETCHADD:
-    case TILEGX_EXCP_OPCODE_FETCHADD4:
-        valb += val;
-        break;
-    case TILEGX_EXCP_OPCODE_FETCHADDGEZ:
-        valb += val;
-        if (valb < 0) {
-            write = 0;
-        }
-        break;
-    case TILEGX_EXCP_OPCODE_FETCHADDGEZ4:
-        valb += val;
-        if ((int32_t)valb < 0) {
-            write = 0;
-        }
-        break;
-    case TILEGX_EXCP_OPCODE_FETCHAND:
-    case TILEGX_EXCP_OPCODE_FETCHAND4:
-        valb &= val;
-        break;
-    case TILEGX_EXCP_OPCODE_FETCHOR:
-    case TILEGX_EXCP_OPCODE_FETCHOR4:
-        valb |= val;
-        break;
-    default:
-        g_assert_not_reached();
-    }
-
-    if (write) {
-        if (quad ? put_user_u64(valb, addr) : put_user_u32(valb, addr)) {
-            goto sigsegv_maperr;
-        }
-    }
-
-    set_regval(env, env->atomic_dstr, val);
-    end_exclusive();
-    return;
-
- sigsegv_maperr:
-    end_exclusive();
-    gen_sigsegv_maperr(env, addr);
-}
-
-void cpu_loop(CPUTLGState *env)
-{
-    CPUState *cs = CPU(tilegx_env_get_cpu(env));
-    int trapnr;
-
-    while (1) {
-        cpu_exec_start(cs);
-        trapnr = cpu_exec(cs);
-        cpu_exec_end(cs);
-        process_queued_cpu_work(cs);
-
-        switch (trapnr) {
-        case TILEGX_EXCP_SYSCALL:
-        {
-            abi_ulong ret = do_syscall(env, env->regs[TILEGX_R_NR],
-                                       env->regs[0], env->regs[1],
-                                       env->regs[2], env->regs[3],
-                                       env->regs[4], env->regs[5],
-                                       env->regs[6], env->regs[7]);
-            if (ret == -TARGET_ERESTARTSYS) {
-                env->pc -= 8;
-            } else if (ret != -TARGET_QEMU_ESIGRETURN) {
-                env->regs[TILEGX_R_RE] = ret;
-                env->regs[TILEGX_R_ERR] = TILEGX_IS_ERRNO(ret) ? -ret : 0;
-            }
-            break;
-        }
-        case TILEGX_EXCP_OPCODE_EXCH:
-            do_exch(env, true, false);
-            break;
-        case TILEGX_EXCP_OPCODE_EXCH4:
-            do_exch(env, false, false);
-            break;
-        case TILEGX_EXCP_OPCODE_CMPEXCH:
-            do_exch(env, true, true);
-            break;
-        case TILEGX_EXCP_OPCODE_CMPEXCH4:
-            do_exch(env, false, true);
-            break;
-        case TILEGX_EXCP_OPCODE_FETCHADD:
-        case TILEGX_EXCP_OPCODE_FETCHADDGEZ:
-        case TILEGX_EXCP_OPCODE_FETCHAND:
-        case TILEGX_EXCP_OPCODE_FETCHOR:
-            do_fetch(env, trapnr, true);
-            break;
-        case TILEGX_EXCP_OPCODE_FETCHADD4:
-        case TILEGX_EXCP_OPCODE_FETCHADDGEZ4:
-        case TILEGX_EXCP_OPCODE_FETCHAND4:
-        case TILEGX_EXCP_OPCODE_FETCHOR4:
-            do_fetch(env, trapnr, false);
-            break;
-        case TILEGX_EXCP_SIGNAL:
-            do_signal(env, env->signo, env->sigcode);
-            break;
-        case TILEGX_EXCP_REG_IDN_ACCESS:
-        case TILEGX_EXCP_REG_UDN_ACCESS:
-            gen_sigill_reg(env);
-            break;
-        case EXCP_ATOMIC:
-            cpu_exec_step_atomic(cs);
-            break;
-        default:
-            fprintf(stderr, "trapnr is %d[0x%x].\n", trapnr, trapnr);
-            g_assert_not_reached();
-        }
-        process_pending_signals(env);
-    }
-}
-
-#endif
-
-#ifdef TARGET_RISCV
-
-void cpu_loop(CPURISCVState *env)
-{
-    CPUState *cs = CPU(riscv_env_get_cpu(env));
-    int trapnr, signum, sigcode;
-    target_ulong sigaddr;
-    target_ulong ret;
-
-    for (;;) {
-        cpu_exec_start(cs);
-        trapnr = cpu_exec(cs);
-        cpu_exec_end(cs);
-        process_queued_cpu_work(cs);
-
-        signum = 0;
-        sigcode = 0;
-        sigaddr = 0;
-
-        switch (trapnr) {
-        case EXCP_INTERRUPT:
-            /* just indicate that signals should be handled asap */
-            break;
-        case EXCP_ATOMIC:
-            cpu_exec_step_atomic(cs);
-            break;
-        case RISCV_EXCP_U_ECALL:
-            env->pc += 4;
-            if (env->gpr[xA7] == TARGET_NR_arch_specific_syscall + 15) {
-                /* riscv_flush_icache_syscall is a no-op in QEMU as
-                   self-modifying code is automatically detected */
-                ret = 0;
-            } else {
-                ret = do_syscall(env,
-                                 env->gpr[xA7],
-                                 env->gpr[xA0],
-                                 env->gpr[xA1],
-                                 env->gpr[xA2],
-                                 env->gpr[xA3],
-                                 env->gpr[xA4],
-                                 env->gpr[xA5],
-                                 0, 0);
-            }
-            if (ret == -TARGET_ERESTARTSYS) {
-                env->pc -= 4;
-            } else if (ret != -TARGET_QEMU_ESIGRETURN) {
-                env->gpr[xA0] = ret;
-            }
-            if (cs->singlestep_enabled) {
-                goto gdbstep;
-            }
-            break;
-        case RISCV_EXCP_ILLEGAL_INST:
-            signum = TARGET_SIGILL;
-            sigcode = TARGET_ILL_ILLOPC;
-            break;
-        case RISCV_EXCP_BREAKPOINT:
-            signum = TARGET_SIGTRAP;
-            sigcode = TARGET_TRAP_BRKPT;
-            sigaddr = env->pc;
-            break;
-        case RISCV_EXCP_INST_PAGE_FAULT:
-        case RISCV_EXCP_LOAD_PAGE_FAULT:
-        case RISCV_EXCP_STORE_PAGE_FAULT:
-            signum = TARGET_SIGSEGV;
-            sigcode = TARGET_SEGV_MAPERR;
-            break;
-        case EXCP_DEBUG:
-        gdbstep:
-            signum = gdb_handlesig(cs, TARGET_SIGTRAP);
-            sigcode = TARGET_TRAP_BRKPT;
-            break;
-        default:
-            EXCP_DUMP(env, "\nqemu: unhandled CPU exception %#x - aborting\n",
-                     trapnr);
-            exit(EXIT_FAILURE);
-        }
-
-        if (signum) {
-            target_siginfo_t info = {
-                .si_signo = signum,
-                .si_errno = 0,
-                .si_code = sigcode,
-                ._sifields._sigfault._addr = sigaddr
-            };
-            queue_signal(env, info.si_signo, QEMU_SI_KILL, &info);
-        }
-
-        process_pending_signals(env);
-    }
-}
-
-#endif /* TARGET_RISCV */
-
-#ifdef TARGET_HPPA
-
-static abi_ulong hppa_lws(CPUHPPAState *env)
-{
-    uint32_t which = env->gr[20];
-    abi_ulong addr = env->gr[26];
-    abi_ulong old = env->gr[25];
-    abi_ulong new = env->gr[24];
-    abi_ulong size, ret;
-
-    switch (which) {
-    default:
-        return -TARGET_ENOSYS;
-
-    case 0: /* elf32 atomic 32bit cmpxchg */
-        if ((addr & 3) || !access_ok(VERIFY_WRITE, addr, 4)) {
-            return -TARGET_EFAULT;
-        }
-        old = tswap32(old);
-        new = tswap32(new);
-        ret = atomic_cmpxchg((uint32_t *)g2h(addr), old, new);
-        ret = tswap32(ret);
-        break;
-
-    case 2: /* elf32 atomic "new" cmpxchg */
-        size = env->gr[23];
-        if (size >= 4) {
-            return -TARGET_ENOSYS;
-        }
-        if (((addr | old | new) & ((1 << size) - 1))
-            || !access_ok(VERIFY_WRITE, addr, 1 << size)
-            || !access_ok(VERIFY_READ, old, 1 << size)
-            || !access_ok(VERIFY_READ, new, 1 << size)) {
-            return -TARGET_EFAULT;
-        }
-        /* Note that below we use host-endian loads so that the cmpxchg
-           can be host-endian as well.  */
-        switch (size) {
-        case 0:
-            old = *(uint8_t *)g2h(old);
-            new = *(uint8_t *)g2h(new);
-            ret = atomic_cmpxchg((uint8_t *)g2h(addr), old, new);
-            ret = ret != old;
-            break;
-        case 1:
-            old = *(uint16_t *)g2h(old);
-            new = *(uint16_t *)g2h(new);
-            ret = atomic_cmpxchg((uint16_t *)g2h(addr), old, new);
-            ret = ret != old;
-            break;
-        case 2:
-            old = *(uint32_t *)g2h(old);
-            new = *(uint32_t *)g2h(new);
-            ret = atomic_cmpxchg((uint32_t *)g2h(addr), old, new);
-            ret = ret != old;
-            break;
-        case 3:
-            {
-                uint64_t o64, n64, r64;
-                o64 = *(uint64_t *)g2h(old);
-                n64 = *(uint64_t *)g2h(new);
-#ifdef CONFIG_ATOMIC64
-                r64 = atomic_cmpxchg__nocheck((uint64_t *)g2h(addr), o64, n64);
-                ret = r64 != o64;
-#else
-                start_exclusive();
-                r64 = *(uint64_t *)g2h(addr);
-                ret = 1;
-                if (r64 == o64) {
-                    *(uint64_t *)g2h(addr) = n64;
-                    ret = 0;
-                }
-                end_exclusive();
-=======
->>>>>>> 38441756
 #endif
 
 unsigned long reserved_va;

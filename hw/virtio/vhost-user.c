--- conflicted
+++ resolved
@@ -395,13 +395,6 @@
                                      &offset);
         fd = memory_region_get_fd(mr);
         if (fd > 0) {
-<<<<<<< HEAD
-            if (fd_num == VHOST_MEMORY_MAX_NREGIONS) {
-                error_report("Failed preparing vhost-user memory table msg");
-                return -1;
-            }
-            msg.payload.memory.regions[fd_num].userspace_addr = reg->userspace_addr;
-=======
             trace_vhost_user_set_mem_table_withfd(fd_num, mr->name,
                                                   reg->memory_size,
                                                   reg->guest_phys_addr,
@@ -410,11 +403,11 @@
             u->region_rb[i] = mr->ram_block;
             msg.payload.memory.regions[fd_num].userspace_addr =
                 reg->userspace_addr;
->>>>>>> 4743c235
             msg.payload.memory.regions[fd_num].memory_size  = reg->memory_size;
             msg.payload.memory.regions[fd_num].guest_phys_addr =
                 reg->guest_phys_addr;
             msg.payload.memory.regions[fd_num].mmap_offset = offset;
+            assert(fd_num < VHOST_MEMORY_MAX_NREGIONS);
             fds[fd_num++] = fd;
         } else {
             u->region_rb_offset[i] = 0;

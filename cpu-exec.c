/*
 *  emulator main execution loop
 *
 *  Copyright (c) 2003-2005 Fabrice Bellard
 *
 * This library is free software; you can redistribute it and/or
 * modify it under the terms of the GNU Lesser General Public
 * License as published by the Free Software Foundation; either
 * version 2 of the License, or (at your option) any later version.
 *
 * This library is distributed in the hope that it will be useful,
 * but WITHOUT ANY WARRANTY; without even the implied warranty of
 * MERCHANTABILITY or FITNESS FOR A PARTICULAR PURPOSE.  See the GNU
 * Lesser General Public License for more details.
 *
 * You should have received a copy of the GNU Lesser General Public
 * License along with this library; if not, see <http://www.gnu.org/licenses/>.
 */
#include "qemu/osdep.h"
#include "cpu.h"
#include "trace.h"
#include "disas/disas.h"
#include "tcg.h"
#include "qemu/atomic.h"
#include "sysemu/qtest.h"
#include "qemu/timer.h"
#include "exec/address-spaces.h"
#include "qemu/rcu.h"
#include "exec/tb-hash.h"
#include "exec/log.h"
#if defined(TARGET_I386) && !defined(CONFIG_USER_ONLY)
#include "hw/i386/apic.h"
#endif
#include "sysemu/replay.h"

/* -icount align implementation. */

typedef struct SyncClocks {
    int64_t diff_clk;
    int64_t last_cpu_icount;
    int64_t realtime_clock;
} SyncClocks;

#if !defined(CONFIG_USER_ONLY)
/* Allow the guest to have a max 3ms advance.
 * The difference between the 2 clocks could therefore
 * oscillate around 0.
 */
#define VM_CLOCK_ADVANCE 3000000
#define THRESHOLD_REDUCE 1.5
#define MAX_DELAY_PRINT_RATE 2000000000LL
#define MAX_NB_PRINTS 100

static void align_clocks(SyncClocks *sc, const CPUState *cpu)
{
    int64_t cpu_icount;

    if (!icount_align_option) {
        return;
    }

    cpu_icount = cpu->icount_extra + cpu->icount_decr.u16.low;
    sc->diff_clk += cpu_icount_to_ns(sc->last_cpu_icount - cpu_icount);
    sc->last_cpu_icount = cpu_icount;

    if (sc->diff_clk > VM_CLOCK_ADVANCE) {
#ifndef _WIN32
        struct timespec sleep_delay, rem_delay;
        sleep_delay.tv_sec = sc->diff_clk / 1000000000LL;
        sleep_delay.tv_nsec = sc->diff_clk % 1000000000LL;
        if (nanosleep(&sleep_delay, &rem_delay) < 0) {
            sc->diff_clk = rem_delay.tv_sec * 1000000000LL + rem_delay.tv_nsec;
        } else {
            sc->diff_clk = 0;
        }
#else
        Sleep(sc->diff_clk / SCALE_MS);
        sc->diff_clk = 0;
#endif
    }
}

static void print_delay(const SyncClocks *sc)
{
    static float threshold_delay;
    static int64_t last_realtime_clock;
    static int nb_prints;

    if (icount_align_option &&
        sc->realtime_clock - last_realtime_clock >= MAX_DELAY_PRINT_RATE &&
        nb_prints < MAX_NB_PRINTS) {
        if ((-sc->diff_clk / (float)1000000000LL > threshold_delay) ||
            (-sc->diff_clk / (float)1000000000LL <
             (threshold_delay - THRESHOLD_REDUCE))) {
            threshold_delay = (-sc->diff_clk / 1000000000LL) + 1;
            printf("Warning: The guest is now late by %.1f to %.1f seconds\n",
                   threshold_delay - 1,
                   threshold_delay);
            nb_prints++;
            last_realtime_clock = sc->realtime_clock;
        }
    }
}

static void init_delay_params(SyncClocks *sc,
                              const CPUState *cpu)
{
    if (!icount_align_option) {
        return;
    }
    sc->realtime_clock = qemu_clock_get_ns(QEMU_CLOCK_VIRTUAL_RT);
    sc->diff_clk = qemu_clock_get_ns(QEMU_CLOCK_VIRTUAL) - sc->realtime_clock;
    sc->last_cpu_icount = cpu->icount_extra + cpu->icount_decr.u16.low;
    if (sc->diff_clk < max_delay) {
        max_delay = sc->diff_clk;
    }
    if (sc->diff_clk > max_advance) {
        max_advance = sc->diff_clk;
    }

    /* Print every 2s max if the guest is late. We limit the number
       of printed messages to NB_PRINT_MAX(currently 100) */
    print_delay(sc);
}
#else
static void align_clocks(SyncClocks *sc, const CPUState *cpu)
{
}

static void init_delay_params(SyncClocks *sc, const CPUState *cpu)
{
}
#endif /* CONFIG USER ONLY */

/* Execute a TB, and fix up the CPU state afterwards if necessary */
static inline tcg_target_ulong cpu_tb_exec(CPUState *cpu, TranslationBlock *itb)
{
    CPUArchState *env = cpu->env_ptr;
    uintptr_t next_tb;
    uint8_t *tb_ptr = itb->tc_ptr;

    qemu_log_mask_and_addr(CPU_LOG_EXEC, itb->pc,
                           "Trace %p [" TARGET_FMT_lx "] %s\n",
                           itb->tc_ptr, itb->pc, lookup_symbol(itb->pc));

#if defined(DEBUG_DISAS)
    if (qemu_loglevel_mask(CPU_LOG_TB_CPU)) {
#if defined(TARGET_I386)
        log_cpu_state(cpu, CPU_DUMP_CCOP);
#elif defined(TARGET_M68K)
        /* ??? Should not modify env state for dumping.  */
        cpu_m68k_flush_flags(env, env->cc_op);
        env->cc_op = CC_OP_FLAGS;
        env->sr = (env->sr & 0xffe0) | env->cc_dest | (env->cc_x << 4);
        log_cpu_state(cpu, 0);
#else
        log_cpu_state(cpu, 0);
#endif
    }
#endif /* DEBUG_DISAS */

    cpu->can_do_io = !use_icount;
    next_tb = tcg_qemu_tb_exec(env, tb_ptr);
    cpu->can_do_io = 1;
    trace_exec_tb_exit((void *) (next_tb & ~TB_EXIT_MASK),
                       next_tb & TB_EXIT_MASK);

    if ((next_tb & TB_EXIT_MASK) > TB_EXIT_IDX1) {
        /* We didn't start executing this TB (eg because the instruction
         * counter hit zero); we must restore the guest PC to the address
         * of the start of the TB.
         */
        CPUClass *cc = CPU_GET_CLASS(cpu);
        TranslationBlock *tb = (TranslationBlock *)(next_tb & ~TB_EXIT_MASK);
        qemu_log_mask_and_addr(CPU_LOG_EXEC, itb->pc,
                               "Stopped execution of TB chain before %p ["
                               TARGET_FMT_lx "] %s\n",
                               itb->tc_ptr, itb->pc, lookup_symbol(itb->pc));
        if (cc->synchronize_from_tb) {
            cc->synchronize_from_tb(cpu, tb);
        } else {
            assert(cc->set_pc);
            cc->set_pc(cpu, tb->pc);
        }
    }
    if ((next_tb & TB_EXIT_MASK) == TB_EXIT_REQUESTED) {
        /* We were asked to stop executing TBs (probably a pending
         * interrupt. We've now stopped, so clear the flag.
         */
        cpu->tcg_exit_req = 0;
    }
    return next_tb;
}

/* Execute the code without caching the generated code. An interpreter
   could be used if available. */
static void cpu_exec_nocache(CPUState *cpu, int max_cycles,
                             TranslationBlock *orig_tb, bool ignore_icount)
{
    TranslationBlock *tb;

    /* Should never happen.
       We only end up here when an existing TB is too long.  */
    if (max_cycles > CF_COUNT_MASK)
        max_cycles = CF_COUNT_MASK;

    tb = tb_gen_code(cpu, orig_tb->pc, orig_tb->cs_base, orig_tb->flags,
                     max_cycles | CF_NOCACHE
                         | (ignore_icount ? CF_IGNORE_ICOUNT : 0));
    tb->orig_tb = tcg_ctx.tb_ctx.tb_invalidated_flag ? NULL : orig_tb;
    cpu->current_tb = tb;
    /* execute the generated code */
    trace_exec_tb_nocache(tb, tb->pc);
    cpu_tb_exec(cpu, tb);
    cpu->current_tb = NULL;
    tb_phys_invalidate(tb, -1);
    tb_free(tb);
}

static TranslationBlock *tb_find_physical(CPUState *cpu,
                                          target_ulong pc,
                                          target_ulong cs_base,
                                          uint64_t flags)
{
    CPUArchState *env = (CPUArchState *)cpu->env_ptr;
    TranslationBlock *tb, **ptb1;
    unsigned int h;
    tb_page_addr_t phys_pc, phys_page1;
    target_ulong virt_page2;

    tcg_ctx.tb_ctx.tb_invalidated_flag = 0;

    /* find translated block using physical mappings */
    phys_pc = get_page_addr_code(env, pc);
    phys_page1 = phys_pc & TARGET_PAGE_MASK;
    h = tb_phys_hash_func(phys_pc);
    ptb1 = &tcg_ctx.tb_ctx.tb_phys_hash[h];
    for(;;) {
        tb = *ptb1;
        if (!tb) {
            return NULL;
        }
        if (tb->pc == pc &&
            tb->page_addr[0] == phys_page1 &&
            tb->cs_base == cs_base &&
            tb->flags == flags) {
            /* check next page if needed */
            if (tb->page_addr[1] != -1) {
                tb_page_addr_t phys_page2;

                virt_page2 = (pc & TARGET_PAGE_MASK) +
                    TARGET_PAGE_SIZE;
                phys_page2 = get_page_addr_code(env, virt_page2);
                if (tb->page_addr[1] == phys_page2) {
                    break;
                }
            } else {
                break;
            }
        }
        ptb1 = &tb->phys_hash_next;
    }

    /* Move the TB to the head of the list */
    *ptb1 = tb->phys_hash_next;
    tb->phys_hash_next = tcg_ctx.tb_ctx.tb_phys_hash[h];
    tcg_ctx.tb_ctx.tb_phys_hash[h] = tb;
    return tb;
}

static TranslationBlock *tb_find_slow(CPUState *cpu,
                                      target_ulong pc,
                                      target_ulong cs_base,
                                      uint64_t flags)
{
    TranslationBlock *tb;

    tb = tb_find_physical(cpu, pc, cs_base, flags);
    if (tb) {
        goto found;
    }

#ifdef CONFIG_USER_ONLY
    /* mmap_lock is needed by tb_gen_code, and mmap_lock must be
     * taken outside tb_lock.  Since we're momentarily dropping
     * tb_lock, there's a chance that our desired tb has been
     * translated.
     */
    tb_unlock();
    mmap_lock();
    tb_lock();
    tb = tb_find_physical(cpu, pc, cs_base, flags);
    if (tb) {
        mmap_unlock();
        goto found;
    }
#endif

    /* if no translated code available, then translate it now */
    tb = tb_gen_code(cpu, pc, cs_base, flags, 0);

#ifdef CONFIG_USER_ONLY
    mmap_unlock();
#endif

found:
    /* we add the TB in the virtual pc hash table */
    cpu->tb_jmp_cache[tb_jmp_cache_hash_func(pc)] = tb;
    return tb;
}

static inline TranslationBlock *tb_find_fast(CPUState *cpu)
{
    CPUArchState *env = (CPUArchState *)cpu->env_ptr;
    TranslationBlock *tb;
    target_ulong cs_base, pc;
    int flags;

    /* we record a subset of the CPU state. It will
       always be the same before a given translated block
       is executed. */
    cpu_get_tb_cpu_state(env, &pc, &cs_base, &flags);
    tb = cpu->tb_jmp_cache[tb_jmp_cache_hash_func(pc)];
    if (unlikely(!tb || tb->pc != pc || tb->cs_base != cs_base ||
                 tb->flags != flags)) {
        tb = tb_find_slow(cpu, pc, cs_base, flags);
    }
    return tb;
}

static void cpu_handle_debug_exception(CPUState *cpu)
{
    CPUClass *cc = CPU_GET_CLASS(cpu);
    CPUWatchpoint *wp;

    if (!cpu->watchpoint_hit) {
        QTAILQ_FOREACH(wp, &cpu->watchpoints, entry) {
            wp->flags &= ~BP_WATCHPOINT_HIT;
        }
    }

    cc->debug_excp_handler(cpu);
}

/* main execution loop */

int cpu_exec(CPUState *cpu)
{
    CPUClass *cc = CPU_GET_CLASS(cpu);
#ifdef TARGET_I386
    X86CPU *x86_cpu = X86_CPU(cpu);
    CPUArchState *env = &x86_cpu->env;
#endif
    int ret, interrupt_request;
    TranslationBlock *tb;
    uintptr_t next_tb;
    SyncClocks sc;

    /* replay_interrupt may need current_cpu */
    current_cpu = cpu;

    if (cpu->halted) {
#if defined(TARGET_I386) && !defined(CONFIG_USER_ONLY)
        if ((cpu->interrupt_request & CPU_INTERRUPT_POLL)
            && replay_interrupt()) {
            apic_poll_irq(x86_cpu->apic_state);
            cpu_reset_interrupt(cpu, CPU_INTERRUPT_POLL);
        }
#endif
        if (!cpu_has_work(cpu)) {
            current_cpu = NULL;
            return EXCP_HALTED;
        }

        cpu->halted = 0;
    }

    atomic_mb_set(&tcg_current_cpu, cpu);
    rcu_read_lock();

    if (unlikely(atomic_mb_read(&exit_request))) {
        cpu->exit_request = 1;
    }

    cc->cpu_exec_enter(cpu);

    /* Calculate difference between guest clock and host clock.
     * This delay includes the delay of the last cycle, so
     * what we have to do is sleep until it is 0. As for the
     * advance/delay we gain here, we try to fix it next time.
     */
    init_delay_params(&sc, cpu);

    /* prepare setjmp context for exception handling */
    for(;;) {
        if (sigsetjmp(cpu->jmp_env, 0) == 0) {
            /* if an exception is pending, we execute it here */
            if (cpu->exception_index >= 0) {
                if (cpu->exception_index >= EXCP_INTERRUPT) {
                    /* exit request from the cpu execution loop */
                    ret = cpu->exception_index;
                    if (ret == EXCP_DEBUG) {
                        cpu_handle_debug_exception(cpu);
                    }
                    cpu->exception_index = -1;
                    break;
                } else {
#if defined(CONFIG_USER_ONLY)
                    /* if user mode only, we simulate a fake exception
                       which will be handled outside the cpu execution
                       loop */
#if defined(TARGET_I386)
                    cc->do_interrupt(cpu);
#endif
                    ret = cpu->exception_index;
                    cpu->exception_index = -1;
                    break;
#else
                    if (replay_exception()) {
                        cc->do_interrupt(cpu);
                        cpu->exception_index = -1;
                    } else if (!replay_has_interrupt()) {
                        /* give a chance to iothread in replay mode */
                        ret = EXCP_INTERRUPT;
                        break;
                    }
#endif
                }
            } else if (replay_has_exception()
                       && cpu->icount_decr.u16.low + cpu->icount_extra == 0) {
                /* try to cause an exception pending in the log */
                cpu_exec_nocache(cpu, 1, tb_find_fast(cpu), true);
                ret = -1;
                break;
            }

            next_tb = 0; /* force lookup of first TB */
            for(;;) {
                interrupt_request = cpu->interrupt_request;
                if (unlikely(interrupt_request)) {
                    if (unlikely(cpu->singlestep_enabled & SSTEP_NOIRQ)) {
                        /* Mask out external interrupts for this step. */
                        interrupt_request &= ~CPU_INTERRUPT_SSTEP_MASK;
                    }
                    if (interrupt_request & CPU_INTERRUPT_DEBUG) {
                        cpu->interrupt_request &= ~CPU_INTERRUPT_DEBUG;
                        cpu->exception_index = EXCP_DEBUG;
                        cpu_loop_exit(cpu);
                    }
                    if (replay_mode == REPLAY_MODE_PLAY
                        && !replay_has_interrupt()) {
                        /* Do nothing */
                    } else if (interrupt_request & CPU_INTERRUPT_HALT) {
                        replay_interrupt();
                        cpu->interrupt_request &= ~CPU_INTERRUPT_HALT;
                        cpu->halted = 1;
                        cpu->exception_index = EXCP_HLT;
                        cpu_loop_exit(cpu);
                    }
#if defined(TARGET_I386)
                    else if (interrupt_request & CPU_INTERRUPT_INIT) {
                        replay_interrupt();
                        cpu_svm_check_intercept_param(env, SVM_EXIT_INIT, 0);
                        do_cpu_init(x86_cpu);
                        cpu->exception_index = EXCP_HALTED;
                        cpu_loop_exit(cpu);
                    }
#else
                    else if (interrupt_request & CPU_INTERRUPT_RESET) {
                        replay_interrupt();
                        cpu_reset(cpu);
                        cpu_loop_exit(cpu);
                    }
#endif
                    /* The target hook has 3 exit conditions:
                       False when the interrupt isn't processed,
                       True when it is, and we should restart on a new TB,
                       and via longjmp via cpu_loop_exit.  */
                    else {
                        replay_interrupt();
                        if (cc->cpu_exec_interrupt(cpu, interrupt_request)) {
                            next_tb = 0;
                        }
                    }
                    /* Don't use the cached interrupt_request value,
                       do_interrupt may have updated the EXITTB flag. */
                    if (cpu->interrupt_request & CPU_INTERRUPT_EXITTB) {
                        cpu->interrupt_request &= ~CPU_INTERRUPT_EXITTB;
                        /* ensure that no TB jump will be modified as
                           the program flow was changed */
                        next_tb = 0;
                    }
                }
                if (unlikely(cpu->exit_request
                             || replay_has_interrupt())) {
                    cpu->exit_request = 0;
                    cpu->exception_index = EXCP_INTERRUPT;
                    cpu_loop_exit(cpu);
                }
<<<<<<< HEAD
#endif /* DEBUG_DISAS */
                spin_lock(&tcg_ctx.tb_ctx.tb_lock);
                tb = tb_find_fast(env);

#if defined(TARGET_ARM)
                /* When we reach exit(), make a copy of the
                   application exit code.  */
                if (tb->pc == exit_addr) {
                    exit_code = env->regs[0];
                }
#endif

=======
                tb_lock();
                tb = tb_find_fast(cpu);
>>>>>>> bfc766d3
                /* Note: we do it here to avoid a gcc bug on Mac OS X when
                   doing it in tb_find_slow */
                if (tcg_ctx.tb_ctx.tb_invalidated_flag) {
                    /* as some TB could have been invalidated because
                       of memory exceptions while generating the code, we
                       must recompute the hash index here */
                    next_tb = 0;
                    tcg_ctx.tb_ctx.tb_invalidated_flag = 0;
                }
                /* see if we can patch the calling TB. When the TB
                   spans two pages, we cannot safely do a direct
                   jump. */
                if (next_tb != 0 && tb->page_addr[1] == -1
                    && !qemu_loglevel_mask(CPU_LOG_TB_NOCHAIN)) {
                    tb_add_jump((TranslationBlock *)(next_tb & ~TB_EXIT_MASK),
                                next_tb & TB_EXIT_MASK, tb);
                }
                tb_unlock();
                if (likely(!cpu->exit_request)) {
                    trace_exec_tb(tb, tb->pc);
                    /* execute the generated code */
                    cpu->current_tb = tb;
                    next_tb = cpu_tb_exec(cpu, tb);
                    cpu->current_tb = NULL;
                    switch (next_tb & TB_EXIT_MASK) {
                    case TB_EXIT_REQUESTED:
                        /* Something asked us to stop executing
                         * chained TBs; just continue round the main
                         * loop. Whatever requested the exit will also
                         * have set something else (eg exit_request or
                         * interrupt_request) which we will handle
                         * next time around the loop.  But we need to
                         * ensure the tcg_exit_req read in generated code
                         * comes before the next read of cpu->exit_request
                         * or cpu->interrupt_request.
                         */
                        smp_rmb();
                        next_tb = 0;
                        break;
                    case TB_EXIT_ICOUNT_EXPIRED:
                    {
                        /* Instruction counter expired.  */
                        int insns_left = cpu->icount_decr.u32;
                        if (cpu->icount_extra && insns_left >= 0) {
                            /* Refill decrementer and continue execution.  */
                            cpu->icount_extra += insns_left;
                            insns_left = MIN(0xffff, cpu->icount_extra);
                            cpu->icount_extra -= insns_left;
                            cpu->icount_decr.u16.low = insns_left;
                        } else {
                            if (insns_left > 0) {
                                /* Execute remaining instructions.  */
                                tb = (TranslationBlock *)(next_tb & ~TB_EXIT_MASK);
                                cpu_exec_nocache(cpu, insns_left, tb, false);
                                align_clocks(&sc, cpu);
                            }
                            cpu->exception_index = EXCP_INTERRUPT;
                            next_tb = 0;
                            cpu_loop_exit(cpu);
                        }
                        break;
                    }
                    default:
                        break;
                    }
                }
                /* Try to align the host and virtual clocks
                   if the guest is in advance */
                align_clocks(&sc, cpu);
                /* reset soft MMU for next block (it can currently
                   only be set by a memory fault) */
            } /* for(;;) */
        } else {
#if defined(__clang__) || !QEMU_GNUC_PREREQ(4, 6)
            /* Some compilers wrongly smash all local variables after
             * siglongjmp. There were bug reports for gcc 4.5.0 and clang.
             * Reload essential local variables here for those compilers.
             * Newer versions of gcc would complain about this code (-Wclobbered). */
            cpu = current_cpu;
            cc = CPU_GET_CLASS(cpu);
#ifdef TARGET_I386
            x86_cpu = X86_CPU(cpu);
            env = &x86_cpu->env;
#endif
#else /* buggy compiler */
            /* Assert that the compiler does not smash local variables. */
            g_assert(cpu == current_cpu);
            g_assert(cc == CPU_GET_CLASS(cpu));
#ifdef TARGET_I386
            g_assert(x86_cpu == X86_CPU(cpu));
            g_assert(env == &x86_cpu->env);
#endif
#endif /* buggy compiler */
            cpu->can_do_io = 1;
            tb_lock_reset();
        }
    } /* for(;;) */

    cc->cpu_exec_exit(cpu);
    rcu_read_unlock();

    /* fail safe : never use current_cpu outside cpu_exec() */
    current_cpu = NULL;

    /* Does not need atomic_mb_set because a spurious wakeup is okay.  */
    atomic_set(&tcg_current_cpu, NULL);
    return ret;
}<|MERGE_RESOLUTION|>--- conflicted
+++ resolved
@@ -497,23 +497,8 @@
                     cpu->exception_index = EXCP_INTERRUPT;
                     cpu_loop_exit(cpu);
                 }
-<<<<<<< HEAD
-#endif /* DEBUG_DISAS */
-                spin_lock(&tcg_ctx.tb_ctx.tb_lock);
-                tb = tb_find_fast(env);
-
-#if defined(TARGET_ARM)
-                /* When we reach exit(), make a copy of the
-                   application exit code.  */
-                if (tb->pc == exit_addr) {
-                    exit_code = env->regs[0];
-                }
-#endif
-
-=======
                 tb_lock();
                 tb = tb_find_fast(cpu);
->>>>>>> bfc766d3
                 /* Note: we do it here to avoid a gcc bug on Mac OS X when
                    doing it in tb_find_slow */
                 if (tcg_ctx.tb_ctx.tb_invalidated_flag) {

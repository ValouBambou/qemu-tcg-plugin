#ifndef GDBSTUB_H
#define GDBSTUB_H

#define DEFAULT_GDBSTUB_PORT "1234"

/* GDB breakpoint/watchpoint types */
#define GDB_BREAKPOINT_SW        0
#define GDB_BREAKPOINT_HW        1
#define GDB_WATCHPOINT_WRITE     2
#define GDB_WATCHPOINT_READ      3
#define GDB_WATCHPOINT_ACCESS    4

#ifdef NEED_CPU_H
#include "cpu.h"

typedef void (*gdb_syscall_complete_cb)(CPUState *cpu,
                                        target_ulong ret, target_ulong err);

/**
 * gdb_do_syscall:
 * @cb: function to call when the system call has completed
 * @fmt: gdb syscall format string
 * ...: list of arguments to interpolate into @fmt
 *
 * Send a GDB syscall request. This function will return immediately;
 * the callback function will be called later when the remote system
 * call has completed.
 *
 * @fmt should be in the 'call-id,parameter,parameter...' format documented
 * for the F request packet in the GDB remote protocol. A limited set of
 * printf-style format specifiers is supported:
 *   %x  - target_ulong argument printed in hex
 *   %lx - 64-bit argument printed in hex
 *   %s  - string pointer (target_ulong) and length (int) pair
 */
void gdb_do_syscall(gdb_syscall_complete_cb cb, const char *fmt, ...);
/**
 * gdb_do_syscallv:
 * @cb: function to call when the system call has completed
 * @fmt: gdb syscall format string
 * @va: arguments to interpolate into @fmt
 *
 * As gdb_do_syscall, but taking a va_list rather than a variable
 * argument list.
 */
void gdb_do_syscallv(gdb_syscall_complete_cb cb, const char *fmt, va_list va);
int use_gdb_syscalls(void);

#ifdef CONFIG_USER_ONLY
/**
 * gdb_handlesig: yield control to gdb
 * @cpu: CPU
 * @sig: if non-zero, the signal number which caused us to stop
 *
 * This function yields control to gdb, when a user-mode-only target
 * needs to stop execution. If @sig is non-zero, then we will send a
 * stop packet to tell gdb that we have stopped because of this signal.
 *
 * This function will block (handling protocol requests from gdb)
 * until gdb tells us to continue target execution. When it does
 * return, the return value is a signal to deliver to the target,
 * or 0 if no signal should be delivered, ie the signal that caused
 * us to stop should be ignored.
 */
int gdb_handlesig(CPUState *, int);
void gdb_signalled(CPUArchState *, int);
void gdbserver_fork(CPUState *);
#endif
/* Get or set a register.  Returns the size of the register.  */
typedef int (*gdb_get_reg_cb)(CPUArchState *env, GByteArray *buf, int reg);
typedef int (*gdb_set_reg_cb)(CPUArchState *env, uint8_t *buf, int reg);
void gdb_register_coprocessor(CPUState *cpu,
                              gdb_get_reg_cb get_reg, gdb_set_reg_cb set_reg,
                              int num_regs, const char *xml, int g_pos);

/*
 * The GDB remote protocol transfers values in target byte order. As
 * the gdbstub may be batching up several register values we always
 * append to the array.
 */

static inline int gdb_get_reg8(GByteArray *buf, uint8_t val)
{
    g_byte_array_append(buf, &val, 1);
    return 1;
}

static inline int gdb_get_reg16(GByteArray *buf, uint16_t val)
{
    uint16_t to_word = tswap16(val);
    g_byte_array_append(buf, (uint8_t *) &to_word, 2);
    return 2;
}

static inline int gdb_get_reg32(GByteArray *buf, uint32_t val)
{
    uint32_t to_long = tswap32(val);
    g_byte_array_append(buf, (uint8_t *) &to_long, 4);
    return 4;
}

static inline int gdb_get_reg64(GByteArray *buf, uint64_t val)
{
    uint64_t to_quad = tswap64(val);
    g_byte_array_append(buf, (uint8_t *) &to_quad, 8);
    return 8;
}

static inline int gdb_get_reg128(GByteArray *buf, uint64_t val_hi,
                                 uint64_t val_lo)
{
    uint64_t to_quad;
#ifdef TARGET_WORDS_BIGENDIAN
    to_quad = tswap64(val_hi);
    g_byte_array_append(buf, (uint8_t *) &to_quad, 8);
    to_quad = tswap64(val_lo);
    g_byte_array_append(buf, (uint8_t *) &to_quad, 8);
#else
    to_quad = tswap64(val_lo);
    g_byte_array_append(buf, (uint8_t *) &to_quad, 8);
    to_quad = tswap64(val_hi);
    g_byte_array_append(buf, (uint8_t *) &to_quad, 8);
#endif
    return 16;
}

static inline int gdb_get_zeroes(GByteArray *array, size_t len)
{
    guint oldlen = array->len;
    g_byte_array_set_size(array, oldlen + len);
    memset(array->data + oldlen, 0, len);

    return len;
}

/**
 * gdb_get_reg_ptr: get pointer to start of last element
 * @len: length of element
 *
 * This is a helper function to extract the pointer to the last
 * element for additional processing. Some front-ends do additional
 * dynamic swapping of the elements based on CPU state.
 */
static inline uint8_t * gdb_get_reg_ptr(GByteArray *buf, int len)
{
    return buf->data + buf->len - len;
}

#if TARGET_LONG_BITS == 64
#define gdb_get_regl(buf, val) gdb_get_reg64(buf, val)
#define ldtul_p(addr) ldq_p(addr)
#else
#define gdb_get_regl(buf, val) gdb_get_reg32(buf, val)
#define ldtul_p(addr) ldl_p(addr)
#endif

#endif /* NEED_CPU_H */

<<<<<<< HEAD
#ifdef CONFIG_USER_ONLY
int gdbserver_start(int, const char* bin_name);
#else
int gdbserver_start(const char *port);
#endif
=======
/**
 * gdbserver_start: start the gdb server
 * @port_or_device: connection spec for gdb
 *
 * For CONFIG_USER this is either a tcp port or a path to a fifo. For
 * system emulation you can use a full chardev spec for your gdbserver
 * port.
 */
int gdbserver_start(const char *port_or_device);
>>>>>>> 823a3f11

/**
 * gdb_exit: exit gdb session, reporting inferior status
 * @code: exit code reported
 *
 * This closes the session and sends a final packet to GDB reporting
 * the exit status of the program. It also cleans up any connections
 * detritus before returning.
 */
void gdb_exit(int code);

void gdb_set_stop_cpu(CPUState *cpu);

/**
 * gdb_has_xml:
 * This is an ugly hack to cope with both new and old gdb.
 * If gdb sends qXfer:features:read then assume we're talking to a newish
 * gdb that understands target descriptions.
 */
extern bool gdb_has_xml;

/* in gdbstub-xml.c, generated by scripts/feature_to_c.sh */
extern const char *const xml_builtin[][2];

#endif<|MERGE_RESOLUTION|>--- conflicted
+++ resolved
@@ -156,13 +156,6 @@
 
 #endif /* NEED_CPU_H */
 
-<<<<<<< HEAD
-#ifdef CONFIG_USER_ONLY
-int gdbserver_start(int, const char* bin_name);
-#else
-int gdbserver_start(const char *port);
-#endif
-=======
 /**
  * gdbserver_start: start the gdb server
  * @port_or_device: connection spec for gdb
@@ -172,7 +165,6 @@
  * port.
  */
 int gdbserver_start(const char *port_or_device);
->>>>>>> 823a3f11
 
 /**
  * gdb_exit: exit gdb session, reporting inferior status

/*
 *  Host code generation
 *
 *  Copyright (c) 2003 Fabrice Bellard
 *
 * This library is free software; you can redistribute it and/or
 * modify it under the terms of the GNU Lesser General Public
 * License as published by the Free Software Foundation; either
 * version 2.1 of the License, or (at your option) any later version.
 *
 * This library is distributed in the hope that it will be useful,
 * but WITHOUT ANY WARRANTY; without even the implied warranty of
 * MERCHANTABILITY or FITNESS FOR A PARTICULAR PURPOSE.  See the GNU
 * Lesser General Public License for more details.
 *
 * You should have received a copy of the GNU Lesser General Public
 * License along with this library; if not, see <http://www.gnu.org/licenses/>.
 */

#include "qemu/osdep.h"
#include "qemu-common.h"

#define NO_CPU_IO_DEFS
#include "cpu.h"
#include "trace.h"
#include "disas/disas.h"
#include "exec/exec-all.h"
#include "tcg.h"
#if defined(CONFIG_USER_ONLY)
#include "qemu.h"
#if defined(__FreeBSD__) || defined(__FreeBSD_kernel__)
#include <sys/param.h>
#if __FreeBSD_version >= 700104
#define HAVE_KINFO_GETVMMAP
#define sigqueue sigqueue_freebsd  /* avoid redefinition */
#include <sys/proc.h>
#include <machine/profile.h>
#define _KERNEL
#include <sys/user.h>
#undef _KERNEL
#undef sigqueue
#include <libutil.h>
#endif
#endif
#else
#include "exec/ram_addr.h"
#endif

#include "exec/cputlb.h"
#include "exec/tb-hash.h"
#include "translate-all.h"
#include "qemu/bitmap.h"
#include "qemu/error-report.h"
#include "qemu/qemu-print.h"
#include "qemu/timer.h"
#include "qemu/main-loop.h"
#include "exec/log.h"
#include "sysemu/cpus.h"
#include "sysemu/tcg.h"

#include "tcg-plugin.h"

/* #define DEBUG_TB_INVALIDATE */
/* #define DEBUG_TB_FLUSH */
/* make various TB consistency checks */
/* #define DEBUG_TB_CHECK */

#ifdef DEBUG_TB_INVALIDATE
#define DEBUG_TB_INVALIDATE_GATE 1
#else
#define DEBUG_TB_INVALIDATE_GATE 0
#endif

#ifdef DEBUG_TB_FLUSH
#define DEBUG_TB_FLUSH_GATE 1
#else
#define DEBUG_TB_FLUSH_GATE 0
#endif

#if !defined(CONFIG_USER_ONLY)
/* TB consistency checks only implemented for usermode emulation.  */
#undef DEBUG_TB_CHECK
#endif

#ifdef DEBUG_TB_CHECK
#define DEBUG_TB_CHECK_GATE 1
#else
#define DEBUG_TB_CHECK_GATE 0
#endif

/* Access to the various translations structures need to be serialised via locks
 * for consistency.
 * In user-mode emulation access to the memory related structures are protected
 * with mmap_lock.
 * In !user-mode we use per-page locks.
 */
#ifdef CONFIG_SOFTMMU
#define assert_memory_lock()
#else
#define assert_memory_lock() tcg_debug_assert(have_mmap_lock())
#endif

#define SMC_BITMAP_USE_THRESHOLD 10

typedef struct PageDesc {
    /* list of TBs intersecting this ram page */
    uintptr_t first_tb;
#ifdef CONFIG_SOFTMMU
    /* in order to optimize self modifying code, we count the number
       of lookups we do to a given page to use a bitmap */
    unsigned long *code_bitmap;
    unsigned int code_write_count;
#else
    unsigned long flags;
#endif
#ifndef CONFIG_USER_ONLY
    QemuSpin lock;
#endif
} PageDesc;

/**
 * struct page_entry - page descriptor entry
 * @pd:     pointer to the &struct PageDesc of the page this entry represents
 * @index:  page index of the page
 * @locked: whether the page is locked
 *
 * This struct helps us keep track of the locked state of a page, without
 * bloating &struct PageDesc.
 *
 * A page lock protects accesses to all fields of &struct PageDesc.
 *
 * See also: &struct page_collection.
 */
struct page_entry {
    PageDesc *pd;
    tb_page_addr_t index;
    bool locked;
};

/**
 * struct page_collection - tracks a set of pages (i.e. &struct page_entry's)
 * @tree:   Binary search tree (BST) of the pages, with key == page index
 * @max:    Pointer to the page in @tree with the highest page index
 *
 * To avoid deadlock we lock pages in ascending order of page index.
 * When operating on a set of pages, we need to keep track of them so that
 * we can lock them in order and also unlock them later. For this we collect
 * pages (i.e. &struct page_entry's) in a binary search @tree. Given that the
 * @tree implementation we use does not provide an O(1) operation to obtain the
 * highest-ranked element, we use @max to keep track of the inserted page
 * with the highest index. This is valuable because if a page is not in
 * the tree and its index is higher than @max's, then we can lock it
 * without breaking the locking order rule.
 *
 * Note on naming: 'struct page_set' would be shorter, but we already have a few
 * page_set_*() helpers, so page_collection is used instead to avoid confusion.
 *
 * See also: page_collection_lock().
 */
struct page_collection {
    GTree *tree;
    struct page_entry *max;
};

/* list iterators for lists of tagged pointers in TranslationBlock */
#define TB_FOR_EACH_TAGGED(head, tb, n, field)                          \
    for (n = (head) & 1, tb = (TranslationBlock *)((head) & ~1);        \
         tb; tb = (TranslationBlock *)tb->field[n], n = (uintptr_t)tb & 1, \
             tb = (TranslationBlock *)((uintptr_t)tb & ~1))

#define PAGE_FOR_EACH_TB(pagedesc, tb, n)                       \
    TB_FOR_EACH_TAGGED((pagedesc)->first_tb, tb, n, page_next)

#define TB_FOR_EACH_JMP(head_tb, tb, n)                                 \
    TB_FOR_EACH_TAGGED((head_tb)->jmp_list_head, tb, n, jmp_list_next)

/* In system mode we want L1_MAP to be based on ram offsets,
   while in user mode we want it to be based on virtual addresses.  */
#if !defined(CONFIG_USER_ONLY)
#if HOST_LONG_BITS < TARGET_PHYS_ADDR_SPACE_BITS
# define L1_MAP_ADDR_SPACE_BITS  HOST_LONG_BITS
#else
# define L1_MAP_ADDR_SPACE_BITS  TARGET_PHYS_ADDR_SPACE_BITS
#endif
#else
# define L1_MAP_ADDR_SPACE_BITS  TARGET_VIRT_ADDR_SPACE_BITS
#endif

/* Size of the L2 (and L3, etc) page tables.  */
#define V_L2_BITS 10
#define V_L2_SIZE (1 << V_L2_BITS)

/* Make sure all possible CPU event bits fit in tb->trace_vcpu_dstate */
QEMU_BUILD_BUG_ON(CPU_TRACE_DSTATE_MAX_EVENTS >
                  sizeof_field(TranslationBlock, trace_vcpu_dstate)
                  * BITS_PER_BYTE);

/*
 * L1 Mapping properties
 */
static int v_l1_size;
static int v_l1_shift;
static int v_l2_levels;

/* The bottom level has pointers to PageDesc, and is indexed by
 * anything from 4 to (V_L2_BITS + 3) bits, depending on target page size.
 */
#define V_L1_MIN_BITS 4
#define V_L1_MAX_BITS (V_L2_BITS + 3)
#define V_L1_MAX_SIZE (1 << V_L1_MAX_BITS)

static void *l1_map[V_L1_MAX_SIZE];

/* code generation context */
TCGContext tcg_init_ctx;
__thread TCGContext *tcg_ctx;
TBContext tb_ctx;
bool parallel_cpus;

static void page_table_config_init(void)
{
    uint32_t v_l1_bits;

    assert(TARGET_PAGE_BITS);
    /* The bits remaining after N lower levels of page tables.  */
    v_l1_bits = (L1_MAP_ADDR_SPACE_BITS - TARGET_PAGE_BITS) % V_L2_BITS;
    if (v_l1_bits < V_L1_MIN_BITS) {
        v_l1_bits += V_L2_BITS;
    }

    v_l1_size = 1 << v_l1_bits;
    v_l1_shift = L1_MAP_ADDR_SPACE_BITS - TARGET_PAGE_BITS - v_l1_bits;
    v_l2_levels = v_l1_shift / V_L2_BITS - 1;

    assert(v_l1_bits <= V_L1_MAX_BITS);
    assert(v_l1_shift % V_L2_BITS == 0);
    assert(v_l2_levels >= 0);
}


/* log file for linux perf symbol map */
static FILE *tb_perfmap = NULL;

void tb_enable_perfmap(void)
{
    if (tb_perfmap) { return; }

    gchar *map_file = g_strdup_printf("/tmp/perf-%d.map", getpid());
    tb_perfmap = fopen(map_file, "w");
    if (!tb_perfmap) {
        fprintf(stderr, "error: could not open linux perf symbol map file: "
                        "'%s'\n", map_file);
        exit(1);
    }
    g_free(map_file);
}

static void tb_write_perfmap(tcg_insn_unit *start, int size,
                             target_ulong pc)
{
    if (tb_perfmap) {
        const char *symbol, *file;

        if (!lookup_symbol2(pc, &symbol, &file)) {
            file = symbol = "<unknown>";
        }

        fprintf(
            tb_perfmap,
            "%" PRIxPTR " %x qemu-" TARGET_FMT_lx "-%s\n",
                (uintptr_t) start, size, pc, symbol);
        fflush(tb_perfmap);
    }
}


void cpu_gen_init(void)
{
    tcg_context_init(&tcg_init_ctx);
}

/* Encode VAL as a signed leb128 sequence at P.
   Return P incremented past the encoded value.  */
static uint8_t *encode_sleb128(uint8_t *p, target_long val)
{
    int more, byte;

    do {
        byte = val & 0x7f;
        val >>= 7;
        more = !((val == 0 && (byte & 0x40) == 0)
                 || (val == -1 && (byte & 0x40) != 0));
        if (more) {
            byte |= 0x80;
        }
        *p++ = byte;
    } while (more);

    return p;
}

/* Decode a signed leb128 sequence at *PP; increment *PP past the
   decoded value.  Return the decoded value.  */
static target_long decode_sleb128(uint8_t **pp)
{
    uint8_t *p = *pp;
    target_long val = 0;
    int byte, shift = 0;

    do {
        byte = *p++;
        val |= (target_ulong)(byte & 0x7f) << shift;
        shift += 7;
    } while (byte & 0x80);
    if (shift < TARGET_LONG_BITS && (byte & 0x40)) {
        val |= -(target_ulong)1 << shift;
    }

    *pp = p;
    return val;
}

/* Encode the data collected about the instructions while compiling TB.
   Place the data at BLOCK, and return the number of bytes consumed.

   The logical table consists of TARGET_INSN_START_WORDS target_ulong's,
   which come from the target's insn_start data, followed by a uintptr_t
   which comes from the host pc of the end of the code implementing the insn.

   Each line of the table is encoded as sleb128 deltas from the previous
   line.  The seed for the first line is { tb->pc, 0..., tb->tc.ptr }.
   That is, the first column is seeded with the guest pc, the last column
   with the host pc, and the middle columns with zeros.  */

static int encode_search(TranslationBlock *tb, uint8_t *block)
{
    uint8_t *highwater = tcg_ctx->code_gen_highwater;
    uint8_t *p = block;
    int i, j, n;

    for (i = 0, n = tb->icount; i < n; ++i) {
        target_ulong prev;

        for (j = 0; j < TARGET_INSN_START_WORDS; ++j) {
            if (i == 0) {
                prev = (j == 0 ? tb->pc : 0);
            } else {
                prev = tcg_ctx->gen_insn_data[i - 1][j];
            }
            p = encode_sleb128(p, tcg_ctx->gen_insn_data[i][j] - prev);
        }
        prev = (i == 0 ? 0 : tcg_ctx->gen_insn_end_off[i - 1]);
        p = encode_sleb128(p, tcg_ctx->gen_insn_end_off[i] - prev);

        /* Test for (pending) buffer overflow.  The assumption is that any
           one row beginning below the high water mark cannot overrun
           the buffer completely.  Thus we can test for overflow after
           encoding a row without having to check during encoding.  */
        if (unlikely(p > highwater)) {
            return -1;
        }
    }

    return p - block;
}

/* The cpu state corresponding to 'searched_pc' is restored.
 * When reset_icount is true, current TB will be interrupted and
 * icount should be recalculated.
 */
static int cpu_restore_state_from_tb(CPUState *cpu, TranslationBlock *tb,
                                     uintptr_t searched_pc, bool reset_icount)
{
    target_ulong data[TARGET_INSN_START_WORDS] = { tb->pc };
    uintptr_t host_pc = (uintptr_t)tb->tc.ptr;
    CPUArchState *env = cpu->env_ptr;
    uint8_t *p = tb->tc.ptr + tb->tc.size;
    int i, j, num_insns = tb->icount;
#ifdef CONFIG_PROFILER
    TCGProfile *prof = &tcg_ctx->prof;
    int64_t ti = profile_getclock();
#endif

    searched_pc -= GETPC_ADJ;

    if (searched_pc < host_pc) {
        return -1;
    }

    /* Reconstruct the stored insn data while looking for the point at
       which the end of the insn exceeds the searched_pc.  */
    for (i = 0; i < num_insns; ++i) {
        for (j = 0; j < TARGET_INSN_START_WORDS; ++j) {
            data[j] += decode_sleb128(&p);
        }
        host_pc += decode_sleb128(&p);
        if (host_pc > searched_pc) {
            goto found;
        }
    }
    return -1;

 found:
    if (reset_icount && (tb_cflags(tb) & CF_USE_ICOUNT)) {
        assert(use_icount);
        /* Reset the cycle counter to the start of the block
           and shift if to the number of actually executed instructions */
        cpu_neg(cpu)->icount_decr.u16.low += num_insns - i;
    }
    restore_state_to_opc(env, tb, data);

#ifdef CONFIG_PROFILER
    atomic_set(&prof->restore_time,
                prof->restore_time + profile_getclock() - ti);
    atomic_set(&prof->restore_count, prof->restore_count + 1);
#endif
    return 0;
}

bool cpu_restore_state(CPUState *cpu, uintptr_t host_pc, bool will_exit)
{
    TranslationBlock *tb;
    bool r = false;
    uintptr_t check_offset;

    /* The host_pc has to be in the region of current code buffer. If
     * it is not we will not be able to resolve it here. The two cases
     * where host_pc will not be correct are:
     *
     *  - fault during translation (instruction fetch)
     *  - fault from helper (not using GETPC() macro)
     *
     * Either way we need return early as we can't resolve it here.
     *
     * We are using unsigned arithmetic so if host_pc <
     * tcg_init_ctx.code_gen_buffer check_offset will wrap to way
     * above the code_gen_buffer_size
     */
    check_offset = host_pc - (uintptr_t) tcg_init_ctx.code_gen_buffer;

    if (check_offset < tcg_init_ctx.code_gen_buffer_size) {
        tb = tcg_tb_lookup(host_pc);
        if (tb) {
            cpu_restore_state_from_tb(cpu, tb, host_pc, will_exit);
            if (tb_cflags(tb) & CF_NOCACHE) {
                /* one-shot translation, invalidate it immediately */
                tb_phys_invalidate(tb, -1);
                tcg_tb_remove(tb);
            }
            r = true;
        }
    }

    return r;
}

static void page_init(void)
{
    page_size_init();
    page_table_config_init();

#if defined(CONFIG_BSD) && defined(CONFIG_USER_ONLY)
    {
#ifdef HAVE_KINFO_GETVMMAP
        struct kinfo_vmentry *freep;
        int i, cnt;

        freep = kinfo_getvmmap(getpid(), &cnt);
        if (freep) {
            mmap_lock();
            for (i = 0; i < cnt; i++) {
                unsigned long startaddr, endaddr;

                startaddr = freep[i].kve_start;
                endaddr = freep[i].kve_end;
                if (h2g_valid(startaddr)) {
                    startaddr = h2g(startaddr) & TARGET_PAGE_MASK;

                    if (h2g_valid(endaddr)) {
                        endaddr = h2g(endaddr);
                        page_set_flags(startaddr, endaddr, PAGE_RESERVED);
                    } else {
#if TARGET_ABI_BITS <= L1_MAP_ADDR_SPACE_BITS
                        endaddr = ~0ul;
                        page_set_flags(startaddr, endaddr, PAGE_RESERVED);
#endif
                    }
                }
            }
            free(freep);
            mmap_unlock();
        }
#else
        FILE *f;

        last_brk = (unsigned long)sbrk(0);

        f = fopen("/compat/linux/proc/self/maps", "r");
        if (f) {
            mmap_lock();

            do {
                unsigned long startaddr, endaddr;
                int n;

                n = fscanf(f, "%lx-%lx %*[^\n]\n", &startaddr, &endaddr);

                if (n == 2 && h2g_valid(startaddr)) {
                    startaddr = h2g(startaddr) & TARGET_PAGE_MASK;

                    if (h2g_valid(endaddr)) {
                        endaddr = h2g(endaddr);
                    } else {
                        endaddr = ~0ul;
                    }
                    page_set_flags(startaddr, endaddr, PAGE_RESERVED);
                }
            } while (!feof(f));

            fclose(f);
            mmap_unlock();
        }
#endif
    }
#endif
}

static PageDesc *page_find_alloc(tb_page_addr_t index, int alloc)
{
    PageDesc *pd;
    void **lp;
    int i;

    /* Level 1.  Always allocated.  */
    lp = l1_map + ((index >> v_l1_shift) & (v_l1_size - 1));

    /* Level 2..N-1.  */
    for (i = v_l2_levels; i > 0; i--) {
        void **p = atomic_rcu_read(lp);

        if (p == NULL) {
            void *existing;

            if (!alloc) {
                return NULL;
            }
            p = g_new0(void *, V_L2_SIZE);
            existing = atomic_cmpxchg(lp, NULL, p);
            if (unlikely(existing)) {
                g_free(p);
                p = existing;
            }
        }

        lp = p + ((index >> (i * V_L2_BITS)) & (V_L2_SIZE - 1));
    }

    pd = atomic_rcu_read(lp);
    if (pd == NULL) {
        void *existing;

        if (!alloc) {
            return NULL;
        }
        pd = g_new0(PageDesc, V_L2_SIZE);
#ifndef CONFIG_USER_ONLY
        {
            int i;

            for (i = 0; i < V_L2_SIZE; i++) {
                qemu_spin_init(&pd[i].lock);
            }
        }
#endif
        existing = atomic_cmpxchg(lp, NULL, pd);
        if (unlikely(existing)) {
            g_free(pd);
            pd = existing;
        }
    }

    return pd + (index & (V_L2_SIZE - 1));
}

static inline PageDesc *page_find(tb_page_addr_t index)
{
    return page_find_alloc(index, 0);
}

static void page_lock_pair(PageDesc **ret_p1, tb_page_addr_t phys1,
                           PageDesc **ret_p2, tb_page_addr_t phys2, int alloc);

/* In user-mode page locks aren't used; mmap_lock is enough */
#ifdef CONFIG_USER_ONLY

#define assert_page_locked(pd) tcg_debug_assert(have_mmap_lock())

static inline void page_lock(PageDesc *pd)
{ }

static inline void page_unlock(PageDesc *pd)
{ }

static inline void page_lock_tb(const TranslationBlock *tb)
{ }

static inline void page_unlock_tb(const TranslationBlock *tb)
{ }

struct page_collection *
page_collection_lock(tb_page_addr_t start, tb_page_addr_t end)
{
    return NULL;
}

void page_collection_unlock(struct page_collection *set)
{ }
#else /* !CONFIG_USER_ONLY */

#ifdef CONFIG_DEBUG_TCG

static __thread GHashTable *ht_pages_locked_debug;

static void ht_pages_locked_debug_init(void)
{
    if (ht_pages_locked_debug) {
        return;
    }
    ht_pages_locked_debug = g_hash_table_new(NULL, NULL);
}

static bool page_is_locked(const PageDesc *pd)
{
    PageDesc *found;

    ht_pages_locked_debug_init();
    found = g_hash_table_lookup(ht_pages_locked_debug, pd);
    return !!found;
}

static void page_lock__debug(PageDesc *pd)
{
    ht_pages_locked_debug_init();
    g_assert(!page_is_locked(pd));
    g_hash_table_insert(ht_pages_locked_debug, pd, pd);
}

static void page_unlock__debug(const PageDesc *pd)
{
    bool removed;

    ht_pages_locked_debug_init();
    g_assert(page_is_locked(pd));
    removed = g_hash_table_remove(ht_pages_locked_debug, pd);
    g_assert(removed);
}

static void
do_assert_page_locked(const PageDesc *pd, const char *file, int line)
{
    if (unlikely(!page_is_locked(pd))) {
        error_report("assert_page_lock: PageDesc %p not locked @ %s:%d",
                     pd, file, line);
        abort();
    }
}

#define assert_page_locked(pd) do_assert_page_locked(pd, __FILE__, __LINE__)

void assert_no_pages_locked(void)
{
    ht_pages_locked_debug_init();
    g_assert(g_hash_table_size(ht_pages_locked_debug) == 0);
}

#else /* !CONFIG_DEBUG_TCG */

#define assert_page_locked(pd)

static inline void page_lock__debug(const PageDesc *pd)
{
}

static inline void page_unlock__debug(const PageDesc *pd)
{
}

#endif /* CONFIG_DEBUG_TCG */

static inline void page_lock(PageDesc *pd)
{
    page_lock__debug(pd);
    qemu_spin_lock(&pd->lock);
}

static inline void page_unlock(PageDesc *pd)
{
    qemu_spin_unlock(&pd->lock);
    page_unlock__debug(pd);
}

/* lock the page(s) of a TB in the correct acquisition order */
static inline void page_lock_tb(const TranslationBlock *tb)
{
    page_lock_pair(NULL, tb->page_addr[0], NULL, tb->page_addr[1], 0);
}

static inline void page_unlock_tb(const TranslationBlock *tb)
{
    PageDesc *p1 = page_find(tb->page_addr[0] >> TARGET_PAGE_BITS);

    page_unlock(p1);
    if (unlikely(tb->page_addr[1] != -1)) {
        PageDesc *p2 = page_find(tb->page_addr[1] >> TARGET_PAGE_BITS);

        if (p2 != p1) {
            page_unlock(p2);
        }
    }
}

static inline struct page_entry *
page_entry_new(PageDesc *pd, tb_page_addr_t index)
{
    struct page_entry *pe = g_malloc(sizeof(*pe));

    pe->index = index;
    pe->pd = pd;
    pe->locked = false;
    return pe;
}

static void page_entry_destroy(gpointer p)
{
    struct page_entry *pe = p;

    g_assert(pe->locked);
    page_unlock(pe->pd);
    g_free(pe);
}

/* returns false on success */
static bool page_entry_trylock(struct page_entry *pe)
{
    bool busy;

    busy = qemu_spin_trylock(&pe->pd->lock);
    if (!busy) {
        g_assert(!pe->locked);
        pe->locked = true;
        page_lock__debug(pe->pd);
    }
    return busy;
}

static void do_page_entry_lock(struct page_entry *pe)
{
    page_lock(pe->pd);
    g_assert(!pe->locked);
    pe->locked = true;
}

static gboolean page_entry_lock(gpointer key, gpointer value, gpointer data)
{
    struct page_entry *pe = value;

    do_page_entry_lock(pe);
    return FALSE;
}

static gboolean page_entry_unlock(gpointer key, gpointer value, gpointer data)
{
    struct page_entry *pe = value;

    if (pe->locked) {
        pe->locked = false;
        page_unlock(pe->pd);
    }
    return FALSE;
}

/*
 * Trylock a page, and if successful, add the page to a collection.
 * Returns true ("busy") if the page could not be locked; false otherwise.
 */
static bool page_trylock_add(struct page_collection *set, tb_page_addr_t addr)
{
    tb_page_addr_t index = addr >> TARGET_PAGE_BITS;
    struct page_entry *pe;
    PageDesc *pd;

    pe = g_tree_lookup(set->tree, &index);
    if (pe) {
        return false;
    }

    pd = page_find(index);
    if (pd == NULL) {
        return false;
    }

    pe = page_entry_new(pd, index);
    g_tree_insert(set->tree, &pe->index, pe);

    /*
     * If this is either (1) the first insertion or (2) a page whose index
     * is higher than any other so far, just lock the page and move on.
     */
    if (set->max == NULL || pe->index > set->max->index) {
        set->max = pe;
        do_page_entry_lock(pe);
        return false;
    }
    /*
     * Try to acquire out-of-order lock; if busy, return busy so that we acquire
     * locks in order.
     */
    return page_entry_trylock(pe);
}

static gint tb_page_addr_cmp(gconstpointer ap, gconstpointer bp, gpointer udata)
{
    tb_page_addr_t a = *(const tb_page_addr_t *)ap;
    tb_page_addr_t b = *(const tb_page_addr_t *)bp;

    if (a == b) {
        return 0;
    } else if (a < b) {
        return -1;
    }
    return 1;
}

/*
 * Lock a range of pages ([@start,@end[) as well as the pages of all
 * intersecting TBs.
 * Locking order: acquire locks in ascending order of page index.
 */
struct page_collection *
page_collection_lock(tb_page_addr_t start, tb_page_addr_t end)
{
    struct page_collection *set = g_malloc(sizeof(*set));
    tb_page_addr_t index;
    PageDesc *pd;

    start >>= TARGET_PAGE_BITS;
    end   >>= TARGET_PAGE_BITS;
    g_assert(start <= end);

    set->tree = g_tree_new_full(tb_page_addr_cmp, NULL, NULL,
                                page_entry_destroy);
    set->max = NULL;
    assert_no_pages_locked();

 retry:
    g_tree_foreach(set->tree, page_entry_lock, NULL);

    for (index = start; index <= end; index++) {
        TranslationBlock *tb;
        int n;

        pd = page_find(index);
        if (pd == NULL) {
            continue;
        }
        if (page_trylock_add(set, index << TARGET_PAGE_BITS)) {
            g_tree_foreach(set->tree, page_entry_unlock, NULL);
            goto retry;
        }
        assert_page_locked(pd);
        PAGE_FOR_EACH_TB(pd, tb, n) {
            if (page_trylock_add(set, tb->page_addr[0]) ||
                (tb->page_addr[1] != -1 &&
                 page_trylock_add(set, tb->page_addr[1]))) {
                /* drop all locks, and reacquire in order */
                g_tree_foreach(set->tree, page_entry_unlock, NULL);
                goto retry;
            }
        }
    }
    return set;
}

void page_collection_unlock(struct page_collection *set)
{
    /* entries are unlocked and freed via page_entry_destroy */
    g_tree_destroy(set->tree);
    g_free(set);
}

#endif /* !CONFIG_USER_ONLY */

static void page_lock_pair(PageDesc **ret_p1, tb_page_addr_t phys1,
                           PageDesc **ret_p2, tb_page_addr_t phys2, int alloc)
{
    PageDesc *p1, *p2;
    tb_page_addr_t page1;
    tb_page_addr_t page2;

    assert_memory_lock();
    g_assert(phys1 != -1);

    page1 = phys1 >> TARGET_PAGE_BITS;
    page2 = phys2 >> TARGET_PAGE_BITS;

    p1 = page_find_alloc(page1, alloc);
    if (ret_p1) {
        *ret_p1 = p1;
    }
    if (likely(phys2 == -1)) {
        page_lock(p1);
        return;
    } else if (page1 == page2) {
        page_lock(p1);
        if (ret_p2) {
            *ret_p2 = p1;
        }
        return;
    }
    p2 = page_find_alloc(page2, alloc);
    if (ret_p2) {
        *ret_p2 = p2;
    }
    if (page1 < page2) {
        page_lock(p1);
        page_lock(p2);
    } else {
        page_lock(p2);
        page_lock(p1);
    }
}

#if defined(CONFIG_USER_ONLY)
/* Currently it is not recommended to allocate big chunks of data in
   user mode. It will change when a dedicated libc will be used.  */
/* ??? 64-bit hosts ought to have no problem mmaping data outside the
   region in which the guest needs to run.  Revisit this.  */
#define USE_STATIC_CODE_GEN_BUFFER
#endif

/* Minimum size of the code gen buffer.  This number is randomly chosen,
   but not so small that we can't have a fair number of TB's live.  */
#define MIN_CODE_GEN_BUFFER_SIZE     (1024u * 1024)

/* Maximum size of the code gen buffer we'd like to use.  Unless otherwise
   indicated, this is constrained by the range of direct branches on the
   host cpu, as used by the TCG implementation of goto_tb.  */
#if defined(__x86_64__)
# define MAX_CODE_GEN_BUFFER_SIZE  (2ul * 1024 * 1024 * 1024)
#elif defined(__sparc__)
# define MAX_CODE_GEN_BUFFER_SIZE  (2ul * 1024 * 1024 * 1024)
#elif defined(__powerpc64__)
# define MAX_CODE_GEN_BUFFER_SIZE  (2ul * 1024 * 1024 * 1024)
#elif defined(__powerpc__)
# define MAX_CODE_GEN_BUFFER_SIZE  (32u * 1024 * 1024)
#elif defined(__aarch64__)
# define MAX_CODE_GEN_BUFFER_SIZE  (2ul * 1024 * 1024 * 1024)
#elif defined(__s390x__)
  /* We have a +- 4GB range on the branches; leave some slop.  */
# define MAX_CODE_GEN_BUFFER_SIZE  (3ul * 1024 * 1024 * 1024)
#elif defined(__mips__)
  /* We have a 256MB branch region, but leave room to make sure the
     main executable is also within that region.  */
# define MAX_CODE_GEN_BUFFER_SIZE  (128ul * 1024 * 1024)
#else
# define MAX_CODE_GEN_BUFFER_SIZE  ((size_t)-1)
#endif

#define DEFAULT_CODE_GEN_BUFFER_SIZE_1 (32u * 1024 * 1024)

#define DEFAULT_CODE_GEN_BUFFER_SIZE \
  (DEFAULT_CODE_GEN_BUFFER_SIZE_1 < MAX_CODE_GEN_BUFFER_SIZE \
   ? DEFAULT_CODE_GEN_BUFFER_SIZE_1 : MAX_CODE_GEN_BUFFER_SIZE)

static inline size_t size_code_gen_buffer(size_t tb_size)
{
    /* Size the buffer.  */
    if (tb_size == 0) {
#ifdef USE_STATIC_CODE_GEN_BUFFER
        tb_size = DEFAULT_CODE_GEN_BUFFER_SIZE;
#else
        /* ??? Needs adjustments.  */
        /* ??? If we relax the requirement that CONFIG_USER_ONLY use the
           static buffer, we could size this on RESERVED_VA, on the text
           segment size of the executable, or continue to use the default.  */
        tb_size = (unsigned long)(ram_size / 4);
#endif
    }
    if (tb_size < MIN_CODE_GEN_BUFFER_SIZE) {
        tb_size = MIN_CODE_GEN_BUFFER_SIZE;
    }
    if (tb_size > MAX_CODE_GEN_BUFFER_SIZE) {
        tb_size = MAX_CODE_GEN_BUFFER_SIZE;
    }
    return tb_size;
}

#ifdef __mips__
/* In order to use J and JAL within the code_gen_buffer, we require
   that the buffer not cross a 256MB boundary.  */
static inline bool cross_256mb(void *addr, size_t size)
{
    return ((uintptr_t)addr ^ ((uintptr_t)addr + size)) & ~0x0ffffffful;
}

/* We weren't able to allocate a buffer without crossing that boundary,
   so make do with the larger portion of the buffer that doesn't cross.
   Returns the new base of the buffer, and adjusts code_gen_buffer_size.  */
static inline void *split_cross_256mb(void *buf1, size_t size1)
{
    void *buf2 = (void *)(((uintptr_t)buf1 + size1) & ~0x0ffffffful);
    size_t size2 = buf1 + size1 - buf2;

    size1 = buf2 - buf1;
    if (size1 < size2) {
        size1 = size2;
        buf1 = buf2;
    }

    tcg_ctx->code_gen_buffer_size = size1;
    return buf1;
}
#endif

#ifdef USE_STATIC_CODE_GEN_BUFFER
static uint8_t static_code_gen_buffer[DEFAULT_CODE_GEN_BUFFER_SIZE]
    __attribute__((aligned(CODE_GEN_ALIGN)));

static inline void *alloc_code_gen_buffer(void)
{
    void *buf = static_code_gen_buffer;
    void *end = static_code_gen_buffer + sizeof(static_code_gen_buffer);
    size_t size;

    /* page-align the beginning and end of the buffer */
    buf = QEMU_ALIGN_PTR_UP(buf, qemu_real_host_page_size);
    end = QEMU_ALIGN_PTR_DOWN(end, qemu_real_host_page_size);

    size = end - buf;

    /* Honor a command-line option limiting the size of the buffer.  */
    if (size > tcg_ctx->code_gen_buffer_size) {
        size = QEMU_ALIGN_DOWN(tcg_ctx->code_gen_buffer_size,
                               qemu_real_host_page_size);
    }
    tcg_ctx->code_gen_buffer_size = size;

#ifdef __mips__
    if (cross_256mb(buf, size)) {
        buf = split_cross_256mb(buf, size);
        size = tcg_ctx->code_gen_buffer_size;
    }
#endif

    if (qemu_mprotect_rwx(buf, size)) {
        abort();
    }
    qemu_madvise(buf, size, QEMU_MADV_HUGEPAGE);

    return buf;
}
#elif defined(_WIN32)
static inline void *alloc_code_gen_buffer(void)
{
    size_t size = tcg_ctx->code_gen_buffer_size;
    return VirtualAlloc(NULL, size, MEM_RESERVE | MEM_COMMIT,
                        PAGE_EXECUTE_READWRITE);
}
#else
static inline void *alloc_code_gen_buffer(void)
{
    int prot = PROT_WRITE | PROT_READ | PROT_EXEC;
    int flags = MAP_PRIVATE | MAP_ANONYMOUS;
    uintptr_t start = 0;
    size_t size = tcg_ctx->code_gen_buffer_size;
    void *buf;

    /* Constrain the position of the buffer based on the host cpu.
       Note that these addresses are chosen in concert with the
       addresses assigned in the relevant linker script file.  */
# if defined(__PIE__) || defined(__PIC__)
    /* Don't bother setting a preferred location if we're building
       a position-independent executable.  We're more likely to get
       an address near the main executable if we let the kernel
       choose the address.  */
# elif defined(__x86_64__) && defined(MAP_32BIT)
    /* Force the memory down into low memory with the executable.
       Leave the choice of exact location with the kernel.  */
    flags |= MAP_32BIT;
    /* Cannot expect to map more than 800MB in low memory.  */
    if (size > 800u * 1024 * 1024) {
        tcg_ctx->code_gen_buffer_size = size = 800u * 1024 * 1024;
    }
# elif defined(__sparc__)
    start = 0x40000000ul;
# elif defined(__s390x__)
    start = 0x90000000ul;
# elif defined(__mips__)
#  if _MIPS_SIM == _ABI64
    start = 0x128000000ul;
#  else
    start = 0x08000000ul;
#  endif
# endif

    buf = mmap((void *)start, size, prot, flags, -1, 0);
    if (buf == MAP_FAILED) {
        return NULL;
    }

#ifdef __mips__
    if (cross_256mb(buf, size)) {
        /* Try again, with the original still mapped, to avoid re-acquiring
           that 256mb crossing.  This time don't specify an address.  */
        size_t size2;
        void *buf2 = mmap(NULL, size, prot, flags, -1, 0);
        switch ((int)(buf2 != MAP_FAILED)) {
        case 1:
            if (!cross_256mb(buf2, size)) {
                /* Success!  Use the new buffer.  */
                munmap(buf, size);
                break;
            }
            /* Failure.  Work with what we had.  */
            munmap(buf2, size);
            /* fallthru */
        default:
            /* Split the original buffer.  Free the smaller half.  */
            buf2 = split_cross_256mb(buf, size);
            size2 = tcg_ctx->code_gen_buffer_size;
            if (buf == buf2) {
                munmap(buf + size2, size - size2);
            } else {
                munmap(buf, size - size2);
            }
            size = size2;
            break;
        }
        buf = buf2;
    }
#endif

    /* Request large pages for the buffer.  */
    qemu_madvise(buf, size, QEMU_MADV_HUGEPAGE);

    return buf;
}
#endif /* USE_STATIC_CODE_GEN_BUFFER, WIN32, POSIX */

static inline void code_gen_alloc(size_t tb_size)
{
    tcg_ctx->code_gen_buffer_size = size_code_gen_buffer(tb_size);
    tcg_ctx->code_gen_buffer = alloc_code_gen_buffer();
    if (tcg_ctx->code_gen_buffer == NULL) {
        fprintf(stderr, "Could not allocate dynamic translator buffer\n");
        exit(1);
    }
}

static bool tb_cmp(const void *ap, const void *bp)
{
    const TranslationBlock *a = ap;
    const TranslationBlock *b = bp;

    return a->pc == b->pc &&
        a->cs_base == b->cs_base &&
        a->flags == b->flags &&
        (tb_cflags(a) & CF_HASH_MASK) == (tb_cflags(b) & CF_HASH_MASK) &&
        a->trace_vcpu_dstate == b->trace_vcpu_dstate &&
        a->page_addr[0] == b->page_addr[0] &&
        a->page_addr[1] == b->page_addr[1];
}

static void tb_htable_init(void)
{
    unsigned int mode = QHT_MODE_AUTO_RESIZE;

    qht_init(&tb_ctx.htable, tb_cmp, CODE_GEN_HTABLE_SIZE, mode);
}

/* Must be called before using the QEMU cpus. 'tb_size' is the size
   (in bytes) allocated to the translation buffer. Zero means default
   size. */
void tcg_exec_init(unsigned long tb_size)
{
    tcg_allowed = true;
    cpu_gen_init();
    page_init();
    tb_htable_init();
    code_gen_alloc(tb_size);
#if defined(CONFIG_SOFTMMU)
    /* There's no guest base to take into account, so go ahead and
       initialize the prologue now.  */
    tcg_prologue_init(tcg_ctx);
#endif
}

/*
 * Allocate a new translation block. Flush the translation buffer if
 * too many translation blocks or too much generated code.
 */
static TranslationBlock *tb_alloc(target_ulong pc)
{
    TranslationBlock *tb;

    assert_memory_lock();

    tb = tcg_tb_alloc(tcg_ctx);
    if (unlikely(tb == NULL)) {
        return NULL;
    }
    return tb;
}

/* call with @p->lock held */
static inline void invalidate_page_bitmap(PageDesc *p)
{
    assert_page_locked(p);
#ifdef CONFIG_SOFTMMU
    g_free(p->code_bitmap);
    p->code_bitmap = NULL;
    p->code_write_count = 0;
#endif
}

/* Set to NULL all the 'first_tb' fields in all PageDescs. */
static void page_flush_tb_1(int level, void **lp)
{
    int i;

    if (*lp == NULL) {
        return;
    }
    if (level == 0) {
        PageDesc *pd = *lp;

        for (i = 0; i < V_L2_SIZE; ++i) {
            page_lock(&pd[i]);
            pd[i].first_tb = (uintptr_t)NULL;
            invalidate_page_bitmap(pd + i);
            page_unlock(&pd[i]);
        }
    } else {
        void **pp = *lp;

        for (i = 0; i < V_L2_SIZE; ++i) {
            page_flush_tb_1(level - 1, pp + i);
        }
    }
}

static void page_flush_tb(void)
{
    int i, l1_sz = v_l1_size;

    for (i = 0; i < l1_sz; i++) {
        page_flush_tb_1(v_l2_levels, l1_map + i);
    }
}

static gboolean tb_host_size_iter(gpointer key, gpointer value, gpointer data)
{
    const TranslationBlock *tb = value;
    size_t *size = data;

    *size += tb->tc.size;
    return false;
}

/* flush all the translation blocks */
static void do_tb_flush(CPUState *cpu, run_on_cpu_data tb_flush_count)
{
    mmap_lock();
    /* If it is already been done on request of another CPU,
     * just retry.
     */
    if (tb_ctx.tb_flush_count != tb_flush_count.host_int) {
        goto done;
    }

    if (DEBUG_TB_FLUSH_GATE) {
        size_t nb_tbs = tcg_nb_tbs();
        size_t host_size = 0;

        tcg_tb_foreach(tb_host_size_iter, &host_size);
        printf("qemu: flush code_size=%zu nb_tbs=%zu avg_tb_size=%zu\n",
               tcg_code_size(), nb_tbs, nb_tbs > 0 ? host_size / nb_tbs : 0);
    }

    CPU_FOREACH(cpu) {
        cpu_tb_jmp_cache_clear(cpu);
    }

    qht_reset_size(&tb_ctx.htable, CODE_GEN_HTABLE_SIZE);
    page_flush_tb();

    tcg_region_reset_all();
    /* XXX: flush processor icache at this point if cache flush is
       expensive */
    atomic_mb_set(&tb_ctx.tb_flush_count, tb_ctx.tb_flush_count + 1);

done:
    mmap_unlock();
}

void tb_flush(CPUState *cpu)
{
    if (tcg_enabled()) {
        unsigned tb_flush_count = atomic_mb_read(&tb_ctx.tb_flush_count);
        async_safe_run_on_cpu(cpu, do_tb_flush,
                              RUN_ON_CPU_HOST_INT(tb_flush_count));
    }
}

/*
 * Formerly ifdef DEBUG_TB_CHECK. These debug functions are user-mode-only,
 * so in order to prevent bit rot we compile them unconditionally in user-mode,
 * and let the optimizer get rid of them by wrapping their user-only callers
 * with if (DEBUG_TB_CHECK_GATE).
 */
#ifdef CONFIG_USER_ONLY

static void do_tb_invalidate_check(void *p, uint32_t hash, void *userp)
{
    TranslationBlock *tb = p;
    target_ulong addr = *(target_ulong *)userp;

    if (!(addr + TARGET_PAGE_SIZE <= tb->pc || addr >= tb->pc + tb->size)) {
        printf("ERROR invalidate: address=" TARGET_FMT_lx
               " PC=%08lx size=%04x\n", addr, (long)tb->pc, tb->size);
    }
}

/* verify that all the pages have correct rights for code
 *
 * Called with mmap_lock held.
 */
static void tb_invalidate_check(target_ulong address)
{
    address &= TARGET_PAGE_MASK;
    qht_iter(&tb_ctx.htable, do_tb_invalidate_check, &address);
}

static void do_tb_page_check(void *p, uint32_t hash, void *userp)
{
    TranslationBlock *tb = p;
    int flags1, flags2;

    flags1 = page_get_flags(tb->pc);
    flags2 = page_get_flags(tb->pc + tb->size - 1);
    if ((flags1 & PAGE_WRITE) || (flags2 & PAGE_WRITE)) {
        printf("ERROR page flags: PC=%08lx size=%04x f1=%x f2=%x\n",
               (long)tb->pc, tb->size, flags1, flags2);
    }
}

/* verify that all the pages have correct rights for code */
static void tb_page_check(void)
{
    qht_iter(&tb_ctx.htable, do_tb_page_check, NULL);
}

#endif /* CONFIG_USER_ONLY */

/*
 * user-mode: call with mmap_lock held
 * !user-mode: call with @pd->lock held
 */
static inline void tb_page_remove(PageDesc *pd, TranslationBlock *tb)
{
    TranslationBlock *tb1;
    uintptr_t *pprev;
    unsigned int n1;

    assert_page_locked(pd);
    pprev = &pd->first_tb;
    PAGE_FOR_EACH_TB(pd, tb1, n1) {
        if (tb1 == tb) {
            *pprev = tb1->page_next[n1];
            return;
        }
        pprev = &tb1->page_next[n1];
    }
    g_assert_not_reached();
}

/* remove @orig from its @n_orig-th jump list */
static inline void tb_remove_from_jmp_list(TranslationBlock *orig, int n_orig)
{
    uintptr_t ptr, ptr_locked;
    TranslationBlock *dest;
    TranslationBlock *tb;
    uintptr_t *pprev;
    int n;

    /* mark the LSB of jmp_dest[] so that no further jumps can be inserted */
    ptr = atomic_or_fetch(&orig->jmp_dest[n_orig], 1);
    dest = (TranslationBlock *)(ptr & ~1);
    if (dest == NULL) {
        return;
    }

    qemu_spin_lock(&dest->jmp_lock);
    /*
     * While acquiring the lock, the jump might have been removed if the
     * destination TB was invalidated; check again.
     */
    ptr_locked = atomic_read(&orig->jmp_dest[n_orig]);
    if (ptr_locked != ptr) {
        qemu_spin_unlock(&dest->jmp_lock);
        /*
         * The only possibility is that the jump was unlinked via
         * tb_jump_unlink(dest). Seeing here another destination would be a bug,
         * because we set the LSB above.
         */
        g_assert(ptr_locked == 1 && dest->cflags & CF_INVALID);
        return;
    }
    /*
     * We first acquired the lock, and since the destination pointer matches,
     * we know for sure that @orig is in the jmp list.
     */
    pprev = &dest->jmp_list_head;
    TB_FOR_EACH_JMP(dest, tb, n) {
        if (tb == orig && n == n_orig) {
            *pprev = tb->jmp_list_next[n];
            /* no need to set orig->jmp_dest[n]; setting the LSB was enough */
            qemu_spin_unlock(&dest->jmp_lock);
            return;
        }
        pprev = &tb->jmp_list_next[n];
    }
    g_assert_not_reached();
}

/* reset the jump entry 'n' of a TB so that it is not chained to
   another TB */
static inline void tb_reset_jump(TranslationBlock *tb, int n)
{
    uintptr_t addr = (uintptr_t)(tb->tc.ptr + tb->jmp_reset_offset[n]);
    tb_set_jmp_target(tb, n, addr);
}

/* remove any jumps to the TB */
static inline void tb_jmp_unlink(TranslationBlock *dest)
{
    TranslationBlock *tb;
    int n;

    qemu_spin_lock(&dest->jmp_lock);

    TB_FOR_EACH_JMP(dest, tb, n) {
        tb_reset_jump(tb, n);
        atomic_and(&tb->jmp_dest[n], (uintptr_t)NULL | 1);
        /* No need to clear the list entry; setting the dest ptr is enough */
    }
    dest->jmp_list_head = (uintptr_t)NULL;

    qemu_spin_unlock(&dest->jmp_lock);
}

/*
 * In user-mode, call with mmap_lock held.
 * In !user-mode, if @rm_from_page_list is set, call with the TB's pages'
 * locks held.
 */
static void do_tb_phys_invalidate(TranslationBlock *tb, bool rm_from_page_list)
{
    CPUState *cpu;
    PageDesc *p;
    uint32_t h;
    tb_page_addr_t phys_pc;

    assert_memory_lock();

    /* make sure no further incoming jumps will be chained to this TB */
    qemu_spin_lock(&tb->jmp_lock);
    atomic_set(&tb->cflags, tb->cflags | CF_INVALID);
    qemu_spin_unlock(&tb->jmp_lock);

    /* remove the TB from the hash list */
    phys_pc = tb->page_addr[0] + (tb->pc & ~TARGET_PAGE_MASK);
    h = tb_hash_func(phys_pc, tb->pc, tb->flags, tb_cflags(tb) & CF_HASH_MASK,
                     tb->trace_vcpu_dstate);
    if (!(tb->cflags & CF_NOCACHE) &&
        !qht_remove(&tb_ctx.htable, tb, h)) {
        return;
    }

    /* remove the TB from the page list */
    if (rm_from_page_list) {
        p = page_find(tb->page_addr[0] >> TARGET_PAGE_BITS);
        tb_page_remove(p, tb);
        invalidate_page_bitmap(p);
        if (tb->page_addr[1] != -1) {
            p = page_find(tb->page_addr[1] >> TARGET_PAGE_BITS);
            tb_page_remove(p, tb);
            invalidate_page_bitmap(p);
        }
    }

    /* remove the TB from the hash list */
    h = tb_jmp_cache_hash_func(tb->pc);
    CPU_FOREACH(cpu) {
        if (atomic_read(&cpu->tb_jmp_cache[h]) == tb) {
            atomic_set(&cpu->tb_jmp_cache[h], NULL);
        }
    }

    /* suppress this TB from the two jump lists */
    tb_remove_from_jmp_list(tb, 0);
    tb_remove_from_jmp_list(tb, 1);

    /* suppress any remaining jumps to this TB */
    tb_jmp_unlink(tb);

    atomic_set(&tcg_ctx->tb_phys_invalidate_count,
               tcg_ctx->tb_phys_invalidate_count + 1);
}

static void tb_phys_invalidate__locked(TranslationBlock *tb)
{
    do_tb_phys_invalidate(tb, true);
}

/* invalidate one TB
 *
 * Called with mmap_lock held in user-mode.
 */
void tb_phys_invalidate(TranslationBlock *tb, tb_page_addr_t page_addr)
{
    if (page_addr == -1 && tb->page_addr[0] != -1) {
        page_lock_tb(tb);
        do_tb_phys_invalidate(tb, true);
        page_unlock_tb(tb);
    } else {
        do_tb_phys_invalidate(tb, false);
    }
}

#ifdef CONFIG_SOFTMMU
/* call with @p->lock held */
static void build_page_bitmap(PageDesc *p)
{
    int n, tb_start, tb_end;
    TranslationBlock *tb;

    assert_page_locked(p);
    p->code_bitmap = bitmap_new(TARGET_PAGE_SIZE);

    PAGE_FOR_EACH_TB(p, tb, n) {
        /* NOTE: this is subtle as a TB may span two physical pages */
        if (n == 0) {
            /* NOTE: tb_end may be after the end of the page, but
               it is not a problem */
            tb_start = tb->pc & ~TARGET_PAGE_MASK;
            tb_end = tb_start + tb->size;
            if (tb_end > TARGET_PAGE_SIZE) {
                tb_end = TARGET_PAGE_SIZE;
             }
        } else {
            tb_start = 0;
            tb_end = ((tb->pc + tb->size) & ~TARGET_PAGE_MASK);
        }
        bitmap_set(p->code_bitmap, tb_start, tb_end - tb_start);
    }
}
#endif

/* add the tb in the target page and protect it if necessary
 *
 * Called with mmap_lock held for user-mode emulation.
 * Called with @p->lock held in !user-mode.
 */
static inline void tb_page_add(PageDesc *p, TranslationBlock *tb,
                               unsigned int n, tb_page_addr_t page_addr)
{
#ifndef CONFIG_USER_ONLY
    bool page_already_protected;
#endif

    assert_page_locked(p);

    tb->page_addr[n] = page_addr;
    tb->page_next[n] = p->first_tb;
#ifndef CONFIG_USER_ONLY
    page_already_protected = p->first_tb != (uintptr_t)NULL;
#endif
    p->first_tb = (uintptr_t)tb | n;
    invalidate_page_bitmap(p);

#if defined(CONFIG_USER_ONLY)
    if (p->flags & PAGE_WRITE) {
        target_ulong addr;
        PageDesc *p2;
        int prot;

        /* force the host page as non writable (writes will have a
           page fault + mprotect overhead) */
        page_addr &= qemu_host_page_mask;
        prot = 0;
        for (addr = page_addr; addr < page_addr + qemu_host_page_size;
            addr += TARGET_PAGE_SIZE) {

            p2 = page_find(addr >> TARGET_PAGE_BITS);
            if (!p2) {
                continue;
            }
            prot |= p2->flags;
            p2->flags &= ~PAGE_WRITE;
          }
        mprotect(g2h(page_addr), qemu_host_page_size,
                 (prot & PAGE_BITS) & ~PAGE_WRITE);
        if (DEBUG_TB_INVALIDATE_GATE) {
            printf("protecting code page: 0x" TB_PAGE_ADDR_FMT "\n", page_addr);
        }
    }
#else
    /* if some code is already present, then the pages are already
       protected. So we handle the case where only the first TB is
       allocated in a physical page */
    if (!page_already_protected) {
        tlb_protect_code(page_addr);
    }
#endif
}

/* add a new TB and link it to the physical page tables. phys_page2 is
 * (-1) to indicate that only one page contains the TB.
 *
 * Called with mmap_lock held for user-mode emulation.
 *
 * Returns a pointer @tb, or a pointer to an existing TB that matches @tb.
 * Note that in !user-mode, another thread might have already added a TB
 * for the same block of guest code that @tb corresponds to. In that case,
 * the caller should discard the original @tb, and use instead the returned TB.
 */
static TranslationBlock *
tb_link_page(TranslationBlock *tb, tb_page_addr_t phys_pc,
             tb_page_addr_t phys_page2)
{
    PageDesc *p;
    PageDesc *p2 = NULL;

    assert_memory_lock();

    if (phys_pc == -1) {
        /*
         * If the TB is not associated with a physical RAM page then
         * it must be a temporary one-insn TB, and we have nothing to do
         * except fill in the page_addr[] fields.
         */
        assert(tb->cflags & CF_NOCACHE);
        tb->page_addr[0] = tb->page_addr[1] = -1;
        return tb;
    }

    /*
     * Add the TB to the page list, acquiring first the pages's locks.
     * We keep the locks held until after inserting the TB in the hash table,
     * so that if the insertion fails we know for sure that the TBs are still
     * in the page descriptors.
     * Note that inserting into the hash table first isn't an option, since
     * we can only insert TBs that are fully initialized.
     */
    page_lock_pair(&p, phys_pc, &p2, phys_page2, 1);
    tb_page_add(p, tb, 0, phys_pc & TARGET_PAGE_MASK);
    if (p2) {
        tb_page_add(p2, tb, 1, phys_page2);
    } else {
        tb->page_addr[1] = -1;
    }

    if (!(tb->cflags & CF_NOCACHE)) {
        void *existing_tb = NULL;
        uint32_t h;

        /* add in the hash table */
        h = tb_hash_func(phys_pc, tb->pc, tb->flags, tb->cflags & CF_HASH_MASK,
                         tb->trace_vcpu_dstate);
        qht_insert(&tb_ctx.htable, tb, h, &existing_tb);

        /* remove TB from the page(s) if we couldn't insert it */
        if (unlikely(existing_tb)) {
            tb_page_remove(p, tb);
            invalidate_page_bitmap(p);
            if (p2) {
                tb_page_remove(p2, tb);
                invalidate_page_bitmap(p2);
            }
            tb = existing_tb;
        }
    }

    if (p2 && p2 != p) {
        page_unlock(p2);
    }
    page_unlock(p);

#ifdef CONFIG_USER_ONLY
    if (DEBUG_TB_CHECK_GATE) {
        tb_page_check();
    }
#endif
    return tb;
}

/* Called with mmap_lock held for user mode emulation.  */
TranslationBlock *tb_gen_code(CPUState *cpu,
                              target_ulong pc, target_ulong cs_base,
                              uint32_t flags, int cflags)
{
    CPUArchState *env = cpu->env_ptr;
    TranslationBlock *tb, *existing_tb;
    tb_page_addr_t phys_pc, phys_page2;
    target_ulong virt_page2;
    tcg_insn_unit *gen_code_buf;
    int gen_code_size, search_size, max_insns;
#ifdef CONFIG_PROFILER
    TCGProfile *prof = &tcg_ctx->prof;
    int64_t ti;
#endif
    assert_memory_lock();

    phys_pc = get_page_addr_code(env, pc);

    if (phys_pc == -1) {
        /* Generate a temporary TB with 1 insn in it */
        cflags &= ~CF_COUNT_MASK;
        cflags |= CF_NOCACHE | 1;
    }

    cflags &= ~CF_CLUSTER_MASK;
    cflags |= cpu->cluster_index << CF_CLUSTER_SHIFT;

    max_insns = cflags & CF_COUNT_MASK;
    if (max_insns == 0) {
        max_insns = CF_COUNT_MASK;
    }
    if (max_insns > TCG_MAX_INSNS) {
        max_insns = TCG_MAX_INSNS;
    }
    if (cpu->singlestep_enabled || singlestep) {
        max_insns = 1;
    }

 buffer_overflow:
    tb = tb_alloc(pc);
    if (unlikely(!tb)) {
        /* flush must be done */
        tb_flush(cpu);
        mmap_unlock();
        /* Make the execution loop process the flush as soon as possible.  */
        cpu->exception_index = EXCP_INTERRUPT;
        cpu_loop_exit(cpu);
    }

    gen_code_buf = tcg_ctx->code_gen_ptr;
    tb->tc.ptr = gen_code_buf;
    tb->pc = pc;
    tb->cs_base = cs_base;
    tb->flags = flags;
    tb->cflags = cflags;
    tb->trace_vcpu_dstate = *cpu->trace_dstate;
    tcg_ctx->tb_cflags = cflags;
 tb_overflow:

#ifdef CONFIG_PROFILER
    /* includes aborted translations because of exceptions */
    atomic_set(&prof->tb_count1, prof->tb_count1 + 1);
    ti = profile_getclock();
#endif

    tcg_func_start(tcg_ctx);

<<<<<<< HEAD
    tcg_ctx->cpu = ENV_GET_CPU(env);
    tcg_plugin_before_gen_tb(tb);

    gen_intermediate_code(cpu, tb);

    tcg_plugin_after_gen_tb(tb);
=======
    tcg_ctx->cpu = env_cpu(env);
    gen_intermediate_code(cpu, tb, max_insns);
>>>>>>> 98b2e3c9
    tcg_ctx->cpu = NULL;

    trace_translate_block(tb, tb->pc, tb->tc.ptr);

    /* generate machine code */
    tb->jmp_reset_offset[0] = TB_JMP_RESET_OFFSET_INVALID;
    tb->jmp_reset_offset[1] = TB_JMP_RESET_OFFSET_INVALID;
    tcg_ctx->tb_jmp_reset_offset = tb->jmp_reset_offset;
    if (TCG_TARGET_HAS_direct_jump) {
        tcg_ctx->tb_jmp_insn_offset = tb->jmp_target_arg;
        tcg_ctx->tb_jmp_target_addr = NULL;
    } else {
        tcg_ctx->tb_jmp_insn_offset = NULL;
        tcg_ctx->tb_jmp_target_addr = tb->jmp_target_arg;
    }

#ifdef CONFIG_PROFILER
    atomic_set(&prof->tb_count, prof->tb_count + 1);
    atomic_set(&prof->interm_time, prof->interm_time + profile_getclock() - ti);
    ti = profile_getclock();
#endif

    gen_code_size = tcg_gen_code(tcg_ctx, tb);
    if (unlikely(gen_code_size < 0)) {
        switch (gen_code_size) {
        case -1:
            /*
             * Overflow of code_gen_buffer, or the current slice of it.
             *
             * TODO: We don't need to re-do gen_intermediate_code, nor
             * should we re-do the tcg optimization currently hidden
             * inside tcg_gen_code.  All that should be required is to
             * flush the TBs, allocate a new TB, re-initialize it per
             * above, and re-do the actual code generation.
             */
            goto buffer_overflow;

        case -2:
            /*
             * The code generated for the TranslationBlock is too large.
             * The maximum size allowed by the unwind info is 64k.
             * There may be stricter constraints from relocations
             * in the tcg backend.
             *
             * Try again with half as many insns as we attempted this time.
             * If a single insn overflows, there's a bug somewhere...
             */
            max_insns = tb->icount;
            assert(max_insns > 1);
            max_insns /= 2;
            goto tb_overflow;

        default:
            g_assert_not_reached();
        }
    }
    search_size = encode_search(tb, (void *)gen_code_buf + gen_code_size);
    if (unlikely(search_size < 0)) {
        goto buffer_overflow;
    }
    tb->tc.size = gen_code_size;

#ifdef CONFIG_PROFILER
    atomic_set(&prof->code_time, prof->code_time + profile_getclock() - ti);
    atomic_set(&prof->code_in_len, prof->code_in_len + tb->size);
    atomic_set(&prof->code_out_len, prof->code_out_len + gen_code_size);
    atomic_set(&prof->search_out_len, prof->search_out_len + search_size);
#endif

    tb_write_perfmap(gen_code_buf, gen_code_size, tb->pc);

#ifdef DEBUG_DISAS
    if (qemu_loglevel_mask(CPU_LOG_TB_OUT_ASM) &&
        qemu_log_in_addr_range(tb->pc)) {
        qemu_log_lock();
        qemu_log("OUT: [size=%d]\n", gen_code_size);
        if (tcg_ctx->data_gen_ptr) {
            size_t code_size = tcg_ctx->data_gen_ptr - tb->tc.ptr;
            size_t data_size = gen_code_size - code_size;
            size_t i;

            log_disas(tb->tc.ptr, code_size);

            for (i = 0; i < data_size; i += sizeof(tcg_target_ulong)) {
                if (sizeof(tcg_target_ulong) == 8) {
                    qemu_log("0x%08" PRIxPTR ":  .quad  0x%016" PRIx64 "\n",
                             (uintptr_t)tcg_ctx->data_gen_ptr + i,
                             *(uint64_t *)(tcg_ctx->data_gen_ptr + i));
                } else {
                    qemu_log("0x%08" PRIxPTR ":  .long  0x%08x\n",
                             (uintptr_t)tcg_ctx->data_gen_ptr + i,
                             *(uint32_t *)(tcg_ctx->data_gen_ptr + i));
                }
            }
        } else {
            log_disas(tb->tc.ptr, gen_code_size);
        }
        qemu_log("\n");
        qemu_log_flush();
        qemu_log_unlock();
    }
#endif

    atomic_set(&tcg_ctx->code_gen_ptr, (void *)
        ROUND_UP((uintptr_t)gen_code_buf + gen_code_size + search_size,
                 CODE_GEN_ALIGN));

    /* init jump list */
    qemu_spin_init(&tb->jmp_lock);
    tb->jmp_list_head = (uintptr_t)NULL;
    tb->jmp_list_next[0] = (uintptr_t)NULL;
    tb->jmp_list_next[1] = (uintptr_t)NULL;
    tb->jmp_dest[0] = (uintptr_t)NULL;
    tb->jmp_dest[1] = (uintptr_t)NULL;

    /* init original jump addresses which have been set during tcg_gen_code() */
    if (tb->jmp_reset_offset[0] != TB_JMP_RESET_OFFSET_INVALID) {
        tb_reset_jump(tb, 0);
    }
    if (tb->jmp_reset_offset[1] != TB_JMP_RESET_OFFSET_INVALID) {
        tb_reset_jump(tb, 1);
    }

    /* check next page if needed */
    virt_page2 = (pc + tb->size - 1) & TARGET_PAGE_MASK;
    phys_page2 = -1;
    if ((pc & TARGET_PAGE_MASK) != virt_page2) {
        phys_page2 = get_page_addr_code(env, virt_page2);
    }
    /*
     * No explicit memory barrier is required -- tb_link_page() makes the
     * TB visible in a consistent state.
     */
    existing_tb = tb_link_page(tb, phys_pc, phys_page2);
    /* if the TB already exists, discard what we just translated */
    if (unlikely(existing_tb != tb)) {
        uintptr_t orig_aligned = (uintptr_t)gen_code_buf;

        orig_aligned -= ROUND_UP(sizeof(*tb), qemu_icache_linesize);
        atomic_set(&tcg_ctx->code_gen_ptr, (void *)orig_aligned);
        return existing_tb;
    }
    tcg_tb_insert(tb);
    return tb;
}

/*
 * @p must be non-NULL.
 * user-mode: call with mmap_lock held.
 * !user-mode: call with all @pages locked.
 */
static void
tb_invalidate_phys_page_range__locked(struct page_collection *pages,
                                      PageDesc *p, tb_page_addr_t start,
                                      tb_page_addr_t end,
                                      uintptr_t retaddr)
{
    TranslationBlock *tb;
    tb_page_addr_t tb_start, tb_end;
    int n;
#ifdef TARGET_HAS_PRECISE_SMC
    CPUState *cpu = current_cpu;
    CPUArchState *env = NULL;
    bool current_tb_not_found = retaddr != 0;
    bool current_tb_modified = false;
    TranslationBlock *current_tb = NULL;
    target_ulong current_pc = 0;
    target_ulong current_cs_base = 0;
    uint32_t current_flags = 0;
#endif /* TARGET_HAS_PRECISE_SMC */

    assert_page_locked(p);

#if defined(TARGET_HAS_PRECISE_SMC)
    if (cpu != NULL) {
        env = cpu->env_ptr;
    }
#endif

    /* we remove all the TBs in the range [start, end[ */
    /* XXX: see if in some cases it could be faster to invalidate all
       the code */
    PAGE_FOR_EACH_TB(p, tb, n) {
        assert_page_locked(p);
        /* NOTE: this is subtle as a TB may span two physical pages */
        if (n == 0) {
            /* NOTE: tb_end may be after the end of the page, but
               it is not a problem */
            tb_start = tb->page_addr[0] + (tb->pc & ~TARGET_PAGE_MASK);
            tb_end = tb_start + tb->size;
        } else {
            tb_start = tb->page_addr[1];
            tb_end = tb_start + ((tb->pc + tb->size) & ~TARGET_PAGE_MASK);
        }
        if (!(tb_end <= start || tb_start >= end)) {
#ifdef TARGET_HAS_PRECISE_SMC
            if (current_tb_not_found) {
                current_tb_not_found = false;
                /* now we have a real cpu fault */
                current_tb = tcg_tb_lookup(retaddr);
            }
            if (current_tb == tb &&
                (tb_cflags(current_tb) & CF_COUNT_MASK) != 1) {
                /*
                 * If we are modifying the current TB, we must stop
                 * its execution. We could be more precise by checking
                 * that the modification is after the current PC, but it
                 * would require a specialized function to partially
                 * restore the CPU state.
                 */
                current_tb_modified = true;
                cpu_restore_state_from_tb(cpu, current_tb, retaddr, true);
                cpu_get_tb_cpu_state(env, &current_pc, &current_cs_base,
                                     &current_flags);
            }
#endif /* TARGET_HAS_PRECISE_SMC */
            tb_phys_invalidate__locked(tb);
        }
    }
#if !defined(CONFIG_USER_ONLY)
    /* if no code remaining, no need to continue to use slow writes */
    if (!p->first_tb) {
        invalidate_page_bitmap(p);
        tlb_unprotect_code(start);
    }
#endif
#ifdef TARGET_HAS_PRECISE_SMC
    if (current_tb_modified) {
        page_collection_unlock(pages);
        /* Force execution of one insn next time.  */
        cpu->cflags_next_tb = 1 | curr_cflags();
        mmap_unlock();
        cpu_loop_exit_noexc(cpu);
    }
#endif
}

/*
 * Invalidate all TBs which intersect with the target physical address range
 * [start;end[. NOTE: start and end must refer to the *same* physical page.
 * 'is_cpu_write_access' should be true if called from a real cpu write
 * access: the virtual CPU will exit the current TB if code is modified inside
 * this TB.
 *
 * Called with mmap_lock held for user-mode emulation
 */
void tb_invalidate_phys_page_range(tb_page_addr_t start, tb_page_addr_t end)
{
    struct page_collection *pages;
    PageDesc *p;

    assert_memory_lock();

    p = page_find(start >> TARGET_PAGE_BITS);
    if (p == NULL) {
        return;
    }
    pages = page_collection_lock(start, end);
    tb_invalidate_phys_page_range__locked(pages, p, start, end, 0);
    page_collection_unlock(pages);
}

/*
 * Invalidate all TBs which intersect with the target physical address range
 * [start;end[. NOTE: start and end may refer to *different* physical pages.
 * 'is_cpu_write_access' should be true if called from a real cpu write
 * access: the virtual CPU will exit the current TB if code is modified inside
 * this TB.
 *
 * Called with mmap_lock held for user-mode emulation.
 */
#ifdef CONFIG_SOFTMMU
void tb_invalidate_phys_range(ram_addr_t start, ram_addr_t end)
#else
void tb_invalidate_phys_range(target_ulong start, target_ulong end)
#endif
{
    struct page_collection *pages;
    tb_page_addr_t next;

    assert_memory_lock();

    pages = page_collection_lock(start, end);
    for (next = (start & TARGET_PAGE_MASK) + TARGET_PAGE_SIZE;
         start < end;
         start = next, next += TARGET_PAGE_SIZE) {
        PageDesc *pd = page_find(start >> TARGET_PAGE_BITS);
        tb_page_addr_t bound = MIN(next, end);

        if (pd == NULL) {
            continue;
        }
        tb_invalidate_phys_page_range__locked(pages, pd, start, bound, 0);
    }
    page_collection_unlock(pages);
}

#ifdef CONFIG_SOFTMMU
/* len must be <= 8 and start must be a multiple of len.
 * Called via softmmu_template.h when code areas are written to with
 * iothread mutex not held.
 *
 * Call with all @pages in the range [@start, @start + len[ locked.
 */
void tb_invalidate_phys_page_fast(struct page_collection *pages,
                                  tb_page_addr_t start, int len,
                                  uintptr_t retaddr)
{
    PageDesc *p;

    assert_memory_lock();

    p = page_find(start >> TARGET_PAGE_BITS);
    if (!p) {
        return;
    }

    assert_page_locked(p);
    if (!p->code_bitmap &&
        ++p->code_write_count >= SMC_BITMAP_USE_THRESHOLD) {
        build_page_bitmap(p);
    }
    if (p->code_bitmap) {
        unsigned int nr;
        unsigned long b;

        nr = start & ~TARGET_PAGE_MASK;
        b = p->code_bitmap[BIT_WORD(nr)] >> (nr & (BITS_PER_LONG - 1));
        if (b & ((1 << len) - 1)) {
            goto do_invalidate;
        }
    } else {
    do_invalidate:
        tb_invalidate_phys_page_range__locked(pages, p, start, start + len,
                                              retaddr);
    }
}
#else
/* Called with mmap_lock held. If pc is not 0 then it indicates the
 * host PC of the faulting store instruction that caused this invalidate.
 * Returns true if the caller needs to abort execution of the current
 * TB (because it was modified by this store and the guest CPU has
 * precise-SMC semantics).
 */
static bool tb_invalidate_phys_page(tb_page_addr_t addr, uintptr_t pc)
{
    TranslationBlock *tb;
    PageDesc *p;
    int n;
#ifdef TARGET_HAS_PRECISE_SMC
    TranslationBlock *current_tb = NULL;
    CPUState *cpu = current_cpu;
    CPUArchState *env = NULL;
    int current_tb_modified = 0;
    target_ulong current_pc = 0;
    target_ulong current_cs_base = 0;
    uint32_t current_flags = 0;
#endif

    assert_memory_lock();

    addr &= TARGET_PAGE_MASK;
    p = page_find(addr >> TARGET_PAGE_BITS);
    if (!p) {
        return false;
    }

#ifdef TARGET_HAS_PRECISE_SMC
    if (p->first_tb && pc != 0) {
        current_tb = tcg_tb_lookup(pc);
    }
    if (cpu != NULL) {
        env = cpu->env_ptr;
    }
#endif
    assert_page_locked(p);
    PAGE_FOR_EACH_TB(p, tb, n) {
#ifdef TARGET_HAS_PRECISE_SMC
        if (current_tb == tb &&
            (tb_cflags(current_tb) & CF_COUNT_MASK) != 1) {
                /* If we are modifying the current TB, we must stop
                   its execution. We could be more precise by checking
                   that the modification is after the current PC, but it
                   would require a specialized function to partially
                   restore the CPU state */

            current_tb_modified = 1;
            cpu_restore_state_from_tb(cpu, current_tb, pc, true);
            cpu_get_tb_cpu_state(env, &current_pc, &current_cs_base,
                                 &current_flags);
        }
#endif /* TARGET_HAS_PRECISE_SMC */
        tb_phys_invalidate(tb, addr);
    }
    p->first_tb = (uintptr_t)NULL;
#ifdef TARGET_HAS_PRECISE_SMC
    if (current_tb_modified) {
        /* Force execution of one insn next time.  */
        cpu->cflags_next_tb = 1 | curr_cflags();
        return true;
    }
#endif

    return false;
}
#endif

/* user-mode: call with mmap_lock held */
void tb_check_watchpoint(CPUState *cpu, uintptr_t retaddr)
{
    TranslationBlock *tb;

    assert_memory_lock();

    tb = tcg_tb_lookup(retaddr);
    if (tb) {
        /* We can use retranslation to find the PC.  */
        cpu_restore_state_from_tb(cpu, tb, retaddr, true);
        tb_phys_invalidate(tb, -1);
    } else {
        /* The exception probably happened in a helper.  The CPU state should
           have been saved before calling it. Fetch the PC from there.  */
        CPUArchState *env = cpu->env_ptr;
        target_ulong pc, cs_base;
        tb_page_addr_t addr;
        uint32_t flags;

        cpu_get_tb_cpu_state(env, &pc, &cs_base, &flags);
        addr = get_page_addr_code(env, pc);
        if (addr != -1) {
            tb_invalidate_phys_range(addr, addr + 1);
        }
    }
}

#ifndef CONFIG_USER_ONLY
/* in deterministic execution mode, instructions doing device I/Os
 * must be at the end of the TB.
 *
 * Called by softmmu_template.h, with iothread mutex not held.
 */
void cpu_io_recompile(CPUState *cpu, uintptr_t retaddr)
{
#if defined(TARGET_MIPS) || defined(TARGET_SH4)
    CPUArchState *env = cpu->env_ptr;
#endif
    TranslationBlock *tb;
    uint32_t n;

    tb = tcg_tb_lookup(retaddr);
    if (!tb) {
        cpu_abort(cpu, "cpu_io_recompile: could not find TB for pc=%p",
                  (void *)retaddr);
    }
    cpu_restore_state_from_tb(cpu, tb, retaddr, true);

    /* On MIPS and SH, delay slot instructions can only be restarted if
       they were already the first instruction in the TB.  If this is not
       the first instruction in a TB then re-execute the preceding
       branch.  */
    n = 1;
#if defined(TARGET_MIPS)
    if ((env->hflags & MIPS_HFLAG_BMASK) != 0
        && env->active_tc.PC != tb->pc) {
        env->active_tc.PC -= (env->hflags & MIPS_HFLAG_B16 ? 2 : 4);
        cpu_neg(cpu)->icount_decr.u16.low++;
        env->hflags &= ~MIPS_HFLAG_BMASK;
        n = 2;
    }
#elif defined(TARGET_SH4)
    if ((env->flags & ((DELAY_SLOT | DELAY_SLOT_CONDITIONAL))) != 0
        && env->pc != tb->pc) {
        env->pc -= 2;
        cpu_neg(cpu)->icount_decr.u16.low++;
        env->flags &= ~(DELAY_SLOT | DELAY_SLOT_CONDITIONAL);
        n = 2;
    }
#endif

    /* Generate a new TB executing the I/O insn.  */
    cpu->cflags_next_tb = curr_cflags() | CF_LAST_IO | n;

    if (tb_cflags(tb) & CF_NOCACHE) {
        if (tb->orig_tb) {
            /* Invalidate original TB if this TB was generated in
             * cpu_exec_nocache() */
            tb_phys_invalidate(tb->orig_tb, -1);
        }
        tcg_tb_remove(tb);
    }

    /* TODO: If env->pc != tb->pc (i.e. the faulting instruction was not
     * the first in the TB) then we end up generating a whole new TB and
     *  repeating the fault, which is horribly inefficient.
     *  Better would be to execute just this insn uncached, or generate a
     *  second new TB.
     */
    cpu_loop_exit_noexc(cpu);
}

static void tb_jmp_cache_clear_page(CPUState *cpu, target_ulong page_addr)
{
    unsigned int i, i0 = tb_jmp_cache_hash_page(page_addr);

    for (i = 0; i < TB_JMP_PAGE_SIZE; i++) {
        atomic_set(&cpu->tb_jmp_cache[i0 + i], NULL);
    }
}

void tb_flush_jmp_cache(CPUState *cpu, target_ulong addr)
{
    /* Discard jump cache entries for any tb which might potentially
       overlap the flushed page.  */
    tb_jmp_cache_clear_page(cpu, addr - TARGET_PAGE_SIZE);
    tb_jmp_cache_clear_page(cpu, addr);
}

static void print_qht_statistics(struct qht_stats hst)
{
    uint32_t hgram_opts;
    size_t hgram_bins;
    char *hgram;

    if (!hst.head_buckets) {
        return;
    }
    qemu_printf("TB hash buckets     %zu/%zu (%0.2f%% head buckets used)\n",
                hst.used_head_buckets, hst.head_buckets,
                (double)hst.used_head_buckets / hst.head_buckets * 100);

    hgram_opts =  QDIST_PR_BORDER | QDIST_PR_LABELS;
    hgram_opts |= QDIST_PR_100X   | QDIST_PR_PERCENT;
    if (qdist_xmax(&hst.occupancy) - qdist_xmin(&hst.occupancy) == 1) {
        hgram_opts |= QDIST_PR_NODECIMAL;
    }
    hgram = qdist_pr(&hst.occupancy, 10, hgram_opts);
    qemu_printf("TB hash occupancy   %0.2f%% avg chain occ. Histogram: %s\n",
                qdist_avg(&hst.occupancy) * 100, hgram);
    g_free(hgram);

    hgram_opts = QDIST_PR_BORDER | QDIST_PR_LABELS;
    hgram_bins = qdist_xmax(&hst.chain) - qdist_xmin(&hst.chain);
    if (hgram_bins > 10) {
        hgram_bins = 10;
    } else {
        hgram_bins = 0;
        hgram_opts |= QDIST_PR_NODECIMAL | QDIST_PR_NOBINRANGE;
    }
    hgram = qdist_pr(&hst.chain, hgram_bins, hgram_opts);
    qemu_printf("TB hash avg chain   %0.3f buckets. Histogram: %s\n",
                qdist_avg(&hst.chain), hgram);
    g_free(hgram);
}

struct tb_tree_stats {
    size_t nb_tbs;
    size_t host_size;
    size_t target_size;
    size_t max_target_size;
    size_t direct_jmp_count;
    size_t direct_jmp2_count;
    size_t cross_page;
};

static gboolean tb_tree_stats_iter(gpointer key, gpointer value, gpointer data)
{
    const TranslationBlock *tb = value;
    struct tb_tree_stats *tst = data;

    tst->nb_tbs++;
    tst->host_size += tb->tc.size;
    tst->target_size += tb->size;
    if (tb->size > tst->max_target_size) {
        tst->max_target_size = tb->size;
    }
    if (tb->page_addr[1] != -1) {
        tst->cross_page++;
    }
    if (tb->jmp_reset_offset[0] != TB_JMP_RESET_OFFSET_INVALID) {
        tst->direct_jmp_count++;
        if (tb->jmp_reset_offset[1] != TB_JMP_RESET_OFFSET_INVALID) {
            tst->direct_jmp2_count++;
        }
    }
    return false;
}

void dump_exec_info(void)
{
    struct tb_tree_stats tst = {};
    struct qht_stats hst;
    size_t nb_tbs, flush_full, flush_part, flush_elide;

    tcg_tb_foreach(tb_tree_stats_iter, &tst);
    nb_tbs = tst.nb_tbs;
    /* XXX: avoid using doubles ? */
    qemu_printf("Translation buffer state:\n");
    /*
     * Report total code size including the padding and TB structs;
     * otherwise users might think "-tb-size" is not honoured.
     * For avg host size we use the precise numbers from tb_tree_stats though.
     */
    qemu_printf("gen code size       %zu/%zu\n",
                tcg_code_size(), tcg_code_capacity());
    qemu_printf("TB count            %zu\n", nb_tbs);
    qemu_printf("TB avg target size  %zu max=%zu bytes\n",
                nb_tbs ? tst.target_size / nb_tbs : 0,
                tst.max_target_size);
    qemu_printf("TB avg host size    %zu bytes (expansion ratio: %0.1f)\n",
                nb_tbs ? tst.host_size / nb_tbs : 0,
                tst.target_size ? (double)tst.host_size / tst.target_size : 0);
    qemu_printf("cross page TB count %zu (%zu%%)\n", tst.cross_page,
                nb_tbs ? (tst.cross_page * 100) / nb_tbs : 0);
    qemu_printf("direct jump count   %zu (%zu%%) (2 jumps=%zu %zu%%)\n",
                tst.direct_jmp_count,
                nb_tbs ? (tst.direct_jmp_count * 100) / nb_tbs : 0,
                tst.direct_jmp2_count,
                nb_tbs ? (tst.direct_jmp2_count * 100) / nb_tbs : 0);

    qht_statistics_init(&tb_ctx.htable, &hst);
    print_qht_statistics(hst);
    qht_statistics_destroy(&hst);

    qemu_printf("\nStatistics:\n");
    qemu_printf("TB flush count      %u\n",
                atomic_read(&tb_ctx.tb_flush_count));
    qemu_printf("TB invalidate count %zu\n",
                tcg_tb_phys_invalidate_count());

    tlb_flush_counts(&flush_full, &flush_part, &flush_elide);
    qemu_printf("TLB full flushes    %zu\n", flush_full);
    qemu_printf("TLB partial flushes %zu\n", flush_part);
    qemu_printf("TLB elided flushes  %zu\n", flush_elide);
    tcg_dump_info();
}

void dump_opcount_info(void)
{
    tcg_dump_op_count();
}

#else /* CONFIG_USER_ONLY */

void cpu_interrupt(CPUState *cpu, int mask)
{
    g_assert(qemu_mutex_iothread_locked());
    cpu->interrupt_request |= mask;
    atomic_set(&cpu_neg(cpu)->icount_decr.u16.high, -1);
}

/*
 * Walks guest process memory "regions" one by one
 * and calls callback function 'fn' for each region.
 */
struct walk_memory_regions_data {
    walk_memory_regions_fn fn;
    void *priv;
    target_ulong start;
    int prot;
};

static int walk_memory_regions_end(struct walk_memory_regions_data *data,
                                   target_ulong end, int new_prot)
{
    if (data->start != -1u) {
        int rc = data->fn(data->priv, data->start, end, data->prot);
        if (rc != 0) {
            return rc;
        }
    }

    data->start = (new_prot ? end : -1u);
    data->prot = new_prot;

    return 0;
}

static int walk_memory_regions_1(struct walk_memory_regions_data *data,
                                 target_ulong base, int level, void **lp)
{
    target_ulong pa;
    int i, rc;

    if (*lp == NULL) {
        return walk_memory_regions_end(data, base, 0);
    }

    if (level == 0) {
        PageDesc *pd = *lp;

        for (i = 0; i < V_L2_SIZE; ++i) {
            int prot = pd[i].flags;

            pa = base | (i << TARGET_PAGE_BITS);
            if (prot != data->prot) {
                rc = walk_memory_regions_end(data, pa, prot);
                if (rc != 0) {
                    return rc;
                }
            }
        }
    } else {
        void **pp = *lp;

        for (i = 0; i < V_L2_SIZE; ++i) {
            pa = base | ((target_ulong)i <<
                (TARGET_PAGE_BITS + V_L2_BITS * level));
            rc = walk_memory_regions_1(data, pa, level - 1, pp + i);
            if (rc != 0) {
                return rc;
            }
        }
    }

    return 0;
}

int walk_memory_regions(void *priv, walk_memory_regions_fn fn)
{
    struct walk_memory_regions_data data;
    uintptr_t i, l1_sz = v_l1_size;

    data.fn = fn;
    data.priv = priv;
    data.start = -1u;
    data.prot = 0;

    for (i = 0; i < l1_sz; i++) {
        target_ulong base = i << (v_l1_shift + TARGET_PAGE_BITS);
        int rc = walk_memory_regions_1(&data, base, v_l2_levels, l1_map + i);
        if (rc != 0) {
            return rc;
        }
    }

    return walk_memory_regions_end(&data, 0, 0);
}

static int dump_region(void *priv, target_ulong start,
    target_ulong end, unsigned long prot)
{
    FILE *f = (FILE *)priv;

    (void) fprintf(f, TARGET_FMT_lx"-"TARGET_FMT_lx
        " "TARGET_FMT_lx" %c%c%c\n",
        start, end, end - start,
        ((prot & PAGE_READ) ? 'r' : '-'),
        ((prot & PAGE_WRITE) ? 'w' : '-'),
        ((prot & PAGE_EXEC) ? 'x' : '-'));

    return 0;
}

/* dump memory mappings */
void page_dump(FILE *f)
{
    const int length = sizeof(target_ulong) * 2;
    (void) fprintf(f, "%-*s %-*s %-*s %s\n",
            length, "start", length, "end", length, "size", "prot");
    walk_memory_regions(f, dump_region);
}

int page_get_flags(target_ulong address)
{
    PageDesc *p;

    p = page_find(address >> TARGET_PAGE_BITS);
    if (!p) {
        return 0;
    }
    return p->flags;
}

/* Modify the flags of a page and invalidate the code if necessary.
   The flag PAGE_WRITE_ORG is positioned automatically depending
   on PAGE_WRITE.  The mmap_lock should already be held.  */
void page_set_flags(target_ulong start, target_ulong end, int flags)
{
    target_ulong addr, len;

    /* This function should never be called with addresses outside the
       guest address space.  If this assert fires, it probably indicates
       a missing call to h2g_valid.  */
#if TARGET_ABI_BITS > L1_MAP_ADDR_SPACE_BITS
    assert(end <= ((target_ulong)1 << L1_MAP_ADDR_SPACE_BITS));
#endif
    assert(start < end);
    assert_memory_lock();

    start = start & TARGET_PAGE_MASK;
    end = TARGET_PAGE_ALIGN(end);

    if (flags & PAGE_WRITE) {
        flags |= PAGE_WRITE_ORG;
    }

    for (addr = start, len = end - start;
         len != 0;
         len -= TARGET_PAGE_SIZE, addr += TARGET_PAGE_SIZE) {
        PageDesc *p = page_find_alloc(addr >> TARGET_PAGE_BITS, 1);

        /* If the write protection bit is set, then we invalidate
           the code inside.  */
        if (!(p->flags & PAGE_WRITE) &&
            (flags & PAGE_WRITE) &&
            p->first_tb) {
            tb_invalidate_phys_page(addr, 0);
        }
        p->flags = flags;
    }
}

int page_check_range(target_ulong start, target_ulong len, int flags)
{
    PageDesc *p;
    target_ulong end;
    target_ulong addr;

    /* This function should never be called with addresses outside the
       guest address space.  If this assert fires, it probably indicates
       a missing call to h2g_valid.  */
#if TARGET_ABI_BITS > L1_MAP_ADDR_SPACE_BITS
    assert(start < ((target_ulong)1 << L1_MAP_ADDR_SPACE_BITS));
#endif

    if (len == 0) {
        return 0;
    }
    if (start + len - 1 < start) {
        /* We've wrapped around.  */
        return -1;
    }

    /* must do before we loose bits in the next step */
    end = TARGET_PAGE_ALIGN(start + len);
    start = start & TARGET_PAGE_MASK;

    for (addr = start, len = end - start;
         len != 0;
         len -= TARGET_PAGE_SIZE, addr += TARGET_PAGE_SIZE) {
        p = page_find(addr >> TARGET_PAGE_BITS);
        if (!p) {
            return -1;
        }
        if (!(p->flags & PAGE_VALID)) {
            return -1;
        }

        if ((flags & PAGE_READ) && !(p->flags & PAGE_READ)) {
            return -1;
        }
        if (flags & PAGE_WRITE) {
            if (!(p->flags & PAGE_WRITE_ORG)) {
                return -1;
            }
            /* unprotect the page if it was put read-only because it
               contains translated code */
            if (!(p->flags & PAGE_WRITE)) {
                if (!page_unprotect(addr, 0)) {
                    return -1;
                }
            }
        }
    }
    return 0;
}

/* called from signal handler: invalidate the code and unprotect the
 * page. Return 0 if the fault was not handled, 1 if it was handled,
 * and 2 if it was handled but the caller must cause the TB to be
 * immediately exited. (We can only return 2 if the 'pc' argument is
 * non-zero.)
 */
int page_unprotect(target_ulong address, uintptr_t pc)
{
    unsigned int prot;
    bool current_tb_invalidated;
    PageDesc *p;
    target_ulong host_start, host_end, addr;

    /* Technically this isn't safe inside a signal handler.  However we
       know this only ever happens in a synchronous SEGV handler, so in
       practice it seems to be ok.  */
    mmap_lock();

    p = page_find(address >> TARGET_PAGE_BITS);
    if (!p) {
        mmap_unlock();
        return 0;
    }

    /* if the page was really writable, then we change its
       protection back to writable */
    if (p->flags & PAGE_WRITE_ORG) {
        current_tb_invalidated = false;
        if (p->flags & PAGE_WRITE) {
            /* If the page is actually marked WRITE then assume this is because
             * this thread raced with another one which got here first and
             * set the page to PAGE_WRITE and did the TB invalidate for us.
             */
#ifdef TARGET_HAS_PRECISE_SMC
            TranslationBlock *current_tb = tcg_tb_lookup(pc);
            if (current_tb) {
                current_tb_invalidated = tb_cflags(current_tb) & CF_INVALID;
            }
#endif
        } else {
            host_start = address & qemu_host_page_mask;
            host_end = host_start + qemu_host_page_size;

            prot = 0;
            for (addr = host_start; addr < host_end; addr += TARGET_PAGE_SIZE) {
                p = page_find(addr >> TARGET_PAGE_BITS);
                p->flags |= PAGE_WRITE;
                prot |= p->flags;

                /* and since the content will be modified, we must invalidate
                   the corresponding translated code. */
                current_tb_invalidated |= tb_invalidate_phys_page(addr, pc);
#ifdef CONFIG_USER_ONLY
                if (DEBUG_TB_CHECK_GATE) {
                    tb_invalidate_check(addr);
                }
#endif
            }
            mprotect((void *)g2h(host_start), qemu_host_page_size,
                     prot & PAGE_BITS);
        }
        mmap_unlock();
        /* If current TB was invalidated return to main loop */
        return current_tb_invalidated ? 2 : 1;
    }
    mmap_unlock();
    return 0;
}
#endif /* CONFIG_USER_ONLY */

/* This is a wrapper for common code that can not use CONFIG_SOFTMMU */
void tcg_flush_softmmu_tlb(CPUState *cs)
{
#ifdef CONFIG_SOFTMMU
    tlb_flush(cs);
#endif
}<|MERGE_RESOLUTION|>--- conflicted
+++ resolved
@@ -1773,17 +1773,10 @@
 
     tcg_func_start(tcg_ctx);
 
-<<<<<<< HEAD
-    tcg_ctx->cpu = ENV_GET_CPU(env);
+    tcg_ctx->cpu = env_cpu(env);
     tcg_plugin_before_gen_tb(tb);
-
-    gen_intermediate_code(cpu, tb);
-
+    gen_intermediate_code(cpu, tb, max_insns);
     tcg_plugin_after_gen_tb(tb);
-=======
-    tcg_ctx->cpu = env_cpu(env);
-    gen_intermediate_code(cpu, tb, max_insns);
->>>>>>> 98b2e3c9
     tcg_ctx->cpu = NULL;
 
     trace_translate_block(tb, tb->pc, tb->tc.ptr);

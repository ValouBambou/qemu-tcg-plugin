--- conflicted
+++ resolved
@@ -617,11 +617,7 @@
 #define  PCI_EXP_SLTCTL_EIC	0x0800	/* Electromechanical Interlock Control */
 #define  PCI_EXP_SLTCTL_DLLSCE	0x1000	/* Data Link Layer State Changed Enable */
 #define  PCI_EXP_SLTCTL_IBPD_DISABLE	0x4000 /* In-band PD disable */
-<<<<<<< HEAD
-#define PCI_EXP_SLTSTA		26	/* Slot Status */
-=======
 #define PCI_EXP_SLTSTA		0x1a	/* Slot Status */
->>>>>>> 823a3f11
 #define  PCI_EXP_SLTSTA_ABP	0x0001	/* Attention Button Pressed */
 #define  PCI_EXP_SLTSTA_PFD	0x0002	/* Power Fault Detected */
 #define  PCI_EXP_SLTSTA_MRLSC	0x0004	/* MRL Sensor Changed */
@@ -695,21 +691,12 @@
 #define  PCI_EXP_LNKCTL2_ENTER_COMP	0x0010 /* Enter Compliance */
 #define  PCI_EXP_LNKCTL2_TX_MARGIN	0x0380 /* Transmit Margin */
 #define  PCI_EXP_LNKCTL2_HASD		0x0020 /* HW Autonomous Speed Disable */
-<<<<<<< HEAD
-#define PCI_EXP_LNKSTA2		50	/* Link Status 2 */
-#define PCI_CAP_EXP_ENDPOINT_SIZEOF_V2	52	/* v2 endpoints with link end here */
-#define PCI_EXP_SLTCAP2		52	/* Slot Capabilities 2 */
-#define  PCI_EXP_SLTCAP2_IBPD	0x00000001 /* In-band PD Disable Supported */
-#define PCI_EXP_SLTCTL2		56	/* Slot Control 2 */
-#define PCI_EXP_SLTSTA2		58	/* Slot Status 2 */
-=======
 #define PCI_EXP_LNKSTA2		0x32	/* Link Status 2 */
 #define PCI_CAP_EXP_ENDPOINT_SIZEOF_V2	0x32	/* end of v2 EPs w/ link */
 #define PCI_EXP_SLTCAP2		0x34	/* Slot Capabilities 2 */
 #define  PCI_EXP_SLTCAP2_IBPD	0x00000001 /* In-band PD Disable Supported */
 #define PCI_EXP_SLTCTL2		0x38	/* Slot Control 2 */
 #define PCI_EXP_SLTSTA2		0x3a	/* Slot Status 2 */
->>>>>>> 823a3f11
 
 /* Extended Capabilities (PCI-X 2.0 and Express) */
 #define PCI_EXT_CAP_ID(header)		(header & 0x0000ffff)

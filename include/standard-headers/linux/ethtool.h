/* SPDX-License-Identifier: GPL-2.0 WITH Linux-syscall-note */
/*
 * ethtool.h: Defines for Linux ethtool.
 *
 * Copyright (C) 1998 David S. Miller (davem@redhat.com)
 * Copyright 2001 Jeff Garzik <jgarzik@pobox.com>
 * Portions Copyright 2001 Sun Microsystems (thockin@sun.com)
 * Portions Copyright 2002 Intel (eli.kupermann@intel.com,
 *                                christopher.leech@intel.com,
 *                                scott.feldman@intel.com)
 * Portions Copyright (C) Sun Microsystems 2008
 */

#ifndef _LINUX_ETHTOOL_H
#define _LINUX_ETHTOOL_H

#include "net/eth.h"

#include "standard-headers/linux/const.h"
#include "standard-headers/linux/types.h"
#include "standard-headers/linux/if_ether.h"

#include <limits.h> /* for INT_MAX */

/* All structures exposed to userland should be defined such that they
 * have the same layout for 32-bit and 64-bit userland.
 */

/* Note on reserved space.
 * Reserved fields must not be accessed directly by user space because
 * they may be replaced by a different field in the future. They must
 * be initialized to zero before making the request, e.g. via memset
 * of the entire structure or implicitly by not being set in a structure
 * initializer.
 */

/**
 * struct ethtool_cmd - DEPRECATED, link control and status
 * This structure is DEPRECATED, please use struct ethtool_link_settings.
 * @cmd: Command number = %ETHTOOL_GSET or %ETHTOOL_SSET
 * @supported: Bitmask of %SUPPORTED_* flags for the link modes,
 *	physical connectors and other link features for which the
 *	interface supports autonegotiation or auto-detection.
 *	Read-only.
 * @advertising: Bitmask of %ADVERTISED_* flags for the link modes,
 *	physical connectors and other link features that are
 *	advertised through autonegotiation or enabled for
 *	auto-detection.
 * @speed: Low bits of the speed, 1Mb units, 0 to INT_MAX or SPEED_UNKNOWN
 * @duplex: Duplex mode; one of %DUPLEX_*
 * @port: Physical connector type; one of %PORT_*
 * @phy_address: MDIO address of PHY (transceiver); 0 or 255 if not
 *	applicable.  For clause 45 PHYs this is the PRTAD.
 * @transceiver: Historically used to distinguish different possible
 *	PHY types, but not in a consistent way.  Deprecated.
 * @autoneg: Enable/disable autonegotiation and auto-detection;
 *	either %AUTONEG_DISABLE or %AUTONEG_ENABLE
 * @mdio_support: Bitmask of %ETH_MDIO_SUPPORTS_* flags for the MDIO
 *	protocols supported by the interface; 0 if unknown.
 *	Read-only.
 * @maxtxpkt: Historically used to report TX IRQ coalescing; now
 *	obsoleted by &struct ethtool_coalesce.  Read-only; deprecated.
 * @maxrxpkt: Historically used to report RX IRQ coalescing; now
 *	obsoleted by &struct ethtool_coalesce.  Read-only; deprecated.
 * @speed_hi: High bits of the speed, 1Mb units, 0 to INT_MAX or SPEED_UNKNOWN
 * @eth_tp_mdix: Ethernet twisted-pair MDI(-X) status; one of
 *	%ETH_TP_MDI_*.  If the status is unknown or not applicable, the
 *	value will be %ETH_TP_MDI_INVALID.  Read-only.
 * @eth_tp_mdix_ctrl: Ethernet twisted pair MDI(-X) control; one of
 *	%ETH_TP_MDI_*.  If MDI(-X) control is not implemented, reads
 *	yield %ETH_TP_MDI_INVALID and writes may be ignored or rejected.
 *	When written successfully, the link should be renegotiated if
 *	necessary.
 * @lp_advertising: Bitmask of %ADVERTISED_* flags for the link modes
 *	and other link features that the link partner advertised
 *	through autonegotiation; 0 if unknown or not applicable.
 *	Read-only.
 * @reserved: Reserved for future use; see the note on reserved space.
 *
 * The link speed in Mbps is split between @speed and @speed_hi.  Use
 * the ethtool_cmd_speed() and ethtool_cmd_speed_set() functions to
 * access it.
 *
 * If autonegotiation is disabled, the speed and @duplex represent the
 * fixed link mode and are writable if the driver supports multiple
 * link modes.  If it is enabled then they are read-only; if the link
 * is up they represent the negotiated link mode; if the link is down,
 * the speed is 0, %SPEED_UNKNOWN or the highest enabled speed and
 * @duplex is %DUPLEX_UNKNOWN or the best enabled duplex mode.
 *
 * Some hardware interfaces may have multiple PHYs and/or physical
 * connectors fitted or do not allow the driver to detect which are
 * fitted.  For these interfaces @port and/or @phy_address may be
 * writable, possibly dependent on @autoneg being %AUTONEG_DISABLE.
 * Otherwise, attempts to write different values may be ignored or
 * rejected.
 *
 * Users should assume that all fields not marked read-only are
 * writable and subject to validation by the driver.  They should use
 * %ETHTOOL_GSET to get the current values before making specific
 * changes and then applying them with %ETHTOOL_SSET.
 *
 * Deprecated fields should be ignored by both users and drivers.
 */
struct ethtool_cmd {
	uint32_t	cmd;
	uint32_t	supported;
	uint32_t	advertising;
	uint16_t	speed;
	uint8_t	duplex;
	uint8_t	port;
	uint8_t	phy_address;
	uint8_t	transceiver;
	uint8_t	autoneg;
	uint8_t	mdio_support;
	uint32_t	maxtxpkt;
	uint32_t	maxrxpkt;
	uint16_t	speed_hi;
	uint8_t	eth_tp_mdix;
	uint8_t	eth_tp_mdix_ctrl;
	uint32_t	lp_advertising;
	uint32_t	reserved[2];
};

static inline void ethtool_cmd_speed_set(struct ethtool_cmd *ep,
					 uint32_t speed)
{
	ep->speed = (uint16_t)(speed & 0xFFFF);
	ep->speed_hi = (uint16_t)(speed >> 16);
}

static inline uint32_t ethtool_cmd_speed(const struct ethtool_cmd *ep)
{
	return (ep->speed_hi << 16) | ep->speed;
}

/* Device supports clause 22 register access to PHY or peripherals
 * using the interface defined in "standard-headers/linux/mii.h".  This should not be
 * set if there are known to be no such peripherals present or if
 * the driver only emulates clause 22 registers for compatibility.
 */
#define ETH_MDIO_SUPPORTS_C22	1

/* Device supports clause 45 register access to PHY or peripherals
 * using the interface defined in "standard-headers/linux/mii.h" and <linux/mdio.h>.
 * This should not be set if there are known to be no such peripherals
 * present.
 */
#define ETH_MDIO_SUPPORTS_C45	2

#define ETHTOOL_FWVERS_LEN	32
#define ETHTOOL_BUSINFO_LEN	32
#define ETHTOOL_EROMVERS_LEN	32

/**
 * struct ethtool_drvinfo - general driver and device information
 * @cmd: Command number = %ETHTOOL_GDRVINFO
 * @driver: Driver short name.  This should normally match the name
 *	in its bus driver structure (e.g. pci_driver::name).  Must
 *	not be an empty string.
 * @version: Driver version string; may be an empty string
 * @fw_version: Firmware version string; may be an empty string
 * @erom_version: Expansion ROM version string; may be an empty string
 * @bus_info: Device bus address.  This should match the dev_name()
 *	string for the underlying bus device, if there is one.  May be
 *	an empty string.
 * @reserved2: Reserved for future use; see the note on reserved space.
 * @n_priv_flags: Number of flags valid for %ETHTOOL_GPFLAGS and
 *	%ETHTOOL_SPFLAGS commands; also the number of strings in the
 *	%ETH_SS_PRIV_FLAGS set
 * @n_stats: Number of uint64_t statistics returned by the %ETHTOOL_GSTATS
 *	command; also the number of strings in the %ETH_SS_STATS set
 * @testinfo_len: Number of results returned by the %ETHTOOL_TEST
 *	command; also the number of strings in the %ETH_SS_TEST set
 * @eedump_len: Size of EEPROM accessible through the %ETHTOOL_GEEPROM
 *	and %ETHTOOL_SEEPROM commands, in bytes
 * @regdump_len: Size of register dump returned by the %ETHTOOL_GREGS
 *	command, in bytes
 *
 * Users can use the %ETHTOOL_GSSET_INFO command to get the number of
 * strings in any string set (from Linux 2.6.34).
 *
 * Drivers should set at most @driver, @version, @fw_version and
 * @bus_info in their get_drvinfo() implementation.  The ethtool
 * core fills in the other fields using other driver operations.
 */
struct ethtool_drvinfo {
	uint32_t	cmd;
	char	driver[32];
	char	version[32];
	char	fw_version[ETHTOOL_FWVERS_LEN];
	char	bus_info[ETHTOOL_BUSINFO_LEN];
	char	erom_version[ETHTOOL_EROMVERS_LEN];
	char	reserved2[12];
	uint32_t	n_priv_flags;
	uint32_t	n_stats;
	uint32_t	testinfo_len;
	uint32_t	eedump_len;
	uint32_t	regdump_len;
};

#define SOPASS_MAX	6

/**
 * struct ethtool_wolinfo - Wake-On-Lan configuration
 * @cmd: Command number = %ETHTOOL_GWOL or %ETHTOOL_SWOL
 * @supported: Bitmask of %WAKE_* flags for supported Wake-On-Lan modes.
 *	Read-only.
 * @wolopts: Bitmask of %WAKE_* flags for enabled Wake-On-Lan modes.
 * @sopass: SecureOn(tm) password; meaningful only if %WAKE_MAGICSECURE
 *	is set in @wolopts.
 */
struct ethtool_wolinfo {
	uint32_t	cmd;
	uint32_t	supported;
	uint32_t	wolopts;
	uint8_t	sopass[SOPASS_MAX];
};

/* for passing single values */
struct ethtool_value {
	uint32_t	cmd;
	uint32_t	data;
};

#define PFC_STORM_PREVENTION_AUTO	0xffff
#define PFC_STORM_PREVENTION_DISABLE	0

enum tunable_id {
	ETHTOOL_ID_UNSPEC,
	ETHTOOL_RX_COPYBREAK,
	ETHTOOL_TX_COPYBREAK,
	ETHTOOL_PFC_PREVENTION_TOUT, /* timeout in msecs */
	ETHTOOL_TX_COPYBREAK_BUF_SIZE,
	/*
	 * Add your fresh new tunable attribute above and remember to update
	 * tunable_strings[] in net/ethtool/common.c
	 */
	__ETHTOOL_TUNABLE_COUNT,
};

enum tunable_type_id {
	ETHTOOL_TUNABLE_UNSPEC,
	ETHTOOL_TUNABLE_U8,
	ETHTOOL_TUNABLE_U16,
	ETHTOOL_TUNABLE_U32,
	ETHTOOL_TUNABLE_U64,
	ETHTOOL_TUNABLE_STRING,
	ETHTOOL_TUNABLE_S8,
	ETHTOOL_TUNABLE_S16,
	ETHTOOL_TUNABLE_S32,
	ETHTOOL_TUNABLE_S64,
};

struct ethtool_tunable {
	uint32_t	cmd;
	uint32_t	id;
	uint32_t	type_id;
	uint32_t	len;
	void	*data[0];
};

#define DOWNSHIFT_DEV_DEFAULT_COUNT	0xff
#define DOWNSHIFT_DEV_DISABLE		0

/* Time in msecs after which link is reported as down
 * 0 = lowest time supported by the PHY
 * 0xff = off, link down detection according to standard
 */
#define ETHTOOL_PHY_FAST_LINK_DOWN_ON	0
#define ETHTOOL_PHY_FAST_LINK_DOWN_OFF	0xff

/* Energy Detect Power Down (EDPD) is a feature supported by some PHYs, where
 * the PHY's RX & TX blocks are put into a low-power mode when there is no
 * link detected (typically cable is un-plugged). For RX, only a minimal
 * link-detection is available, and for TX the PHY wakes up to send link pulses
 * to avoid any lock-ups in case the peer PHY may also be running in EDPD mode.
 *
 * Some PHYs may support configuration of the wake-up interval for TX pulses,
 * and some PHYs may support only disabling TX pulses entirely. For the latter
 * a special value is required (ETHTOOL_PHY_EDPD_NO_TX) so that this can be
 * configured from userspace (should the user want it).
 *
 * The interval units for TX wake-up are in milliseconds, since this should
 * cover a reasonable range of intervals:
 *  - from 1 millisecond, which does not sound like much of a power-saver
 *  - to ~65 seconds which is quite a lot to wait for a link to come up when
 *    plugging a cable
 */
#define ETHTOOL_PHY_EDPD_DFLT_TX_MSECS		0xffff
#define ETHTOOL_PHY_EDPD_NO_TX			0xfffe
#define ETHTOOL_PHY_EDPD_DISABLE		0

enum phy_tunable_id {
	ETHTOOL_PHY_ID_UNSPEC,
	ETHTOOL_PHY_DOWNSHIFT,
	ETHTOOL_PHY_FAST_LINK_DOWN,
	ETHTOOL_PHY_EDPD,
	/*
	 * Add your fresh new phy tunable attribute above and remember to update
	 * phy_tunable_strings[] in net/ethtool/common.c
	 */
	__ETHTOOL_PHY_TUNABLE_COUNT,
};

/**
 * struct ethtool_regs - hardware register dump
 * @cmd: Command number = %ETHTOOL_GREGS
 * @version: Dump format version.  This is driver-specific and may
 *	distinguish different chips/revisions.  Drivers must use new
 *	version numbers whenever the dump format changes in an
 *	incompatible way.
 * @len: On entry, the real length of @data.  On return, the number of
 *	bytes used.
 * @data: Buffer for the register dump
 *
 * Users should use %ETHTOOL_GDRVINFO to find the maximum length of
 * a register dump for the interface.  They must allocate the buffer
 * immediately following this structure.
 */
struct ethtool_regs {
	uint32_t	cmd;
	uint32_t	version;
	uint32_t	len;
	uint8_t	data[0];
};

/**
 * struct ethtool_eeprom - EEPROM dump
 * @cmd: Command number = %ETHTOOL_GEEPROM, %ETHTOOL_GMODULEEEPROM or
 *	%ETHTOOL_SEEPROM
 * @magic: A 'magic cookie' value to guard against accidental changes.
 *	The value passed in to %ETHTOOL_SEEPROM must match the value
 *	returned by %ETHTOOL_GEEPROM for the same device.  This is
 *	unused when @cmd is %ETHTOOL_GMODULEEEPROM.
 * @offset: Offset within the EEPROM to begin reading/writing, in bytes
 * @len: On entry, number of bytes to read/write.  On successful
 *	return, number of bytes actually read/written.  In case of
 *	error, this may indicate at what point the error occurred.
 * @data: Buffer to read/write from
 *
 * Users may use %ETHTOOL_GDRVINFO or %ETHTOOL_GMODULEINFO to find
 * the length of an on-board or module EEPROM, respectively.  They
 * must allocate the buffer immediately following this structure.
 */
struct ethtool_eeprom {
	uint32_t	cmd;
	uint32_t	magic;
	uint32_t	offset;
	uint32_t	len;
	uint8_t	data[0];
};

/**
 * struct ethtool_eee - Energy Efficient Ethernet information
 * @cmd: ETHTOOL_{G,S}EEE
 * @supported: Mask of %SUPPORTED_* flags for the speed/duplex combinations
 *	for which there is EEE support.
 * @advertised: Mask of %ADVERTISED_* flags for the speed/duplex combinations
 *	advertised as eee capable.
 * @lp_advertised: Mask of %ADVERTISED_* flags for the speed/duplex
 *	combinations advertised by the link partner as eee capable.
 * @eee_active: Result of the eee auto negotiation.
 * @eee_enabled: EEE configured mode (enabled/disabled).
 * @tx_lpi_enabled: Whether the interface should assert its tx lpi, given
 *	that eee was negotiated.
 * @tx_lpi_timer: Time in microseconds the interface delays prior to asserting
 *	its tx lpi (after reaching 'idle' state). Effective only when eee
 *	was negotiated and tx_lpi_enabled was set.
 * @reserved: Reserved for future use; see the note on reserved space.
 */
struct ethtool_eee {
	uint32_t	cmd;
	uint32_t	supported;
	uint32_t	advertised;
	uint32_t	lp_advertised;
	uint32_t	eee_active;
	uint32_t	eee_enabled;
	uint32_t	tx_lpi_enabled;
	uint32_t	tx_lpi_timer;
	uint32_t	reserved[2];
};

/**
 * struct ethtool_modinfo - plugin module eeprom information
 * @cmd: %ETHTOOL_GMODULEINFO
 * @type: Standard the module information conforms to %ETH_MODULE_SFF_xxxx
 * @eeprom_len: Length of the eeprom
 * @reserved: Reserved for future use; see the note on reserved space.
 *
 * This structure is used to return the information to
 * properly size memory for a subsequent call to %ETHTOOL_GMODULEEEPROM.
 * The type code indicates the eeprom data format
 */
struct ethtool_modinfo {
	uint32_t   cmd;
	uint32_t   type;
	uint32_t   eeprom_len;
	uint32_t   reserved[8];
};

/**
 * struct ethtool_coalesce - coalescing parameters for IRQs and stats updates
 * @cmd: ETHTOOL_{G,S}COALESCE
 * @rx_coalesce_usecs: How many usecs to delay an RX interrupt after
 *	a packet arrives.
 * @rx_max_coalesced_frames: Maximum number of packets to receive
 *	before an RX interrupt.
 * @rx_coalesce_usecs_irq: Same as @rx_coalesce_usecs, except that
 *	this value applies while an IRQ is being serviced by the host.
 * @rx_max_coalesced_frames_irq: Same as @rx_max_coalesced_frames,
 *	except that this value applies while an IRQ is being serviced
 *	by the host.
 * @tx_coalesce_usecs: How many usecs to delay a TX interrupt after
 *	a packet is sent.
 * @tx_max_coalesced_frames: Maximum number of packets to be sent
 *	before a TX interrupt.
 * @tx_coalesce_usecs_irq: Same as @tx_coalesce_usecs, except that
 *	this value applies while an IRQ is being serviced by the host.
 * @tx_max_coalesced_frames_irq: Same as @tx_max_coalesced_frames,
 *	except that this value applies while an IRQ is being serviced
 *	by the host.
 * @stats_block_coalesce_usecs: How many usecs to delay in-memory
 *	statistics block updates.  Some drivers do not have an
 *	in-memory statistic block, and in such cases this value is
 *	ignored.  This value must not be zero.
 * @use_adaptive_rx_coalesce: Enable adaptive RX coalescing.
 * @use_adaptive_tx_coalesce: Enable adaptive TX coalescing.
 * @pkt_rate_low: Threshold for low packet rate (packets per second).
 * @rx_coalesce_usecs_low: How many usecs to delay an RX interrupt after
 *	a packet arrives, when the packet rate is below @pkt_rate_low.
 * @rx_max_coalesced_frames_low: Maximum number of packets to be received
 *	before an RX interrupt, when the packet rate is below @pkt_rate_low.
 * @tx_coalesce_usecs_low: How many usecs to delay a TX interrupt after
 *	a packet is sent, when the packet rate is below @pkt_rate_low.
 * @tx_max_coalesced_frames_low: Maximum nuumber of packets to be sent before
 *	a TX interrupt, when the packet rate is below @pkt_rate_low.
 * @pkt_rate_high: Threshold for high packet rate (packets per second).
 * @rx_coalesce_usecs_high: How many usecs to delay an RX interrupt after
 *	a packet arrives, when the packet rate is above @pkt_rate_high.
 * @rx_max_coalesced_frames_high: Maximum number of packets to be received
 *	before an RX interrupt, when the packet rate is above @pkt_rate_high.
 * @tx_coalesce_usecs_high: How many usecs to delay a TX interrupt after
 *	a packet is sent, when the packet rate is above @pkt_rate_high.
 * @tx_max_coalesced_frames_high: Maximum number of packets to be sent before
 *	a TX interrupt, when the packet rate is above @pkt_rate_high.
 * @rate_sample_interval: How often to do adaptive coalescing packet rate
 *	sampling, measured in seconds.  Must not be zero.
 *
 * Each pair of (usecs, max_frames) fields specifies that interrupts
 * should be coalesced until
 *	(usecs > 0 && time_since_first_completion >= usecs) ||
 *	(max_frames > 0 && completed_frames >= max_frames)
 *
 * It is illegal to set both usecs and max_frames to zero as this
 * would cause interrupts to never be generated.  To disable
 * coalescing, set usecs = 0 and max_frames = 1.
 *
 * Some implementations ignore the value of max_frames and use the
 * condition time_since_first_completion >= usecs
 *
 * This is deprecated.  Drivers for hardware that does not support
 * counting completions should validate that max_frames == !rx_usecs.
 *
 * Adaptive RX/TX coalescing is an algorithm implemented by some
 * drivers to improve latency under low packet rates and improve
 * throughput under high packet rates.  Some drivers only implement
 * one of RX or TX adaptive coalescing.  Anything not implemented by
 * the driver causes these values to be silently ignored.
 *
 * When the packet rate is below @pkt_rate_high but above
 * @pkt_rate_low (both measured in packets per second) the
 * normal {rx,tx}_* coalescing parameters are used.
 */
struct ethtool_coalesce {
	uint32_t	cmd;
	uint32_t	rx_coalesce_usecs;
	uint32_t	rx_max_coalesced_frames;
	uint32_t	rx_coalesce_usecs_irq;
	uint32_t	rx_max_coalesced_frames_irq;
	uint32_t	tx_coalesce_usecs;
	uint32_t	tx_max_coalesced_frames;
	uint32_t	tx_coalesce_usecs_irq;
	uint32_t	tx_max_coalesced_frames_irq;
	uint32_t	stats_block_coalesce_usecs;
	uint32_t	use_adaptive_rx_coalesce;
	uint32_t	use_adaptive_tx_coalesce;
	uint32_t	pkt_rate_low;
	uint32_t	rx_coalesce_usecs_low;
	uint32_t	rx_max_coalesced_frames_low;
	uint32_t	tx_coalesce_usecs_low;
	uint32_t	tx_max_coalesced_frames_low;
	uint32_t	pkt_rate_high;
	uint32_t	rx_coalesce_usecs_high;
	uint32_t	rx_max_coalesced_frames_high;
	uint32_t	tx_coalesce_usecs_high;
	uint32_t	tx_max_coalesced_frames_high;
	uint32_t	rate_sample_interval;
};

/**
 * struct ethtool_ringparam - RX/TX ring parameters
 * @cmd: Command number = %ETHTOOL_GRINGPARAM or %ETHTOOL_SRINGPARAM
 * @rx_max_pending: Maximum supported number of pending entries per
 *	RX ring.  Read-only.
 * @rx_mini_max_pending: Maximum supported number of pending entries
 *	per RX mini ring.  Read-only.
 * @rx_jumbo_max_pending: Maximum supported number of pending entries
 *	per RX jumbo ring.  Read-only.
 * @tx_max_pending: Maximum supported number of pending entries per
 *	TX ring.  Read-only.
 * @rx_pending: Current maximum number of pending entries per RX ring
 * @rx_mini_pending: Current maximum number of pending entries per RX
 *	mini ring
 * @rx_jumbo_pending: Current maximum number of pending entries per RX
 *	jumbo ring
 * @tx_pending: Current maximum supported number of pending entries
 *	per TX ring
 *
 * If the interface does not have separate RX mini and/or jumbo rings,
 * @rx_mini_max_pending and/or @rx_jumbo_max_pending will be 0.
 *
 * There may also be driver-dependent minimum values for the number
 * of entries per ring.
 */
struct ethtool_ringparam {
	uint32_t	cmd;
	uint32_t	rx_max_pending;
	uint32_t	rx_mini_max_pending;
	uint32_t	rx_jumbo_max_pending;
	uint32_t	tx_max_pending;
	uint32_t	rx_pending;
	uint32_t	rx_mini_pending;
	uint32_t	rx_jumbo_pending;
	uint32_t	tx_pending;
};

/**
 * struct ethtool_channels - configuring number of network channel
 * @cmd: ETHTOOL_{G,S}CHANNELS
 * @max_rx: Read only. Maximum number of receive channel the driver support.
 * @max_tx: Read only. Maximum number of transmit channel the driver support.
 * @max_other: Read only. Maximum number of other channel the driver support.
 * @max_combined: Read only. Maximum number of combined channel the driver
 *	support. Set of queues RX, TX or other.
 * @rx_count: Valid values are in the range 1 to the max_rx.
 * @tx_count: Valid values are in the range 1 to the max_tx.
 * @other_count: Valid values are in the range 1 to the max_other.
 * @combined_count: Valid values are in the range 1 to the max_combined.
 *
 * This can be used to configure RX, TX and other channels.
 */

struct ethtool_channels {
	uint32_t	cmd;
	uint32_t	max_rx;
	uint32_t	max_tx;
	uint32_t	max_other;
	uint32_t	max_combined;
	uint32_t	rx_count;
	uint32_t	tx_count;
	uint32_t	other_count;
	uint32_t	combined_count;
};

/**
 * struct ethtool_pauseparam - Ethernet pause (flow control) parameters
 * @cmd: Command number = %ETHTOOL_GPAUSEPARAM or %ETHTOOL_SPAUSEPARAM
 * @autoneg: Flag to enable autonegotiation of pause frame use
 * @rx_pause: Flag to enable reception of pause frames
 * @tx_pause: Flag to enable transmission of pause frames
 *
 * Drivers should reject a non-zero setting of @autoneg when
 * autoneogotiation is disabled (or not supported) for the link.
 *
 * If the link is autonegotiated, drivers should use
 * mii_advertise_flowctrl() or similar code to set the advertised
 * pause frame capabilities based on the @rx_pause and @tx_pause flags,
 * even if @autoneg is zero.  They should also allow the advertised
 * pause frame capabilities to be controlled directly through the
 * advertising field of &struct ethtool_cmd.
 *
 * If @autoneg is non-zero, the MAC is configured to send and/or
 * receive pause frames according to the result of autonegotiation.
 * Otherwise, it is configured directly based on the @rx_pause and
 * @tx_pause flags.
 */
struct ethtool_pauseparam {
	uint32_t	cmd;
	uint32_t	autoneg;
	uint32_t	rx_pause;
	uint32_t	tx_pause;
};

/* Link extended state */
enum ethtool_link_ext_state {
	ETHTOOL_LINK_EXT_STATE_AUTONEG,
	ETHTOOL_LINK_EXT_STATE_LINK_TRAINING_FAILURE,
	ETHTOOL_LINK_EXT_STATE_LINK_LOGICAL_MISMATCH,
	ETHTOOL_LINK_EXT_STATE_BAD_SIGNAL_INTEGRITY,
	ETHTOOL_LINK_EXT_STATE_NO_CABLE,
	ETHTOOL_LINK_EXT_STATE_CABLE_ISSUE,
	ETHTOOL_LINK_EXT_STATE_EEPROM_ISSUE,
	ETHTOOL_LINK_EXT_STATE_CALIBRATION_FAILURE,
	ETHTOOL_LINK_EXT_STATE_POWER_BUDGET_EXCEEDED,
	ETHTOOL_LINK_EXT_STATE_OVERHEAT,
	ETHTOOL_LINK_EXT_STATE_MODULE,
};

/* More information in addition to ETHTOOL_LINK_EXT_STATE_AUTONEG. */
enum ethtool_link_ext_substate_autoneg {
	ETHTOOL_LINK_EXT_SUBSTATE_AN_NO_PARTNER_DETECTED = 1,
	ETHTOOL_LINK_EXT_SUBSTATE_AN_ACK_NOT_RECEIVED,
	ETHTOOL_LINK_EXT_SUBSTATE_AN_NEXT_PAGE_EXCHANGE_FAILED,
	ETHTOOL_LINK_EXT_SUBSTATE_AN_NO_PARTNER_DETECTED_FORCE_MODE,
	ETHTOOL_LINK_EXT_SUBSTATE_AN_FEC_MISMATCH_DURING_OVERRIDE,
	ETHTOOL_LINK_EXT_SUBSTATE_AN_NO_HCD,
};

/* More information in addition to ETHTOOL_LINK_EXT_STATE_LINK_TRAINING_FAILURE.
 */
enum ethtool_link_ext_substate_link_training {
	ETHTOOL_LINK_EXT_SUBSTATE_LT_KR_FRAME_LOCK_NOT_ACQUIRED = 1,
	ETHTOOL_LINK_EXT_SUBSTATE_LT_KR_LINK_INHIBIT_TIMEOUT,
	ETHTOOL_LINK_EXT_SUBSTATE_LT_KR_LINK_PARTNER_DID_NOT_SET_RECEIVER_READY,
	ETHTOOL_LINK_EXT_SUBSTATE_LT_REMOTE_FAULT,
};

/* More information in addition to ETHTOOL_LINK_EXT_STATE_LINK_LOGICAL_MISMATCH.
 */
enum ethtool_link_ext_substate_link_logical_mismatch {
	ETHTOOL_LINK_EXT_SUBSTATE_LLM_PCS_DID_NOT_ACQUIRE_BLOCK_LOCK = 1,
	ETHTOOL_LINK_EXT_SUBSTATE_LLM_PCS_DID_NOT_ACQUIRE_AM_LOCK,
	ETHTOOL_LINK_EXT_SUBSTATE_LLM_PCS_DID_NOT_GET_ALIGN_STATUS,
	ETHTOOL_LINK_EXT_SUBSTATE_LLM_FC_FEC_IS_NOT_LOCKED,
	ETHTOOL_LINK_EXT_SUBSTATE_LLM_RS_FEC_IS_NOT_LOCKED,
};

/* More information in addition to ETHTOOL_LINK_EXT_STATE_BAD_SIGNAL_INTEGRITY.
 */
enum ethtool_link_ext_substate_bad_signal_integrity {
	ETHTOOL_LINK_EXT_SUBSTATE_BSI_LARGE_NUMBER_OF_PHYSICAL_ERRORS = 1,
	ETHTOOL_LINK_EXT_SUBSTATE_BSI_UNSUPPORTED_RATE,
	ETHTOOL_LINK_EXT_SUBSTATE_BSI_SERDES_REFERENCE_CLOCK_LOST,
	ETHTOOL_LINK_EXT_SUBSTATE_BSI_SERDES_ALOS,
};

/* More information in addition to ETHTOOL_LINK_EXT_STATE_CABLE_ISSUE. */
enum ethtool_link_ext_substate_cable_issue {
	ETHTOOL_LINK_EXT_SUBSTATE_CI_UNSUPPORTED_CABLE = 1,
	ETHTOOL_LINK_EXT_SUBSTATE_CI_CABLE_TEST_FAILURE,
};

/* More information in addition to ETHTOOL_LINK_EXT_STATE_MODULE. */
enum ethtool_link_ext_substate_module {
	ETHTOOL_LINK_EXT_SUBSTATE_MODULE_CMIS_NOT_READY = 1,
};

#define ETH_GSTRING_LEN		32

/**
 * enum ethtool_stringset - string set ID
 * @ETH_SS_TEST: Self-test result names, for use with %ETHTOOL_TEST
 * @ETH_SS_STATS: Statistic names, for use with %ETHTOOL_GSTATS
 * @ETH_SS_PRIV_FLAGS: Driver private flag names, for use with
 *	%ETHTOOL_GPFLAGS and %ETHTOOL_SPFLAGS
 * @ETH_SS_NTUPLE_FILTERS: Previously used with %ETHTOOL_GRXNTUPLE;
 *	now deprecated
 * @ETH_SS_FEATURES: Device feature names
 * @ETH_SS_RSS_HASH_FUNCS: RSS hush function names
 * @ETH_SS_TUNABLES: tunable names
 * @ETH_SS_PHY_STATS: Statistic names, for use with %ETHTOOL_GPHYSTATS
 * @ETH_SS_PHY_TUNABLES: PHY tunable names
 * @ETH_SS_LINK_MODES: link mode names
 * @ETH_SS_MSG_CLASSES: debug message class names
 * @ETH_SS_WOL_MODES: wake-on-lan modes
 * @ETH_SS_SOF_TIMESTAMPING: SOF_TIMESTAMPING_* flags
 * @ETH_SS_TS_TX_TYPES: timestamping Tx types
 * @ETH_SS_TS_RX_FILTERS: timestamping Rx filters
<<<<<<< HEAD
=======
 * @ETH_SS_UDP_TUNNEL_TYPES: UDP tunnel types
 * @ETH_SS_STATS_STD: standardized stats
 * @ETH_SS_STATS_ETH_PHY: names of IEEE 802.3 PHY statistics
 * @ETH_SS_STATS_ETH_MAC: names of IEEE 802.3 MAC statistics
 * @ETH_SS_STATS_ETH_CTRL: names of IEEE 802.3 MAC Control statistics
 * @ETH_SS_STATS_RMON: names of RMON statistics
 *
 * @ETH_SS_COUNT: number of defined string sets
>>>>>>> 823a3f11
 */
enum ethtool_stringset {
	ETH_SS_TEST		= 0,
	ETH_SS_STATS,
	ETH_SS_PRIV_FLAGS,
	ETH_SS_NTUPLE_FILTERS,
	ETH_SS_FEATURES,
	ETH_SS_RSS_HASH_FUNCS,
	ETH_SS_TUNABLES,
	ETH_SS_PHY_STATS,
	ETH_SS_PHY_TUNABLES,
	ETH_SS_LINK_MODES,
	ETH_SS_MSG_CLASSES,
	ETH_SS_WOL_MODES,
	ETH_SS_SOF_TIMESTAMPING,
	ETH_SS_TS_TX_TYPES,
	ETH_SS_TS_RX_FILTERS,
<<<<<<< HEAD
=======
	ETH_SS_UDP_TUNNEL_TYPES,
	ETH_SS_STATS_STD,
	ETH_SS_STATS_ETH_PHY,
	ETH_SS_STATS_ETH_MAC,
	ETH_SS_STATS_ETH_CTRL,
	ETH_SS_STATS_RMON,
>>>>>>> 823a3f11

	/* add new constants above here */
	ETH_SS_COUNT
};

/**
 * enum ethtool_module_power_mode_policy - plug-in module power mode policy
 * @ETHTOOL_MODULE_POWER_MODE_POLICY_HIGH: Module is always in high power mode.
 * @ETHTOOL_MODULE_POWER_MODE_POLICY_AUTO: Module is transitioned by the host
 *	to high power mode when the first port using it is put administratively
 *	up and to low power mode when the last port using it is put
 *	administratively down.
 */
enum ethtool_module_power_mode_policy {
	ETHTOOL_MODULE_POWER_MODE_POLICY_HIGH = 1,
	ETHTOOL_MODULE_POWER_MODE_POLICY_AUTO,
};

/**
 * enum ethtool_module_power_mode - plug-in module power mode
 * @ETHTOOL_MODULE_POWER_MODE_LOW: Module is in low power mode.
 * @ETHTOOL_MODULE_POWER_MODE_HIGH: Module is in high power mode.
 */
enum ethtool_module_power_mode {
	ETHTOOL_MODULE_POWER_MODE_LOW = 1,
	ETHTOOL_MODULE_POWER_MODE_HIGH,
};

/**
 * struct ethtool_gstrings - string set for data tagging
 * @cmd: Command number = %ETHTOOL_GSTRINGS
 * @string_set: String set ID; one of &enum ethtool_stringset
 * @len: On return, the number of strings in the string set
 * @data: Buffer for strings.  Each string is null-padded to a size of
 *	%ETH_GSTRING_LEN.
 *
 * Users must use %ETHTOOL_GSSET_INFO to find the number of strings in
 * the string set.  They must allocate a buffer of the appropriate
 * size immediately following this structure.
 */
struct ethtool_gstrings {
	uint32_t	cmd;
	uint32_t	string_set;
	uint32_t	len;
	uint8_t	data[0];
};

/**
 * struct ethtool_sset_info - string set information
 * @cmd: Command number = %ETHTOOL_GSSET_INFO
 * @reserved: Reserved for future use; see the note on reserved space.
 * @sset_mask: On entry, a bitmask of string sets to query, with bits
 *	numbered according to &enum ethtool_stringset.  On return, a
 *	bitmask of those string sets queried that are supported.
 * @data: Buffer for string set sizes.  On return, this contains the
 *	size of each string set that was queried and supported, in
 *	order of ID.
 *
 * Example: The user passes in @sset_mask = 0x7 (sets 0, 1, 2) and on
 * return @sset_mask == 0x6 (sets 1, 2).  Then @data[0] contains the
 * size of set 1 and @data[1] contains the size of set 2.
 *
 * Users must allocate a buffer of the appropriate size (4 * number of
 * sets queried) immediately following this structure.
 */
struct ethtool_sset_info {
	uint32_t	cmd;
	uint32_t	reserved;
	uint64_t	sset_mask;
	uint32_t	data[0];
};

/**
 * enum ethtool_test_flags - flags definition of ethtool_test
 * @ETH_TEST_FL_OFFLINE: if set perform online and offline tests, otherwise
 *	only online tests.
 * @ETH_TEST_FL_FAILED: Driver set this flag if test fails.
 * @ETH_TEST_FL_EXTERNAL_LB: Application request to perform external loopback
 *	test.
 * @ETH_TEST_FL_EXTERNAL_LB_DONE: Driver performed the external loopback test
 */

enum ethtool_test_flags {
	ETH_TEST_FL_OFFLINE	= (1 << 0),
	ETH_TEST_FL_FAILED	= (1 << 1),
	ETH_TEST_FL_EXTERNAL_LB	= (1 << 2),
	ETH_TEST_FL_EXTERNAL_LB_DONE	= (1 << 3),
};

/**
 * struct ethtool_test - device self-test invocation
 * @cmd: Command number = %ETHTOOL_TEST
 * @flags: A bitmask of flags from &enum ethtool_test_flags.  Some
 *	flags may be set by the user on entry; others may be set by
 *	the driver on return.
 * @reserved: Reserved for future use; see the note on reserved space.
 * @len: On return, the number of test results
 * @data: Array of test results
 *
 * Users must use %ETHTOOL_GSSET_INFO or %ETHTOOL_GDRVINFO to find the
 * number of test results that will be returned.  They must allocate a
 * buffer of the appropriate size (8 * number of results) immediately
 * following this structure.
 */
struct ethtool_test {
	uint32_t	cmd;
	uint32_t	flags;
	uint32_t	reserved;
	uint32_t	len;
	uint64_t	data[0];
};

/**
 * struct ethtool_stats - device-specific statistics
 * @cmd: Command number = %ETHTOOL_GSTATS
 * @n_stats: On return, the number of statistics
 * @data: Array of statistics
 *
 * Users must use %ETHTOOL_GSSET_INFO or %ETHTOOL_GDRVINFO to find the
 * number of statistics that will be returned.  They must allocate a
 * buffer of the appropriate size (8 * number of statistics)
 * immediately following this structure.
 */
struct ethtool_stats {
	uint32_t	cmd;
	uint32_t	n_stats;
	uint64_t	data[0];
};

/**
 * struct ethtool_perm_addr - permanent hardware address
 * @cmd: Command number = %ETHTOOL_GPERMADDR
 * @size: On entry, the size of the buffer.  On return, the size of the
 *	address.  The command fails if the buffer is too small.
 * @data: Buffer for the address
 *
 * Users must allocate the buffer immediately following this structure.
 * A buffer size of %MAX_ADDR_LEN should be sufficient for any address
 * type.
 */
struct ethtool_perm_addr {
	uint32_t	cmd;
	uint32_t	size;
	uint8_t	data[0];
};

/* boolean flags controlling per-interface behavior characteristics.
 * When reading, the flag indicates whether or not a certain behavior
 * is enabled/present.  When writing, the flag indicates whether
 * or not the driver should turn on (set) or off (clear) a behavior.
 *
 * Some behaviors may read-only (unconditionally absent or present).
 * If such is the case, return EINVAL in the set-flags operation if the
 * flag differs from the read-only value.
 */
enum ethtool_flags {
	ETH_FLAG_TXVLAN		= (1 << 7),	/* TX VLAN offload enabled */
	ETH_FLAG_RXVLAN		= (1 << 8),	/* RX VLAN offload enabled */
	ETH_FLAG_LRO		= (1 << 15),	/* LRO is enabled */
	ETH_FLAG_NTUPLE		= (1 << 27),	/* N-tuple filters enabled */
	ETH_FLAG_RXHASH		= (1 << 28),
};

/* The following structures are for supporting RX network flow
 * classification and RX n-tuple configuration. Note, all multibyte
 * fields, e.g., ip4src, ip4dst, psrc, pdst, spi, etc. are expected to
 * be in network byte order.
 */

/**
 * struct ethtool_tcpip4_spec - flow specification for TCP/IPv4 etc.
 * @ip4src: Source host
 * @ip4dst: Destination host
 * @psrc: Source port
 * @pdst: Destination port
 * @tos: Type-of-service
 *
 * This can be used to specify a TCP/IPv4, UDP/IPv4 or SCTP/IPv4 flow.
 */
struct ethtool_tcpip4_spec {
	uint32_t	ip4src;
	uint32_t	ip4dst;
	uint16_t	psrc;
	uint16_t	pdst;
	uint8_t    tos;
};

/**
 * struct ethtool_ah_espip4_spec - flow specification for IPsec/IPv4
 * @ip4src: Source host
 * @ip4dst: Destination host
 * @spi: Security parameters index
 * @tos: Type-of-service
 *
 * This can be used to specify an IPsec transport or tunnel over IPv4.
 */
struct ethtool_ah_espip4_spec {
	uint32_t	ip4src;
	uint32_t	ip4dst;
	uint32_t	spi;
	uint8_t    tos;
};

#define	ETH_RX_NFC_IP4	1

/**
 * struct ethtool_usrip4_spec - general flow specification for IPv4
 * @ip4src: Source host
 * @ip4dst: Destination host
 * @l4_4_bytes: First 4 bytes of transport (layer 4) header
 * @tos: Type-of-service
 * @ip_ver: Value must be %ETH_RX_NFC_IP4; mask must be 0
 * @proto: Transport protocol number; mask must be 0
 */
struct ethtool_usrip4_spec {
	uint32_t	ip4src;
	uint32_t	ip4dst;
	uint32_t	l4_4_bytes;
	uint8_t    tos;
	uint8_t    ip_ver;
	uint8_t    proto;
};

/**
 * struct ethtool_tcpip6_spec - flow specification for TCP/IPv6 etc.
 * @ip6src: Source host
 * @ip6dst: Destination host
 * @psrc: Source port
 * @pdst: Destination port
 * @tclass: Traffic Class
 *
 * This can be used to specify a TCP/IPv6, UDP/IPv6 or SCTP/IPv6 flow.
 */
struct ethtool_tcpip6_spec {
	uint32_t	ip6src[4];
	uint32_t	ip6dst[4];
	uint16_t	psrc;
	uint16_t	pdst;
	uint8_t    tclass;
};

/**
 * struct ethtool_ah_espip6_spec - flow specification for IPsec/IPv6
 * @ip6src: Source host
 * @ip6dst: Destination host
 * @spi: Security parameters index
 * @tclass: Traffic Class
 *
 * This can be used to specify an IPsec transport or tunnel over IPv6.
 */
struct ethtool_ah_espip6_spec {
	uint32_t	ip6src[4];
	uint32_t	ip6dst[4];
	uint32_t	spi;
	uint8_t    tclass;
};

/**
 * struct ethtool_usrip6_spec - general flow specification for IPv6
 * @ip6src: Source host
 * @ip6dst: Destination host
 * @l4_4_bytes: First 4 bytes of transport (layer 4) header
 * @tclass: Traffic Class
 * @l4_proto: Transport protocol number (nexthdr after any Extension Headers)
 */
struct ethtool_usrip6_spec {
	uint32_t	ip6src[4];
	uint32_t	ip6dst[4];
	uint32_t	l4_4_bytes;
	uint8_t    tclass;
	uint8_t    l4_proto;
};

union ethtool_flow_union {
	struct ethtool_tcpip4_spec		tcp_ip4_spec;
	struct ethtool_tcpip4_spec		udp_ip4_spec;
	struct ethtool_tcpip4_spec		sctp_ip4_spec;
	struct ethtool_ah_espip4_spec		ah_ip4_spec;
	struct ethtool_ah_espip4_spec		esp_ip4_spec;
	struct ethtool_usrip4_spec		usr_ip4_spec;
	struct ethtool_tcpip6_spec		tcp_ip6_spec;
	struct ethtool_tcpip6_spec		udp_ip6_spec;
	struct ethtool_tcpip6_spec		sctp_ip6_spec;
	struct ethtool_ah_espip6_spec		ah_ip6_spec;
	struct ethtool_ah_espip6_spec		esp_ip6_spec;
	struct ethtool_usrip6_spec		usr_ip6_spec;
	struct eth_header				ether_spec;
	uint8_t					hdata[52];
};

/**
 * struct ethtool_flow_ext - additional RX flow fields
 * @h_dest: destination MAC address
 * @vlan_etype: VLAN EtherType
 * @vlan_tci: VLAN tag control information
 * @data: user defined data
 * @padding: Reserved for future use; see the note on reserved space.
 *
 * Note, @vlan_etype, @vlan_tci, and @data are only valid if %FLOW_EXT
 * is set in &struct ethtool_rx_flow_spec @flow_type.
 * @h_dest is valid if %FLOW_MAC_EXT is set.
 */
struct ethtool_flow_ext {
	uint8_t		padding[2];
	unsigned char	h_dest[ETH_ALEN];
	uint16_t		vlan_etype;
	uint16_t		vlan_tci;
	uint32_t		data[2];
};

/**
 * struct ethtool_rx_flow_spec - classification rule for RX flows
 * @flow_type: Type of match to perform, e.g. %TCP_V4_FLOW
 * @h_u: Flow fields to match (dependent on @flow_type)
 * @h_ext: Additional fields to match
 * @m_u: Masks for flow field bits to be matched
 * @m_ext: Masks for additional field bits to be matched
 *	Note, all additional fields must be ignored unless @flow_type
 *	includes the %FLOW_EXT or %FLOW_MAC_EXT flag
 *	(see &struct ethtool_flow_ext description).
 * @ring_cookie: RX ring/queue index to deliver to, or %RX_CLS_FLOW_DISC
 *	if packets should be discarded, or %RX_CLS_FLOW_WAKE if the
 *	packets should be used for Wake-on-LAN with %WAKE_FILTER
 * @location: Location of rule in the table.  Locations must be
 *	numbered such that a flow matching multiple rules will be
 *	classified according to the first (lowest numbered) rule.
 */
struct ethtool_rx_flow_spec {
	uint32_t		flow_type;
	union ethtool_flow_union h_u;
	struct ethtool_flow_ext h_ext;
	union ethtool_flow_union m_u;
	struct ethtool_flow_ext m_ext;
	uint64_t		ring_cookie;
	uint32_t		location;
};

/* How rings are laid out when accessing virtual functions or
 * offloaded queues is device specific. To allow users to do flow
 * steering and specify these queues the ring cookie is partitioned
 * into a 32bit queue index with an 8 bit virtual function id.
 * This also leaves the 3bytes for further specifiers. It is possible
 * future devices may support more than 256 virtual functions if
 * devices start supporting PCIe w/ARI. However at the moment I
 * do not know of any devices that support this so I do not reserve
 * space for this at this time. If a future patch consumes the next
 * byte it should be aware of this possibility.
 */
#define ETHTOOL_RX_FLOW_SPEC_RING	0x00000000FFFFFFFFLL
#define ETHTOOL_RX_FLOW_SPEC_RING_VF	0x000000FF00000000LL
#define ETHTOOL_RX_FLOW_SPEC_RING_VF_OFF 32
static inline uint64_t ethtool_get_flow_spec_ring(uint64_t ring_cookie)
{
	return ETHTOOL_RX_FLOW_SPEC_RING & ring_cookie;
}

static inline uint64_t ethtool_get_flow_spec_ring_vf(uint64_t ring_cookie)
{
	return (ETHTOOL_RX_FLOW_SPEC_RING_VF & ring_cookie) >>
				ETHTOOL_RX_FLOW_SPEC_RING_VF_OFF;
}

/**
 * struct ethtool_rxnfc - command to get or set RX flow classification rules
 * @cmd: Specific command number - %ETHTOOL_GRXFH, %ETHTOOL_SRXFH,
 *	%ETHTOOL_GRXRINGS, %ETHTOOL_GRXCLSRLCNT, %ETHTOOL_GRXCLSRULE,
 *	%ETHTOOL_GRXCLSRLALL, %ETHTOOL_SRXCLSRLDEL or %ETHTOOL_SRXCLSRLINS
 * @flow_type: Type of flow to be affected, e.g. %TCP_V4_FLOW
 * @data: Command-dependent value
 * @fs: Flow classification rule
 * @rss_context: RSS context to be affected
 * @rule_cnt: Number of rules to be affected
 * @rule_locs: Array of used rule locations
 *
 * For %ETHTOOL_GRXFH and %ETHTOOL_SRXFH, @data is a bitmask indicating
 * the fields included in the flow hash, e.g. %RXH_IP_SRC.  The following
 * structure fields must not be used, except that if @flow_type includes
 * the %FLOW_RSS flag, then @rss_context determines which RSS context to
 * act on.
 *
 * For %ETHTOOL_GRXRINGS, @data is set to the number of RX rings/queues
 * on return.
 *
 * For %ETHTOOL_GRXCLSRLCNT, @rule_cnt is set to the number of defined
 * rules on return.  If @data is non-zero on return then it is the
 * size of the rule table, plus the flag %RX_CLS_LOC_SPECIAL if the
 * driver supports any special location values.  If that flag is not
 * set in @data then special location values should not be used.
 *
 * For %ETHTOOL_GRXCLSRULE, @fs.@location specifies the location of an
 * existing rule on entry and @fs contains the rule on return; if
 * @fs.@flow_type includes the %FLOW_RSS flag, then @rss_context is
 * filled with the RSS context ID associated with the rule.
 *
 * For %ETHTOOL_GRXCLSRLALL, @rule_cnt specifies the array size of the
 * user buffer for @rule_locs on entry.  On return, @data is the size
 * of the rule table, @rule_cnt is the number of defined rules, and
 * @rule_locs contains the locations of the defined rules.  Drivers
 * must use the second parameter to get_rxnfc() instead of @rule_locs.
 *
 * For %ETHTOOL_SRXCLSRLINS, @fs specifies the rule to add or update.
 * @fs.@location either specifies the location to use or is a special
 * location value with %RX_CLS_LOC_SPECIAL flag set.  On return,
 * @fs.@location is the actual rule location.  If @fs.@flow_type
 * includes the %FLOW_RSS flag, @rss_context is the RSS context ID to
 * use for flow spreading traffic which matches this rule.  The value
 * from the rxfh indirection table will be added to @fs.@ring_cookie
 * to choose which ring to deliver to.
 *
 * For %ETHTOOL_SRXCLSRLDEL, @fs.@location specifies the location of an
 * existing rule on entry.
 *
 * A driver supporting the special location values for
 * %ETHTOOL_SRXCLSRLINS may add the rule at any suitable unused
 * location, and may remove a rule at a later location (lower
 * priority) that matches exactly the same set of flows.  The special
 * values are %RX_CLS_LOC_ANY, selecting any location;
 * %RX_CLS_LOC_FIRST, selecting the first suitable location (maximum
 * priority); and %RX_CLS_LOC_LAST, selecting the last suitable
 * location (minimum priority).  Additional special values may be
 * defined in future and drivers must return -%EINVAL for any
 * unrecognised value.
 */
struct ethtool_rxnfc {
	uint32_t				cmd;
	uint32_t				flow_type;
	uint64_t				data;
	struct ethtool_rx_flow_spec	fs;
	union {
		uint32_t			rule_cnt;
		uint32_t			rss_context;
	};
	uint32_t				rule_locs[0];
};


/**
 * struct ethtool_rxfh_indir - command to get or set RX flow hash indirection
 * @cmd: Specific command number - %ETHTOOL_GRXFHINDIR or %ETHTOOL_SRXFHINDIR
 * @size: On entry, the array size of the user buffer, which may be zero.
 *	On return from %ETHTOOL_GRXFHINDIR, the array size of the hardware
 *	indirection table.
 * @ring_index: RX ring/queue index for each hash value
 *
 * For %ETHTOOL_GRXFHINDIR, a @size of zero means that only the size
 * should be returned.  For %ETHTOOL_SRXFHINDIR, a @size of zero means
 * the table should be reset to default values.  This last feature
 * is not supported by the original implementations.
 */
struct ethtool_rxfh_indir {
	uint32_t	cmd;
	uint32_t	size;
	uint32_t	ring_index[0];
};

/**
 * struct ethtool_rxfh - command to get/set RX flow hash indir or/and hash key.
 * @cmd: Specific command number - %ETHTOOL_GRSSH or %ETHTOOL_SRSSH
 * @rss_context: RSS context identifier.  Context 0 is the default for normal
 *	traffic; other contexts can be referenced as the destination for RX flow
 *	classification rules.  %ETH_RXFH_CONTEXT_ALLOC is used with command
 *	%ETHTOOL_SRSSH to allocate a new RSS context; on return this field will
 *	contain the ID of the newly allocated context.
 * @indir_size: On entry, the array size of the user buffer for the
 *	indirection table, which may be zero, or (for %ETHTOOL_SRSSH),
 *	%ETH_RXFH_INDIR_NO_CHANGE.  On return from %ETHTOOL_GRSSH,
 *	the array size of the hardware indirection table.
 * @key_size: On entry, the array size of the user buffer for the hash key,
 *	which may be zero.  On return from %ETHTOOL_GRSSH, the size of the
 *	hardware hash key.
 * @hfunc: Defines the current RSS hash function used by HW (or to be set to).
 *	Valid values are one of the %ETH_RSS_HASH_*.
 * @rsvd8: Reserved for future use; see the note on reserved space.
 * @rsvd32: Reserved for future use; see the note on reserved space.
 * @rss_config: RX ring/queue index for each hash value i.e., indirection table
 *	of @indir_size uint32_t elements, followed by hash key of @key_size
 *	bytes.
 *
 * For %ETHTOOL_GRSSH, a @indir_size and key_size of zero means that only the
 * size should be returned.  For %ETHTOOL_SRSSH, an @indir_size of
 * %ETH_RXFH_INDIR_NO_CHANGE means that indir table setting is not requested
 * and a @indir_size of zero means the indir table should be reset to default
 * values (if @rss_context == 0) or that the RSS context should be deleted.
 * An hfunc of zero means that hash function setting is not requested.
 */
struct ethtool_rxfh {
	uint32_t   cmd;
	uint32_t	rss_context;
	uint32_t   indir_size;
	uint32_t   key_size;
	uint8_t	hfunc;
	uint8_t	rsvd8[3];
	uint32_t	rsvd32;
	uint32_t   rss_config[0];
};
#define ETH_RXFH_CONTEXT_ALLOC		0xffffffff
#define ETH_RXFH_INDIR_NO_CHANGE	0xffffffff

/**
 * struct ethtool_rx_ntuple_flow_spec - specification for RX flow filter
 * @flow_type: Type of match to perform, e.g. %TCP_V4_FLOW
 * @h_u: Flow field values to match (dependent on @flow_type)
 * @m_u: Masks for flow field value bits to be ignored
 * @vlan_tag: VLAN tag to match
 * @vlan_tag_mask: Mask for VLAN tag bits to be ignored
 * @data: Driver-dependent data to match
 * @data_mask: Mask for driver-dependent data bits to be ignored
 * @action: RX ring/queue index to deliver to (non-negative) or other action
 *	(negative, e.g. %ETHTOOL_RXNTUPLE_ACTION_DROP)
 *
 * For flow types %TCP_V4_FLOW, %UDP_V4_FLOW and %SCTP_V4_FLOW, where
 * a field value and mask are both zero this is treated as if all mask
 * bits are set i.e. the field is ignored.
 */
struct ethtool_rx_ntuple_flow_spec {
	uint32_t		 flow_type;
	union {
		struct ethtool_tcpip4_spec		tcp_ip4_spec;
		struct ethtool_tcpip4_spec		udp_ip4_spec;
		struct ethtool_tcpip4_spec		sctp_ip4_spec;
		struct ethtool_ah_espip4_spec		ah_ip4_spec;
		struct ethtool_ah_espip4_spec		esp_ip4_spec;
		struct ethtool_usrip4_spec		usr_ip4_spec;
		struct eth_header				ether_spec;
		uint8_t					hdata[72];
	} h_u, m_u;

	uint16_t	        vlan_tag;
	uint16_t	        vlan_tag_mask;
	uint64_t		data;
	uint64_t		data_mask;

	int32_t		action;
#define ETHTOOL_RXNTUPLE_ACTION_DROP	(-1)	/* drop packet */
#define ETHTOOL_RXNTUPLE_ACTION_CLEAR	(-2)	/* clear filter */
};

/**
 * struct ethtool_rx_ntuple - command to set or clear RX flow filter
 * @cmd: Command number - %ETHTOOL_SRXNTUPLE
 * @fs: Flow filter specification
 */
struct ethtool_rx_ntuple {
	uint32_t					cmd;
	struct ethtool_rx_ntuple_flow_spec	fs;
};

#define ETHTOOL_FLASH_MAX_FILENAME	128
enum ethtool_flash_op_type {
	ETHTOOL_FLASH_ALL_REGIONS	= 0,
};

/* for passing firmware flashing related parameters */
struct ethtool_flash {
	uint32_t	cmd;
	uint32_t	region;
	char	data[ETHTOOL_FLASH_MAX_FILENAME];
};

/**
 * struct ethtool_dump - used for retrieving, setting device dump
 * @cmd: Command number - %ETHTOOL_GET_DUMP_FLAG, %ETHTOOL_GET_DUMP_DATA, or
 * 	%ETHTOOL_SET_DUMP
 * @version: FW version of the dump, filled in by driver
 * @flag: driver dependent flag for dump setting, filled in by driver during
 *        get and filled in by ethtool for set operation.
 *        flag must be initialized by macro ETH_FW_DUMP_DISABLE value when
 *        firmware dump is disabled.
 * @len: length of dump data, used as the length of the user buffer on entry to
 * 	 %ETHTOOL_GET_DUMP_DATA and this is returned as dump length by driver
 * 	 for %ETHTOOL_GET_DUMP_FLAG command
 * @data: data collected for get dump data operation
 */
struct ethtool_dump {
	uint32_t	cmd;
	uint32_t	version;
	uint32_t	flag;
	uint32_t	len;
	uint8_t	data[0];
};

#define ETH_FW_DUMP_DISABLE 0

/* for returning and changing feature sets */

/**
 * struct ethtool_get_features_block - block with state of 32 features
 * @available: mask of changeable features
 * @requested: mask of features requested to be enabled if possible
 * @active: mask of currently enabled features
 * @never_changed: mask of features not changeable for any device
 */
struct ethtool_get_features_block {
	uint32_t	available;
	uint32_t	requested;
	uint32_t	active;
	uint32_t	never_changed;
};

/**
 * struct ethtool_gfeatures - command to get state of device's features
 * @cmd: command number = %ETHTOOL_GFEATURES
 * @size: On entry, the number of elements in the features[] array;
 *	on return, the number of elements in features[] needed to hold
 *	all features
 * @features: state of features
 */
struct ethtool_gfeatures {
	uint32_t	cmd;
	uint32_t	size;
	struct ethtool_get_features_block features[0];
};

/**
 * struct ethtool_set_features_block - block with request for 32 features
 * @valid: mask of features to be changed
 * @requested: values of features to be changed
 */
struct ethtool_set_features_block {
	uint32_t	valid;
	uint32_t	requested;
};

/**
 * struct ethtool_sfeatures - command to request change in device's features
 * @cmd: command number = %ETHTOOL_SFEATURES
 * @size: array size of the features[] array
 * @features: feature change masks
 */
struct ethtool_sfeatures {
	uint32_t	cmd;
	uint32_t	size;
	struct ethtool_set_features_block features[0];
};

/**
 * struct ethtool_ts_info - holds a device's timestamping and PHC association
 * @cmd: command number = %ETHTOOL_GET_TS_INFO
 * @so_timestamping: bit mask of the sum of the supported SO_TIMESTAMPING flags
 * @phc_index: device index of the associated PHC, or -1 if there is none
 * @tx_types: bit mask of the supported hwtstamp_tx_types enumeration values
 * @tx_reserved: Reserved for future use; see the note on reserved space.
 * @rx_filters: bit mask of the supported hwtstamp_rx_filters enumeration values
 * @rx_reserved: Reserved for future use; see the note on reserved space.
 *
 * The bits in the 'tx_types' and 'rx_filters' fields correspond to
 * the 'hwtstamp_tx_types' and 'hwtstamp_rx_filters' enumeration values,
 * respectively.  For example, if the device supports HWTSTAMP_TX_ON,
 * then (1 << HWTSTAMP_TX_ON) in 'tx_types' will be set.
 *
 * Drivers should only report the filters they actually support without
 * upscaling in the SIOCSHWTSTAMP ioctl. If the SIOCSHWSTAMP request for
 * HWTSTAMP_FILTER_V1_SYNC is supported by HWTSTAMP_FILTER_V1_EVENT, then the
 * driver should only report HWTSTAMP_FILTER_V1_EVENT in this op.
 */
struct ethtool_ts_info {
	uint32_t	cmd;
	uint32_t	so_timestamping;
	int32_t	phc_index;
	uint32_t	tx_types;
	uint32_t	tx_reserved[3];
	uint32_t	rx_filters;
	uint32_t	rx_reserved[3];
};

/*
 * %ETHTOOL_SFEATURES changes features present in features[].valid to the
 * values of corresponding bits in features[].requested. Bits in .requested
 * not set in .valid or not changeable are ignored.
 *
 * Returns %EINVAL when .valid contains undefined or never-changeable bits
 * or size is not equal to required number of features words (32-bit blocks).
 * Returns >= 0 if request was completed; bits set in the value mean:
 *   %ETHTOOL_F_UNSUPPORTED - there were bits set in .valid that are not
 *	changeable (not present in %ETHTOOL_GFEATURES' features[].available)
 *	those bits were ignored.
 *   %ETHTOOL_F_WISH - some or all changes requested were recorded but the
 *      resulting state of bits masked by .valid is not equal to .requested.
 *      Probably there are other device-specific constraints on some features
 *      in the set. When %ETHTOOL_F_UNSUPPORTED is set, .valid is considered
 *      here as though ignored bits were cleared.
 *   %ETHTOOL_F_COMPAT - some or all changes requested were made by calling
 *      compatibility functions. Requested offload state cannot be properly
 *      managed by kernel.
 *
 * Meaning of bits in the masks are obtained by %ETHTOOL_GSSET_INFO (number of
 * bits in the arrays - always multiple of 32) and %ETHTOOL_GSTRINGS commands
 * for ETH_SS_FEATURES string set. First entry in the table corresponds to least
 * significant bit in features[0] fields. Empty strings mark undefined features.
 */
enum ethtool_sfeatures_retval_bits {
	ETHTOOL_F_UNSUPPORTED__BIT,
	ETHTOOL_F_WISH__BIT,
	ETHTOOL_F_COMPAT__BIT,
};

#define ETHTOOL_F_UNSUPPORTED   (1 << ETHTOOL_F_UNSUPPORTED__BIT)
#define ETHTOOL_F_WISH          (1 << ETHTOOL_F_WISH__BIT)
#define ETHTOOL_F_COMPAT        (1 << ETHTOOL_F_COMPAT__BIT)

#define MAX_NUM_QUEUE		4096

/**
 * struct ethtool_per_queue_op - apply sub command to the queues in mask.
 * @cmd: ETHTOOL_PERQUEUE
 * @sub_command: the sub command which apply to each queues
 * @queue_mask: Bitmap of the queues which sub command apply to
 * @data: A complete command structure following for each of the queues addressed
 */
struct ethtool_per_queue_op {
	uint32_t	cmd;
	uint32_t	sub_command;
	uint32_t	queue_mask[__KERNEL_DIV_ROUND_UP(MAX_NUM_QUEUE, 32)];
	char	data[];
};

/**
 * struct ethtool_fecparam - Ethernet Forward Error Correction parameters
 * @cmd: Command number = %ETHTOOL_GFECPARAM or %ETHTOOL_SFECPARAM
 * @active_fec: FEC mode which is active on the port, single bit set, GET only.
 * @fec: Bitmask of configured FEC modes.
 * @reserved: Reserved for future extensions, ignore on GET, write 0 for SET.
 *
 * Note that @reserved was never validated on input and ethtool user space
 * left it uninitialized when calling SET. Hence going forward it can only be
 * used to return a value to userspace with GET.
 *
 * FEC modes supported by the device can be read via %ETHTOOL_GLINKSETTINGS.
 * FEC settings are configured by link autonegotiation whenever it's enabled.
 * With autoneg on %ETHTOOL_GFECPARAM can be used to read the current mode.
 *
 * When autoneg is disabled %ETHTOOL_SFECPARAM controls the FEC settings.
 * It is recommended that drivers only accept a single bit set in @fec.
 * When multiple bits are set in @fec drivers may pick mode in an implementation
 * dependent way. Drivers should reject mixing %ETHTOOL_FEC_AUTO_BIT with other
 * FEC modes, because it's unclear whether in this case other modes constrain
 * AUTO or are independent choices.
 * Drivers must reject SET requests if they support none of the requested modes.
 *
 * If device does not support FEC drivers may use %ETHTOOL_FEC_NONE instead
 * of returning %EOPNOTSUPP from %ETHTOOL_GFECPARAM.
 *
 * See enum ethtool_fec_config_bits for definition of valid bits for both
 * @fec and @active_fec.
 */
struct ethtool_fecparam {
	uint32_t   cmd;
	/* bitmask of FEC modes */
	uint32_t   active_fec;
	uint32_t   fec;
	uint32_t   reserved;
};

/**
 * enum ethtool_fec_config_bits - flags definition of ethtool_fec_configuration
 * @ETHTOOL_FEC_NONE_BIT: FEC mode configuration is not supported. Should not
 *			be used together with other bits. GET only.
 * @ETHTOOL_FEC_AUTO_BIT: Select default/best FEC mode automatically, usually
 *			based link mode and SFP parameters read from module's
 *			EEPROM. This bit does _not_ mean autonegotiation.
 * @ETHTOOL_FEC_OFF_BIT: No FEC Mode
 * @ETHTOOL_FEC_RS_BIT: Reed-Solomon FEC Mode
 * @ETHTOOL_FEC_BASER_BIT: Base-R/Reed-Solomon FEC Mode
 * @ETHTOOL_FEC_LLRS_BIT: Low Latency Reed Solomon FEC Mode (25G/50G Ethernet
 *			Consortium)
 */
enum ethtool_fec_config_bits {
	ETHTOOL_FEC_NONE_BIT,
	ETHTOOL_FEC_AUTO_BIT,
	ETHTOOL_FEC_OFF_BIT,
	ETHTOOL_FEC_RS_BIT,
	ETHTOOL_FEC_BASER_BIT,
	ETHTOOL_FEC_LLRS_BIT,
};

#define ETHTOOL_FEC_NONE		(1 << ETHTOOL_FEC_NONE_BIT)
#define ETHTOOL_FEC_AUTO		(1 << ETHTOOL_FEC_AUTO_BIT)
#define ETHTOOL_FEC_OFF			(1 << ETHTOOL_FEC_OFF_BIT)
#define ETHTOOL_FEC_RS			(1 << ETHTOOL_FEC_RS_BIT)
#define ETHTOOL_FEC_BASER		(1 << ETHTOOL_FEC_BASER_BIT)
#define ETHTOOL_FEC_LLRS		(1 << ETHTOOL_FEC_LLRS_BIT)

/* CMDs currently supported */
#define ETHTOOL_GSET		0x00000001 /* DEPRECATED, Get settings.
					    * Please use ETHTOOL_GLINKSETTINGS
					    */
#define ETHTOOL_SSET		0x00000002 /* DEPRECATED, Set settings.
					    * Please use ETHTOOL_SLINKSETTINGS
					    */
#define ETHTOOL_GDRVINFO	0x00000003 /* Get driver info. */
#define ETHTOOL_GREGS		0x00000004 /* Get NIC registers. */
#define ETHTOOL_GWOL		0x00000005 /* Get wake-on-lan options. */
#define ETHTOOL_SWOL		0x00000006 /* Set wake-on-lan options. */
#define ETHTOOL_GMSGLVL		0x00000007 /* Get driver message level */
#define ETHTOOL_SMSGLVL		0x00000008 /* Set driver msg level. */
#define ETHTOOL_NWAY_RST	0x00000009 /* Restart autonegotiation. */
/* Get link status for host, i.e. whether the interface *and* the
 * physical port (if there is one) are up (ethtool_value). */
#define ETHTOOL_GLINK		0x0000000a
#define ETHTOOL_GEEPROM		0x0000000b /* Get EEPROM data */
#define ETHTOOL_SEEPROM		0x0000000c /* Set EEPROM data. */
#define ETHTOOL_GCOALESCE	0x0000000e /* Get coalesce config */
#define ETHTOOL_SCOALESCE	0x0000000f /* Set coalesce config. */
#define ETHTOOL_GRINGPARAM	0x00000010 /* Get ring parameters */
#define ETHTOOL_SRINGPARAM	0x00000011 /* Set ring parameters. */
#define ETHTOOL_GPAUSEPARAM	0x00000012 /* Get pause parameters */
#define ETHTOOL_SPAUSEPARAM	0x00000013 /* Set pause parameters. */
#define ETHTOOL_GRXCSUM		0x00000014 /* Get RX hw csum enable (ethtool_value) */
#define ETHTOOL_SRXCSUM		0x00000015 /* Set RX hw csum enable (ethtool_value) */
#define ETHTOOL_GTXCSUM		0x00000016 /* Get TX hw csum enable (ethtool_value) */
#define ETHTOOL_STXCSUM		0x00000017 /* Set TX hw csum enable (ethtool_value) */
#define ETHTOOL_GSG		0x00000018 /* Get scatter-gather enable
					    * (ethtool_value) */
#define ETHTOOL_SSG		0x00000019 /* Set scatter-gather enable
					    * (ethtool_value). */
#define ETHTOOL_TEST		0x0000001a /* execute NIC self-test. */
#define ETHTOOL_GSTRINGS	0x0000001b /* get specified string set */
#define ETHTOOL_PHYS_ID		0x0000001c /* identify the NIC */
#define ETHTOOL_GSTATS		0x0000001d /* get NIC-specific statistics */
#define ETHTOOL_GTSO		0x0000001e /* Get TSO enable (ethtool_value) */
#define ETHTOOL_STSO		0x0000001f /* Set TSO enable (ethtool_value) */
#define ETHTOOL_GPERMADDR	0x00000020 /* Get permanent hardware address */
#define ETHTOOL_GUFO		0x00000021 /* Get UFO enable (ethtool_value) */
#define ETHTOOL_SUFO		0x00000022 /* Set UFO enable (ethtool_value) */
#define ETHTOOL_GGSO		0x00000023 /* Get GSO enable (ethtool_value) */
#define ETHTOOL_SGSO		0x00000024 /* Set GSO enable (ethtool_value) */
#define ETHTOOL_GFLAGS		0x00000025 /* Get flags bitmap(ethtool_value) */
#define ETHTOOL_SFLAGS		0x00000026 /* Set flags bitmap(ethtool_value) */
#define ETHTOOL_GPFLAGS		0x00000027 /* Get driver-private flags bitmap */
#define ETHTOOL_SPFLAGS		0x00000028 /* Set driver-private flags bitmap */

#define ETHTOOL_GRXFH		0x00000029 /* Get RX flow hash configuration */
#define ETHTOOL_SRXFH		0x0000002a /* Set RX flow hash configuration */
#define ETHTOOL_GGRO		0x0000002b /* Get GRO enable (ethtool_value) */
#define ETHTOOL_SGRO		0x0000002c /* Set GRO enable (ethtool_value) */
#define ETHTOOL_GRXRINGS	0x0000002d /* Get RX rings available for LB */
#define ETHTOOL_GRXCLSRLCNT	0x0000002e /* Get RX class rule count */
#define ETHTOOL_GRXCLSRULE	0x0000002f /* Get RX classification rule */
#define ETHTOOL_GRXCLSRLALL	0x00000030 /* Get all RX classification rule */
#define ETHTOOL_SRXCLSRLDEL	0x00000031 /* Delete RX classification rule */
#define ETHTOOL_SRXCLSRLINS	0x00000032 /* Insert RX classification rule */
#define ETHTOOL_FLASHDEV	0x00000033 /* Flash firmware to device */
#define ETHTOOL_RESET		0x00000034 /* Reset hardware */
#define ETHTOOL_SRXNTUPLE	0x00000035 /* Add an n-tuple filter to device */
#define ETHTOOL_GRXNTUPLE	0x00000036 /* deprecated */
#define ETHTOOL_GSSET_INFO	0x00000037 /* Get string set info */
#define ETHTOOL_GRXFHINDIR	0x00000038 /* Get RX flow hash indir'n table */
#define ETHTOOL_SRXFHINDIR	0x00000039 /* Set RX flow hash indir'n table */

#define ETHTOOL_GFEATURES	0x0000003a /* Get device offload settings */
#define ETHTOOL_SFEATURES	0x0000003b /* Change device offload settings */
#define ETHTOOL_GCHANNELS	0x0000003c /* Get no of channels */
#define ETHTOOL_SCHANNELS	0x0000003d /* Set no of channels */
#define ETHTOOL_SET_DUMP	0x0000003e /* Set dump settings */
#define ETHTOOL_GET_DUMP_FLAG	0x0000003f /* Get dump settings */
#define ETHTOOL_GET_DUMP_DATA	0x00000040 /* Get dump data */
#define ETHTOOL_GET_TS_INFO	0x00000041 /* Get time stamping and PHC info */
#define ETHTOOL_GMODULEINFO	0x00000042 /* Get plug-in module information */
#define ETHTOOL_GMODULEEEPROM	0x00000043 /* Get plug-in module eeprom */
#define ETHTOOL_GEEE		0x00000044 /* Get EEE settings */
#define ETHTOOL_SEEE		0x00000045 /* Set EEE settings */

#define ETHTOOL_GRSSH		0x00000046 /* Get RX flow hash configuration */
#define ETHTOOL_SRSSH		0x00000047 /* Set RX flow hash configuration */
#define ETHTOOL_GTUNABLE	0x00000048 /* Get tunable configuration */
#define ETHTOOL_STUNABLE	0x00000049 /* Set tunable configuration */
#define ETHTOOL_GPHYSTATS	0x0000004a /* get PHY-specific statistics */

#define ETHTOOL_PERQUEUE	0x0000004b /* Set per queue options */

#define ETHTOOL_GLINKSETTINGS	0x0000004c /* Get ethtool_link_settings */
#define ETHTOOL_SLINKSETTINGS	0x0000004d /* Set ethtool_link_settings */
#define ETHTOOL_PHY_GTUNABLE	0x0000004e /* Get PHY tunable configuration */
#define ETHTOOL_PHY_STUNABLE	0x0000004f /* Set PHY tunable configuration */
#define ETHTOOL_GFECPARAM	0x00000050 /* Get FEC settings */
#define ETHTOOL_SFECPARAM	0x00000051 /* Set FEC settings */

/* compatibility with older code */
#define SPARC_ETH_GSET		ETHTOOL_GSET
#define SPARC_ETH_SSET		ETHTOOL_SSET

/* Link mode bit indices */
enum ethtool_link_mode_bit_indices {
	ETHTOOL_LINK_MODE_10baseT_Half_BIT	= 0,
	ETHTOOL_LINK_MODE_10baseT_Full_BIT	= 1,
	ETHTOOL_LINK_MODE_100baseT_Half_BIT	= 2,
	ETHTOOL_LINK_MODE_100baseT_Full_BIT	= 3,
	ETHTOOL_LINK_MODE_1000baseT_Half_BIT	= 4,
	ETHTOOL_LINK_MODE_1000baseT_Full_BIT	= 5,
	ETHTOOL_LINK_MODE_Autoneg_BIT		= 6,
	ETHTOOL_LINK_MODE_TP_BIT		= 7,
	ETHTOOL_LINK_MODE_AUI_BIT		= 8,
	ETHTOOL_LINK_MODE_MII_BIT		= 9,
	ETHTOOL_LINK_MODE_FIBRE_BIT		= 10,
	ETHTOOL_LINK_MODE_BNC_BIT		= 11,
	ETHTOOL_LINK_MODE_10000baseT_Full_BIT	= 12,
	ETHTOOL_LINK_MODE_Pause_BIT		= 13,
	ETHTOOL_LINK_MODE_Asym_Pause_BIT	= 14,
	ETHTOOL_LINK_MODE_2500baseX_Full_BIT	= 15,
	ETHTOOL_LINK_MODE_Backplane_BIT		= 16,
	ETHTOOL_LINK_MODE_1000baseKX_Full_BIT	= 17,
	ETHTOOL_LINK_MODE_10000baseKX4_Full_BIT	= 18,
	ETHTOOL_LINK_MODE_10000baseKR_Full_BIT	= 19,
	ETHTOOL_LINK_MODE_10000baseR_FEC_BIT	= 20,
	ETHTOOL_LINK_MODE_20000baseMLD2_Full_BIT = 21,
	ETHTOOL_LINK_MODE_20000baseKR2_Full_BIT	= 22,
	ETHTOOL_LINK_MODE_40000baseKR4_Full_BIT	= 23,
	ETHTOOL_LINK_MODE_40000baseCR4_Full_BIT	= 24,
	ETHTOOL_LINK_MODE_40000baseSR4_Full_BIT	= 25,
	ETHTOOL_LINK_MODE_40000baseLR4_Full_BIT	= 26,
	ETHTOOL_LINK_MODE_56000baseKR4_Full_BIT	= 27,
	ETHTOOL_LINK_MODE_56000baseCR4_Full_BIT	= 28,
	ETHTOOL_LINK_MODE_56000baseSR4_Full_BIT	= 29,
	ETHTOOL_LINK_MODE_56000baseLR4_Full_BIT	= 30,
	ETHTOOL_LINK_MODE_25000baseCR_Full_BIT	= 31,

	/* Last allowed bit for __ETHTOOL_LINK_MODE_LEGACY_MASK is bit
	 * 31. Please do NOT define any SUPPORTED_* or ADVERTISED_*
	 * macro for bits > 31. The only way to use indices > 31 is to
	 * use the new ETHTOOL_GLINKSETTINGS/ETHTOOL_SLINKSETTINGS API.
	 */

	ETHTOOL_LINK_MODE_25000baseKR_Full_BIT	= 32,
	ETHTOOL_LINK_MODE_25000baseSR_Full_BIT	= 33,
	ETHTOOL_LINK_MODE_50000baseCR2_Full_BIT	= 34,
	ETHTOOL_LINK_MODE_50000baseKR2_Full_BIT	= 35,
	ETHTOOL_LINK_MODE_100000baseKR4_Full_BIT	= 36,
	ETHTOOL_LINK_MODE_100000baseSR4_Full_BIT	= 37,
	ETHTOOL_LINK_MODE_100000baseCR4_Full_BIT	= 38,
	ETHTOOL_LINK_MODE_100000baseLR4_ER4_Full_BIT	= 39,
	ETHTOOL_LINK_MODE_50000baseSR2_Full_BIT		= 40,
	ETHTOOL_LINK_MODE_1000baseX_Full_BIT	= 41,
	ETHTOOL_LINK_MODE_10000baseCR_Full_BIT	= 42,
	ETHTOOL_LINK_MODE_10000baseSR_Full_BIT	= 43,
	ETHTOOL_LINK_MODE_10000baseLR_Full_BIT	= 44,
	ETHTOOL_LINK_MODE_10000baseLRM_Full_BIT	= 45,
	ETHTOOL_LINK_MODE_10000baseER_Full_BIT	= 46,
	ETHTOOL_LINK_MODE_2500baseT_Full_BIT	= 47,
	ETHTOOL_LINK_MODE_5000baseT_Full_BIT	= 48,

	ETHTOOL_LINK_MODE_FEC_NONE_BIT	= 49,
	ETHTOOL_LINK_MODE_FEC_RS_BIT	= 50,
	ETHTOOL_LINK_MODE_FEC_BASER_BIT	= 51,
	ETHTOOL_LINK_MODE_50000baseKR_Full_BIT		 = 52,
	ETHTOOL_LINK_MODE_50000baseSR_Full_BIT		 = 53,
	ETHTOOL_LINK_MODE_50000baseCR_Full_BIT		 = 54,
	ETHTOOL_LINK_MODE_50000baseLR_ER_FR_Full_BIT	 = 55,
	ETHTOOL_LINK_MODE_50000baseDR_Full_BIT		 = 56,
	ETHTOOL_LINK_MODE_100000baseKR2_Full_BIT	 = 57,
	ETHTOOL_LINK_MODE_100000baseSR2_Full_BIT	 = 58,
	ETHTOOL_LINK_MODE_100000baseCR2_Full_BIT	 = 59,
	ETHTOOL_LINK_MODE_100000baseLR2_ER2_FR2_Full_BIT = 60,
	ETHTOOL_LINK_MODE_100000baseDR2_Full_BIT	 = 61,
	ETHTOOL_LINK_MODE_200000baseKR4_Full_BIT	 = 62,
	ETHTOOL_LINK_MODE_200000baseSR4_Full_BIT	 = 63,
	ETHTOOL_LINK_MODE_200000baseLR4_ER4_FR4_Full_BIT = 64,
	ETHTOOL_LINK_MODE_200000baseDR4_Full_BIT	 = 65,
	ETHTOOL_LINK_MODE_200000baseCR4_Full_BIT	 = 66,
	ETHTOOL_LINK_MODE_100baseT1_Full_BIT		 = 67,
	ETHTOOL_LINK_MODE_1000baseT1_Full_BIT		 = 68,
	ETHTOOL_LINK_MODE_400000baseKR8_Full_BIT	 = 69,
	ETHTOOL_LINK_MODE_400000baseSR8_Full_BIT	 = 70,
	ETHTOOL_LINK_MODE_400000baseLR8_ER8_FR8_Full_BIT = 71,
	ETHTOOL_LINK_MODE_400000baseDR8_Full_BIT	 = 72,
	ETHTOOL_LINK_MODE_400000baseCR8_Full_BIT	 = 73,
	ETHTOOL_LINK_MODE_FEC_LLRS_BIT			 = 74,
<<<<<<< HEAD
=======
	ETHTOOL_LINK_MODE_100000baseKR_Full_BIT		 = 75,
	ETHTOOL_LINK_MODE_100000baseSR_Full_BIT		 = 76,
	ETHTOOL_LINK_MODE_100000baseLR_ER_FR_Full_BIT	 = 77,
	ETHTOOL_LINK_MODE_100000baseCR_Full_BIT		 = 78,
	ETHTOOL_LINK_MODE_100000baseDR_Full_BIT		 = 79,
	ETHTOOL_LINK_MODE_200000baseKR2_Full_BIT	 = 80,
	ETHTOOL_LINK_MODE_200000baseSR2_Full_BIT	 = 81,
	ETHTOOL_LINK_MODE_200000baseLR2_ER2_FR2_Full_BIT = 82,
	ETHTOOL_LINK_MODE_200000baseDR2_Full_BIT	 = 83,
	ETHTOOL_LINK_MODE_200000baseCR2_Full_BIT	 = 84,
	ETHTOOL_LINK_MODE_400000baseKR4_Full_BIT	 = 85,
	ETHTOOL_LINK_MODE_400000baseSR4_Full_BIT	 = 86,
	ETHTOOL_LINK_MODE_400000baseLR4_ER4_FR4_Full_BIT = 87,
	ETHTOOL_LINK_MODE_400000baseDR4_Full_BIT	 = 88,
	ETHTOOL_LINK_MODE_400000baseCR4_Full_BIT	 = 89,
	ETHTOOL_LINK_MODE_100baseFX_Half_BIT		 = 90,
	ETHTOOL_LINK_MODE_100baseFX_Full_BIT		 = 91,
>>>>>>> 823a3f11
	/* must be last entry */
	__ETHTOOL_LINK_MODE_MASK_NBITS
};

#define __ETHTOOL_LINK_MODE_LEGACY_MASK(base_name)	\
	(1UL << (ETHTOOL_LINK_MODE_ ## base_name ## _BIT))

/* DEPRECATED macros. Please migrate to
 * ETHTOOL_GLINKSETTINGS/ETHTOOL_SLINKSETTINGS API. Please do NOT
 * define any new SUPPORTED_* macro for bits > 31.
 */
#define SUPPORTED_10baseT_Half		__ETHTOOL_LINK_MODE_LEGACY_MASK(10baseT_Half)
#define SUPPORTED_10baseT_Full		__ETHTOOL_LINK_MODE_LEGACY_MASK(10baseT_Full)
#define SUPPORTED_100baseT_Half		__ETHTOOL_LINK_MODE_LEGACY_MASK(100baseT_Half)
#define SUPPORTED_100baseT_Full		__ETHTOOL_LINK_MODE_LEGACY_MASK(100baseT_Full)
#define SUPPORTED_1000baseT_Half	__ETHTOOL_LINK_MODE_LEGACY_MASK(1000baseT_Half)
#define SUPPORTED_1000baseT_Full	__ETHTOOL_LINK_MODE_LEGACY_MASK(1000baseT_Full)
#define SUPPORTED_Autoneg		__ETHTOOL_LINK_MODE_LEGACY_MASK(Autoneg)
#define SUPPORTED_TP			__ETHTOOL_LINK_MODE_LEGACY_MASK(TP)
#define SUPPORTED_AUI			__ETHTOOL_LINK_MODE_LEGACY_MASK(AUI)
#define SUPPORTED_MII			__ETHTOOL_LINK_MODE_LEGACY_MASK(MII)
#define SUPPORTED_FIBRE			__ETHTOOL_LINK_MODE_LEGACY_MASK(FIBRE)
#define SUPPORTED_BNC			__ETHTOOL_LINK_MODE_LEGACY_MASK(BNC)
#define SUPPORTED_10000baseT_Full	__ETHTOOL_LINK_MODE_LEGACY_MASK(10000baseT_Full)
#define SUPPORTED_Pause			__ETHTOOL_LINK_MODE_LEGACY_MASK(Pause)
#define SUPPORTED_Asym_Pause		__ETHTOOL_LINK_MODE_LEGACY_MASK(Asym_Pause)
#define SUPPORTED_2500baseX_Full	__ETHTOOL_LINK_MODE_LEGACY_MASK(2500baseX_Full)
#define SUPPORTED_Backplane		__ETHTOOL_LINK_MODE_LEGACY_MASK(Backplane)
#define SUPPORTED_1000baseKX_Full	__ETHTOOL_LINK_MODE_LEGACY_MASK(1000baseKX_Full)
#define SUPPORTED_10000baseKX4_Full	__ETHTOOL_LINK_MODE_LEGACY_MASK(10000baseKX4_Full)
#define SUPPORTED_10000baseKR_Full	__ETHTOOL_LINK_MODE_LEGACY_MASK(10000baseKR_Full)
#define SUPPORTED_10000baseR_FEC	__ETHTOOL_LINK_MODE_LEGACY_MASK(10000baseR_FEC)
#define SUPPORTED_20000baseMLD2_Full	__ETHTOOL_LINK_MODE_LEGACY_MASK(20000baseMLD2_Full)
#define SUPPORTED_20000baseKR2_Full	__ETHTOOL_LINK_MODE_LEGACY_MASK(20000baseKR2_Full)
#define SUPPORTED_40000baseKR4_Full	__ETHTOOL_LINK_MODE_LEGACY_MASK(40000baseKR4_Full)
#define SUPPORTED_40000baseCR4_Full	__ETHTOOL_LINK_MODE_LEGACY_MASK(40000baseCR4_Full)
#define SUPPORTED_40000baseSR4_Full	__ETHTOOL_LINK_MODE_LEGACY_MASK(40000baseSR4_Full)
#define SUPPORTED_40000baseLR4_Full	__ETHTOOL_LINK_MODE_LEGACY_MASK(40000baseLR4_Full)
#define SUPPORTED_56000baseKR4_Full	__ETHTOOL_LINK_MODE_LEGACY_MASK(56000baseKR4_Full)
#define SUPPORTED_56000baseCR4_Full	__ETHTOOL_LINK_MODE_LEGACY_MASK(56000baseCR4_Full)
#define SUPPORTED_56000baseSR4_Full	__ETHTOOL_LINK_MODE_LEGACY_MASK(56000baseSR4_Full)
#define SUPPORTED_56000baseLR4_Full	__ETHTOOL_LINK_MODE_LEGACY_MASK(56000baseLR4_Full)
/* Please do not define any new SUPPORTED_* macro for bits > 31, see
 * notice above.
 */

/*
 * DEPRECATED macros. Please migrate to
 * ETHTOOL_GLINKSETTINGS/ETHTOOL_SLINKSETTINGS API. Please do NOT
 * define any new ADERTISE_* macro for bits > 31.
 */
#define ADVERTISED_10baseT_Half		__ETHTOOL_LINK_MODE_LEGACY_MASK(10baseT_Half)
#define ADVERTISED_10baseT_Full		__ETHTOOL_LINK_MODE_LEGACY_MASK(10baseT_Full)
#define ADVERTISED_100baseT_Half	__ETHTOOL_LINK_MODE_LEGACY_MASK(100baseT_Half)
#define ADVERTISED_100baseT_Full	__ETHTOOL_LINK_MODE_LEGACY_MASK(100baseT_Full)
#define ADVERTISED_1000baseT_Half	__ETHTOOL_LINK_MODE_LEGACY_MASK(1000baseT_Half)
#define ADVERTISED_1000baseT_Full	__ETHTOOL_LINK_MODE_LEGACY_MASK(1000baseT_Full)
#define ADVERTISED_Autoneg		__ETHTOOL_LINK_MODE_LEGACY_MASK(Autoneg)
#define ADVERTISED_TP			__ETHTOOL_LINK_MODE_LEGACY_MASK(TP)
#define ADVERTISED_AUI			__ETHTOOL_LINK_MODE_LEGACY_MASK(AUI)
#define ADVERTISED_MII			__ETHTOOL_LINK_MODE_LEGACY_MASK(MII)
#define ADVERTISED_FIBRE		__ETHTOOL_LINK_MODE_LEGACY_MASK(FIBRE)
#define ADVERTISED_BNC			__ETHTOOL_LINK_MODE_LEGACY_MASK(BNC)
#define ADVERTISED_10000baseT_Full	__ETHTOOL_LINK_MODE_LEGACY_MASK(10000baseT_Full)
#define ADVERTISED_Pause		__ETHTOOL_LINK_MODE_LEGACY_MASK(Pause)
#define ADVERTISED_Asym_Pause		__ETHTOOL_LINK_MODE_LEGACY_MASK(Asym_Pause)
#define ADVERTISED_2500baseX_Full	__ETHTOOL_LINK_MODE_LEGACY_MASK(2500baseX_Full)
#define ADVERTISED_Backplane		__ETHTOOL_LINK_MODE_LEGACY_MASK(Backplane)
#define ADVERTISED_1000baseKX_Full	__ETHTOOL_LINK_MODE_LEGACY_MASK(1000baseKX_Full)
#define ADVERTISED_10000baseKX4_Full	__ETHTOOL_LINK_MODE_LEGACY_MASK(10000baseKX4_Full)
#define ADVERTISED_10000baseKR_Full	__ETHTOOL_LINK_MODE_LEGACY_MASK(10000baseKR_Full)
#define ADVERTISED_10000baseR_FEC	__ETHTOOL_LINK_MODE_LEGACY_MASK(10000baseR_FEC)
#define ADVERTISED_20000baseMLD2_Full	__ETHTOOL_LINK_MODE_LEGACY_MASK(20000baseMLD2_Full)
#define ADVERTISED_20000baseKR2_Full	__ETHTOOL_LINK_MODE_LEGACY_MASK(20000baseKR2_Full)
#define ADVERTISED_40000baseKR4_Full	__ETHTOOL_LINK_MODE_LEGACY_MASK(40000baseKR4_Full)
#define ADVERTISED_40000baseCR4_Full	__ETHTOOL_LINK_MODE_LEGACY_MASK(40000baseCR4_Full)
#define ADVERTISED_40000baseSR4_Full	__ETHTOOL_LINK_MODE_LEGACY_MASK(40000baseSR4_Full)
#define ADVERTISED_40000baseLR4_Full	__ETHTOOL_LINK_MODE_LEGACY_MASK(40000baseLR4_Full)
#define ADVERTISED_56000baseKR4_Full	__ETHTOOL_LINK_MODE_LEGACY_MASK(56000baseKR4_Full)
#define ADVERTISED_56000baseCR4_Full	__ETHTOOL_LINK_MODE_LEGACY_MASK(56000baseCR4_Full)
#define ADVERTISED_56000baseSR4_Full	__ETHTOOL_LINK_MODE_LEGACY_MASK(56000baseSR4_Full)
#define ADVERTISED_56000baseLR4_Full	__ETHTOOL_LINK_MODE_LEGACY_MASK(56000baseLR4_Full)
/* Please do not define any new ADVERTISED_* macro for bits > 31, see
 * notice above.
 */

/* The following are all involved in forcing a particular link
 * mode for the device for setting things.  When getting the
 * devices settings, these indicate the current mode and whether
 * it was forced up into this mode or autonegotiated.
 */

/* The forced speed, in units of 1Mb. All values 0 to INT_MAX are legal.
 * Update drivers/net/phy/phy.c:phy_speed_to_str() and
 * drivers/net/bonding/bond_3ad.c:__get_link_speed() when adding new values.
 */
#define SPEED_10		10
#define SPEED_100		100
#define SPEED_1000		1000
#define SPEED_2500		2500
#define SPEED_5000		5000
#define SPEED_10000		10000
#define SPEED_14000		14000
#define SPEED_20000		20000
#define SPEED_25000		25000
#define SPEED_40000		40000
#define SPEED_50000		50000
#define SPEED_56000		56000
#define SPEED_100000		100000
#define SPEED_200000		200000
#define SPEED_400000		400000

#define SPEED_UNKNOWN		-1

static inline int ethtool_validate_speed(uint32_t speed)
{
	return speed <= INT_MAX || speed == (uint32_t)SPEED_UNKNOWN;
}

/* Duplex, half or full. */
#define DUPLEX_HALF		0x00
#define DUPLEX_FULL		0x01
#define DUPLEX_UNKNOWN		0xff

static inline int ethtool_validate_duplex(uint8_t duplex)
{
	switch (duplex) {
	case DUPLEX_HALF:
	case DUPLEX_FULL:
	case DUPLEX_UNKNOWN:
		return 1;
	}

	return 0;
}

#define MASTER_SLAVE_CFG_UNSUPPORTED		0
#define MASTER_SLAVE_CFG_UNKNOWN		1
#define MASTER_SLAVE_CFG_MASTER_PREFERRED	2
#define MASTER_SLAVE_CFG_SLAVE_PREFERRED	3
#define MASTER_SLAVE_CFG_MASTER_FORCE		4
#define MASTER_SLAVE_CFG_SLAVE_FORCE		5
#define MASTER_SLAVE_STATE_UNSUPPORTED		0
#define MASTER_SLAVE_STATE_UNKNOWN		1
#define MASTER_SLAVE_STATE_MASTER		2
#define MASTER_SLAVE_STATE_SLAVE		3
#define MASTER_SLAVE_STATE_ERR			4

/* Which connector port. */
#define PORT_TP			0x00
#define PORT_AUI		0x01
#define PORT_MII		0x02
#define PORT_FIBRE		0x03
#define PORT_BNC		0x04
#define PORT_DA			0x05
#define PORT_NONE		0xef
#define PORT_OTHER		0xff

/* Which transceiver to use. */
#define XCVR_INTERNAL		0x00 /* PHY and MAC are in the same package */
#define XCVR_EXTERNAL		0x01 /* PHY and MAC are in different packages */
#define XCVR_DUMMY1		0x02
#define XCVR_DUMMY2		0x03
#define XCVR_DUMMY3		0x04

/* Enable or disable autonegotiation. */
#define AUTONEG_DISABLE		0x00
#define AUTONEG_ENABLE		0x01

/* MDI or MDI-X status/control - if MDI/MDI_X/AUTO is set then
 * the driver is required to renegotiate link
 */
#define ETH_TP_MDI_INVALID	0x00 /* status: unknown; control: unsupported */
#define ETH_TP_MDI		0x01 /* status: MDI;     control: force MDI */
#define ETH_TP_MDI_X		0x02 /* status: MDI-X;   control: force MDI-X */
#define ETH_TP_MDI_AUTO		0x03 /*                  control: auto-select */

/* Wake-On-Lan options. */
#define WAKE_PHY		(1 << 0)
#define WAKE_UCAST		(1 << 1)
#define WAKE_MCAST		(1 << 2)
#define WAKE_BCAST		(1 << 3)
#define WAKE_ARP		(1 << 4)
#define WAKE_MAGIC		(1 << 5)
#define WAKE_MAGICSECURE	(1 << 6) /* only meaningful if WAKE_MAGIC */
#define WAKE_FILTER		(1 << 7)

#define WOL_MODE_COUNT		8

/* L2-L4 network traffic flow types */
#define	TCP_V4_FLOW	0x01	/* hash or spec (tcp_ip4_spec) */
#define	UDP_V4_FLOW	0x02	/* hash or spec (udp_ip4_spec) */
#define	SCTP_V4_FLOW	0x03	/* hash or spec (sctp_ip4_spec) */
#define	AH_ESP_V4_FLOW	0x04	/* hash only */
#define	TCP_V6_FLOW	0x05	/* hash or spec (tcp_ip6_spec; nfc only) */
#define	UDP_V6_FLOW	0x06	/* hash or spec (udp_ip6_spec; nfc only) */
#define	SCTP_V6_FLOW	0x07	/* hash or spec (sctp_ip6_spec; nfc only) */
#define	AH_ESP_V6_FLOW	0x08	/* hash only */
#define	AH_V4_FLOW	0x09	/* hash or spec (ah_ip4_spec) */
#define	ESP_V4_FLOW	0x0a	/* hash or spec (esp_ip4_spec) */
#define	AH_V6_FLOW	0x0b	/* hash or spec (ah_ip6_spec; nfc only) */
#define	ESP_V6_FLOW	0x0c	/* hash or spec (esp_ip6_spec; nfc only) */
#define	IPV4_USER_FLOW	0x0d	/* spec only (usr_ip4_spec) */
#define	IP_USER_FLOW	IPV4_USER_FLOW
#define	IPV6_USER_FLOW	0x0e	/* spec only (usr_ip6_spec; nfc only) */
#define	IPV4_FLOW	0x10	/* hash only */
#define	IPV6_FLOW	0x11	/* hash only */
#define	ETHER_FLOW	0x12	/* spec only (ether_spec) */
/* Flag to enable additional fields in struct ethtool_rx_flow_spec */
#define	FLOW_EXT	0x80000000
#define	FLOW_MAC_EXT	0x40000000
/* Flag to enable RSS spreading of traffic matching rule (nfc only) */
#define	FLOW_RSS	0x20000000

/* L3-L4 network traffic flow hash options */
#define	RXH_L2DA	(1 << 1)
#define	RXH_VLAN	(1 << 2)
#define	RXH_L3_PROTO	(1 << 3)
#define	RXH_IP_SRC	(1 << 4)
#define	RXH_IP_DST	(1 << 5)
#define	RXH_L4_B_0_1	(1 << 6) /* src port in case of TCP/UDP/SCTP */
#define	RXH_L4_B_2_3	(1 << 7) /* dst port in case of TCP/UDP/SCTP */
#define	RXH_DISCARD	(1 << 31)

#define	RX_CLS_FLOW_DISC	0xffffffffffffffffULL
#define RX_CLS_FLOW_WAKE	0xfffffffffffffffeULL

/* Special RX classification rule insert location values */
#define RX_CLS_LOC_SPECIAL	0x80000000	/* flag */
#define RX_CLS_LOC_ANY		0xffffffff
#define RX_CLS_LOC_FIRST	0xfffffffe
#define RX_CLS_LOC_LAST		0xfffffffd

/* EEPROM Standards for plug in modules */
#define ETH_MODULE_SFF_8079		0x1
#define ETH_MODULE_SFF_8079_LEN		256
#define ETH_MODULE_SFF_8472		0x2
#define ETH_MODULE_SFF_8472_LEN		512
#define ETH_MODULE_SFF_8636		0x3
#define ETH_MODULE_SFF_8636_LEN		256
#define ETH_MODULE_SFF_8436		0x4
#define ETH_MODULE_SFF_8436_LEN		256

#define ETH_MODULE_SFF_8636_MAX_LEN     640
#define ETH_MODULE_SFF_8436_MAX_LEN     640

/* Reset flags */
/* The reset() operation must clear the flags for the components which
 * were actually reset.  On successful return, the flags indicate the
 * components which were not reset, either because they do not exist
 * in the hardware or because they cannot be reset independently.  The
 * driver must never reset any components that were not requested.
 */
enum ethtool_reset_flags {
	/* These flags represent components dedicated to the interface
	 * the command is addressed to.  Shift any flag left by
	 * ETH_RESET_SHARED_SHIFT to reset a shared component of the
	 * same type.
	 */
	ETH_RESET_MGMT		= 1 << 0,	/* Management processor */
	ETH_RESET_IRQ		= 1 << 1,	/* Interrupt requester */
	ETH_RESET_DMA		= 1 << 2,	/* DMA engine */
	ETH_RESET_FILTER	= 1 << 3,	/* Filtering/flow direction */
	ETH_RESET_OFFLOAD	= 1 << 4,	/* Protocol offload */
	ETH_RESET_MAC		= 1 << 5,	/* Media access controller */
	ETH_RESET_PHY		= 1 << 6,	/* Transceiver/PHY */
	ETH_RESET_RAM		= 1 << 7,	/* RAM shared between
						 * multiple components */
	ETH_RESET_AP		= 1 << 8,	/* Application processor */

	ETH_RESET_DEDICATED	= 0x0000ffff,	/* All components dedicated to
						 * this interface */
	ETH_RESET_ALL		= 0xffffffff,	/* All components used by this
						 * interface, even if shared */
};
#define ETH_RESET_SHARED_SHIFT	16


/**
 * struct ethtool_link_settings - link control and status
 *
 * IMPORTANT, Backward compatibility notice: When implementing new
 *	user-space tools, please first try %ETHTOOL_GLINKSETTINGS, and
 *	if it succeeds use %ETHTOOL_SLINKSETTINGS to change link
 *	settings; do not use %ETHTOOL_SSET if %ETHTOOL_GLINKSETTINGS
 *	succeeded: stick to %ETHTOOL_GLINKSETTINGS/%SLINKSETTINGS in
 *	that case.  Conversely, if %ETHTOOL_GLINKSETTINGS fails, use
 *	%ETHTOOL_GSET to query and %ETHTOOL_SSET to change link
 *	settings; do not use %ETHTOOL_SLINKSETTINGS if
 *	%ETHTOOL_GLINKSETTINGS failed: stick to
 *	%ETHTOOL_GSET/%ETHTOOL_SSET in that case.
 *
 * @cmd: Command number = %ETHTOOL_GLINKSETTINGS or %ETHTOOL_SLINKSETTINGS
 * @speed: Link speed (Mbps)
 * @duplex: Duplex mode; one of %DUPLEX_*
 * @port: Physical connector type; one of %PORT_*
 * @phy_address: MDIO address of PHY (transceiver); 0 or 255 if not
 *	applicable.  For clause 45 PHYs this is the PRTAD.
 * @autoneg: Enable/disable autonegotiation and auto-detection;
 *	either %AUTONEG_DISABLE or %AUTONEG_ENABLE
 * @mdio_support: Bitmask of %ETH_MDIO_SUPPORTS_* flags for the MDIO
 *	protocols supported by the interface; 0 if unknown.
 *	Read-only.
 * @eth_tp_mdix: Ethernet twisted-pair MDI(-X) status; one of
 *	%ETH_TP_MDI_*.  If the status is unknown or not applicable, the
 *	value will be %ETH_TP_MDI_INVALID.  Read-only.
 * @eth_tp_mdix_ctrl: Ethernet twisted pair MDI(-X) control; one of
 *	%ETH_TP_MDI_*.  If MDI(-X) control is not implemented, reads
 *	yield %ETH_TP_MDI_INVALID and writes may be ignored or rejected.
 *	When written successfully, the link should be renegotiated if
 *	necessary.
 * @link_mode_masks_nwords: Number of 32-bit words for each of the
 *	supported, advertising, lp_advertising link mode bitmaps. For
 *	%ETHTOOL_GLINKSETTINGS: on entry, number of words passed by user
 *	(>= 0); on return, if handshake in progress, negative if
 *	request size unsupported by kernel: absolute value indicates
 *	kernel expected size and all the other fields but cmd
 *	are 0; otherwise (handshake completed), strictly positive
 *	to indicate size used by kernel and cmd field stays
 *	%ETHTOOL_GLINKSETTINGS, all other fields populated by driver. For
 *	%ETHTOOL_SLINKSETTINGS: must be valid on entry, ie. a positive
 *	value returned previously by %ETHTOOL_GLINKSETTINGS, otherwise
 *	refused. For drivers: ignore this field (use kernel's
 *	__ETHTOOL_LINK_MODE_MASK_NBITS instead), any change to it will
 *	be overwritten by kernel.
 * @supported: Bitmap with each bit meaning given by
 *	%ethtool_link_mode_bit_indices for the link modes, physical
 *	connectors and other link features for which the interface
 *	supports autonegotiation or auto-detection.  Read-only.
 * @advertising: Bitmap with each bit meaning given by
 *	%ethtool_link_mode_bit_indices for the link modes, physical
 *	connectors and other link features that are advertised through
 *	autonegotiation or enabled for auto-detection.
 * @lp_advertising: Bitmap with each bit meaning given by
 *	%ethtool_link_mode_bit_indices for the link modes, and other
 *	link features that the link partner advertised through
 *	autonegotiation; 0 if unknown or not applicable.  Read-only.
 * @transceiver: Used to distinguish different possible PHY types,
 *	reported consistently by PHYLIB.  Read-only.
 * @master_slave_cfg: Master/slave port mode.
 * @master_slave_state: Master/slave port state.
 * @reserved: Reserved for future use; see the note on reserved space.
 * @reserved1: Reserved for future use; see the note on reserved space.
 * @link_mode_masks: Variable length bitmaps.
 *
 * If autonegotiation is disabled, the speed and @duplex represent the
 * fixed link mode and are writable if the driver supports multiple
 * link modes.  If it is enabled then they are read-only; if the link
 * is up they represent the negotiated link mode; if the link is down,
 * the speed is 0, %SPEED_UNKNOWN or the highest enabled speed and
 * @duplex is %DUPLEX_UNKNOWN or the best enabled duplex mode.
 *
 * Some hardware interfaces may have multiple PHYs and/or physical
 * connectors fitted or do not allow the driver to detect which are
 * fitted.  For these interfaces @port and/or @phy_address may be
 * writable, possibly dependent on @autoneg being %AUTONEG_DISABLE.
 * Otherwise, attempts to write different values may be ignored or
 * rejected.
 *
 * Deprecated %ethtool_cmd fields transceiver, maxtxpkt and maxrxpkt
 * are not available in %ethtool_link_settings. These fields will be
 * always set to zero in %ETHTOOL_GSET reply and %ETHTOOL_SSET will
 * fail if any of them is set to non-zero value.
 *
 * Users should assume that all fields not marked read-only are
 * writable and subject to validation by the driver.  They should use
 * %ETHTOOL_GLINKSETTINGS to get the current values before making specific
 * changes and then applying them with %ETHTOOL_SLINKSETTINGS.
 *
 * Drivers that implement %get_link_ksettings and/or
 * %set_link_ksettings should ignore the @cmd
 * and @link_mode_masks_nwords fields (any change to them overwritten
 * by kernel), and rely only on kernel's internal
 * %__ETHTOOL_LINK_MODE_MASK_NBITS and
 * %ethtool_link_mode_mask_t. Drivers that implement
 * %set_link_ksettings() should validate all fields other than @cmd
 * and @link_mode_masks_nwords that are not described as read-only or
 * deprecated, and must ignore all fields described as read-only.
 */
struct ethtool_link_settings {
	uint32_t	cmd;
	uint32_t	speed;
	uint8_t	duplex;
	uint8_t	port;
	uint8_t	phy_address;
	uint8_t	autoneg;
	uint8_t	mdio_support;
	uint8_t	eth_tp_mdix;
	uint8_t	eth_tp_mdix_ctrl;
	int8_t	link_mode_masks_nwords;
	uint8_t	transceiver;
	uint8_t	master_slave_cfg;
	uint8_t	master_slave_state;
	uint8_t	reserved1[1];
	uint32_t	reserved[7];
	uint32_t	link_mode_masks[0];
	/* layout of link_mode_masks fields:
	 * uint32_t map_supported[link_mode_masks_nwords];
	 * uint32_t map_advertising[link_mode_masks_nwords];
	 * uint32_t map_lp_advertising[link_mode_masks_nwords];
	 */
};
#endif /* _LINUX_ETHTOOL_H */<|MERGE_RESOLUTION|>--- conflicted
+++ resolved
@@ -677,8 +677,6 @@
  * @ETH_SS_SOF_TIMESTAMPING: SOF_TIMESTAMPING_* flags
  * @ETH_SS_TS_TX_TYPES: timestamping Tx types
  * @ETH_SS_TS_RX_FILTERS: timestamping Rx filters
-<<<<<<< HEAD
-=======
  * @ETH_SS_UDP_TUNNEL_TYPES: UDP tunnel types
  * @ETH_SS_STATS_STD: standardized stats
  * @ETH_SS_STATS_ETH_PHY: names of IEEE 802.3 PHY statistics
@@ -687,7 +685,6 @@
  * @ETH_SS_STATS_RMON: names of RMON statistics
  *
  * @ETH_SS_COUNT: number of defined string sets
->>>>>>> 823a3f11
  */
 enum ethtool_stringset {
 	ETH_SS_TEST		= 0,
@@ -705,15 +702,12 @@
 	ETH_SS_SOF_TIMESTAMPING,
 	ETH_SS_TS_TX_TYPES,
 	ETH_SS_TS_RX_FILTERS,
-<<<<<<< HEAD
-=======
 	ETH_SS_UDP_TUNNEL_TYPES,
 	ETH_SS_STATS_STD,
 	ETH_SS_STATS_ETH_PHY,
 	ETH_SS_STATS_ETH_MAC,
 	ETH_SS_STATS_ETH_CTRL,
 	ETH_SS_STATS_RMON,
->>>>>>> 823a3f11
 
 	/* add new constants above here */
 	ETH_SS_COUNT
@@ -1680,8 +1674,6 @@
 	ETHTOOL_LINK_MODE_400000baseDR8_Full_BIT	 = 72,
 	ETHTOOL_LINK_MODE_400000baseCR8_Full_BIT	 = 73,
 	ETHTOOL_LINK_MODE_FEC_LLRS_BIT			 = 74,
-<<<<<<< HEAD
-=======
 	ETHTOOL_LINK_MODE_100000baseKR_Full_BIT		 = 75,
 	ETHTOOL_LINK_MODE_100000baseSR_Full_BIT		 = 76,
 	ETHTOOL_LINK_MODE_100000baseLR_ER_FR_Full_BIT	 = 77,
@@ -1699,7 +1691,6 @@
 	ETHTOOL_LINK_MODE_400000baseCR4_Full_BIT	 = 89,
 	ETHTOOL_LINK_MODE_100baseFX_Half_BIT		 = 90,
 	ETHTOOL_LINK_MODE_100baseFX_Full_BIT		 = 91,
->>>>>>> 823a3f11
 	/* must be last entry */
 	__ETHTOOL_LINK_MODE_MASK_NBITS
 };

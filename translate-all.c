/*
 *  Host code generation
 *
 *  Copyright (c) 2003 Fabrice Bellard
 *
 * This library is free software; you can redistribute it and/or
 * modify it under the terms of the GNU Lesser General Public
 * License as published by the Free Software Foundation; either
 * version 2 of the License, or (at your option) any later version.
 *
 * This library is distributed in the hope that it will be useful,
 * but WITHOUT ANY WARRANTY; without even the implied warranty of
 * MERCHANTABILITY or FITNESS FOR A PARTICULAR PURPOSE.  See the GNU
 * Lesser General Public License for more details.
 *
 * You should have received a copy of the GNU Lesser General Public
 * License along with this library; if not, see <http://www.gnu.org/licenses/>.
 */
#ifdef _WIN32
#include <windows.h>
#endif
#include "qemu/osdep.h"


#include "qemu-common.h"
#define NO_CPU_IO_DEFS
#include "cpu.h"
#include "trace.h"
#include "disas/disas.h"
#include "exec/exec-all.h"
#include "tcg.h"
#if defined(CONFIG_USER_ONLY)
#include "qemu.h"
#include "exec/exec-all.h"
#if defined(__FreeBSD__) || defined(__FreeBSD_kernel__)
#include <sys/param.h>
#if __FreeBSD_version >= 700104
#define HAVE_KINFO_GETVMMAP
#define sigqueue sigqueue_freebsd  /* avoid redefinition */
#include <sys/proc.h>
#include <machine/profile.h>
#define _KERNEL
#include <sys/user.h>
#undef _KERNEL
#undef sigqueue
#include <libutil.h>
#endif
#endif
#else
#include "exec/address-spaces.h"
#endif

#include "exec/cputlb.h"
#include "exec/tb-hash.h"
#include "translate-all.h"
#include "qemu/bitmap.h"
#include "qemu/timer.h"
#include "exec/log.h"

<<<<<<< HEAD
#include "tcg-plugin.h"

//#define DEBUG_TB_INVALIDATE
//#define DEBUG_FLUSH
=======
/* #define DEBUG_TB_INVALIDATE */
/* #define DEBUG_TB_FLUSH */
/* #define DEBUG_LOCKING */
>>>>>>> 0737f32d
/* make various TB consistency checks */
/* #define DEBUG_TB_CHECK */

#if !defined(CONFIG_USER_ONLY)
/* TB consistency checks only implemented for usermode emulation.  */
#undef DEBUG_TB_CHECK
#endif

/* Access to the various translations structures need to be serialised via locks
 * for consistency. This is automatic for SoftMMU based system
 * emulation due to its single threaded nature. In user-mode emulation
 * access to the memory related structures are protected with the
 * mmap_lock.
 */
#ifdef DEBUG_LOCKING
#define DEBUG_MEM_LOCKS 1
#else
#define DEBUG_MEM_LOCKS 0
#endif

#ifdef CONFIG_SOFTMMU
#define assert_memory_lock() do { /* nothing */ } while (0)
#else
#define assert_memory_lock() do {               \
        if (DEBUG_MEM_LOCKS) {                  \
            g_assert(have_mmap_lock());         \
        }                                       \
    } while (0)
#endif

#define SMC_BITMAP_USE_THRESHOLD 10

typedef struct PageDesc {
    /* list of TBs intersecting this ram page */
    TranslationBlock *first_tb;
#ifdef CONFIG_SOFTMMU
    /* in order to optimize self modifying code, we count the number
       of lookups we do to a given page to use a bitmap */
    unsigned int code_write_count;
    unsigned long *code_bitmap;
#else
    unsigned long flags;
#endif
} PageDesc;

/* In system mode we want L1_MAP to be based on ram offsets,
   while in user mode we want it to be based on virtual addresses.  */
#if !defined(CONFIG_USER_ONLY)
#if HOST_LONG_BITS < TARGET_PHYS_ADDR_SPACE_BITS
# define L1_MAP_ADDR_SPACE_BITS  HOST_LONG_BITS
#else
# define L1_MAP_ADDR_SPACE_BITS  TARGET_PHYS_ADDR_SPACE_BITS
#endif
#else
# define L1_MAP_ADDR_SPACE_BITS  TARGET_VIRT_ADDR_SPACE_BITS
#endif

/* Size of the L2 (and L3, etc) page tables.  */
#define V_L2_BITS 10
#define V_L2_SIZE (1 << V_L2_BITS)

uintptr_t qemu_host_page_size;
intptr_t qemu_host_page_mask;

/*
 * L1 Mapping properties
 */
static int v_l1_size;
static int v_l1_shift;
static int v_l2_levels;

/* The bottom level has pointers to PageDesc, and is indexed by
 * anything from 4 to (V_L2_BITS + 3) bits, depending on target page size.
 */
#define V_L1_MIN_BITS 4
#define V_L1_MAX_BITS (V_L2_BITS + 3)
#define V_L1_MAX_SIZE (1 << V_L1_MAX_BITS)

static void *l1_map[V_L1_MAX_SIZE];

/* code generation context */
TCGContext tcg_ctx;
bool parallel_cpus;

/* translation block context */
#ifdef CONFIG_USER_ONLY
__thread int have_tb_lock;
#endif

static void page_table_config_init(void)
{
    uint32_t v_l1_bits;

    assert(TARGET_PAGE_BITS);
    /* The bits remaining after N lower levels of page tables.  */
    v_l1_bits = (L1_MAP_ADDR_SPACE_BITS - TARGET_PAGE_BITS) % V_L2_BITS;
    if (v_l1_bits < V_L1_MIN_BITS) {
        v_l1_bits += V_L2_BITS;
    }

    v_l1_size = 1 << v_l1_bits;
    v_l1_shift = L1_MAP_ADDR_SPACE_BITS - TARGET_PAGE_BITS - v_l1_bits;
    v_l2_levels = v_l1_shift / V_L2_BITS - 1;

    assert(v_l1_bits <= V_L1_MAX_BITS);
    assert(v_l1_shift % V_L2_BITS == 0);
    assert(v_l2_levels >= 0);
}

void tb_lock(void)
{
#ifdef CONFIG_USER_ONLY
    assert(!have_tb_lock);
    qemu_mutex_lock(&tcg_ctx.tb_ctx.tb_lock);
    have_tb_lock++;
#endif
}

void tb_unlock(void)
{
#ifdef CONFIG_USER_ONLY
    assert(have_tb_lock);
    have_tb_lock--;
    qemu_mutex_unlock(&tcg_ctx.tb_ctx.tb_lock);
#endif
}

void tb_lock_reset(void)
{
#ifdef CONFIG_USER_ONLY
    if (have_tb_lock) {
        qemu_mutex_unlock(&tcg_ctx.tb_ctx.tb_lock);
        have_tb_lock = 0;
    }
#endif
}

#ifdef DEBUG_LOCKING
#define DEBUG_TB_LOCKS 1
#else
#define DEBUG_TB_LOCKS 0
#endif

#ifdef CONFIG_SOFTMMU
#define assert_tb_lock() do { /* nothing */ } while (0)
#else
#define assert_tb_lock() do {               \
        if (DEBUG_TB_LOCKS) {               \
            g_assert(have_tb_lock);         \
        }                                   \
    } while (0)
#endif


static TranslationBlock *tb_find_pc(uintptr_t tc_ptr);

void cpu_gen_init(void)
{
    tcg_context_init(&tcg_ctx); 
}

/* Encode VAL as a signed leb128 sequence at P.
   Return P incremented past the encoded value.  */
static uint8_t *encode_sleb128(uint8_t *p, target_long val)
{
    int more, byte;

    do {
        byte = val & 0x7f;
        val >>= 7;
        more = !((val == 0 && (byte & 0x40) == 0)
                 || (val == -1 && (byte & 0x40) != 0));
        if (more) {
            byte |= 0x80;
        }
        *p++ = byte;
    } while (more);

    return p;
}

/* Decode a signed leb128 sequence at *PP; increment *PP past the
   decoded value.  Return the decoded value.  */
static target_long decode_sleb128(uint8_t **pp)
{
    uint8_t *p = *pp;
    target_long val = 0;
    int byte, shift = 0;

    do {
        byte = *p++;
        val |= (target_ulong)(byte & 0x7f) << shift;
        shift += 7;
    } while (byte & 0x80);
    if (shift < TARGET_LONG_BITS && (byte & 0x40)) {
        val |= -(target_ulong)1 << shift;
    }

    *pp = p;
    return val;
}

/* Encode the data collected about the instructions while compiling TB.
   Place the data at BLOCK, and return the number of bytes consumed.

   The logical table consisits of TARGET_INSN_START_WORDS target_ulong's,
   which come from the target's insn_start data, followed by a uintptr_t
   which comes from the host pc of the end of the code implementing the insn.

   Each line of the table is encoded as sleb128 deltas from the previous
   line.  The seed for the first line is { tb->pc, 0..., tb->tc_ptr }.
   That is, the first column is seeded with the guest pc, the last column
   with the host pc, and the middle columns with zeros.  */

static int encode_search(TranslationBlock *tb, uint8_t *block)
{
    uint8_t *highwater = tcg_ctx.code_gen_highwater;
    uint8_t *p = block;
    int i, j, n;

    tb->tc_search = block;

    for (i = 0, n = tb->icount; i < n; ++i) {
        target_ulong prev;

        for (j = 0; j < TARGET_INSN_START_WORDS; ++j) {
            if (i == 0) {
                prev = (j == 0 ? tb->pc : 0);
            } else {
                prev = tcg_ctx.gen_insn_data[i - 1][j];
            }
            p = encode_sleb128(p, tcg_ctx.gen_insn_data[i][j] - prev);
        }
        prev = (i == 0 ? 0 : tcg_ctx.gen_insn_end_off[i - 1]);
        p = encode_sleb128(p, tcg_ctx.gen_insn_end_off[i] - prev);

        /* Test for (pending) buffer overflow.  The assumption is that any
           one row beginning below the high water mark cannot overrun
           the buffer completely.  Thus we can test for overflow after
           encoding a row without having to check during encoding.  */
        if (unlikely(p > highwater)) {
            return -1;
        }
    }

    return p - block;
}

/* The cpu state corresponding to 'searched_pc' is restored.
 * Called with tb_lock held.
 */
static int cpu_restore_state_from_tb(CPUState *cpu, TranslationBlock *tb,
                                     uintptr_t searched_pc)
{
    target_ulong data[TARGET_INSN_START_WORDS] = { tb->pc };
    uintptr_t host_pc = (uintptr_t)tb->tc_ptr;
    CPUArchState *env = cpu->env_ptr;
    uint8_t *p = tb->tc_search;
    int i, j, num_insns = tb->icount;
#ifdef CONFIG_PROFILER
    int64_t ti = profile_getclock();
#endif

    searched_pc -= GETPC_ADJ;

    if (searched_pc < host_pc) {
        return -1;
    }

    /* Reconstruct the stored insn data while looking for the point at
       which the end of the insn exceeds the searched_pc.  */
    for (i = 0; i < num_insns; ++i) {
        for (j = 0; j < TARGET_INSN_START_WORDS; ++j) {
            data[j] += decode_sleb128(&p);
        }
        host_pc += decode_sleb128(&p);
        if (host_pc > searched_pc) {
            goto found;
        }
    }
    return -1;

 found:
    if (tb->cflags & CF_USE_ICOUNT) {
        assert(use_icount);
        /* Reset the cycle counter to the start of the block.  */
        cpu->icount_decr.u16.low += num_insns;
        /* Clear the IO flag.  */
        cpu->can_do_io = 0;
    }
    cpu->icount_decr.u16.low -= i;
    restore_state_to_opc(env, tb, data);

#ifdef CONFIG_PROFILER
    tcg_ctx.restore_time += profile_getclock() - ti;
    tcg_ctx.restore_count++;
#endif
    return 0;
}

bool cpu_restore_state(CPUState *cpu, uintptr_t retaddr)
{
    TranslationBlock *tb;
    bool r = false;

    tb_lock();
    tb = tb_find_pc(retaddr);
    if (tb) {
        cpu_restore_state_from_tb(cpu, tb, retaddr);
        if (tb->cflags & CF_NOCACHE) {
            /* one-shot translation, invalidate it immediately */
            tb_phys_invalidate(tb, -1);
            tb_free(tb);
        }
        r = true;
    }
    tb_unlock();

    return r;
}

void page_size_init(void)
{
    /* NOTE: we can always suppose that qemu_host_page_size >=
       TARGET_PAGE_SIZE */
    qemu_real_host_page_size = getpagesize();
    qemu_real_host_page_mask = -(intptr_t)qemu_real_host_page_size;
    if (qemu_host_page_size == 0) {
        qemu_host_page_size = qemu_real_host_page_size;
    }
    if (qemu_host_page_size < TARGET_PAGE_SIZE) {
        qemu_host_page_size = TARGET_PAGE_SIZE;
    }
    qemu_host_page_mask = -(intptr_t)qemu_host_page_size;
}

static void page_init(void)
{
    page_size_init();
    page_table_config_init();

#if defined(CONFIG_BSD) && defined(CONFIG_USER_ONLY)
    {
#ifdef HAVE_KINFO_GETVMMAP
        struct kinfo_vmentry *freep;
        int i, cnt;

        freep = kinfo_getvmmap(getpid(), &cnt);
        if (freep) {
            mmap_lock();
            for (i = 0; i < cnt; i++) {
                unsigned long startaddr, endaddr;

                startaddr = freep[i].kve_start;
                endaddr = freep[i].kve_end;
                if (h2g_valid(startaddr)) {
                    startaddr = h2g(startaddr) & TARGET_PAGE_MASK;

                    if (h2g_valid(endaddr)) {
                        endaddr = h2g(endaddr);
                        page_set_flags(startaddr, endaddr, PAGE_RESERVED);
                    } else {
#if TARGET_ABI_BITS <= L1_MAP_ADDR_SPACE_BITS
                        endaddr = ~0ul;
                        page_set_flags(startaddr, endaddr, PAGE_RESERVED);
#endif
                    }
                }
            }
            free(freep);
            mmap_unlock();
        }
#else
        FILE *f;

        last_brk = (unsigned long)sbrk(0);

        f = fopen("/compat/linux/proc/self/maps", "r");
        if (f) {
            mmap_lock();

            do {
                unsigned long startaddr, endaddr;
                int n;

                n = fscanf(f, "%lx-%lx %*[^\n]\n", &startaddr, &endaddr);

                if (n == 2 && h2g_valid(startaddr)) {
                    startaddr = h2g(startaddr) & TARGET_PAGE_MASK;

                    if (h2g_valid(endaddr)) {
                        endaddr = h2g(endaddr);
                    } else {
                        endaddr = ~0ul;
                    }
                    page_set_flags(startaddr, endaddr, PAGE_RESERVED);
                }
            } while (!feof(f));

            fclose(f);
            mmap_unlock();
        }
#endif
    }
#endif
}

/* If alloc=1:
 * Called with tb_lock held for system emulation.
 * Called with mmap_lock held for user-mode emulation.
 */
static PageDesc *page_find_alloc(tb_page_addr_t index, int alloc)
{
    PageDesc *pd;
    void **lp;
    int i;

    if (alloc) {
        assert_memory_lock();
    }

    /* Level 1.  Always allocated.  */
    lp = l1_map + ((index >> v_l1_shift) & (v_l1_size - 1));

    /* Level 2..N-1.  */
    for (i = v_l2_levels; i > 0; i--) {
        void **p = atomic_rcu_read(lp);

        if (p == NULL) {
            if (!alloc) {
                return NULL;
            }
            p = g_new0(void *, V_L2_SIZE);
            atomic_rcu_set(lp, p);
        }

        lp = p + ((index >> (i * V_L2_BITS)) & (V_L2_SIZE - 1));
    }

    pd = atomic_rcu_read(lp);
    if (pd == NULL) {
        if (!alloc) {
            return NULL;
        }
        pd = g_new0(PageDesc, V_L2_SIZE);
        atomic_rcu_set(lp, pd);
    }

    return pd + (index & (V_L2_SIZE - 1));
}

static inline PageDesc *page_find(tb_page_addr_t index)
{
    return page_find_alloc(index, 0);
}

#if defined(CONFIG_USER_ONLY)
/* Currently it is not recommended to allocate big chunks of data in
   user mode. It will change when a dedicated libc will be used.  */
/* ??? 64-bit hosts ought to have no problem mmaping data outside the
   region in which the guest needs to run.  Revisit this.  */
#define USE_STATIC_CODE_GEN_BUFFER
#endif

/* Minimum size of the code gen buffer.  This number is randomly chosen,
   but not so small that we can't have a fair number of TB's live.  */
#define MIN_CODE_GEN_BUFFER_SIZE     (1024u * 1024)

/* Maximum size of the code gen buffer we'd like to use.  Unless otherwise
   indicated, this is constrained by the range of direct branches on the
   host cpu, as used by the TCG implementation of goto_tb.  */
#if defined(__x86_64__)
# define MAX_CODE_GEN_BUFFER_SIZE  (2ul * 1024 * 1024 * 1024)
#elif defined(__sparc__)
# define MAX_CODE_GEN_BUFFER_SIZE  (2ul * 1024 * 1024 * 1024)
#elif defined(__powerpc64__)
# define MAX_CODE_GEN_BUFFER_SIZE  (2ul * 1024 * 1024 * 1024)
#elif defined(__powerpc__)
# define MAX_CODE_GEN_BUFFER_SIZE  (32u * 1024 * 1024)
#elif defined(__aarch64__)
# define MAX_CODE_GEN_BUFFER_SIZE  (128ul * 1024 * 1024)
#elif defined(__arm__)
# define MAX_CODE_GEN_BUFFER_SIZE  (16u * 1024 * 1024)
#elif defined(__s390x__)
  /* We have a +- 4GB range on the branches; leave some slop.  */
# define MAX_CODE_GEN_BUFFER_SIZE  (3ul * 1024 * 1024 * 1024)
#elif defined(__mips__)
  /* We have a 256MB branch region, but leave room to make sure the
     main executable is also within that region.  */
# define MAX_CODE_GEN_BUFFER_SIZE  (128ul * 1024 * 1024)
#else
# define MAX_CODE_GEN_BUFFER_SIZE  ((size_t)-1)
#endif

#define DEFAULT_CODE_GEN_BUFFER_SIZE_1 (32u * 1024 * 1024)

#define DEFAULT_CODE_GEN_BUFFER_SIZE \
  (DEFAULT_CODE_GEN_BUFFER_SIZE_1 < MAX_CODE_GEN_BUFFER_SIZE \
   ? DEFAULT_CODE_GEN_BUFFER_SIZE_1 : MAX_CODE_GEN_BUFFER_SIZE)

static inline size_t size_code_gen_buffer(size_t tb_size)
{
    /* Size the buffer.  */
    if (tb_size == 0) {
#ifdef USE_STATIC_CODE_GEN_BUFFER
        tb_size = DEFAULT_CODE_GEN_BUFFER_SIZE;
#else
        /* ??? Needs adjustments.  */
        /* ??? If we relax the requirement that CONFIG_USER_ONLY use the
           static buffer, we could size this on RESERVED_VA, on the text
           segment size of the executable, or continue to use the default.  */
        tb_size = (unsigned long)(ram_size / 4);
#endif
    }
    if (tb_size < MIN_CODE_GEN_BUFFER_SIZE) {
        tb_size = MIN_CODE_GEN_BUFFER_SIZE;
    }
    if (tb_size > MAX_CODE_GEN_BUFFER_SIZE) {
        tb_size = MAX_CODE_GEN_BUFFER_SIZE;
    }
    return tb_size;
}

#ifdef __mips__
/* In order to use J and JAL within the code_gen_buffer, we require
   that the buffer not cross a 256MB boundary.  */
static inline bool cross_256mb(void *addr, size_t size)
{
    return ((uintptr_t)addr ^ ((uintptr_t)addr + size)) & ~0x0ffffffful;
}

/* We weren't able to allocate a buffer without crossing that boundary,
   so make do with the larger portion of the buffer that doesn't cross.
   Returns the new base of the buffer, and adjusts code_gen_buffer_size.  */
static inline void *split_cross_256mb(void *buf1, size_t size1)
{
    void *buf2 = (void *)(((uintptr_t)buf1 + size1) & ~0x0ffffffful);
    size_t size2 = buf1 + size1 - buf2;

    size1 = buf2 - buf1;
    if (size1 < size2) {
        size1 = size2;
        buf1 = buf2;
    }

    tcg_ctx.code_gen_buffer_size = size1;
    return buf1;
}
#endif

#ifdef USE_STATIC_CODE_GEN_BUFFER
static uint8_t static_code_gen_buffer[DEFAULT_CODE_GEN_BUFFER_SIZE]
    __attribute__((aligned(CODE_GEN_ALIGN)));

# ifdef _WIN32
static inline void do_protect(void *addr, long size, int prot)
{
    DWORD old_protect;
    VirtualProtect(addr, size, prot, &old_protect);
}

static inline void map_exec(void *addr, long size)
{
    do_protect(addr, size, PAGE_EXECUTE_READWRITE);
}

static inline void map_none(void *addr, long size)
{
    do_protect(addr, size, PAGE_NOACCESS);
}
# else
static inline void do_protect(void *addr, long size, int prot)
{
    uintptr_t start, end;

    start = (uintptr_t)addr;
    start &= qemu_real_host_page_mask;

    end = (uintptr_t)addr + size;
    end = ROUND_UP(end, qemu_real_host_page_size);

    mprotect((void *)start, end - start, prot);
}

static inline void map_exec(void *addr, long size)
{
    do_protect(addr, size, PROT_READ | PROT_WRITE | PROT_EXEC);
}

static inline void map_none(void *addr, long size)
{
    do_protect(addr, size, PROT_NONE);
}
# endif /* WIN32 */

static inline void *alloc_code_gen_buffer(void)
{
    void *buf = static_code_gen_buffer;
    size_t full_size, size;

    /* The size of the buffer, rounded down to end on a page boundary.  */
    full_size = (((uintptr_t)buf + sizeof(static_code_gen_buffer))
                 & qemu_real_host_page_mask) - (uintptr_t)buf;

    /* Reserve a guard page.  */
    size = full_size - qemu_real_host_page_size;

    /* Honor a command-line option limiting the size of the buffer.  */
    if (size > tcg_ctx.code_gen_buffer_size) {
        size = (((uintptr_t)buf + tcg_ctx.code_gen_buffer_size)
                & qemu_real_host_page_mask) - (uintptr_t)buf;
    }
    tcg_ctx.code_gen_buffer_size = size;

#ifdef __mips__
    if (cross_256mb(buf, size)) {
        buf = split_cross_256mb(buf, size);
        size = tcg_ctx.code_gen_buffer_size;
    }
#endif

    map_exec(buf, size);
    map_none(buf + size, qemu_real_host_page_size);
    qemu_madvise(buf, size, QEMU_MADV_HUGEPAGE);

    return buf;
}
#elif defined(_WIN32)
static inline void *alloc_code_gen_buffer(void)
{
    size_t size = tcg_ctx.code_gen_buffer_size;
    void *buf1, *buf2;

    /* Perform the allocation in two steps, so that the guard page
       is reserved but uncommitted.  */
    buf1 = VirtualAlloc(NULL, size + qemu_real_host_page_size,
                        MEM_RESERVE, PAGE_NOACCESS);
    if (buf1 != NULL) {
        buf2 = VirtualAlloc(buf1, size, MEM_COMMIT, PAGE_EXECUTE_READWRITE);
        assert(buf1 == buf2);
    }

    return buf1;
}
#else
static inline void *alloc_code_gen_buffer(void)
{
    int flags = MAP_PRIVATE | MAP_ANONYMOUS;
    uintptr_t start = 0;
    size_t size = tcg_ctx.code_gen_buffer_size;
    void *buf;

    /* Constrain the position of the buffer based on the host cpu.
       Note that these addresses are chosen in concert with the
       addresses assigned in the relevant linker script file.  */
# if defined(__PIE__) || defined(__PIC__)
    /* Don't bother setting a preferred location if we're building
       a position-independent executable.  We're more likely to get
       an address near the main executable if we let the kernel
       choose the address.  */
# elif defined(__x86_64__) && defined(MAP_32BIT)
    /* Force the memory down into low memory with the executable.
       Leave the choice of exact location with the kernel.  */
    flags |= MAP_32BIT;
    /* Cannot expect to map more than 800MB in low memory.  */
    if (size > 800u * 1024 * 1024) {
        tcg_ctx.code_gen_buffer_size = size = 800u * 1024 * 1024;
    }
# elif defined(__sparc__)
    start = 0x40000000ul;
# elif defined(__s390x__)
    start = 0x90000000ul;
# elif defined(__mips__)
#  if _MIPS_SIM == _ABI64
    start = 0x128000000ul;
#  else
    start = 0x08000000ul;
#  endif
# endif

    buf = mmap((void *)start, size + qemu_real_host_page_size,
               PROT_NONE, flags, -1, 0);
    if (buf == MAP_FAILED) {
        return NULL;
    }

#ifdef __mips__
    if (cross_256mb(buf, size)) {
        /* Try again, with the original still mapped, to avoid re-acquiring
           that 256mb crossing.  This time don't specify an address.  */
        size_t size2;
        void *buf2 = mmap(NULL, size + qemu_real_host_page_size,
                          PROT_NONE, flags, -1, 0);
        switch (buf2 != MAP_FAILED) {
        case 1:
            if (!cross_256mb(buf2, size)) {
                /* Success!  Use the new buffer.  */
                munmap(buf, size + qemu_real_host_page_size);
                break;
            }
            /* Failure.  Work with what we had.  */
            munmap(buf2, size + qemu_real_host_page_size);
            /* fallthru */
        default:
            /* Split the original buffer.  Free the smaller half.  */
            buf2 = split_cross_256mb(buf, size);
            size2 = tcg_ctx.code_gen_buffer_size;
            if (buf == buf2) {
                munmap(buf + size2 + qemu_real_host_page_size, size - size2);
            } else {
                munmap(buf, size - size2);
            }
            size = size2;
            break;
        }
        buf = buf2;
    }
#endif

    /* Make the final buffer accessible.  The guard page at the end
       will remain inaccessible with PROT_NONE.  */
    mprotect(buf, size, PROT_WRITE | PROT_READ | PROT_EXEC);

    /* Request large pages for the buffer.  */
    qemu_madvise(buf, size, QEMU_MADV_HUGEPAGE);

    return buf;
}
#endif /* USE_STATIC_CODE_GEN_BUFFER, WIN32, POSIX */

static inline void code_gen_alloc(size_t tb_size)
{
    tcg_ctx.code_gen_buffer_size = size_code_gen_buffer(tb_size);
    tcg_ctx.code_gen_buffer = alloc_code_gen_buffer();
    if (tcg_ctx.code_gen_buffer == NULL) {
        fprintf(stderr, "Could not allocate dynamic translator buffer\n");
        exit(1);
    }

    /* Estimate a good size for the number of TBs we can support.  We
       still haven't deducted the prologue from the buffer size here,
       but that's minimal and won't affect the estimate much.  */
    tcg_ctx.code_gen_max_blocks
        = tcg_ctx.code_gen_buffer_size / CODE_GEN_AVG_BLOCK_SIZE;
    tcg_ctx.tb_ctx.tbs = g_new(TranslationBlock, tcg_ctx.code_gen_max_blocks);

    qemu_mutex_init(&tcg_ctx.tb_ctx.tb_lock);
}

static void tb_htable_init(void)
{
    unsigned int mode = QHT_MODE_AUTO_RESIZE;

    qht_init(&tcg_ctx.tb_ctx.htable, CODE_GEN_HTABLE_SIZE, mode);
}

/* Must be called before using the QEMU cpus. 'tb_size' is the size
   (in bytes) allocated to the translation buffer. Zero means default
   size. */
void tcg_exec_init(unsigned long tb_size)
{
    cpu_gen_init();
    page_init();
    tb_htable_init();
    code_gen_alloc(tb_size);
#if defined(CONFIG_SOFTMMU)
    /* There's no guest base to take into account, so go ahead and
       initialize the prologue now.  */
    tcg_prologue_init(&tcg_ctx);
#endif
}

bool tcg_enabled(void)
{
    return tcg_ctx.code_gen_buffer != NULL;
}

/*
 * Allocate a new translation block. Flush the translation buffer if
 * too many translation blocks or too much generated code.
 *
 * Called with tb_lock held.
 */
static TranslationBlock *tb_alloc(target_ulong pc)
{
    TranslationBlock *tb;

    assert_tb_lock();

    if (tcg_ctx.tb_ctx.nb_tbs >= tcg_ctx.code_gen_max_blocks) {
        return NULL;
    }
    tb = &tcg_ctx.tb_ctx.tbs[tcg_ctx.tb_ctx.nb_tbs++];
    tb->pc = pc;
    tb->cflags = 0;
    tb->invalid = false;
    return tb;
}

/* Called with tb_lock held.  */
void tb_free(TranslationBlock *tb)
{
    assert_tb_lock();

    /* In practice this is mostly used for single use temporary TB
       Ignore the hard cases and just back up if this TB happens to
       be the last one generated.  */
    if (tcg_ctx.tb_ctx.nb_tbs > 0 &&
            tb == &tcg_ctx.tb_ctx.tbs[tcg_ctx.tb_ctx.nb_tbs - 1]) {
        tcg_ctx.code_gen_ptr = tb->tc_ptr;
        tcg_ctx.tb_ctx.nb_tbs--;
    }
}

static inline void invalidate_page_bitmap(PageDesc *p)
{
#ifdef CONFIG_SOFTMMU
    g_free(p->code_bitmap);
    p->code_bitmap = NULL;
    p->code_write_count = 0;
#endif
}

/* Set to NULL all the 'first_tb' fields in all PageDescs. */
static void page_flush_tb_1(int level, void **lp)
{
    int i;

    if (*lp == NULL) {
        return;
    }
    if (level == 0) {
        PageDesc *pd = *lp;

        for (i = 0; i < V_L2_SIZE; ++i) {
            pd[i].first_tb = NULL;
            invalidate_page_bitmap(pd + i);
        }
    } else {
        void **pp = *lp;

        for (i = 0; i < V_L2_SIZE; ++i) {
            page_flush_tb_1(level - 1, pp + i);
        }
    }
}

static void page_flush_tb(void)
{
    int i, l1_sz = v_l1_size;

    for (i = 0; i < l1_sz; i++) {
        page_flush_tb_1(v_l2_levels, l1_map + i);
    }
}

/* flush all the translation blocks */
static void do_tb_flush(CPUState *cpu, run_on_cpu_data tb_flush_count)
{
    tb_lock();

    /* If it is already been done on request of another CPU,
     * just retry.
     */
    if (tcg_ctx.tb_ctx.tb_flush_count != tb_flush_count.host_int) {
        goto done;
    }

#if defined(DEBUG_TB_FLUSH)
    printf("qemu: flush code_size=%ld nb_tbs=%d avg_tb_size=%ld\n",
           (unsigned long)(tcg_ctx.code_gen_ptr - tcg_ctx.code_gen_buffer),
           tcg_ctx.tb_ctx.nb_tbs, tcg_ctx.tb_ctx.nb_tbs > 0 ?
           ((unsigned long)(tcg_ctx.code_gen_ptr - tcg_ctx.code_gen_buffer)) /
           tcg_ctx.tb_ctx.nb_tbs : 0);
#endif
    if ((unsigned long)(tcg_ctx.code_gen_ptr - tcg_ctx.code_gen_buffer)
        > tcg_ctx.code_gen_buffer_size) {
        cpu_abort(cpu, "Internal error: code buffer overflow\n");
    }

    CPU_FOREACH(cpu) {
        int i;

        for (i = 0; i < TB_JMP_CACHE_SIZE; ++i) {
            atomic_set(&cpu->tb_jmp_cache[i], NULL);
        }
    }

    tcg_ctx.tb_ctx.nb_tbs = 0;
    qht_reset_size(&tcg_ctx.tb_ctx.htable, CODE_GEN_HTABLE_SIZE);
    page_flush_tb();

    tcg_ctx.code_gen_ptr = tcg_ctx.code_gen_buffer;
    /* XXX: flush processor icache at this point if cache flush is
       expensive */
    atomic_mb_set(&tcg_ctx.tb_ctx.tb_flush_count,
                  tcg_ctx.tb_ctx.tb_flush_count + 1);

done:
    tb_unlock();
}

void tb_flush(CPUState *cpu)
{
    if (tcg_enabled()) {
        unsigned tb_flush_count = atomic_mb_read(&tcg_ctx.tb_ctx.tb_flush_count);
        async_safe_run_on_cpu(cpu, do_tb_flush,
                              RUN_ON_CPU_HOST_INT(tb_flush_count));
    }
}

#ifdef DEBUG_TB_CHECK

static void
do_tb_invalidate_check(struct qht *ht, void *p, uint32_t hash, void *userp)
{
    TranslationBlock *tb = p;
    target_ulong addr = *(target_ulong *)userp;

    if (!(addr + TARGET_PAGE_SIZE <= tb->pc || addr >= tb->pc + tb->size)) {
        printf("ERROR invalidate: address=" TARGET_FMT_lx
               " PC=%08lx size=%04x\n", addr, (long)tb->pc, tb->size);
    }
}

/* verify that all the pages have correct rights for code
 *
 * Called with tb_lock held.
 */
static void tb_invalidate_check(target_ulong address)
{
    address &= TARGET_PAGE_MASK;
    qht_iter(&tcg_ctx.tb_ctx.htable, do_tb_invalidate_check, &address);
}

static void
do_tb_page_check(struct qht *ht, void *p, uint32_t hash, void *userp)
{
    TranslationBlock *tb = p;
    int flags1, flags2;

    flags1 = page_get_flags(tb->pc);
    flags2 = page_get_flags(tb->pc + tb->size - 1);
    if ((flags1 & PAGE_WRITE) || (flags2 & PAGE_WRITE)) {
        printf("ERROR page flags: PC=%08lx size=%04x f1=%x f2=%x\n",
               (long)tb->pc, tb->size, flags1, flags2);
    }
}

/* verify that all the pages have correct rights for code */
static void tb_page_check(void)
{
    qht_iter(&tcg_ctx.tb_ctx.htable, do_tb_page_check, NULL);
}

#endif

static inline void tb_page_remove(TranslationBlock **ptb, TranslationBlock *tb)
{
    TranslationBlock *tb1;
    unsigned int n1;

    for (;;) {
        tb1 = *ptb;
        n1 = (uintptr_t)tb1 & 3;
        tb1 = (TranslationBlock *)((uintptr_t)tb1 & ~3);
        if (tb1 == tb) {
            *ptb = tb1->page_next[n1];
            break;
        }
        ptb = &tb1->page_next[n1];
    }
}

/* remove the TB from a list of TBs jumping to the n-th jump target of the TB */
static inline void tb_remove_from_jmp_list(TranslationBlock *tb, int n)
{
    TranslationBlock *tb1;
    uintptr_t *ptb, ntb;
    unsigned int n1;

    ptb = &tb->jmp_list_next[n];
    if (*ptb) {
        /* find tb(n) in circular list */
        for (;;) {
            ntb = *ptb;
            n1 = ntb & 3;
            tb1 = (TranslationBlock *)(ntb & ~3);
            if (n1 == n && tb1 == tb) {
                break;
            }
            if (n1 == 2) {
                ptb = &tb1->jmp_list_first;
            } else {
                ptb = &tb1->jmp_list_next[n1];
            }
        }
        /* now we can suppress tb(n) from the list */
        *ptb = tb->jmp_list_next[n];

        tb->jmp_list_next[n] = (uintptr_t)NULL;
    }
}

/* reset the jump entry 'n' of a TB so that it is not chained to
   another TB */
static inline void tb_reset_jump(TranslationBlock *tb, int n)
{
    uintptr_t addr = (uintptr_t)(tb->tc_ptr + tb->jmp_reset_offset[n]);
    tb_set_jmp_target(tb, n, addr);
}

/* remove any jumps to the TB */
static inline void tb_jmp_unlink(TranslationBlock *tb)
{
    TranslationBlock *tb1;
    uintptr_t *ptb, ntb;
    unsigned int n1;

    ptb = &tb->jmp_list_first;
    for (;;) {
        ntb = *ptb;
        n1 = ntb & 3;
        tb1 = (TranslationBlock *)(ntb & ~3);
        if (n1 == 2) {
            break;
        }
        tb_reset_jump(tb1, n1);
        *ptb = tb1->jmp_list_next[n1];
        tb1->jmp_list_next[n1] = (uintptr_t)NULL;
    }
}

/* invalidate one TB
 *
 * Called with tb_lock held.
 */
void tb_phys_invalidate(TranslationBlock *tb, tb_page_addr_t page_addr)
{
    CPUState *cpu;
    PageDesc *p;
    uint32_t h;
    tb_page_addr_t phys_pc;

    assert_tb_lock();

    atomic_set(&tb->invalid, true);

    /* remove the TB from the hash list */
    phys_pc = tb->page_addr[0] + (tb->pc & ~TARGET_PAGE_MASK);
    h = tb_hash_func(phys_pc, tb->pc, tb->flags);
    qht_remove(&tcg_ctx.tb_ctx.htable, tb, h);

    /* remove the TB from the page list */
    if (tb->page_addr[0] != page_addr) {
        p = page_find(tb->page_addr[0] >> TARGET_PAGE_BITS);
        tb_page_remove(&p->first_tb, tb);
        invalidate_page_bitmap(p);
    }
    if (tb->page_addr[1] != -1 && tb->page_addr[1] != page_addr) {
        p = page_find(tb->page_addr[1] >> TARGET_PAGE_BITS);
        tb_page_remove(&p->first_tb, tb);
        invalidate_page_bitmap(p);
    }

    /* remove the TB from the hash list */
    h = tb_jmp_cache_hash_func(tb->pc);
    CPU_FOREACH(cpu) {
        if (atomic_read(&cpu->tb_jmp_cache[h]) == tb) {
            atomic_set(&cpu->tb_jmp_cache[h], NULL);
        }
    }

    /* suppress this TB from the two jump lists */
    tb_remove_from_jmp_list(tb, 0);
    tb_remove_from_jmp_list(tb, 1);

    /* suppress any remaining jumps to this TB */
    tb_jmp_unlink(tb);

    tcg_ctx.tb_ctx.tb_phys_invalidate_count++;
}

#ifdef CONFIG_SOFTMMU
static void build_page_bitmap(PageDesc *p)
{
    int n, tb_start, tb_end;
    TranslationBlock *tb;

    p->code_bitmap = bitmap_new(TARGET_PAGE_SIZE);

    tb = p->first_tb;
    while (tb != NULL) {
        n = (uintptr_t)tb & 3;
        tb = (TranslationBlock *)((uintptr_t)tb & ~3);
        /* NOTE: this is subtle as a TB may span two physical pages */
        if (n == 0) {
            /* NOTE: tb_end may be after the end of the page, but
               it is not a problem */
            tb_start = tb->pc & ~TARGET_PAGE_MASK;
            tb_end = tb_start + tb->size;
            if (tb_end > TARGET_PAGE_SIZE) {
                tb_end = TARGET_PAGE_SIZE;
             }
        } else {
            tb_start = 0;
            tb_end = ((tb->pc + tb->size) & ~TARGET_PAGE_MASK);
        }
        bitmap_set(p->code_bitmap, tb_start, tb_end - tb_start);
        tb = tb->page_next[n];
    }
}
#endif

/* add the tb in the target page and protect it if necessary
 *
 * Called with mmap_lock held for user-mode emulation.
 */
static inline void tb_alloc_page(TranslationBlock *tb,
                                 unsigned int n, tb_page_addr_t page_addr)
{
    PageDesc *p;
#ifndef CONFIG_USER_ONLY
    bool page_already_protected;
#endif

    assert_memory_lock();

    tb->page_addr[n] = page_addr;
    p = page_find_alloc(page_addr >> TARGET_PAGE_BITS, 1);
    tb->page_next[n] = p->first_tb;
#ifndef CONFIG_USER_ONLY
    page_already_protected = p->first_tb != NULL;
#endif
    p->first_tb = (TranslationBlock *)((uintptr_t)tb | n);
    invalidate_page_bitmap(p);

#if defined(CONFIG_USER_ONLY)
    if (p->flags & PAGE_WRITE) {
        target_ulong addr;
        PageDesc *p2;
        int prot;

        /* force the host page as non writable (writes will have a
           page fault + mprotect overhead) */
        page_addr &= qemu_host_page_mask;
        prot = 0;
        for (addr = page_addr; addr < page_addr + qemu_host_page_size;
            addr += TARGET_PAGE_SIZE) {

            p2 = page_find(addr >> TARGET_PAGE_BITS);
            if (!p2) {
                continue;
            }
            prot |= p2->flags;
            p2->flags &= ~PAGE_WRITE;
          }
        mprotect(g2h(page_addr), qemu_host_page_size,
                 (prot & PAGE_BITS) & ~PAGE_WRITE);
#ifdef DEBUG_TB_INVALIDATE
        printf("protecting code page: 0x" TARGET_FMT_lx "\n",
               page_addr);
#endif
    }
#else
    /* if some code is already present, then the pages are already
       protected. So we handle the case where only the first TB is
       allocated in a physical page */
    if (!page_already_protected) {
        tlb_protect_code(page_addr);
    }
#endif
}

/* add a new TB and link it to the physical page tables. phys_page2 is
 * (-1) to indicate that only one page contains the TB.
 *
 * Called with mmap_lock held for user-mode emulation.
 */
static void tb_link_page(TranslationBlock *tb, tb_page_addr_t phys_pc,
                         tb_page_addr_t phys_page2)
{
    uint32_t h;

    assert_memory_lock();

    /* add in the page list */
    tb_alloc_page(tb, 0, phys_pc & TARGET_PAGE_MASK);
    if (phys_page2 != -1) {
        tb_alloc_page(tb, 1, phys_page2);
    } else {
        tb->page_addr[1] = -1;
    }

    /* add in the hash table */
    h = tb_hash_func(phys_pc, tb->pc, tb->flags);
    qht_insert(&tcg_ctx.tb_ctx.htable, tb, h);

#ifdef DEBUG_TB_CHECK
    tb_page_check();
#endif
}

/* Called with mmap_lock held for user mode emulation.  */
TranslationBlock *tb_gen_code(CPUState *cpu,
                              target_ulong pc, target_ulong cs_base,
                              uint32_t flags, int cflags)
{
    CPUArchState *env = cpu->env_ptr;
    TranslationBlock *tb;
    tb_page_addr_t phys_pc, phys_page2;
    target_ulong virt_page2;
    tcg_insn_unit *gen_code_buf;
    int gen_code_size, search_size;
#ifdef CONFIG_PROFILER
    int64_t ti;
#endif
    assert_memory_lock();

    phys_pc = get_page_addr_code(env, pc);
    if (use_icount && !(cflags & CF_IGNORE_ICOUNT)) {
        cflags |= CF_USE_ICOUNT;
    }

    tb = tb_alloc(pc);
    if (unlikely(!tb)) {
 buffer_overflow:
        /* flush must be done */
        tb_flush(cpu);
        mmap_unlock();
        cpu_loop_exit(cpu);
    }

    gen_code_buf = tcg_ctx.code_gen_ptr;
    tb->tc_ptr = gen_code_buf;
    tb->cs_base = cs_base;
    tb->flags = flags;
    tb->cflags = cflags;

#ifdef CONFIG_PROFILER
    tcg_ctx.tb_count1++; /* includes aborted translations because of
                       exceptions */
    ti = profile_getclock();
#endif

    tcg_func_start(&tcg_ctx);

    tcg_ctx.cpu = ENV_GET_CPU(env);
    tcg_plugin_before_gen_tb(tcg_ctx.cpu, tb);

    gen_intermediate_code(env, tb);

    tcg_plugin_after_gen_tb(tcg_ctx.cpu, tb);
    tcg_ctx.cpu = NULL;

    trace_translate_block(tb, tb->pc, tb->tc_ptr);

    /* generate machine code */
    tb->jmp_reset_offset[0] = TB_JMP_RESET_OFFSET_INVALID;
    tb->jmp_reset_offset[1] = TB_JMP_RESET_OFFSET_INVALID;
    tcg_ctx.tb_jmp_reset_offset = tb->jmp_reset_offset;
#ifdef USE_DIRECT_JUMP
    tcg_ctx.tb_jmp_insn_offset = tb->jmp_insn_offset;
    tcg_ctx.tb_jmp_target_addr = NULL;
#else
    tcg_ctx.tb_jmp_insn_offset = NULL;
    tcg_ctx.tb_jmp_target_addr = tb->jmp_target_addr;
#endif

#ifdef CONFIG_PROFILER
    tcg_ctx.tb_count++;
    tcg_ctx.interm_time += profile_getclock() - ti;
    tcg_ctx.code_time -= profile_getclock();
#endif

    /* ??? Overflow could be handled better here.  In particular, we
       don't need to re-do gen_intermediate_code, nor should we re-do
       the tcg optimization currently hidden inside tcg_gen_code.  All
       that should be required is to flush the TBs, allocate a new TB,
       re-initialize it per above, and re-do the actual code generation.  */
    gen_code_size = tcg_gen_code(&tcg_ctx, tb);
    if (unlikely(gen_code_size < 0)) {
        goto buffer_overflow;
    }
    search_size = encode_search(tb, (void *)gen_code_buf + gen_code_size);
    if (unlikely(search_size < 0)) {
        goto buffer_overflow;
    }

#ifdef CONFIG_PROFILER
    tcg_ctx.code_time += profile_getclock();
    tcg_ctx.code_in_len += tb->size;
    tcg_ctx.code_out_len += gen_code_size;
    tcg_ctx.search_out_len += search_size;
#endif

#ifdef DEBUG_DISAS
    if (qemu_loglevel_mask(CPU_LOG_TB_OUT_ASM) &&
        qemu_log_in_addr_range(tb->pc)) {
        qemu_log_lock();
        qemu_log("OUT: [size=%d]\n", gen_code_size);
        log_disas(tb->tc_ptr, gen_code_size);
        qemu_log("\n");
        qemu_log_flush();
        qemu_log_unlock();
    }
#endif

    tcg_ctx.code_gen_ptr = (void *)
        ROUND_UP((uintptr_t)gen_code_buf + gen_code_size + search_size,
                 CODE_GEN_ALIGN);

    /* init jump list */
    assert(((uintptr_t)tb & 3) == 0);
    tb->jmp_list_first = (uintptr_t)tb | 2;
    tb->jmp_list_next[0] = (uintptr_t)NULL;
    tb->jmp_list_next[1] = (uintptr_t)NULL;

    /* init original jump addresses wich has been set during tcg_gen_code() */
    if (tb->jmp_reset_offset[0] != TB_JMP_RESET_OFFSET_INVALID) {
        tb_reset_jump(tb, 0);
    }
    if (tb->jmp_reset_offset[1] != TB_JMP_RESET_OFFSET_INVALID) {
        tb_reset_jump(tb, 1);
    }

    /* check next page if needed */
    virt_page2 = (pc + tb->size - 1) & TARGET_PAGE_MASK;
    phys_page2 = -1;
    if ((pc & TARGET_PAGE_MASK) != virt_page2) {
        phys_page2 = get_page_addr_code(env, virt_page2);
    }
    /* As long as consistency of the TB stuff is provided by tb_lock in user
     * mode and is implicit in single-threaded softmmu emulation, no explicit
     * memory barrier is required before tb_link_page() makes the TB visible
     * through the physical hash table and physical page list.
     */
    tb_link_page(tb, phys_pc, phys_page2);
    return tb;
}

/*
 * Invalidate all TBs which intersect with the target physical address range
 * [start;end[. NOTE: start and end may refer to *different* physical pages.
 * 'is_cpu_write_access' should be true if called from a real cpu write
 * access: the virtual CPU will exit the current TB if code is modified inside
 * this TB.
 *
 * Called with mmap_lock held for user-mode emulation, grabs tb_lock
 * Called with tb_lock held for system-mode emulation
 */
static void tb_invalidate_phys_range_1(tb_page_addr_t start, tb_page_addr_t end)
{
    while (start < end) {
        tb_invalidate_phys_page_range(start, end, 0);
        start &= TARGET_PAGE_MASK;
        start += TARGET_PAGE_SIZE;
    }
}

#ifdef CONFIG_SOFTMMU
void tb_invalidate_phys_range(tb_page_addr_t start, tb_page_addr_t end)
{
    assert_tb_lock();
    tb_invalidate_phys_range_1(start, end);
}
#else
void tb_invalidate_phys_range(tb_page_addr_t start, tb_page_addr_t end)
{
    assert_memory_lock();
    tb_lock();
    tb_invalidate_phys_range_1(start, end);
    tb_unlock();
}
#endif
/*
 * Invalidate all TBs which intersect with the target physical address range
 * [start;end[. NOTE: start and end must refer to the *same* physical page.
 * 'is_cpu_write_access' should be true if called from a real cpu write
 * access: the virtual CPU will exit the current TB if code is modified inside
 * this TB.
 *
 * Called with tb_lock/mmap_lock held for user-mode emulation
 * Called with tb_lock held for system-mode emulation
 */
void tb_invalidate_phys_page_range(tb_page_addr_t start, tb_page_addr_t end,
                                   int is_cpu_write_access)
{
    TranslationBlock *tb, *tb_next;
#if defined(TARGET_HAS_PRECISE_SMC)
    CPUState *cpu = current_cpu;
    CPUArchState *env = NULL;
#endif
    tb_page_addr_t tb_start, tb_end;
    PageDesc *p;
    int n;
#ifdef TARGET_HAS_PRECISE_SMC
    int current_tb_not_found = is_cpu_write_access;
    TranslationBlock *current_tb = NULL;
    int current_tb_modified = 0;
    target_ulong current_pc = 0;
    target_ulong current_cs_base = 0;
    uint32_t current_flags = 0;
#endif /* TARGET_HAS_PRECISE_SMC */

    assert_memory_lock();
    assert_tb_lock();

    p = page_find(start >> TARGET_PAGE_BITS);
    if (!p) {
        return;
    }
#if defined(TARGET_HAS_PRECISE_SMC)
    if (cpu != NULL) {
        env = cpu->env_ptr;
    }
#endif

    /* we remove all the TBs in the range [start, end[ */
    /* XXX: see if in some cases it could be faster to invalidate all
       the code */
    tb = p->first_tb;
    while (tb != NULL) {
        n = (uintptr_t)tb & 3;
        tb = (TranslationBlock *)((uintptr_t)tb & ~3);
        tb_next = tb->page_next[n];
        /* NOTE: this is subtle as a TB may span two physical pages */
        if (n == 0) {
            /* NOTE: tb_end may be after the end of the page, but
               it is not a problem */
            tb_start = tb->page_addr[0] + (tb->pc & ~TARGET_PAGE_MASK);
            tb_end = tb_start + tb->size;
        } else {
            tb_start = tb->page_addr[1];
            tb_end = tb_start + ((tb->pc + tb->size) & ~TARGET_PAGE_MASK);
        }
        if (!(tb_end <= start || tb_start >= end)) {
#ifdef TARGET_HAS_PRECISE_SMC
            if (current_tb_not_found) {
                current_tb_not_found = 0;
                current_tb = NULL;
                if (cpu->mem_io_pc) {
                    /* now we have a real cpu fault */
                    current_tb = tb_find_pc(cpu->mem_io_pc);
                }
            }
            if (current_tb == tb &&
                (current_tb->cflags & CF_COUNT_MASK) != 1) {
                /* If we are modifying the current TB, we must stop
                its execution. We could be more precise by checking
                that the modification is after the current PC, but it
                would require a specialized function to partially
                restore the CPU state */

                current_tb_modified = 1;
                cpu_restore_state_from_tb(cpu, current_tb, cpu->mem_io_pc);
                cpu_get_tb_cpu_state(env, &current_pc, &current_cs_base,
                                     &current_flags);
            }
#endif /* TARGET_HAS_PRECISE_SMC */
            tb_phys_invalidate(tb, -1);
        }
        tb = tb_next;
    }
#if !defined(CONFIG_USER_ONLY)
    /* if no code remaining, no need to continue to use slow writes */
    if (!p->first_tb) {
        invalidate_page_bitmap(p);
        tlb_unprotect_code(start);
    }
#endif
#ifdef TARGET_HAS_PRECISE_SMC
    if (current_tb_modified) {
        /* we generate a block containing just the instruction
           modifying the memory. It will ensure that it cannot modify
           itself */
        tb_gen_code(cpu, current_pc, current_cs_base, current_flags, 1);
        cpu_loop_exit_noexc(cpu);
    }
#endif
}

#ifdef CONFIG_SOFTMMU
/* len must be <= 8 and start must be a multiple of len.
 * Called via softmmu_template.h when code areas are written to with
 * tb_lock held.
 */
void tb_invalidate_phys_page_fast(tb_page_addr_t start, int len)
{
    PageDesc *p;

#if 0
    if (1) {
        qemu_log("modifying code at 0x%x size=%d EIP=%x PC=%08x\n",
                  cpu_single_env->mem_io_vaddr, len,
                  cpu_single_env->eip,
                  cpu_single_env->eip +
                  (intptr_t)cpu_single_env->segs[R_CS].base);
    }
#endif
    assert_memory_lock();

    p = page_find(start >> TARGET_PAGE_BITS);
    if (!p) {
        return;
    }
    if (!p->code_bitmap &&
        ++p->code_write_count >= SMC_BITMAP_USE_THRESHOLD) {
        /* build code bitmap.  FIXME: writes should be protected by
         * tb_lock, reads by tb_lock or RCU.
         */
        build_page_bitmap(p);
    }
    if (p->code_bitmap) {
        unsigned int nr;
        unsigned long b;

        nr = start & ~TARGET_PAGE_MASK;
        b = p->code_bitmap[BIT_WORD(nr)] >> (nr & (BITS_PER_LONG - 1));
        if (b & ((1 << len) - 1)) {
            goto do_invalidate;
        }
    } else {
    do_invalidate:
        tb_invalidate_phys_page_range(start, start + len, 1);
    }
}
#else
/* Called with mmap_lock held. If pc is not 0 then it indicates the
 * host PC of the faulting store instruction that caused this invalidate.
 * Returns true if the caller needs to abort execution of the current
 * TB (because it was modified by this store and the guest CPU has
 * precise-SMC semantics).
 */
static bool tb_invalidate_phys_page(tb_page_addr_t addr, uintptr_t pc)
{
    TranslationBlock *tb;
    PageDesc *p;
    int n;
#ifdef TARGET_HAS_PRECISE_SMC
    TranslationBlock *current_tb = NULL;
    CPUState *cpu = current_cpu;
    CPUArchState *env = NULL;
    int current_tb_modified = 0;
    target_ulong current_pc = 0;
    target_ulong current_cs_base = 0;
    uint32_t current_flags = 0;
#endif

    assert_memory_lock();

    addr &= TARGET_PAGE_MASK;
    p = page_find(addr >> TARGET_PAGE_BITS);
    if (!p) {
        return false;
    }

    tb_lock();
    tb = p->first_tb;
#ifdef TARGET_HAS_PRECISE_SMC
    if (tb && pc != 0) {
        current_tb = tb_find_pc(pc);
    }
    if (cpu != NULL) {
        env = cpu->env_ptr;
    }
#endif
    while (tb != NULL) {
        n = (uintptr_t)tb & 3;
        tb = (TranslationBlock *)((uintptr_t)tb & ~3);
#ifdef TARGET_HAS_PRECISE_SMC
        if (current_tb == tb &&
            (current_tb->cflags & CF_COUNT_MASK) != 1) {
                /* If we are modifying the current TB, we must stop
                   its execution. We could be more precise by checking
                   that the modification is after the current PC, but it
                   would require a specialized function to partially
                   restore the CPU state */

            current_tb_modified = 1;
            cpu_restore_state_from_tb(cpu, current_tb, pc);
            cpu_get_tb_cpu_state(env, &current_pc, &current_cs_base,
                                 &current_flags);
        }
#endif /* TARGET_HAS_PRECISE_SMC */
        tb_phys_invalidate(tb, addr);
        tb = tb->page_next[n];
    }
    p->first_tb = NULL;
#ifdef TARGET_HAS_PRECISE_SMC
    if (current_tb_modified) {
        /* we generate a block containing just the instruction
           modifying the memory. It will ensure that it cannot modify
           itself */
        tb_gen_code(cpu, current_pc, current_cs_base, current_flags, 1);
        /* tb_lock will be reset after cpu_loop_exit_noexc longjmps
         * back into the cpu_exec loop. */
        return true;
    }
#endif
    tb_unlock();

    return false;
}
#endif

/* find the TB 'tb' such that tb[0].tc_ptr <= tc_ptr <
   tb[1].tc_ptr. Return NULL if not found */
static TranslationBlock *tb_find_pc(uintptr_t tc_ptr)
{
    int m_min, m_max, m;
    uintptr_t v;
    TranslationBlock *tb;

    if (tcg_ctx.tb_ctx.nb_tbs <= 0) {
        return NULL;
    }
    if (tc_ptr < (uintptr_t)tcg_ctx.code_gen_buffer ||
        tc_ptr >= (uintptr_t)tcg_ctx.code_gen_ptr) {
        return NULL;
    }
    /* binary search (cf Knuth) */
    m_min = 0;
    m_max = tcg_ctx.tb_ctx.nb_tbs - 1;
    while (m_min <= m_max) {
        m = (m_min + m_max) >> 1;
        tb = &tcg_ctx.tb_ctx.tbs[m];
        v = (uintptr_t)tb->tc_ptr;
        if (v == tc_ptr) {
            return tb;
        } else if (tc_ptr < v) {
            m_max = m - 1;
        } else {
            m_min = m + 1;
        }
    }
    return &tcg_ctx.tb_ctx.tbs[m_max];
}

#if !defined(CONFIG_USER_ONLY)
void tb_invalidate_phys_addr(AddressSpace *as, hwaddr addr)
{
    ram_addr_t ram_addr;
    MemoryRegion *mr;
    hwaddr l = 1;

    rcu_read_lock();
    mr = address_space_translate(as, addr, &addr, &l, false);
    if (!(memory_region_is_ram(mr)
          || memory_region_is_romd(mr))) {
        rcu_read_unlock();
        return;
    }
    ram_addr = memory_region_get_ram_addr(mr) + addr;
    tb_lock();
    tb_invalidate_phys_page_range(ram_addr, ram_addr + 1, 0);
    tb_unlock();
    rcu_read_unlock();
}
#endif /* !defined(CONFIG_USER_ONLY) */

/* Called with tb_lock held.  */
void tb_check_watchpoint(CPUState *cpu)
{
    TranslationBlock *tb;

    tb = tb_find_pc(cpu->mem_io_pc);
    if (tb) {
        /* We can use retranslation to find the PC.  */
        cpu_restore_state_from_tb(cpu, tb, cpu->mem_io_pc);
        tb_phys_invalidate(tb, -1);
    } else {
        /* The exception probably happened in a helper.  The CPU state should
           have been saved before calling it. Fetch the PC from there.  */
        CPUArchState *env = cpu->env_ptr;
        target_ulong pc, cs_base;
        tb_page_addr_t addr;
        uint32_t flags;

        cpu_get_tb_cpu_state(env, &pc, &cs_base, &flags);
        addr = get_page_addr_code(env, pc);
        tb_invalidate_phys_range(addr, addr + 1);
    }
}

#ifndef CONFIG_USER_ONLY
/* in deterministic execution mode, instructions doing device I/Os
   must be at the end of the TB */
void cpu_io_recompile(CPUState *cpu, uintptr_t retaddr)
{
#if defined(TARGET_MIPS) || defined(TARGET_SH4)
    CPUArchState *env = cpu->env_ptr;
#endif
    TranslationBlock *tb;
    uint32_t n, cflags;
    target_ulong pc, cs_base;
    uint32_t flags;

    tb_lock();
    tb = tb_find_pc(retaddr);
    if (!tb) {
        cpu_abort(cpu, "cpu_io_recompile: could not find TB for pc=%p",
                  (void *)retaddr);
    }
    n = cpu->icount_decr.u16.low + tb->icount;
    cpu_restore_state_from_tb(cpu, tb, retaddr);
    /* Calculate how many instructions had been executed before the fault
       occurred.  */
    n = n - cpu->icount_decr.u16.low;
    /* Generate a new TB ending on the I/O insn.  */
    n++;
    /* On MIPS and SH, delay slot instructions can only be restarted if
       they were already the first instruction in the TB.  If this is not
       the first instruction in a TB then re-execute the preceding
       branch.  */
#if defined(TARGET_MIPS)
    if ((env->hflags & MIPS_HFLAG_BMASK) != 0 && n > 1) {
        env->active_tc.PC -= (env->hflags & MIPS_HFLAG_B16 ? 2 : 4);
        cpu->icount_decr.u16.low++;
        env->hflags &= ~MIPS_HFLAG_BMASK;
    }
#elif defined(TARGET_SH4)
    if ((env->flags & ((DELAY_SLOT | DELAY_SLOT_CONDITIONAL))) != 0
            && n > 1) {
        env->pc -= 2;
        cpu->icount_decr.u16.low++;
        env->flags &= ~(DELAY_SLOT | DELAY_SLOT_CONDITIONAL);
    }
#endif
    /* This should never happen.  */
    if (n > CF_COUNT_MASK) {
        cpu_abort(cpu, "TB too big during recompile");
    }

    cflags = n | CF_LAST_IO;
    pc = tb->pc;
    cs_base = tb->cs_base;
    flags = tb->flags;
    tb_phys_invalidate(tb, -1);
    if (tb->cflags & CF_NOCACHE) {
        if (tb->orig_tb) {
            /* Invalidate original TB if this TB was generated in
             * cpu_exec_nocache() */
            tb_phys_invalidate(tb->orig_tb, -1);
        }
        tb_free(tb);
    }
    /* FIXME: In theory this could raise an exception.  In practice
       we have already translated the block once so it's probably ok.  */
    tb_gen_code(cpu, pc, cs_base, flags, cflags);

    /* TODO: If env->pc != tb->pc (i.e. the faulting instruction was not
     * the first in the TB) then we end up generating a whole new TB and
     *  repeating the fault, which is horribly inefficient.
     *  Better would be to execute just this insn uncached, or generate a
     *  second new TB.
     *
     * cpu_loop_exit_noexc will longjmp back to cpu_exec where the
     * tb_lock gets reset.
     */
    cpu_loop_exit_noexc(cpu);
}

void tb_flush_jmp_cache(CPUState *cpu, target_ulong addr)
{
    unsigned int i;

    /* Discard jump cache entries for any tb which might potentially
       overlap the flushed page.  */
    i = tb_jmp_cache_hash_page(addr - TARGET_PAGE_SIZE);
    memset(&cpu->tb_jmp_cache[i], 0,
           TB_JMP_PAGE_SIZE * sizeof(TranslationBlock *));

    i = tb_jmp_cache_hash_page(addr);
    memset(&cpu->tb_jmp_cache[i], 0,
           TB_JMP_PAGE_SIZE * sizeof(TranslationBlock *));
}

static void print_qht_statistics(FILE *f, fprintf_function cpu_fprintf,
                                 struct qht_stats hst)
{
    uint32_t hgram_opts;
    size_t hgram_bins;
    char *hgram;

    if (!hst.head_buckets) {
        return;
    }
    cpu_fprintf(f, "TB hash buckets     %zu/%zu (%0.2f%% head buckets used)\n",
                hst.used_head_buckets, hst.head_buckets,
                (double)hst.used_head_buckets / hst.head_buckets * 100);

    hgram_opts =  QDIST_PR_BORDER | QDIST_PR_LABELS;
    hgram_opts |= QDIST_PR_100X   | QDIST_PR_PERCENT;
    if (qdist_xmax(&hst.occupancy) - qdist_xmin(&hst.occupancy) == 1) {
        hgram_opts |= QDIST_PR_NODECIMAL;
    }
    hgram = qdist_pr(&hst.occupancy, 10, hgram_opts);
    cpu_fprintf(f, "TB hash occupancy   %0.2f%% avg chain occ. Histogram: %s\n",
                qdist_avg(&hst.occupancy) * 100, hgram);
    g_free(hgram);

    hgram_opts = QDIST_PR_BORDER | QDIST_PR_LABELS;
    hgram_bins = qdist_xmax(&hst.chain) - qdist_xmin(&hst.chain);
    if (hgram_bins > 10) {
        hgram_bins = 10;
    } else {
        hgram_bins = 0;
        hgram_opts |= QDIST_PR_NODECIMAL | QDIST_PR_NOBINRANGE;
    }
    hgram = qdist_pr(&hst.chain, hgram_bins, hgram_opts);
    cpu_fprintf(f, "TB hash avg chain   %0.3f buckets. Histogram: %s\n",
                qdist_avg(&hst.chain), hgram);
    g_free(hgram);
}

void dump_exec_info(FILE *f, fprintf_function cpu_fprintf)
{
    int i, target_code_size, max_target_code_size;
    int direct_jmp_count, direct_jmp2_count, cross_page;
    TranslationBlock *tb;
    struct qht_stats hst;

    tb_lock();

    target_code_size = 0;
    max_target_code_size = 0;
    cross_page = 0;
    direct_jmp_count = 0;
    direct_jmp2_count = 0;
    for (i = 0; i < tcg_ctx.tb_ctx.nb_tbs; i++) {
        tb = &tcg_ctx.tb_ctx.tbs[i];
        target_code_size += tb->size;
        if (tb->size > max_target_code_size) {
            max_target_code_size = tb->size;
        }
        if (tb->page_addr[1] != -1) {
            cross_page++;
        }
        if (tb->jmp_reset_offset[0] != TB_JMP_RESET_OFFSET_INVALID) {
            direct_jmp_count++;
            if (tb->jmp_reset_offset[1] != TB_JMP_RESET_OFFSET_INVALID) {
                direct_jmp2_count++;
            }
        }
    }
    /* XXX: avoid using doubles ? */
    cpu_fprintf(f, "Translation buffer state:\n");
    cpu_fprintf(f, "gen code size       %td/%zd\n",
                tcg_ctx.code_gen_ptr - tcg_ctx.code_gen_buffer,
                tcg_ctx.code_gen_highwater - tcg_ctx.code_gen_buffer);
    cpu_fprintf(f, "TB count            %d/%d\n",
            tcg_ctx.tb_ctx.nb_tbs, tcg_ctx.code_gen_max_blocks);
    cpu_fprintf(f, "TB avg target size  %d max=%d bytes\n",
            tcg_ctx.tb_ctx.nb_tbs ? target_code_size /
                    tcg_ctx.tb_ctx.nb_tbs : 0,
            max_target_code_size);
    cpu_fprintf(f, "TB avg host size    %td bytes (expansion ratio: %0.1f)\n",
            tcg_ctx.tb_ctx.nb_tbs ? (tcg_ctx.code_gen_ptr -
                                     tcg_ctx.code_gen_buffer) /
                                     tcg_ctx.tb_ctx.nb_tbs : 0,
                target_code_size ? (double) (tcg_ctx.code_gen_ptr -
                                             tcg_ctx.code_gen_buffer) /
                                             target_code_size : 0);
    cpu_fprintf(f, "cross page TB count %d (%d%%)\n", cross_page,
            tcg_ctx.tb_ctx.nb_tbs ? (cross_page * 100) /
                                    tcg_ctx.tb_ctx.nb_tbs : 0);
    cpu_fprintf(f, "direct jump count   %d (%d%%) (2 jumps=%d %d%%)\n",
                direct_jmp_count,
                tcg_ctx.tb_ctx.nb_tbs ? (direct_jmp_count * 100) /
                        tcg_ctx.tb_ctx.nb_tbs : 0,
                direct_jmp2_count,
                tcg_ctx.tb_ctx.nb_tbs ? (direct_jmp2_count * 100) /
                        tcg_ctx.tb_ctx.nb_tbs : 0);

    qht_statistics_init(&tcg_ctx.tb_ctx.htable, &hst);
    print_qht_statistics(f, cpu_fprintf, hst);
    qht_statistics_destroy(&hst);

    cpu_fprintf(f, "\nStatistics:\n");
    cpu_fprintf(f, "TB flush count      %u\n",
            atomic_read(&tcg_ctx.tb_ctx.tb_flush_count));
    cpu_fprintf(f, "TB invalidate count %d\n",
            tcg_ctx.tb_ctx.tb_phys_invalidate_count);
    cpu_fprintf(f, "TLB flush count     %d\n", tlb_flush_count);
    tcg_dump_info(f, cpu_fprintf);

    tb_unlock();
}

void dump_opcount_info(FILE *f, fprintf_function cpu_fprintf)
{
    tcg_dump_op_count(f, cpu_fprintf);
}

#else /* CONFIG_USER_ONLY */

void cpu_interrupt(CPUState *cpu, int mask)
{
    cpu->interrupt_request |= mask;
    cpu->tcg_exit_req = 1;
}

/*
 * Walks guest process memory "regions" one by one
 * and calls callback function 'fn' for each region.
 */
struct walk_memory_regions_data {
    walk_memory_regions_fn fn;
    void *priv;
    target_ulong start;
    int prot;
};

static int walk_memory_regions_end(struct walk_memory_regions_data *data,
                                   target_ulong end, int new_prot)
{
    if (data->start != -1u) {
        int rc = data->fn(data->priv, data->start, end, data->prot);
        if (rc != 0) {
            return rc;
        }
    }

    data->start = (new_prot ? end : -1u);
    data->prot = new_prot;

    return 0;
}

static int walk_memory_regions_1(struct walk_memory_regions_data *data,
                                 target_ulong base, int level, void **lp)
{
    target_ulong pa;
    int i, rc;

    if (*lp == NULL) {
        return walk_memory_regions_end(data, base, 0);
    }

    if (level == 0) {
        PageDesc *pd = *lp;

        for (i = 0; i < V_L2_SIZE; ++i) {
            int prot = pd[i].flags;

            pa = base | (i << TARGET_PAGE_BITS);
            if (prot != data->prot) {
                rc = walk_memory_regions_end(data, pa, prot);
                if (rc != 0) {
                    return rc;
                }
            }
        }
    } else {
        void **pp = *lp;

        for (i = 0; i < V_L2_SIZE; ++i) {
            pa = base | ((target_ulong)i <<
                (TARGET_PAGE_BITS + V_L2_BITS * level));
            rc = walk_memory_regions_1(data, pa, level - 1, pp + i);
            if (rc != 0) {
                return rc;
            }
        }
    }

    return 0;
}

int walk_memory_regions(void *priv, walk_memory_regions_fn fn)
{
    struct walk_memory_regions_data data;
    uintptr_t i, l1_sz = v_l1_size;

    data.fn = fn;
    data.priv = priv;
    data.start = -1u;
    data.prot = 0;

    for (i = 0; i < l1_sz; i++) {
        target_ulong base = i << (v_l1_shift + TARGET_PAGE_BITS);
        int rc = walk_memory_regions_1(&data, base, v_l2_levels, l1_map + i);
        if (rc != 0) {
            return rc;
        }
    }

    return walk_memory_regions_end(&data, 0, 0);
}

static int dump_region(void *priv, target_ulong start,
    target_ulong end, unsigned long prot)
{
    FILE *f = (FILE *)priv;

    (void) fprintf(f, TARGET_FMT_lx"-"TARGET_FMT_lx
        " "TARGET_FMT_lx" %c%c%c\n",
        start, end, end - start,
        ((prot & PAGE_READ) ? 'r' : '-'),
        ((prot & PAGE_WRITE) ? 'w' : '-'),
        ((prot & PAGE_EXEC) ? 'x' : '-'));

    return 0;
}

/* dump memory mappings */
void page_dump(FILE *f)
{
    const int length = sizeof(target_ulong) * 2;
    (void) fprintf(f, "%-*s %-*s %-*s %s\n",
            length, "start", length, "end", length, "size", "prot");
    walk_memory_regions(f, dump_region);
}

int page_get_flags(target_ulong address)
{
    PageDesc *p;

    p = page_find(address >> TARGET_PAGE_BITS);
    if (!p) {
        return 0;
    }
    return p->flags;
}

/* Modify the flags of a page and invalidate the code if necessary.
   The flag PAGE_WRITE_ORG is positioned automatically depending
   on PAGE_WRITE.  The mmap_lock should already be held.  */
void page_set_flags(target_ulong start, target_ulong end, int flags)
{
    target_ulong addr, len;

    /* This function should never be called with addresses outside the
       guest address space.  If this assert fires, it probably indicates
       a missing call to h2g_valid.  */
#if TARGET_ABI_BITS > L1_MAP_ADDR_SPACE_BITS
    assert(end < ((target_ulong)1 << L1_MAP_ADDR_SPACE_BITS));
#endif
    assert(start < end);
    assert_memory_lock();

    start = start & TARGET_PAGE_MASK;
    end = TARGET_PAGE_ALIGN(end);

    if (flags & PAGE_WRITE) {
        flags |= PAGE_WRITE_ORG;
    }

    for (addr = start, len = end - start;
         len != 0;
         len -= TARGET_PAGE_SIZE, addr += TARGET_PAGE_SIZE) {
        PageDesc *p = page_find_alloc(addr >> TARGET_PAGE_BITS, 1);

        /* If the write protection bit is set, then we invalidate
           the code inside.  */
        if (!(p->flags & PAGE_WRITE) &&
            (flags & PAGE_WRITE) &&
            p->first_tb) {
            tb_invalidate_phys_page(addr, 0);
        }
        p->flags = flags;
    }
}

int page_check_range(target_ulong start, target_ulong len, int flags)
{
    PageDesc *p;
    target_ulong end;
    target_ulong addr;

    /* This function should never be called with addresses outside the
       guest address space.  If this assert fires, it probably indicates
       a missing call to h2g_valid.  */
#if TARGET_ABI_BITS > L1_MAP_ADDR_SPACE_BITS
    assert(start < ((target_ulong)1 << L1_MAP_ADDR_SPACE_BITS));
#endif

    if (len == 0) {
        return 0;
    }
    if (start + len - 1 < start) {
        /* We've wrapped around.  */
        return -1;
    }

    /* must do before we loose bits in the next step */
    end = TARGET_PAGE_ALIGN(start + len);
    start = start & TARGET_PAGE_MASK;

    for (addr = start, len = end - start;
         len != 0;
         len -= TARGET_PAGE_SIZE, addr += TARGET_PAGE_SIZE) {
        p = page_find(addr >> TARGET_PAGE_BITS);
        if (!p) {
            return -1;
        }
        if (!(p->flags & PAGE_VALID)) {
            return -1;
        }

        if ((flags & PAGE_READ) && !(p->flags & PAGE_READ)) {
            return -1;
        }
        if (flags & PAGE_WRITE) {
            if (!(p->flags & PAGE_WRITE_ORG)) {
                return -1;
            }
            /* unprotect the page if it was put read-only because it
               contains translated code */
            if (!(p->flags & PAGE_WRITE)) {
                if (!page_unprotect(addr, 0)) {
                    return -1;
                }
            }
        }
    }
    return 0;
}

/* called from signal handler: invalidate the code and unprotect the
 * page. Return 0 if the fault was not handled, 1 if it was handled,
 * and 2 if it was handled but the caller must cause the TB to be
 * immediately exited. (We can only return 2 if the 'pc' argument is
 * non-zero.)
 */
int page_unprotect(target_ulong address, uintptr_t pc)
{
    unsigned int prot;
    bool current_tb_invalidated;
    PageDesc *p;
    target_ulong host_start, host_end, addr;

    /* Technically this isn't safe inside a signal handler.  However we
       know this only ever happens in a synchronous SEGV handler, so in
       practice it seems to be ok.  */
    mmap_lock();

    p = page_find(address >> TARGET_PAGE_BITS);
    if (!p) {
        mmap_unlock();
        return 0;
    }

    /* if the page was really writable, then we change its
       protection back to writable */
    if ((p->flags & PAGE_WRITE_ORG) && !(p->flags & PAGE_WRITE)) {
        host_start = address & qemu_host_page_mask;
        host_end = host_start + qemu_host_page_size;

        prot = 0;
        current_tb_invalidated = false;
        for (addr = host_start ; addr < host_end ; addr += TARGET_PAGE_SIZE) {
            p = page_find(addr >> TARGET_PAGE_BITS);
            p->flags |= PAGE_WRITE;
            prot |= p->flags;

            /* and since the content will be modified, we must invalidate
               the corresponding translated code. */
            current_tb_invalidated |= tb_invalidate_phys_page(addr, pc);
#ifdef DEBUG_TB_CHECK
            tb_invalidate_check(addr);
#endif
        }
        mprotect((void *)g2h(host_start), qemu_host_page_size,
                 prot & PAGE_BITS);

        mmap_unlock();
        /* If current TB was invalidated return to main loop */
        return current_tb_invalidated ? 2 : 1;
    }
    mmap_unlock();
    return 0;
}
#endif /* CONFIG_USER_ONLY */<|MERGE_RESOLUTION|>--- conflicted
+++ resolved
@@ -57,16 +57,11 @@
 #include "qemu/timer.h"
 #include "exec/log.h"
 
-<<<<<<< HEAD
 #include "tcg-plugin.h"
 
-//#define DEBUG_TB_INVALIDATE
-//#define DEBUG_FLUSH
-=======
 /* #define DEBUG_TB_INVALIDATE */
 /* #define DEBUG_TB_FLUSH */
 /* #define DEBUG_LOCKING */
->>>>>>> 0737f32d
 /* make various TB consistency checks */
 /* #define DEBUG_TB_CHECK */
 

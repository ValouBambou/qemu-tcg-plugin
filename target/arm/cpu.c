/*
 * QEMU ARM CPU
 *
 * Copyright (c) 2012 SUSE LINUX Products GmbH
 *
 * This program is free software; you can redistribute it and/or
 * modify it under the terms of the GNU General Public License
 * as published by the Free Software Foundation; either version 2
 * of the License, or (at your option) any later version.
 *
 * This program is distributed in the hope that it will be useful,
 * but WITHOUT ANY WARRANTY; without even the implied warranty of
 * MERCHANTABILITY or FITNESS FOR A PARTICULAR PURPOSE.  See the
 * GNU General Public License for more details.
 *
 * You should have received a copy of the GNU General Public License
 * along with this program; if not, see
 * <http://www.gnu.org/licenses/gpl-2.0.html>
 */

#include "qemu/osdep.h"
#include "qemu/error-report.h"
#include "qapi/error.h"
#include "cpu.h"
#include "internals.h"
#include "qemu-common.h"
#include "exec/exec-all.h"
#include "hw/qdev-properties.h"
#if !defined(CONFIG_USER_ONLY)
#include "hw/loader.h"
#endif
#include "hw/arm/arm.h"
#include "sysemu/sysemu.h"
#include "sysemu/hw_accel.h"
#include "kvm_arm.h"
#include "disas/capstone.h"

static void arm_cpu_set_pc(CPUState *cs, vaddr value)
{
    ARMCPU *cpu = ARM_CPU(cs);

    cpu->env.regs[15] = value;
}

static bool arm_cpu_has_work(CPUState *cs)
{
    ARMCPU *cpu = ARM_CPU(cs);

    return (cpu->power_state != PSCI_OFF)
        && cs->interrupt_request &
        (CPU_INTERRUPT_FIQ | CPU_INTERRUPT_HARD
         | CPU_INTERRUPT_VFIQ | CPU_INTERRUPT_VIRQ
         | CPU_INTERRUPT_EXITTB);
}

void arm_register_el_change_hook(ARMCPU *cpu, ARMELChangeHook *hook,
                                 void *opaque)
{
    /* We currently only support registering a single hook function */
    assert(!cpu->el_change_hook);
    cpu->el_change_hook = hook;
    cpu->el_change_hook_opaque = opaque;
}

static void cp_reg_reset(gpointer key, gpointer value, gpointer opaque)
{
    /* Reset a single ARMCPRegInfo register */
    ARMCPRegInfo *ri = value;
    ARMCPU *cpu = opaque;

    if (ri->type & (ARM_CP_SPECIAL | ARM_CP_ALIAS)) {
        return;
    }

    if (ri->resetfn) {
        ri->resetfn(&cpu->env, ri);
        return;
    }

    /* A zero offset is never possible as it would be regs[0]
     * so we use it to indicate that reset is being handled elsewhere.
     * This is basically only used for fields in non-core coprocessors
     * (like the pxa2xx ones).
     */
    if (!ri->fieldoffset) {
        return;
    }

    if (cpreg_field_is_64bit(ri)) {
        CPREG_FIELD64(&cpu->env, ri) = ri->resetvalue;
    } else {
        CPREG_FIELD32(&cpu->env, ri) = ri->resetvalue;
    }
}

static void cp_reg_check_reset(gpointer key, gpointer value,  gpointer opaque)
{
    /* Purely an assertion check: we've already done reset once,
     * so now check that running the reset for the cpreg doesn't
     * change its value. This traps bugs where two different cpregs
     * both try to reset the same state field but to different values.
     */
    ARMCPRegInfo *ri = value;
    ARMCPU *cpu = opaque;
    uint64_t oldvalue, newvalue;

    if (ri->type & (ARM_CP_SPECIAL | ARM_CP_ALIAS | ARM_CP_NO_RAW)) {
        return;
    }

    oldvalue = read_raw_cp_reg(&cpu->env, ri);
    cp_reg_reset(key, value, opaque);
    newvalue = read_raw_cp_reg(&cpu->env, ri);
    assert(oldvalue == newvalue);
}

/* CPUClass::reset() */
static void arm_cpu_reset(CPUState *s)
{
    ARMCPU *cpu = ARM_CPU(s);
    ARMCPUClass *acc = ARM_CPU_GET_CLASS(cpu);
    CPUARMState *env = &cpu->env;

    acc->parent_reset(s);

    memset(env, 0, offsetof(CPUARMState, end_reset_fields));

    g_hash_table_foreach(cpu->cp_regs, cp_reg_reset, cpu);
    g_hash_table_foreach(cpu->cp_regs, cp_reg_check_reset, cpu);

    env->vfp.xregs[ARM_VFP_FPSID] = cpu->reset_fpsid;
    env->vfp.xregs[ARM_VFP_MVFR0] = cpu->mvfr0;
    env->vfp.xregs[ARM_VFP_MVFR1] = cpu->mvfr1;
    env->vfp.xregs[ARM_VFP_MVFR2] = cpu->mvfr2;

    cpu->power_state = cpu->start_powered_off ? PSCI_OFF : PSCI_ON;
    s->halted = cpu->start_powered_off;

    if (arm_feature(env, ARM_FEATURE_IWMMXT)) {
        env->iwmmxt.cregs[ARM_IWMMXT_wCID] = 0x69051000 | 'Q';
    }

    if (arm_feature(env, ARM_FEATURE_AARCH64)) {
        /* 64 bit CPUs always start in 64 bit mode */
        env->aarch64 = 1;
#if defined(CONFIG_USER_ONLY)
        env->pstate = PSTATE_MODE_EL0t;
        /* Userspace expects access to DC ZVA, CTL_EL0 and the cache ops */
        env->cp15.sctlr_el[1] |= SCTLR_UCT | SCTLR_UCI | SCTLR_DZE;
        /* and to the FP/Neon instructions */
        env->cp15.cpacr_el1 = deposit64(env->cp15.cpacr_el1, 20, 2, 3);
#else
        /* Reset into the highest available EL */
        if (arm_feature(env, ARM_FEATURE_EL3)) {
            env->pstate = PSTATE_MODE_EL3h;
        } else if (arm_feature(env, ARM_FEATURE_EL2)) {
            env->pstate = PSTATE_MODE_EL2h;
        } else {
            env->pstate = PSTATE_MODE_EL1h;
        }
        env->pc = cpu->rvbar;
#endif
    } else {
#if defined(CONFIG_USER_ONLY)
        /* Userspace expects access to cp10 and cp11 for FP/Neon */
        env->cp15.cpacr_el1 = deposit64(env->cp15.cpacr_el1, 20, 4, 0xf);
#endif
    }

#if defined(CONFIG_USER_ONLY)
    env->uncached_cpsr = ARM_CPU_MODE_USR;
    /* For user mode we must enable access to coprocessors */
    env->vfp.xregs[ARM_VFP_FPEXC] = 1 << 30;
    if (arm_feature(env, ARM_FEATURE_IWMMXT)) {
        env->cp15.c15_cpar = 3;
    } else if (arm_feature(env, ARM_FEATURE_XSCALE)) {
        env->cp15.c15_cpar = 1;
    }
#else
    /* SVC mode with interrupts disabled.  */
    env->uncached_cpsr = ARM_CPU_MODE_SVC;
    env->daif = PSTATE_D | PSTATE_A | PSTATE_I | PSTATE_F;

    if (arm_feature(env, ARM_FEATURE_M)) {
        uint32_t initial_msp; /* Loaded from 0x0 */
        uint32_t initial_pc; /* Loaded from 0x4 */
        uint8_t *rom;

        if (arm_feature(env, ARM_FEATURE_M_SECURITY)) {
            env->v7m.secure = true;
        } else {
            /* This bit resets to 0 if security is supported, but 1 if
             * it is not. The bit is not present in v7M, but we set it
             * here so we can avoid having to make checks on it conditional
             * on ARM_FEATURE_V8 (we don't let the guest see the bit).
             */
            env->v7m.aircr = R_V7M_AIRCR_BFHFNMINS_MASK;
        }

        /* In v7M the reset value of this bit is IMPDEF, but ARM recommends
         * that it resets to 1, so QEMU always does that rather than making
         * it dependent on CPU model. In v8M it is RES1.
         */
        env->v7m.ccr[M_REG_NS] = R_V7M_CCR_STKALIGN_MASK;
        env->v7m.ccr[M_REG_S] = R_V7M_CCR_STKALIGN_MASK;
        if (arm_feature(env, ARM_FEATURE_V8)) {
            /* in v8M the NONBASETHRDENA bit [0] is RES1 */
            env->v7m.ccr[M_REG_NS] |= R_V7M_CCR_NONBASETHRDENA_MASK;
            env->v7m.ccr[M_REG_S] |= R_V7M_CCR_NONBASETHRDENA_MASK;
        }

        /* Unlike A/R profile, M profile defines the reset LR value */
        env->regs[14] = 0xffffffff;

        /* Load the initial SP and PC from the vector table at address 0 */
        rom = rom_ptr(0);
        if (rom) {
            /* Address zero is covered by ROM which hasn't yet been
             * copied into physical memory.
             */
            initial_msp = ldl_p(rom);
            initial_pc = ldl_p(rom + 4);
        } else {
            /* Address zero not covered by a ROM blob, or the ROM blob
             * is in non-modifiable memory and this is a second reset after
             * it got copied into memory. In the latter case, rom_ptr
             * will return a NULL pointer and we should use ldl_phys instead.
             */
            initial_msp = ldl_phys(s->as, 0);
            initial_pc = ldl_phys(s->as, 4);
        }

        env->regs[13] = initial_msp & 0xFFFFFFFC;
        env->regs[15] = initial_pc & ~1;
        env->thumb = initial_pc & 1;
    }

    /* AArch32 has a hard highvec setting of 0xFFFF0000.  If we are currently
     * executing as AArch32 then check if highvecs are enabled and
     * adjust the PC accordingly.
     */
    if (A32_BANKED_CURRENT_REG_GET(env, sctlr) & SCTLR_V) {
        env->regs[15] = 0xFFFF0000;
    }

    /* M profile requires that reset clears the exclusive monitor;
     * A profile does not, but clearing it makes more sense than having it
     * set with an exclusive access on address zero.
     */
    arm_clear_exclusive(env);

    env->vfp.xregs[ARM_VFP_FPEXC] = 0;
#endif

    if (arm_feature(env, ARM_FEATURE_PMSA)) {
        if (cpu->pmsav7_dregion > 0) {
            if (arm_feature(env, ARM_FEATURE_V8)) {
                memset(env->pmsav8.rbar[M_REG_NS], 0,
                       sizeof(*env->pmsav8.rbar[M_REG_NS])
                       * cpu->pmsav7_dregion);
                memset(env->pmsav8.rlar[M_REG_NS], 0,
                       sizeof(*env->pmsav8.rlar[M_REG_NS])
                       * cpu->pmsav7_dregion);
                if (arm_feature(env, ARM_FEATURE_M_SECURITY)) {
                    memset(env->pmsav8.rbar[M_REG_S], 0,
                           sizeof(*env->pmsav8.rbar[M_REG_S])
                           * cpu->pmsav7_dregion);
                    memset(env->pmsav8.rlar[M_REG_S], 0,
                           sizeof(*env->pmsav8.rlar[M_REG_S])
                           * cpu->pmsav7_dregion);
                }
            } else if (arm_feature(env, ARM_FEATURE_V7)) {
                memset(env->pmsav7.drbar, 0,
                       sizeof(*env->pmsav7.drbar) * cpu->pmsav7_dregion);
                memset(env->pmsav7.drsr, 0,
                       sizeof(*env->pmsav7.drsr) * cpu->pmsav7_dregion);
                memset(env->pmsav7.dracr, 0,
                       sizeof(*env->pmsav7.dracr) * cpu->pmsav7_dregion);
            }
        }
        env->pmsav7.rnr[M_REG_NS] = 0;
        env->pmsav7.rnr[M_REG_S] = 0;
        env->pmsav8.mair0[M_REG_NS] = 0;
        env->pmsav8.mair0[M_REG_S] = 0;
        env->pmsav8.mair1[M_REG_NS] = 0;
        env->pmsav8.mair1[M_REG_S] = 0;
    }

    if (arm_feature(env, ARM_FEATURE_M_SECURITY)) {
        if (cpu->sau_sregion > 0) {
            memset(env->sau.rbar, 0, sizeof(*env->sau.rbar) * cpu->sau_sregion);
            memset(env->sau.rlar, 0, sizeof(*env->sau.rlar) * cpu->sau_sregion);
        }
        env->sau.rnr = 0;
        /* SAU_CTRL reset value is IMPDEF; we choose 0, which is what
         * the Cortex-M33 does.
         */
        env->sau.ctrl = 0;
    }

    set_flush_to_zero(1, &env->vfp.standard_fp_status);
    set_flush_inputs_to_zero(1, &env->vfp.standard_fp_status);
    set_default_nan_mode(1, &env->vfp.standard_fp_status);
    set_float_detect_tininess(float_tininess_before_rounding,
                              &env->vfp.fp_status);
    set_float_detect_tininess(float_tininess_before_rounding,
                              &env->vfp.standard_fp_status);
#ifndef CONFIG_USER_ONLY
    if (kvm_enabled()) {
        kvm_arm_reset_vcpu(cpu);
    }
#endif

    hw_breakpoint_update_all(cpu);
    hw_watchpoint_update_all(cpu);
}

bool arm_cpu_exec_interrupt(CPUState *cs, int interrupt_request)
{
    CPUClass *cc = CPU_GET_CLASS(cs);
    CPUARMState *env = cs->env_ptr;
    uint32_t cur_el = arm_current_el(env);
    bool secure = arm_is_secure(env);
    uint32_t target_el;
    uint32_t excp_idx;
    bool ret = false;

    if (interrupt_request & CPU_INTERRUPT_FIQ) {
        excp_idx = EXCP_FIQ;
        target_el = arm_phys_excp_target_el(cs, excp_idx, cur_el, secure);
        if (arm_excp_unmasked(cs, excp_idx, target_el)) {
            cs->exception_index = excp_idx;
            env->exception.target_el = target_el;
            cc->do_interrupt(cs);
            ret = true;
        }
    }
    if (interrupt_request & CPU_INTERRUPT_HARD) {
        excp_idx = EXCP_IRQ;
        target_el = arm_phys_excp_target_el(cs, excp_idx, cur_el, secure);
        if (arm_excp_unmasked(cs, excp_idx, target_el)) {
            cs->exception_index = excp_idx;
            env->exception.target_el = target_el;
            cc->do_interrupt(cs);
            ret = true;
        }
    }
    if (interrupt_request & CPU_INTERRUPT_VIRQ) {
        excp_idx = EXCP_VIRQ;
        target_el = 1;
        if (arm_excp_unmasked(cs, excp_idx, target_el)) {
            cs->exception_index = excp_idx;
            env->exception.target_el = target_el;
            cc->do_interrupt(cs);
            ret = true;
        }
    }
    if (interrupt_request & CPU_INTERRUPT_VFIQ) {
        excp_idx = EXCP_VFIQ;
        target_el = 1;
        if (arm_excp_unmasked(cs, excp_idx, target_el)) {
            cs->exception_index = excp_idx;
            env->exception.target_el = target_el;
            cc->do_interrupt(cs);
            ret = true;
        }
    }

    return ret;
}

#if !defined(CONFIG_USER_ONLY) || !defined(TARGET_AARCH64)
static bool arm_v7m_cpu_exec_interrupt(CPUState *cs, int interrupt_request)
{
    CPUClass *cc = CPU_GET_CLASS(cs);
    ARMCPU *cpu = ARM_CPU(cs);
    CPUARMState *env = &cpu->env;
    bool ret = false;

    /* ARMv7-M interrupt masking works differently than -A or -R.
     * There is no FIQ/IRQ distinction. Instead of I and F bits
     * masking FIQ and IRQ interrupts, an exception is taken only
     * if it is higher priority than the current execution priority
     * (which depends on state like BASEPRI, FAULTMASK and the
     * currently active exception).
     */
    if (interrupt_request & CPU_INTERRUPT_HARD
        && (armv7m_nvic_can_take_pending_exception(env->nvic))) {
        cs->exception_index = EXCP_IRQ;
        cc->do_interrupt(cs);
        ret = true;
    }
    return ret;
}
#endif

#ifndef CONFIG_USER_ONLY
static void arm_cpu_set_irq(void *opaque, int irq, int level)
{
    ARMCPU *cpu = opaque;
    CPUARMState *env = &cpu->env;
    CPUState *cs = CPU(cpu);
    static const int mask[] = {
        [ARM_CPU_IRQ] = CPU_INTERRUPT_HARD,
        [ARM_CPU_FIQ] = CPU_INTERRUPT_FIQ,
        [ARM_CPU_VIRQ] = CPU_INTERRUPT_VIRQ,
        [ARM_CPU_VFIQ] = CPU_INTERRUPT_VFIQ
    };

    switch (irq) {
    case ARM_CPU_VIRQ:
    case ARM_CPU_VFIQ:
        assert(arm_feature(env, ARM_FEATURE_EL2));
        /* fall through */
    case ARM_CPU_IRQ:
    case ARM_CPU_FIQ:
        if (level) {
            cpu_interrupt(cs, mask[irq]);
        } else {
            cpu_reset_interrupt(cs, mask[irq]);
        }
        break;
    default:
        g_assert_not_reached();
    }
}

static void arm_cpu_kvm_set_irq(void *opaque, int irq, int level)
{
#ifdef CONFIG_KVM
    ARMCPU *cpu = opaque;
    CPUState *cs = CPU(cpu);
    int kvm_irq = KVM_ARM_IRQ_TYPE_CPU << KVM_ARM_IRQ_TYPE_SHIFT;

    switch (irq) {
    case ARM_CPU_IRQ:
        kvm_irq |= KVM_ARM_IRQ_CPU_IRQ;
        break;
    case ARM_CPU_FIQ:
        kvm_irq |= KVM_ARM_IRQ_CPU_FIQ;
        break;
    default:
        g_assert_not_reached();
    }
    kvm_irq |= cs->cpu_index << KVM_ARM_IRQ_VCPU_SHIFT;
    kvm_set_irq(kvm_state, kvm_irq, level ? 1 : 0);
#endif
}

static bool arm_cpu_virtio_is_big_endian(CPUState *cs)
{
    ARMCPU *cpu = ARM_CPU(cs);
    CPUARMState *env = &cpu->env;

    cpu_synchronize_state(cs);
    return arm_cpu_data_is_big_endian(env);
}

#endif

static inline void set_feature(CPUARMState *env, int feature)
{
    env->features |= 1ULL << feature;
}

static inline void unset_feature(CPUARMState *env, int feature)
{
    env->features &= ~(1ULL << feature);
}

static int
print_insn_thumb1(bfd_vma pc, disassemble_info *info)
{
  return print_insn_arm(pc | 1, info);
}

static void arm_disas_set_info(CPUState *cpu, disassemble_info *info)
{
    ARMCPU *ac = ARM_CPU(cpu);
    CPUARMState *env = &ac->env;
    bool sctlr_b;

    if (is_a64(env)) {
        /* We might not be compiled with the A64 disassembler
         * because it needs a C++ compiler. Leave print_insn
         * unset in this case to use the caller default behaviour.
         */
#if defined(CONFIG_ARM_A64_DIS)
        info->print_insn = print_insn_arm_a64;
#endif
        info->cap_arch = CS_ARCH_ARM64;
        info->cap_insn_unit = 4;
        info->cap_insn_split = 4;
    } else {
        int cap_mode;
        if (env->thumb) {
            info->print_insn = print_insn_thumb1;
            info->cap_insn_unit = 2;
            info->cap_insn_split = 4;
            cap_mode = CS_MODE_THUMB;
        } else {
            info->print_insn = print_insn_arm;
            info->cap_insn_unit = 4;
            info->cap_insn_split = 4;
            cap_mode = CS_MODE_ARM;
        }
        if (arm_feature(env, ARM_FEATURE_V8)) {
            cap_mode |= CS_MODE_V8;
        }
        if (arm_feature(env, ARM_FEATURE_M)) {
            cap_mode |= CS_MODE_MCLASS;
        }
        info->cap_arch = CS_ARCH_ARM;
        info->cap_mode = cap_mode;
    }

    sctlr_b = arm_sctlr_b(env);
    if (bswap_code(sctlr_b)) {
#ifdef TARGET_WORDS_BIGENDIAN
        info->endian = BFD_ENDIAN_LITTLE;
#else
        info->endian = BFD_ENDIAN_BIG;
#endif
    }
    info->flags &= ~INSN_ARM_BE32;
#ifndef CONFIG_USER_ONLY
    if (sctlr_b) {
        info->flags |= INSN_ARM_BE32;
    }
#endif
}

uint64_t arm_cpu_mp_affinity(int idx, uint8_t clustersz)
{
    uint32_t Aff1 = idx / clustersz;
    uint32_t Aff0 = idx % clustersz;
    return (Aff1 << ARM_AFF1_SHIFT) | Aff0;
}

static void arm_cpu_initfn(Object *obj)
{
    CPUState *cs = CPU(obj);
    ARMCPU *cpu = ARM_CPU(obj);

    cs->env_ptr = &cpu->env;
    cpu->cp_regs = g_hash_table_new_full(g_int_hash, g_int_equal,
                                         g_free, g_free);

#ifndef CONFIG_USER_ONLY
    /* Our inbound IRQ and FIQ lines */
    if (kvm_enabled()) {
        /* VIRQ and VFIQ are unused with KVM but we add them to maintain
         * the same interface as non-KVM CPUs.
         */
        qdev_init_gpio_in(DEVICE(cpu), arm_cpu_kvm_set_irq, 4);
    } else {
        qdev_init_gpio_in(DEVICE(cpu), arm_cpu_set_irq, 4);
    }

    cpu->gt_timer[GTIMER_PHYS] = timer_new(QEMU_CLOCK_VIRTUAL, GTIMER_SCALE,
                                                arm_gt_ptimer_cb, cpu);
    cpu->gt_timer[GTIMER_VIRT] = timer_new(QEMU_CLOCK_VIRTUAL, GTIMER_SCALE,
                                                arm_gt_vtimer_cb, cpu);
    cpu->gt_timer[GTIMER_HYP] = timer_new(QEMU_CLOCK_VIRTUAL, GTIMER_SCALE,
                                                arm_gt_htimer_cb, cpu);
    cpu->gt_timer[GTIMER_SEC] = timer_new(QEMU_CLOCK_VIRTUAL, GTIMER_SCALE,
                                                arm_gt_stimer_cb, cpu);
    qdev_init_gpio_out(DEVICE(cpu), cpu->gt_timer_outputs,
                       ARRAY_SIZE(cpu->gt_timer_outputs));

    qdev_init_gpio_out_named(DEVICE(cpu), &cpu->gicv3_maintenance_interrupt,
                             "gicv3-maintenance-interrupt", 1);
    qdev_init_gpio_out_named(DEVICE(cpu), &cpu->pmu_interrupt,
                             "pmu-interrupt", 1);
#endif

    /* DTB consumers generally don't in fact care what the 'compatible'
     * string is, so always provide some string and trust that a hypothetical
     * picky DTB consumer will also provide a helpful error message.
     */
    cpu->dtb_compatible = "qemu,unknown";
    cpu->psci_version = 1; /* By default assume PSCI v0.1 */
    cpu->kvm_target = QEMU_KVM_ARM_TARGET_NONE;

    if (tcg_enabled()) {
        cpu->psci_version = 2; /* TCG implements PSCI 0.2 */
    }
}

static Property arm_cpu_reset_cbar_property =
            DEFINE_PROP_UINT64("reset-cbar", ARMCPU, reset_cbar, 0);

static Property arm_cpu_reset_hivecs_property =
            DEFINE_PROP_BOOL("reset-hivecs", ARMCPU, reset_hivecs, false);

static Property arm_cpu_rvbar_property =
            DEFINE_PROP_UINT64("rvbar", ARMCPU, rvbar, 0);

static Property arm_cpu_has_el2_property =
            DEFINE_PROP_BOOL("has_el2", ARMCPU, has_el2, true);

static Property arm_cpu_has_el3_property =
            DEFINE_PROP_BOOL("has_el3", ARMCPU, has_el3, true);

static Property arm_cpu_cfgend_property =
            DEFINE_PROP_BOOL("cfgend", ARMCPU, cfgend, false);

/* use property name "pmu" to match other archs and virt tools */
static Property arm_cpu_has_pmu_property =
            DEFINE_PROP_BOOL("pmu", ARMCPU, has_pmu, true);

static Property arm_cpu_has_mpu_property =
            DEFINE_PROP_BOOL("has-mpu", ARMCPU, has_mpu, true);

/* This is like DEFINE_PROP_UINT32 but it doesn't set the default value,
 * because the CPU initfn will have already set cpu->pmsav7_dregion to
 * the right value for that particular CPU type, and we don't want
 * to override that with an incorrect constant value.
 */
static Property arm_cpu_pmsav7_dregion_property =
            DEFINE_PROP_UNSIGNED_NODEFAULT("pmsav7-dregion", ARMCPU,
                                           pmsav7_dregion,
                                           qdev_prop_uint32, uint32_t);

static void arm_cpu_post_init(Object *obj)
{
    ARMCPU *cpu = ARM_CPU(obj);

    /* M profile implies PMSA. We have to do this here rather than
     * in realize with the other feature-implication checks because
     * we look at the PMSA bit to see if we should add some properties.
     */
    if (arm_feature(&cpu->env, ARM_FEATURE_M)) {
        set_feature(&cpu->env, ARM_FEATURE_PMSA);
    }

    if (arm_feature(&cpu->env, ARM_FEATURE_CBAR) ||
        arm_feature(&cpu->env, ARM_FEATURE_CBAR_RO)) {
        qdev_property_add_static(DEVICE(obj), &arm_cpu_reset_cbar_property,
                                 &error_abort);
    }

    if (!arm_feature(&cpu->env, ARM_FEATURE_M)) {
        qdev_property_add_static(DEVICE(obj), &arm_cpu_reset_hivecs_property,
                                 &error_abort);
    }

    if (arm_feature(&cpu->env, ARM_FEATURE_AARCH64)) {
        qdev_property_add_static(DEVICE(obj), &arm_cpu_rvbar_property,
                                 &error_abort);
    }

    if (arm_feature(&cpu->env, ARM_FEATURE_EL3)) {
        /* Add the has_el3 state CPU property only if EL3 is allowed.  This will
         * prevent "has_el3" from existing on CPUs which cannot support EL3.
         */
        qdev_property_add_static(DEVICE(obj), &arm_cpu_has_el3_property,
                                 &error_abort);

#ifndef CONFIG_USER_ONLY
        object_property_add_link(obj, "secure-memory",
                                 TYPE_MEMORY_REGION,
                                 (Object **)&cpu->secure_memory,
                                 qdev_prop_allow_set_link_before_realize,
                                 OBJ_PROP_LINK_UNREF_ON_RELEASE,
                                 &error_abort);
#endif
    }

    if (arm_feature(&cpu->env, ARM_FEATURE_EL2)) {
        qdev_property_add_static(DEVICE(obj), &arm_cpu_has_el2_property,
                                 &error_abort);
    }

    if (arm_feature(&cpu->env, ARM_FEATURE_PMU)) {
        qdev_property_add_static(DEVICE(obj), &arm_cpu_has_pmu_property,
                                 &error_abort);
    }

    if (arm_feature(&cpu->env, ARM_FEATURE_PMSA)) {
        qdev_property_add_static(DEVICE(obj), &arm_cpu_has_mpu_property,
                                 &error_abort);
        if (arm_feature(&cpu->env, ARM_FEATURE_V7)) {
            qdev_property_add_static(DEVICE(obj),
                                     &arm_cpu_pmsav7_dregion_property,
                                     &error_abort);
        }
    }

    qdev_property_add_static(DEVICE(obj), &arm_cpu_cfgend_property,
                             &error_abort);
}

static void arm_cpu_finalizefn(Object *obj)
{
    ARMCPU *cpu = ARM_CPU(obj);
    g_hash_table_destroy(cpu->cp_regs);
}

static void arm_cpu_realizefn(DeviceState *dev, Error **errp)
{
    CPUState *cs = CPU(dev);
    ARMCPU *cpu = ARM_CPU(dev);
    ARMCPUClass *acc = ARM_CPU_GET_CLASS(dev);
    CPUARMState *env = &cpu->env;
    int pagebits;
    Error *local_err = NULL;
#ifndef CONFIG_USER_ONLY
    AddressSpace *as;
#endif

    cpu_exec_realizefn(cs, &local_err);
    if (local_err != NULL) {
        error_propagate(errp, local_err);
        return;
    }

    /* Some features automatically imply others: */
    if (arm_feature(env, ARM_FEATURE_V8)) {
        set_feature(env, ARM_FEATURE_V7);
        set_feature(env, ARM_FEATURE_ARM_DIV);
        set_feature(env, ARM_FEATURE_LPAE);
    }
    if (arm_feature(env, ARM_FEATURE_V7)) {
        set_feature(env, ARM_FEATURE_VAPA);
        set_feature(env, ARM_FEATURE_THUMB2);
        set_feature(env, ARM_FEATURE_MPIDR);
        if (!arm_feature(env, ARM_FEATURE_M)) {
            set_feature(env, ARM_FEATURE_V6K);
        } else {
            set_feature(env, ARM_FEATURE_V6);
        }

        /* Always define VBAR for V7 CPUs even if it doesn't exist in
         * non-EL3 configs. This is needed by some legacy boards.
         */
        set_feature(env, ARM_FEATURE_VBAR);
    }
    if (arm_feature(env, ARM_FEATURE_V6K)) {
        set_feature(env, ARM_FEATURE_V6);
        set_feature(env, ARM_FEATURE_MVFR);
    }
    if (arm_feature(env, ARM_FEATURE_V6)) {
        set_feature(env, ARM_FEATURE_V5);
        set_feature(env, ARM_FEATURE_JAZELLE);
        if (!arm_feature(env, ARM_FEATURE_M)) {
            set_feature(env, ARM_FEATURE_AUXCR);
        }
    }
    if (arm_feature(env, ARM_FEATURE_V5)) {
        set_feature(env, ARM_FEATURE_V4T);
    }
    if (arm_feature(env, ARM_FEATURE_M)) {
        set_feature(env, ARM_FEATURE_THUMB_DIV);
    }
    if (arm_feature(env, ARM_FEATURE_ARM_DIV)) {
        set_feature(env, ARM_FEATURE_THUMB_DIV);
    }
    if (arm_feature(env, ARM_FEATURE_VFP4)) {
        set_feature(env, ARM_FEATURE_VFP3);
        set_feature(env, ARM_FEATURE_VFP_FP16);
    }
    if (arm_feature(env, ARM_FEATURE_VFP3)) {
        set_feature(env, ARM_FEATURE_VFP);
    }
    if (arm_feature(env, ARM_FEATURE_LPAE)) {
        set_feature(env, ARM_FEATURE_V7MP);
        set_feature(env, ARM_FEATURE_PXN);
    }
    if (arm_feature(env, ARM_FEATURE_CBAR_RO)) {
        set_feature(env, ARM_FEATURE_CBAR);
    }
    if (arm_feature(env, ARM_FEATURE_THUMB2) &&
        !arm_feature(env, ARM_FEATURE_M)) {
        set_feature(env, ARM_FEATURE_THUMB_DSP);
    }

    if (arm_feature(env, ARM_FEATURE_V7) &&
        !arm_feature(env, ARM_FEATURE_M) &&
        !arm_feature(env, ARM_FEATURE_PMSA)) {
        /* v7VMSA drops support for the old ARMv5 tiny pages, so we
         * can use 4K pages.
         */
        pagebits = 12;
    } else {
        /* For CPUs which might have tiny 1K pages, or which have an
         * MPU and might have small region sizes, stick with 1K pages.
         */
        pagebits = 10;
    }
    if (!set_preferred_target_page_bits(pagebits)) {
        /* This can only ever happen for hotplugging a CPU, or if
         * the board code incorrectly creates a CPU which it has
         * promised via minimum_page_size that it will not.
         */
        error_setg(errp, "This CPU requires a smaller page size than the "
                   "system is using");
        return;
    }

    /* This cpu-id-to-MPIDR affinity is used only for TCG; KVM will override it.
     * We don't support setting cluster ID ([16..23]) (known as Aff2
     * in later ARM ARM versions), or any of the higher affinity level fields,
     * so these bits always RAZ.
     */
    if (cpu->mp_affinity == ARM64_AFFINITY_INVALID) {
        cpu->mp_affinity = arm_cpu_mp_affinity(cs->cpu_index,
                                               ARM_DEFAULT_CPUS_PER_CLUSTER);
    }

    if (cpu->reset_hivecs) {
            cpu->reset_sctlr |= (1 << 13);
    }

    if (cpu->cfgend) {
        if (arm_feature(&cpu->env, ARM_FEATURE_V7)) {
            cpu->reset_sctlr |= SCTLR_EE;
        } else {
            cpu->reset_sctlr |= SCTLR_B;
        }
    }

    if (!cpu->has_el3) {
        /* If the has_el3 CPU property is disabled then we need to disable the
         * feature.
         */
        unset_feature(env, ARM_FEATURE_EL3);

        /* Disable the security extension feature bits in the processor feature
         * registers as well. These are id_pfr1[7:4] and id_aa64pfr0[15:12].
         */
        cpu->id_pfr1 &= ~0xf0;
        cpu->id_aa64pfr0 &= ~0xf000;
    }

    if (!cpu->has_el2) {
        unset_feature(env, ARM_FEATURE_EL2);
    }

    if (!cpu->has_pmu) {
        unset_feature(env, ARM_FEATURE_PMU);
        cpu->id_aa64dfr0 &= ~0xf00;
    }

    if (!arm_feature(env, ARM_FEATURE_EL2)) {
        /* Disable the hypervisor feature bits in the processor feature
         * registers if we don't have EL2. These are id_pfr1[15:12] and
         * id_aa64pfr0_el1[11:8].
         */
        cpu->id_aa64pfr0 &= ~0xf00;
        cpu->id_pfr1 &= ~0xf000;
    }

    /* MPU can be configured out of a PMSA CPU either by setting has-mpu
     * to false or by setting pmsav7-dregion to 0.
     */
    if (!cpu->has_mpu) {
        cpu->pmsav7_dregion = 0;
    }
    if (cpu->pmsav7_dregion == 0) {
        cpu->has_mpu = false;
    }

    if (arm_feature(env, ARM_FEATURE_PMSA) &&
        arm_feature(env, ARM_FEATURE_V7)) {
        uint32_t nr = cpu->pmsav7_dregion;

        if (nr > 0xff) {
            error_setg(errp, "PMSAv7 MPU #regions invalid %" PRIu32, nr);
            return;
        }

        if (nr) {
            if (arm_feature(env, ARM_FEATURE_V8)) {
                /* PMSAv8 */
                env->pmsav8.rbar[M_REG_NS] = g_new0(uint32_t, nr);
                env->pmsav8.rlar[M_REG_NS] = g_new0(uint32_t, nr);
                if (arm_feature(env, ARM_FEATURE_M_SECURITY)) {
                    env->pmsav8.rbar[M_REG_S] = g_new0(uint32_t, nr);
                    env->pmsav8.rlar[M_REG_S] = g_new0(uint32_t, nr);
                }
            } else {
                env->pmsav7.drbar = g_new0(uint32_t, nr);
                env->pmsav7.drsr = g_new0(uint32_t, nr);
                env->pmsav7.dracr = g_new0(uint32_t, nr);
            }
        }
    }

    if (arm_feature(env, ARM_FEATURE_M_SECURITY)) {
        uint32_t nr = cpu->sau_sregion;

        if (nr > 0xff) {
            error_setg(errp, "v8M SAU #regions invalid %" PRIu32, nr);
            return;
        }

        if (nr) {
            env->sau.rbar = g_new0(uint32_t, nr);
            env->sau.rlar = g_new0(uint32_t, nr);
        }
    }

    if (arm_feature(env, ARM_FEATURE_EL3)) {
        set_feature(env, ARM_FEATURE_VBAR);
    }

    register_cp_regs_for_features(cpu);
    arm_cpu_register_gdb_regs_for_features(cpu);

    init_cpreg_list(cpu);

#ifndef CONFIG_USER_ONLY
    if (cpu->has_el3 || arm_feature(env, ARM_FEATURE_M_SECURITY)) {
        as = g_new0(AddressSpace, 1);

<<<<<<< HEAD
    if (cpu->has_el3) {
        as = g_new0(AddressSpace, 1);
=======
        cs->num_ases = 2;
>>>>>>> 0982a56a

        if (!cpu->secure_memory) {
            cpu->secure_memory = cs->memory;
        }
        address_space_init(as, cpu->secure_memory, "cpu-secure-memory");
        cpu_address_space_init(cs, as, ARMASIdx_S);
    } else {
        cs->num_ases = 1;
    }
    as = g_new0(AddressSpace, 1);
    address_space_init(as, cs->memory, "cpu-memory");
    cpu_address_space_init(cs, as, ARMASIdx_NS);
#endif

    qemu_init_vcpu(cs);
    cpu_reset(cs);

    acc->parent_realize(dev, errp);
}

static ObjectClass *arm_cpu_class_by_name(const char *cpu_model)
{
    ObjectClass *oc;
    char *typename;
    char **cpuname;

    cpuname = g_strsplit(cpu_model, ",", 1);
    typename = g_strdup_printf(ARM_CPU_TYPE_NAME("%s"), cpuname[0]);
    oc = object_class_by_name(typename);
    g_strfreev(cpuname);
    g_free(typename);
    if (!oc || !object_class_dynamic_cast(oc, TYPE_ARM_CPU) ||
        object_class_is_abstract(oc)) {
        return NULL;
    }
    return oc;
}

/* CPU models. These are not needed for the AArch64 linux-user build. */
#if !defined(CONFIG_USER_ONLY) || !defined(TARGET_AARCH64)

static void arm926_initfn(Object *obj)
{
    ARMCPU *cpu = ARM_CPU(obj);

    cpu->dtb_compatible = "arm,arm926";
    set_feature(&cpu->env, ARM_FEATURE_V5);
    set_feature(&cpu->env, ARM_FEATURE_VFP);
    set_feature(&cpu->env, ARM_FEATURE_DUMMY_C15_REGS);
    set_feature(&cpu->env, ARM_FEATURE_CACHE_TEST_CLEAN);
    set_feature(&cpu->env, ARM_FEATURE_JAZELLE);
    cpu->midr = 0x41069265;
    cpu->reset_fpsid = 0x41011090;
    cpu->ctr = 0x1dd20d2;
    cpu->reset_sctlr = 0x00090078;
}

static void arm946_initfn(Object *obj)
{
    ARMCPU *cpu = ARM_CPU(obj);

    cpu->dtb_compatible = "arm,arm946";
    set_feature(&cpu->env, ARM_FEATURE_V5);
    set_feature(&cpu->env, ARM_FEATURE_PMSA);
    set_feature(&cpu->env, ARM_FEATURE_DUMMY_C15_REGS);
    cpu->midr = 0x41059461;
    cpu->ctr = 0x0f004006;
    cpu->reset_sctlr = 0x00000078;
}

static void arm1026_initfn(Object *obj)
{
    ARMCPU *cpu = ARM_CPU(obj);

    cpu->dtb_compatible = "arm,arm1026";
    set_feature(&cpu->env, ARM_FEATURE_V5);
    set_feature(&cpu->env, ARM_FEATURE_VFP);
    set_feature(&cpu->env, ARM_FEATURE_AUXCR);
    set_feature(&cpu->env, ARM_FEATURE_DUMMY_C15_REGS);
    set_feature(&cpu->env, ARM_FEATURE_CACHE_TEST_CLEAN);
    set_feature(&cpu->env, ARM_FEATURE_JAZELLE);
    cpu->midr = 0x4106a262;
    cpu->reset_fpsid = 0x410110a0;
    cpu->ctr = 0x1dd20d2;
    cpu->reset_sctlr = 0x00090078;
    cpu->reset_auxcr = 1;
    {
        /* The 1026 had an IFAR at c6,c0,0,1 rather than the ARMv6 c6,c0,0,2 */
        ARMCPRegInfo ifar = {
            .name = "IFAR", .cp = 15, .crn = 6, .crm = 0, .opc1 = 0, .opc2 = 1,
            .access = PL1_RW,
            .fieldoffset = offsetof(CPUARMState, cp15.ifar_ns),
            .resetvalue = 0
        };
        define_one_arm_cp_reg(cpu, &ifar);
    }
}

static void arm1136_r2_initfn(Object *obj)
{
    ARMCPU *cpu = ARM_CPU(obj);
    /* What qemu calls "arm1136_r2" is actually the 1136 r0p2, ie an
     * older core than plain "arm1136". In particular this does not
     * have the v6K features.
     * These ID register values are correct for 1136 but may be wrong
     * for 1136_r2 (in particular r0p2 does not actually implement most
     * of the ID registers).
     */

    cpu->dtb_compatible = "arm,arm1136";
    set_feature(&cpu->env, ARM_FEATURE_V6);
    set_feature(&cpu->env, ARM_FEATURE_VFP);
    set_feature(&cpu->env, ARM_FEATURE_DUMMY_C15_REGS);
    set_feature(&cpu->env, ARM_FEATURE_CACHE_DIRTY_REG);
    set_feature(&cpu->env, ARM_FEATURE_CACHE_BLOCK_OPS);
    cpu->midr = 0x4107b362;
    cpu->reset_fpsid = 0x410120b4;
    cpu->mvfr0 = 0x11111111;
    cpu->mvfr1 = 0x00000000;
    cpu->ctr = 0x1dd20d2;
    cpu->reset_sctlr = 0x00050078;
    cpu->id_pfr0 = 0x111;
    cpu->id_pfr1 = 0x1;
    cpu->id_dfr0 = 0x2;
    cpu->id_afr0 = 0x3;
    cpu->id_mmfr0 = 0x01130003;
    cpu->id_mmfr1 = 0x10030302;
    cpu->id_mmfr2 = 0x01222110;
    cpu->id_isar0 = 0x00140011;
    cpu->id_isar1 = 0x12002111;
    cpu->id_isar2 = 0x11231111;
    cpu->id_isar3 = 0x01102131;
    cpu->id_isar4 = 0x141;
    cpu->reset_auxcr = 7;
}

static void arm1136_initfn(Object *obj)
{
    ARMCPU *cpu = ARM_CPU(obj);

    cpu->dtb_compatible = "arm,arm1136";
    set_feature(&cpu->env, ARM_FEATURE_V6K);
    set_feature(&cpu->env, ARM_FEATURE_V6);
    set_feature(&cpu->env, ARM_FEATURE_VFP);
    set_feature(&cpu->env, ARM_FEATURE_DUMMY_C15_REGS);
    set_feature(&cpu->env, ARM_FEATURE_CACHE_DIRTY_REG);
    set_feature(&cpu->env, ARM_FEATURE_CACHE_BLOCK_OPS);
    cpu->midr = 0x4117b363;
    cpu->reset_fpsid = 0x410120b4;
    cpu->mvfr0 = 0x11111111;
    cpu->mvfr1 = 0x00000000;
    cpu->ctr = 0x1dd20d2;
    cpu->reset_sctlr = 0x00050078;
    cpu->id_pfr0 = 0x111;
    cpu->id_pfr1 = 0x1;
    cpu->id_dfr0 = 0x2;
    cpu->id_afr0 = 0x3;
    cpu->id_mmfr0 = 0x01130003;
    cpu->id_mmfr1 = 0x10030302;
    cpu->id_mmfr2 = 0x01222110;
    cpu->id_isar0 = 0x00140011;
    cpu->id_isar1 = 0x12002111;
    cpu->id_isar2 = 0x11231111;
    cpu->id_isar3 = 0x01102131;
    cpu->id_isar4 = 0x141;
    cpu->reset_auxcr = 7;
}

static void arm1176_initfn(Object *obj)
{
    ARMCPU *cpu = ARM_CPU(obj);

    cpu->dtb_compatible = "arm,arm1176";
    set_feature(&cpu->env, ARM_FEATURE_V6K);
    set_feature(&cpu->env, ARM_FEATURE_VFP);
    set_feature(&cpu->env, ARM_FEATURE_VAPA);
    set_feature(&cpu->env, ARM_FEATURE_DUMMY_C15_REGS);
    set_feature(&cpu->env, ARM_FEATURE_CACHE_DIRTY_REG);
    set_feature(&cpu->env, ARM_FEATURE_CACHE_BLOCK_OPS);
    set_feature(&cpu->env, ARM_FEATURE_EL3);
    cpu->midr = 0x410fb767;
    cpu->reset_fpsid = 0x410120b5;
    cpu->mvfr0 = 0x11111111;
    cpu->mvfr1 = 0x00000000;
    cpu->ctr = 0x1dd20d2;
    cpu->reset_sctlr = 0x00050078;
    cpu->id_pfr0 = 0x111;
    cpu->id_pfr1 = 0x11;
    cpu->id_dfr0 = 0x33;
    cpu->id_afr0 = 0;
    cpu->id_mmfr0 = 0x01130003;
    cpu->id_mmfr1 = 0x10030302;
    cpu->id_mmfr2 = 0x01222100;
    cpu->id_isar0 = 0x0140011;
    cpu->id_isar1 = 0x12002111;
    cpu->id_isar2 = 0x11231121;
    cpu->id_isar3 = 0x01102131;
    cpu->id_isar4 = 0x01141;
    cpu->reset_auxcr = 7;
}

static void arm11mpcore_initfn(Object *obj)
{
    ARMCPU *cpu = ARM_CPU(obj);

    cpu->dtb_compatible = "arm,arm11mpcore";
    set_feature(&cpu->env, ARM_FEATURE_V6K);
    set_feature(&cpu->env, ARM_FEATURE_VFP);
    set_feature(&cpu->env, ARM_FEATURE_VAPA);
    set_feature(&cpu->env, ARM_FEATURE_MPIDR);
    set_feature(&cpu->env, ARM_FEATURE_DUMMY_C15_REGS);
    cpu->midr = 0x410fb022;
    cpu->reset_fpsid = 0x410120b4;
    cpu->mvfr0 = 0x11111111;
    cpu->mvfr1 = 0x00000000;
    cpu->ctr = 0x1d192992; /* 32K icache 32K dcache */
    cpu->id_pfr0 = 0x111;
    cpu->id_pfr1 = 0x1;
    cpu->id_dfr0 = 0;
    cpu->id_afr0 = 0x2;
    cpu->id_mmfr0 = 0x01100103;
    cpu->id_mmfr1 = 0x10020302;
    cpu->id_mmfr2 = 0x01222000;
    cpu->id_isar0 = 0x00100011;
    cpu->id_isar1 = 0x12002111;
    cpu->id_isar2 = 0x11221011;
    cpu->id_isar3 = 0x01102131;
    cpu->id_isar4 = 0x141;
    cpu->reset_auxcr = 1;
}

static void cortex_m3_initfn(Object *obj)
{
    ARMCPU *cpu = ARM_CPU(obj);
    set_feature(&cpu->env, ARM_FEATURE_V7);
    set_feature(&cpu->env, ARM_FEATURE_M);
    cpu->midr = 0x410fc231;
    cpu->pmsav7_dregion = 8;
}

static void cortex_m4_initfn(Object *obj)
{
    ARMCPU *cpu = ARM_CPU(obj);

    set_feature(&cpu->env, ARM_FEATURE_V7);
    set_feature(&cpu->env, ARM_FEATURE_M);
    set_feature(&cpu->env, ARM_FEATURE_THUMB_DSP);
    cpu->midr = 0x410fc240; /* r0p0 */
    cpu->pmsav7_dregion = 8;
}

static void arm_v7m_class_init(ObjectClass *oc, void *data)
{
    CPUClass *cc = CPU_CLASS(oc);

#ifndef CONFIG_USER_ONLY
    cc->do_interrupt = arm_v7m_cpu_do_interrupt;
#endif

    cc->cpu_exec_interrupt = arm_v7m_cpu_exec_interrupt;
}

static const ARMCPRegInfo cortexr5_cp_reginfo[] = {
    /* Dummy the TCM region regs for the moment */
    { .name = "ATCM", .cp = 15, .opc1 = 0, .crn = 9, .crm = 1, .opc2 = 0,
      .access = PL1_RW, .type = ARM_CP_CONST },
    { .name = "BTCM", .cp = 15, .opc1 = 0, .crn = 9, .crm = 1, .opc2 = 1,
      .access = PL1_RW, .type = ARM_CP_CONST },
    { .name = "DCACHE_INVAL", .cp = 15, .opc1 = 0, .crn = 15, .crm = 5,
      .opc2 = 0, .access = PL1_W, .type = ARM_CP_NOP },
    REGINFO_SENTINEL
};

static void cortex_r5_initfn(Object *obj)
{
    ARMCPU *cpu = ARM_CPU(obj);

    set_feature(&cpu->env, ARM_FEATURE_V7);
    set_feature(&cpu->env, ARM_FEATURE_THUMB_DIV);
    set_feature(&cpu->env, ARM_FEATURE_ARM_DIV);
    set_feature(&cpu->env, ARM_FEATURE_V7MP);
    set_feature(&cpu->env, ARM_FEATURE_PMSA);
    cpu->midr = 0x411fc153; /* r1p3 */
    cpu->id_pfr0 = 0x0131;
    cpu->id_pfr1 = 0x001;
    cpu->id_dfr0 = 0x010400;
    cpu->id_afr0 = 0x0;
    cpu->id_mmfr0 = 0x0210030;
    cpu->id_mmfr1 = 0x00000000;
    cpu->id_mmfr2 = 0x01200000;
    cpu->id_mmfr3 = 0x0211;
    cpu->id_isar0 = 0x2101111;
    cpu->id_isar1 = 0x13112111;
    cpu->id_isar2 = 0x21232141;
    cpu->id_isar3 = 0x01112131;
    cpu->id_isar4 = 0x0010142;
    cpu->id_isar5 = 0x0;
    cpu->mp_is_up = true;
    cpu->pmsav7_dregion = 16;
    define_arm_cp_regs(cpu, cortexr5_cp_reginfo);
}

static const ARMCPRegInfo cortexa8_cp_reginfo[] = {
    { .name = "L2LOCKDOWN", .cp = 15, .crn = 9, .crm = 0, .opc1 = 1, .opc2 = 0,
      .access = PL1_RW, .type = ARM_CP_CONST, .resetvalue = 0 },
    { .name = "L2AUXCR", .cp = 15, .crn = 9, .crm = 0, .opc1 = 1, .opc2 = 2,
      .access = PL1_RW, .type = ARM_CP_CONST, .resetvalue = 0 },
    REGINFO_SENTINEL
};

static void cortex_a8_initfn(Object *obj)
{
    ARMCPU *cpu = ARM_CPU(obj);

    cpu->dtb_compatible = "arm,cortex-a8";
    set_feature(&cpu->env, ARM_FEATURE_V7);
    set_feature(&cpu->env, ARM_FEATURE_VFP3);
    set_feature(&cpu->env, ARM_FEATURE_NEON);
    set_feature(&cpu->env, ARM_FEATURE_THUMB2EE);
    set_feature(&cpu->env, ARM_FEATURE_DUMMY_C15_REGS);
    set_feature(&cpu->env, ARM_FEATURE_EL3);
    cpu->midr = 0x410fc080;
    cpu->reset_fpsid = 0x410330c0;
    cpu->mvfr0 = 0x11110222;
    cpu->mvfr1 = 0x00011111;
    cpu->ctr = 0x82048004;
    cpu->reset_sctlr = 0x00c50078;
    cpu->id_pfr0 = 0x1031;
    cpu->id_pfr1 = 0x11;
    cpu->id_dfr0 = 0x400;
    cpu->id_afr0 = 0;
    cpu->id_mmfr0 = 0x31100003;
    cpu->id_mmfr1 = 0x20000000;
    cpu->id_mmfr2 = 0x01202000;
    cpu->id_mmfr3 = 0x11;
    cpu->id_isar0 = 0x00101111;
    cpu->id_isar1 = 0x12112111;
    cpu->id_isar2 = 0x21232031;
    cpu->id_isar3 = 0x11112131;
    cpu->id_isar4 = 0x00111142;
    cpu->dbgdidr = 0x15141000;
    cpu->clidr = (1 << 27) | (2 << 24) | 3;
    cpu->ccsidr[0] = 0xe007e01a; /* 16k L1 dcache. */
    cpu->ccsidr[1] = 0x2007e01a; /* 16k L1 icache. */
    cpu->ccsidr[2] = 0xf0000000; /* No L2 icache. */
    cpu->reset_auxcr = 2;
    define_arm_cp_regs(cpu, cortexa8_cp_reginfo);
}

static const ARMCPRegInfo cortexa9_cp_reginfo[] = {
    /* power_control should be set to maximum latency. Again,
     * default to 0 and set by private hook
     */
    { .name = "A9_PWRCTL", .cp = 15, .crn = 15, .crm = 0, .opc1 = 0, .opc2 = 0,
      .access = PL1_RW, .resetvalue = 0,
      .fieldoffset = offsetof(CPUARMState, cp15.c15_power_control) },
    { .name = "A9_DIAG", .cp = 15, .crn = 15, .crm = 0, .opc1 = 0, .opc2 = 1,
      .access = PL1_RW, .resetvalue = 0,
      .fieldoffset = offsetof(CPUARMState, cp15.c15_diagnostic) },
    { .name = "A9_PWRDIAG", .cp = 15, .crn = 15, .crm = 0, .opc1 = 0, .opc2 = 2,
      .access = PL1_RW, .resetvalue = 0,
      .fieldoffset = offsetof(CPUARMState, cp15.c15_power_diagnostic) },
    { .name = "NEONBUSY", .cp = 15, .crn = 15, .crm = 1, .opc1 = 0, .opc2 = 0,
      .access = PL1_RW, .resetvalue = 0, .type = ARM_CP_CONST },
    /* TLB lockdown control */
    { .name = "TLB_LOCKR", .cp = 15, .crn = 15, .crm = 4, .opc1 = 5, .opc2 = 2,
      .access = PL1_W, .resetvalue = 0, .type = ARM_CP_NOP },
    { .name = "TLB_LOCKW", .cp = 15, .crn = 15, .crm = 4, .opc1 = 5, .opc2 = 4,
      .access = PL1_W, .resetvalue = 0, .type = ARM_CP_NOP },
    { .name = "TLB_VA", .cp = 15, .crn = 15, .crm = 5, .opc1 = 5, .opc2 = 2,
      .access = PL1_RW, .resetvalue = 0, .type = ARM_CP_CONST },
    { .name = "TLB_PA", .cp = 15, .crn = 15, .crm = 6, .opc1 = 5, .opc2 = 2,
      .access = PL1_RW, .resetvalue = 0, .type = ARM_CP_CONST },
    { .name = "TLB_ATTR", .cp = 15, .crn = 15, .crm = 7, .opc1 = 5, .opc2 = 2,
      .access = PL1_RW, .resetvalue = 0, .type = ARM_CP_CONST },
    REGINFO_SENTINEL
};

static void cortex_a9_initfn(Object *obj)
{
    ARMCPU *cpu = ARM_CPU(obj);

    cpu->dtb_compatible = "arm,cortex-a9";
    set_feature(&cpu->env, ARM_FEATURE_V7);
    set_feature(&cpu->env, ARM_FEATURE_VFP3);
    set_feature(&cpu->env, ARM_FEATURE_VFP_FP16);
    set_feature(&cpu->env, ARM_FEATURE_NEON);
    set_feature(&cpu->env, ARM_FEATURE_THUMB2EE);
    set_feature(&cpu->env, ARM_FEATURE_EL3);
    /* Note that A9 supports the MP extensions even for
     * A9UP and single-core A9MP (which are both different
     * and valid configurations; we don't model A9UP).
     */
    set_feature(&cpu->env, ARM_FEATURE_V7MP);
    set_feature(&cpu->env, ARM_FEATURE_CBAR);
    cpu->midr = 0x410fc090;
    cpu->reset_fpsid = 0x41033090;
    cpu->mvfr0 = 0x11110222;
    cpu->mvfr1 = 0x01111111;
    cpu->ctr = 0x80038003;
    cpu->reset_sctlr = 0x00c50078;
    cpu->id_pfr0 = 0x1031;
    cpu->id_pfr1 = 0x11;
    cpu->id_dfr0 = 0x000;
    cpu->id_afr0 = 0;
    cpu->id_mmfr0 = 0x00100103;
    cpu->id_mmfr1 = 0x20000000;
    cpu->id_mmfr2 = 0x01230000;
    cpu->id_mmfr3 = 0x00002111;
    cpu->id_isar0 = 0x00101111;
    cpu->id_isar1 = 0x13112111;
    cpu->id_isar2 = 0x21232041;
    cpu->id_isar3 = 0x11112131;
    cpu->id_isar4 = 0x00111142;
    cpu->dbgdidr = 0x35141000;
    cpu->clidr = (1 << 27) | (1 << 24) | 3;
    cpu->ccsidr[0] = 0xe00fe019; /* 16k L1 dcache. */
    cpu->ccsidr[1] = 0x200fe019; /* 16k L1 icache. */
    define_arm_cp_regs(cpu, cortexa9_cp_reginfo);
}

#ifndef CONFIG_USER_ONLY
static uint64_t a15_l2ctlr_read(CPUARMState *env, const ARMCPRegInfo *ri)
{
    /* Linux wants the number of processors from here.
     * Might as well set the interrupt-controller bit too.
     */
    return ((smp_cpus - 1) << 24) | (1 << 23);
}
#endif

static const ARMCPRegInfo cortexa15_cp_reginfo[] = {
#ifndef CONFIG_USER_ONLY
    { .name = "L2CTLR", .cp = 15, .crn = 9, .crm = 0, .opc1 = 1, .opc2 = 2,
      .access = PL1_RW, .resetvalue = 0, .readfn = a15_l2ctlr_read,
      .writefn = arm_cp_write_ignore, },
#endif
    { .name = "L2ECTLR", .cp = 15, .crn = 9, .crm = 0, .opc1 = 1, .opc2 = 3,
      .access = PL1_RW, .type = ARM_CP_CONST, .resetvalue = 0 },
    REGINFO_SENTINEL
};

static void cortex_a7_initfn(Object *obj)
{
    ARMCPU *cpu = ARM_CPU(obj);

    cpu->dtb_compatible = "arm,cortex-a7";
    set_feature(&cpu->env, ARM_FEATURE_V7);
    set_feature(&cpu->env, ARM_FEATURE_VFP4);
    set_feature(&cpu->env, ARM_FEATURE_NEON);
    set_feature(&cpu->env, ARM_FEATURE_THUMB2EE);
    set_feature(&cpu->env, ARM_FEATURE_ARM_DIV);
    set_feature(&cpu->env, ARM_FEATURE_GENERIC_TIMER);
    set_feature(&cpu->env, ARM_FEATURE_DUMMY_C15_REGS);
    set_feature(&cpu->env, ARM_FEATURE_CBAR_RO);
    set_feature(&cpu->env, ARM_FEATURE_LPAE);
    set_feature(&cpu->env, ARM_FEATURE_EL3);
    cpu->kvm_target = QEMU_KVM_ARM_TARGET_CORTEX_A7;
    cpu->midr = 0x410fc075;
    cpu->reset_fpsid = 0x41023075;
    cpu->mvfr0 = 0x10110222;
    cpu->mvfr1 = 0x11111111;
    cpu->ctr = 0x84448003;
    cpu->reset_sctlr = 0x00c50078;
    cpu->id_pfr0 = 0x00001131;
    cpu->id_pfr1 = 0x00011011;
    cpu->id_dfr0 = 0x02010555;
    cpu->pmceid0 = 0x00000000;
    cpu->pmceid1 = 0x00000000;
    cpu->id_afr0 = 0x00000000;
    cpu->id_mmfr0 = 0x10101105;
    cpu->id_mmfr1 = 0x40000000;
    cpu->id_mmfr2 = 0x01240000;
    cpu->id_mmfr3 = 0x02102211;
    cpu->id_isar0 = 0x01101110;
    cpu->id_isar1 = 0x13112111;
    cpu->id_isar2 = 0x21232041;
    cpu->id_isar3 = 0x11112131;
    cpu->id_isar4 = 0x10011142;
    cpu->dbgdidr = 0x3515f005;
    cpu->clidr = 0x0a200023;
    cpu->ccsidr[0] = 0x701fe00a; /* 32K L1 dcache */
    cpu->ccsidr[1] = 0x201fe00a; /* 32K L1 icache */
    cpu->ccsidr[2] = 0x711fe07a; /* 4096K L2 unified cache */
    define_arm_cp_regs(cpu, cortexa15_cp_reginfo); /* Same as A15 */
}

static void cortex_a15_initfn(Object *obj)
{
    ARMCPU *cpu = ARM_CPU(obj);

    cpu->dtb_compatible = "arm,cortex-a15";
    set_feature(&cpu->env, ARM_FEATURE_V7);
    set_feature(&cpu->env, ARM_FEATURE_VFP4);
    set_feature(&cpu->env, ARM_FEATURE_NEON);
    set_feature(&cpu->env, ARM_FEATURE_THUMB2EE);
    set_feature(&cpu->env, ARM_FEATURE_ARM_DIV);
    set_feature(&cpu->env, ARM_FEATURE_GENERIC_TIMER);
    set_feature(&cpu->env, ARM_FEATURE_DUMMY_C15_REGS);
    set_feature(&cpu->env, ARM_FEATURE_CBAR_RO);
    set_feature(&cpu->env, ARM_FEATURE_LPAE);
    set_feature(&cpu->env, ARM_FEATURE_EL3);
    cpu->kvm_target = QEMU_KVM_ARM_TARGET_CORTEX_A15;
    cpu->midr = 0x412fc0f1;
    cpu->reset_fpsid = 0x410430f0;
    cpu->mvfr0 = 0x10110222;
    cpu->mvfr1 = 0x11111111;
    cpu->ctr = 0x8444c004;
    cpu->reset_sctlr = 0x00c50078;
    cpu->id_pfr0 = 0x00001131;
    cpu->id_pfr1 = 0x00011011;
    cpu->id_dfr0 = 0x02010555;
    cpu->pmceid0 = 0x0000000;
    cpu->pmceid1 = 0x00000000;
    cpu->id_afr0 = 0x00000000;
    cpu->id_mmfr0 = 0x10201105;
    cpu->id_mmfr1 = 0x20000000;
    cpu->id_mmfr2 = 0x01240000;
    cpu->id_mmfr3 = 0x02102211;
    cpu->id_isar0 = 0x02101110;
    cpu->id_isar1 = 0x13112111;
    cpu->id_isar2 = 0x21232041;
    cpu->id_isar3 = 0x11112131;
    cpu->id_isar4 = 0x10011142;
    cpu->dbgdidr = 0x3515f021;
    cpu->clidr = 0x0a200023;
    cpu->ccsidr[0] = 0x701fe00a; /* 32K L1 dcache */
    cpu->ccsidr[1] = 0x201fe00a; /* 32K L1 icache */
    cpu->ccsidr[2] = 0x711fe07a; /* 4096K L2 unified cache */
    define_arm_cp_regs(cpu, cortexa15_cp_reginfo);
}

static void ti925t_initfn(Object *obj)
{
    ARMCPU *cpu = ARM_CPU(obj);
    set_feature(&cpu->env, ARM_FEATURE_V4T);
    set_feature(&cpu->env, ARM_FEATURE_OMAPCP);
    cpu->midr = ARM_CPUID_TI925T;
    cpu->ctr = 0x5109149;
    cpu->reset_sctlr = 0x00000070;
}

static void sa1100_initfn(Object *obj)
{
    ARMCPU *cpu = ARM_CPU(obj);

    cpu->dtb_compatible = "intel,sa1100";
    set_feature(&cpu->env, ARM_FEATURE_STRONGARM);
    set_feature(&cpu->env, ARM_FEATURE_DUMMY_C15_REGS);
    cpu->midr = 0x4401A11B;
    cpu->reset_sctlr = 0x00000070;
}

static void sa1110_initfn(Object *obj)
{
    ARMCPU *cpu = ARM_CPU(obj);
    set_feature(&cpu->env, ARM_FEATURE_STRONGARM);
    set_feature(&cpu->env, ARM_FEATURE_DUMMY_C15_REGS);
    cpu->midr = 0x6901B119;
    cpu->reset_sctlr = 0x00000070;
}

static void pxa250_initfn(Object *obj)
{
    ARMCPU *cpu = ARM_CPU(obj);

    cpu->dtb_compatible = "marvell,xscale";
    set_feature(&cpu->env, ARM_FEATURE_V5);
    set_feature(&cpu->env, ARM_FEATURE_XSCALE);
    cpu->midr = 0x69052100;
    cpu->ctr = 0xd172172;
    cpu->reset_sctlr = 0x00000078;
}

static void pxa255_initfn(Object *obj)
{
    ARMCPU *cpu = ARM_CPU(obj);

    cpu->dtb_compatible = "marvell,xscale";
    set_feature(&cpu->env, ARM_FEATURE_V5);
    set_feature(&cpu->env, ARM_FEATURE_XSCALE);
    cpu->midr = 0x69052d00;
    cpu->ctr = 0xd172172;
    cpu->reset_sctlr = 0x00000078;
}

static void pxa260_initfn(Object *obj)
{
    ARMCPU *cpu = ARM_CPU(obj);

    cpu->dtb_compatible = "marvell,xscale";
    set_feature(&cpu->env, ARM_FEATURE_V5);
    set_feature(&cpu->env, ARM_FEATURE_XSCALE);
    cpu->midr = 0x69052903;
    cpu->ctr = 0xd172172;
    cpu->reset_sctlr = 0x00000078;
}

static void pxa261_initfn(Object *obj)
{
    ARMCPU *cpu = ARM_CPU(obj);

    cpu->dtb_compatible = "marvell,xscale";
    set_feature(&cpu->env, ARM_FEATURE_V5);
    set_feature(&cpu->env, ARM_FEATURE_XSCALE);
    cpu->midr = 0x69052d05;
    cpu->ctr = 0xd172172;
    cpu->reset_sctlr = 0x00000078;
}

static void pxa262_initfn(Object *obj)
{
    ARMCPU *cpu = ARM_CPU(obj);

    cpu->dtb_compatible = "marvell,xscale";
    set_feature(&cpu->env, ARM_FEATURE_V5);
    set_feature(&cpu->env, ARM_FEATURE_XSCALE);
    cpu->midr = 0x69052d06;
    cpu->ctr = 0xd172172;
    cpu->reset_sctlr = 0x00000078;
}

static void pxa270a0_initfn(Object *obj)
{
    ARMCPU *cpu = ARM_CPU(obj);

    cpu->dtb_compatible = "marvell,xscale";
    set_feature(&cpu->env, ARM_FEATURE_V5);
    set_feature(&cpu->env, ARM_FEATURE_XSCALE);
    set_feature(&cpu->env, ARM_FEATURE_IWMMXT);
    cpu->midr = 0x69054110;
    cpu->ctr = 0xd172172;
    cpu->reset_sctlr = 0x00000078;
}

static void pxa270a1_initfn(Object *obj)
{
    ARMCPU *cpu = ARM_CPU(obj);

    cpu->dtb_compatible = "marvell,xscale";
    set_feature(&cpu->env, ARM_FEATURE_V5);
    set_feature(&cpu->env, ARM_FEATURE_XSCALE);
    set_feature(&cpu->env, ARM_FEATURE_IWMMXT);
    cpu->midr = 0x69054111;
    cpu->ctr = 0xd172172;
    cpu->reset_sctlr = 0x00000078;
}

static void pxa270b0_initfn(Object *obj)
{
    ARMCPU *cpu = ARM_CPU(obj);

    cpu->dtb_compatible = "marvell,xscale";
    set_feature(&cpu->env, ARM_FEATURE_V5);
    set_feature(&cpu->env, ARM_FEATURE_XSCALE);
    set_feature(&cpu->env, ARM_FEATURE_IWMMXT);
    cpu->midr = 0x69054112;
    cpu->ctr = 0xd172172;
    cpu->reset_sctlr = 0x00000078;
}

static void pxa270b1_initfn(Object *obj)
{
    ARMCPU *cpu = ARM_CPU(obj);

    cpu->dtb_compatible = "marvell,xscale";
    set_feature(&cpu->env, ARM_FEATURE_V5);
    set_feature(&cpu->env, ARM_FEATURE_XSCALE);
    set_feature(&cpu->env, ARM_FEATURE_IWMMXT);
    cpu->midr = 0x69054113;
    cpu->ctr = 0xd172172;
    cpu->reset_sctlr = 0x00000078;
}

static void pxa270c0_initfn(Object *obj)
{
    ARMCPU *cpu = ARM_CPU(obj);

    cpu->dtb_compatible = "marvell,xscale";
    set_feature(&cpu->env, ARM_FEATURE_V5);
    set_feature(&cpu->env, ARM_FEATURE_XSCALE);
    set_feature(&cpu->env, ARM_FEATURE_IWMMXT);
    cpu->midr = 0x69054114;
    cpu->ctr = 0xd172172;
    cpu->reset_sctlr = 0x00000078;
}

static void pxa270c5_initfn(Object *obj)
{
    ARMCPU *cpu = ARM_CPU(obj);

    cpu->dtb_compatible = "marvell,xscale";
    set_feature(&cpu->env, ARM_FEATURE_V5);
    set_feature(&cpu->env, ARM_FEATURE_XSCALE);
    set_feature(&cpu->env, ARM_FEATURE_IWMMXT);
    cpu->midr = 0x69054117;
    cpu->ctr = 0xd172172;
    cpu->reset_sctlr = 0x00000078;
}

#ifdef CONFIG_USER_ONLY
static void arm_any_initfn(Object *obj)
{
    ARMCPU *cpu = ARM_CPU(obj);
    set_feature(&cpu->env, ARM_FEATURE_V8);
    set_feature(&cpu->env, ARM_FEATURE_VFP4);
    set_feature(&cpu->env, ARM_FEATURE_NEON);
    set_feature(&cpu->env, ARM_FEATURE_THUMB2EE);
    set_feature(&cpu->env, ARM_FEATURE_V8_AES);
    set_feature(&cpu->env, ARM_FEATURE_V8_SHA1);
    set_feature(&cpu->env, ARM_FEATURE_V8_SHA256);
    set_feature(&cpu->env, ARM_FEATURE_V8_PMULL);
    set_feature(&cpu->env, ARM_FEATURE_CRC);
    cpu->midr = 0xffffffff;
}
#endif

#endif /* !defined(CONFIG_USER_ONLY) || !defined(TARGET_AARCH64) */

typedef struct ARMCPUInfo {
    const char *name;
    void (*initfn)(Object *obj);
    void (*class_init)(ObjectClass *oc, void *data);
} ARMCPUInfo;

static const ARMCPUInfo arm_cpus[] = {
#if !defined(CONFIG_USER_ONLY) || !defined(TARGET_AARCH64)
    { .name = "arm926",      .initfn = arm926_initfn },
    { .name = "arm946",      .initfn = arm946_initfn },
    { .name = "arm1026",     .initfn = arm1026_initfn },
    /* What QEMU calls "arm1136-r2" is actually the 1136 r0p2, i.e. an
     * older core than plain "arm1136". In particular this does not
     * have the v6K features.
     */
    { .name = "arm1136-r2",  .initfn = arm1136_r2_initfn },
    { .name = "arm1136",     .initfn = arm1136_initfn },
    { .name = "arm1176",     .initfn = arm1176_initfn },
    { .name = "arm11mpcore", .initfn = arm11mpcore_initfn },
    { .name = "cortex-m3",   .initfn = cortex_m3_initfn,
                             .class_init = arm_v7m_class_init },
    { .name = "cortex-m4",   .initfn = cortex_m4_initfn,
                             .class_init = arm_v7m_class_init },
    { .name = "cortex-r5",   .initfn = cortex_r5_initfn },
    { .name = "cortex-a7",   .initfn = cortex_a7_initfn },
    { .name = "cortex-a8",   .initfn = cortex_a8_initfn },
    { .name = "cortex-a9",   .initfn = cortex_a9_initfn },
    { .name = "cortex-a15",  .initfn = cortex_a15_initfn },
    { .name = "ti925t",      .initfn = ti925t_initfn },
    { .name = "sa1100",      .initfn = sa1100_initfn },
    { .name = "sa1110",      .initfn = sa1110_initfn },
    { .name = "pxa250",      .initfn = pxa250_initfn },
    { .name = "pxa255",      .initfn = pxa255_initfn },
    { .name = "pxa260",      .initfn = pxa260_initfn },
    { .name = "pxa261",      .initfn = pxa261_initfn },
    { .name = "pxa262",      .initfn = pxa262_initfn },
    /* "pxa270" is an alias for "pxa270-a0" */
    { .name = "pxa270",      .initfn = pxa270a0_initfn },
    { .name = "pxa270-a0",   .initfn = pxa270a0_initfn },
    { .name = "pxa270-a1",   .initfn = pxa270a1_initfn },
    { .name = "pxa270-b0",   .initfn = pxa270b0_initfn },
    { .name = "pxa270-b1",   .initfn = pxa270b1_initfn },
    { .name = "pxa270-c0",   .initfn = pxa270c0_initfn },
    { .name = "pxa270-c5",   .initfn = pxa270c5_initfn },
#ifdef CONFIG_USER_ONLY
    { .name = "any",         .initfn = arm_any_initfn },
#endif
#endif
    { .name = NULL }
};

static Property arm_cpu_properties[] = {
    DEFINE_PROP_BOOL("start-powered-off", ARMCPU, start_powered_off, false),
    DEFINE_PROP_UINT32("psci-conduit", ARMCPU, psci_conduit, 0),
    DEFINE_PROP_UINT32("midr", ARMCPU, midr, 0),
    DEFINE_PROP_UINT64("mp-affinity", ARMCPU,
                        mp_affinity, ARM64_AFFINITY_INVALID),
    DEFINE_PROP_INT32("node-id", ARMCPU, node_id, CPU_UNSET_NUMA_NODE_ID),
    DEFINE_PROP_END_OF_LIST()
};

#ifdef CONFIG_USER_ONLY
static int arm_cpu_handle_mmu_fault(CPUState *cs, vaddr address, int rw,
                                    int mmu_idx)
{
    ARMCPU *cpu = ARM_CPU(cs);
    CPUARMState *env = &cpu->env;

    env->exception.vaddress = address;
    if (rw == 2) {
        cs->exception_index = EXCP_PREFETCH_ABORT;
    } else {
        cs->exception_index = EXCP_DATA_ABORT;
    }
    return 1;
}
#endif

static gchar *arm_gdb_arch_name(CPUState *cs)
{
    ARMCPU *cpu = ARM_CPU(cs);
    CPUARMState *env = &cpu->env;

    if (arm_feature(env, ARM_FEATURE_IWMMXT)) {
        return g_strdup("iwmmxt");
    }
    return g_strdup("arm");
}

static void arm_cpu_class_init(ObjectClass *oc, void *data)
{
    ARMCPUClass *acc = ARM_CPU_CLASS(oc);
    CPUClass *cc = CPU_CLASS(acc);
    DeviceClass *dc = DEVICE_CLASS(oc);

    acc->parent_realize = dc->realize;
    dc->realize = arm_cpu_realizefn;
    dc->props = arm_cpu_properties;

    acc->parent_reset = cc->reset;
    cc->reset = arm_cpu_reset;

    cc->class_by_name = arm_cpu_class_by_name;
    cc->has_work = arm_cpu_has_work;
    cc->cpu_exec_interrupt = arm_cpu_exec_interrupt;
    cc->dump_state = arm_cpu_dump_state;
    cc->set_pc = arm_cpu_set_pc;
    cc->gdb_read_register = arm_cpu_gdb_read_register;
    cc->gdb_write_register = arm_cpu_gdb_write_register;
#ifdef CONFIG_USER_ONLY
    cc->handle_mmu_fault = arm_cpu_handle_mmu_fault;
#else
    cc->do_interrupt = arm_cpu_do_interrupt;
    cc->do_unaligned_access = arm_cpu_do_unaligned_access;
    cc->do_transaction_failed = arm_cpu_do_transaction_failed;
    cc->get_phys_page_attrs_debug = arm_cpu_get_phys_page_attrs_debug;
    cc->asidx_from_attrs = arm_asidx_from_attrs;
    cc->vmsd = &vmstate_arm_cpu;
    cc->virtio_is_big_endian = arm_cpu_virtio_is_big_endian;
    cc->write_elf64_note = arm_cpu_write_elf64_note;
    cc->write_elf32_note = arm_cpu_write_elf32_note;
#endif
    cc->gdb_num_core_regs = 26;
    cc->gdb_core_xml_file = "arm-core.xml";
    cc->gdb_arch_name = arm_gdb_arch_name;
    cc->gdb_stop_before_watchpoint = true;
    cc->debug_excp_handler = arm_debug_excp_handler;
    cc->debug_check_watchpoint = arm_debug_check_watchpoint;
#if !defined(CONFIG_USER_ONLY)
    cc->adjust_watchpoint_address = arm_adjust_watchpoint_address;
#endif

    cc->disas_set_info = arm_disas_set_info;
#ifdef CONFIG_TCG
    cc->tcg_initialize = arm_translate_init;
#endif
}

static void cpu_register(const ARMCPUInfo *info)
{
    TypeInfo type_info = {
        .parent = TYPE_ARM_CPU,
        .instance_size = sizeof(ARMCPU),
        .instance_init = info->initfn,
        .class_size = sizeof(ARMCPUClass),
        .class_init = info->class_init,
    };

    type_info.name = g_strdup_printf("%s-" TYPE_ARM_CPU, info->name);
    type_register(&type_info);
    g_free((void *)type_info.name);
}

static const TypeInfo arm_cpu_type_info = {
    .name = TYPE_ARM_CPU,
    .parent = TYPE_CPU,
    .instance_size = sizeof(ARMCPU),
    .instance_init = arm_cpu_initfn,
    .instance_post_init = arm_cpu_post_init,
    .instance_finalize = arm_cpu_finalizefn,
    .abstract = true,
    .class_size = sizeof(ARMCPUClass),
    .class_init = arm_cpu_class_init,
};

static void arm_cpu_register_types(void)
{
    const ARMCPUInfo *info = arm_cpus;

    type_register_static(&arm_cpu_type_info);

    while (info->name) {
        cpu_register(info);
        info++;
    }
}

type_init(arm_cpu_register_types)<|MERGE_RESOLUTION|>--- conflicted
+++ resolved
@@ -914,12 +914,7 @@
     if (cpu->has_el3 || arm_feature(env, ARM_FEATURE_M_SECURITY)) {
         as = g_new0(AddressSpace, 1);
 
-<<<<<<< HEAD
-    if (cpu->has_el3) {
-        as = g_new0(AddressSpace, 1);
-=======
         cs->num_ases = 2;
->>>>>>> 0982a56a
 
         if (!cpu->secure_memory) {
             cpu->secure_memory = cs->memory;

--- conflicted
+++ resolved
@@ -48,12 +48,8 @@
 #include "hw/boards.h"
 #endif
 
-<<<<<<< HEAD
 #include "tcg/tcg-op.h"
-=======
-#include "tcg-op.h"
-#include "tcg-plugin.h"
->>>>>>> 7c5f39d1
+#include "tcg/tcg-plugin.h"
 
 #if UINTPTR_MAX == UINT32_MAX
 # define ELF_CLASS  ELFCLASS32

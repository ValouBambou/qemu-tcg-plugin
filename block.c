/*
 * QEMU System Emulator block driver
 *
 * Copyright (c) 2003 Fabrice Bellard
 * Copyright (c) 2020 Virtuozzo International GmbH.
 *
 * Permission is hereby granted, free of charge, to any person obtaining a copy
 * of this software and associated documentation files (the "Software"), to deal
 * in the Software without restriction, including without limitation the rights
 * to use, copy, modify, merge, publish, distribute, sublicense, and/or sell
 * copies of the Software, and to permit persons to whom the Software is
 * furnished to do so, subject to the following conditions:
 *
 * The above copyright notice and this permission notice shall be included in
 * all copies or substantial portions of the Software.
 *
 * THE SOFTWARE IS PROVIDED "AS IS", WITHOUT WARRANTY OF ANY KIND, EXPRESS OR
 * IMPLIED, INCLUDING BUT NOT LIMITED TO THE WARRANTIES OF MERCHANTABILITY,
 * FITNESS FOR A PARTICULAR PURPOSE AND NONINFRINGEMENT. IN NO EVENT SHALL
 * THE AUTHORS OR COPYRIGHT HOLDERS BE LIABLE FOR ANY CLAIM, DAMAGES OR OTHER
 * LIABILITY, WHETHER IN AN ACTION OF CONTRACT, TORT OR OTHERWISE, ARISING FROM,
 * OUT OF OR IN CONNECTION WITH THE SOFTWARE OR THE USE OR OTHER DEALINGS IN
 * THE SOFTWARE.
 */

#include "qemu/osdep.h"
#include "block/trace.h"
#include "block/block_int.h"
#include "block/blockjob.h"
#include "block/fuse.h"
#include "block/nbd.h"
#include "block/qdict.h"
#include "qemu/error-report.h"
#include "block/module_block.h"
#include "qemu/main-loop.h"
#include "qemu/module.h"
#include "qapi/error.h"
#include "qapi/qmp/qdict.h"
#include "qapi/qmp/qjson.h"
#include "qapi/qmp/qnull.h"
#include "qapi/qmp/qstring.h"
#include "qapi/qobject-output-visitor.h"
#include "qapi/qapi-visit-block-core.h"
#include "sysemu/block-backend.h"
#include "qemu/notify.h"
#include "qemu/option.h"
#include "qemu/coroutine.h"
#include "block/qapi.h"
#include "qemu/timer.h"
#include "qemu/cutils.h"
#include "qemu/id.h"
#include "qemu/range.h"
#include "qemu/rcu.h"
#include "block/coroutines.h"

#ifdef CONFIG_BSD
#include <sys/ioctl.h>
#include <sys/queue.h>
#if defined(HAVE_SYS_DISK_H)
#include <sys/disk.h>
#endif
#endif

#ifdef _WIN32
#include <windows.h>
#endif

#define NOT_DONE 0x7fffffff /* used while emulated sync operation in progress */

/* Protected by BQL */
static QTAILQ_HEAD(, BlockDriverState) graph_bdrv_states =
    QTAILQ_HEAD_INITIALIZER(graph_bdrv_states);

/* Protected by BQL */
static QTAILQ_HEAD(, BlockDriverState) all_bdrv_states =
    QTAILQ_HEAD_INITIALIZER(all_bdrv_states);

/* Protected by BQL */
static QLIST_HEAD(, BlockDriver) bdrv_drivers =
    QLIST_HEAD_INITIALIZER(bdrv_drivers);

static BlockDriverState *bdrv_open_inherit(const char *filename,
                                           const char *reference,
                                           QDict *options, int flags,
                                           BlockDriverState *parent,
                                           const BdrvChildClass *child_class,
                                           BdrvChildRole child_role,
                                           Error **errp);

static bool bdrv_recurse_has_child(BlockDriverState *bs,
                                   BlockDriverState *child);

static void bdrv_child_free(BdrvChild *child);
static void bdrv_replace_child_noperm(BdrvChild **child,
                                      BlockDriverState *new_bs,
                                      bool free_empty_child);
static void bdrv_remove_file_or_backing_child(BlockDriverState *bs,
                                              BdrvChild *child,
                                              Transaction *tran);
static void bdrv_remove_filter_or_cow_child(BlockDriverState *bs,
                                            Transaction *tran);

static int bdrv_reopen_prepare(BDRVReopenState *reopen_state,
                               BlockReopenQueue *queue,
                               Transaction *change_child_tran, Error **errp);
static void bdrv_reopen_commit(BDRVReopenState *reopen_state);
static void bdrv_reopen_abort(BDRVReopenState *reopen_state);

static bool bdrv_backing_overridden(BlockDriverState *bs);

/* If non-zero, use only whitelisted block drivers */
static int use_bdrv_whitelist;

#ifdef _WIN32
static int is_windows_drive_prefix(const char *filename)
{
    return (((filename[0] >= 'a' && filename[0] <= 'z') ||
             (filename[0] >= 'A' && filename[0] <= 'Z')) &&
            filename[1] == ':');
}

int is_windows_drive(const char *filename)
{
    if (is_windows_drive_prefix(filename) &&
        filename[2] == '\0')
        return 1;
    if (strstart(filename, "\\\\.\\", NULL) ||
        strstart(filename, "//./", NULL))
        return 1;
    return 0;
}
#endif

size_t bdrv_opt_mem_align(BlockDriverState *bs)
{
    if (!bs || !bs->drv) {
        /* page size or 4k (hdd sector size) should be on the safe side */
        return MAX(4096, qemu_real_host_page_size);
    }
    IO_CODE();

    return bs->bl.opt_mem_alignment;
}

size_t bdrv_min_mem_align(BlockDriverState *bs)
{
    if (!bs || !bs->drv) {
        /* page size or 4k (hdd sector size) should be on the safe side */
        return MAX(4096, qemu_real_host_page_size);
    }
    IO_CODE();

    return bs->bl.min_mem_alignment;
}

/* check if the path starts with "<protocol>:" */
int path_has_protocol(const char *path)
{
    const char *p;

#ifdef _WIN32
    if (is_windows_drive(path) ||
        is_windows_drive_prefix(path)) {
        return 0;
    }
    p = path + strcspn(path, ":/\\");
#else
    p = path + strcspn(path, ":/");
#endif

    return *p == ':';
}

int path_is_absolute(const char *path)
{
#ifdef _WIN32
    /* specific case for names like: "\\.\d:" */
    if (is_windows_drive(path) || is_windows_drive_prefix(path)) {
        return 1;
    }
    return (*path == '/' || *path == '\\');
#else
    return (*path == '/');
#endif
}

/* if filename is absolute, just return its duplicate. Otherwise, build a
   path to it by considering it is relative to base_path. URL are
   supported. */
char *path_combine(const char *base_path, const char *filename)
{
    const char *protocol_stripped = NULL;
    const char *p, *p1;
    char *result;
    int len;

    if (path_is_absolute(filename)) {
        return g_strdup(filename);
    }

    if (path_has_protocol(base_path)) {
        protocol_stripped = strchr(base_path, ':');
        if (protocol_stripped) {
            protocol_stripped++;
        }
    }
    p = protocol_stripped ?: base_path;

    p1 = strrchr(base_path, '/');
#ifdef _WIN32
    {
        const char *p2;
        p2 = strrchr(base_path, '\\');
        if (!p1 || p2 > p1) {
            p1 = p2;
        }
    }
#endif
    if (p1) {
        p1++;
    } else {
        p1 = base_path;
    }
    if (p1 > p) {
        p = p1;
    }
    len = p - base_path;

    result = g_malloc(len + strlen(filename) + 1);
    memcpy(result, base_path, len);
    strcpy(result + len, filename);

    return result;
}

/*
 * Helper function for bdrv_parse_filename() implementations to remove optional
 * protocol prefixes (especially "file:") from a filename and for putting the
 * stripped filename into the options QDict if there is such a prefix.
 */
void bdrv_parse_filename_strip_prefix(const char *filename, const char *prefix,
                                      QDict *options)
{
    if (strstart(filename, prefix, &filename)) {
        /* Stripping the explicit protocol prefix may result in a protocol
         * prefix being (wrongly) detected (if the filename contains a colon) */
        if (path_has_protocol(filename)) {
            GString *fat_filename;

            /* This means there is some colon before the first slash; therefore,
             * this cannot be an absolute path */
            assert(!path_is_absolute(filename));

            /* And we can thus fix the protocol detection issue by prefixing it
             * by "./" */
            fat_filename = g_string_new("./");
            g_string_append(fat_filename, filename);

            assert(!path_has_protocol(fat_filename->str));

            qdict_put(options, "filename",
                      qstring_from_gstring(fat_filename));
        } else {
            /* If no protocol prefix was detected, we can use the shortened
             * filename as-is */
            qdict_put_str(options, "filename", filename);
        }
    }
}


/* Returns whether the image file is opened as read-only. Note that this can
 * return false and writing to the image file is still not possible because the
 * image is inactivated. */
bool bdrv_is_read_only(BlockDriverState *bs)
{
    IO_CODE();
    return !(bs->open_flags & BDRV_O_RDWR);
}

int bdrv_can_set_read_only(BlockDriverState *bs, bool read_only,
                           bool ignore_allow_rdw, Error **errp)
{
    IO_CODE();

    /* Do not set read_only if copy_on_read is enabled */
    if (bs->copy_on_read && read_only) {
        error_setg(errp, "Can't set node '%s' to r/o with copy-on-read enabled",
                   bdrv_get_device_or_node_name(bs));
        return -EINVAL;
    }

    /* Do not clear read_only if it is prohibited */
    if (!read_only && !(bs->open_flags & BDRV_O_ALLOW_RDWR) &&
        !ignore_allow_rdw)
    {
        error_setg(errp, "Node '%s' is read only",
                   bdrv_get_device_or_node_name(bs));
        return -EPERM;
    }

    return 0;
}

/*
 * Called by a driver that can only provide a read-only image.
 *
 * Returns 0 if the node is already read-only or it could switch the node to
 * read-only because BDRV_O_AUTO_RDONLY is set.
 *
 * Returns -EACCES if the node is read-write and BDRV_O_AUTO_RDONLY is not set
 * or bdrv_can_set_read_only() forbids making the node read-only. If @errmsg
 * is not NULL, it is used as the error message for the Error object.
 */
int bdrv_apply_auto_read_only(BlockDriverState *bs, const char *errmsg,
                              Error **errp)
{
    int ret = 0;
    IO_CODE();

    if (!(bs->open_flags & BDRV_O_RDWR)) {
        return 0;
    }
    if (!(bs->open_flags & BDRV_O_AUTO_RDONLY)) {
        goto fail;
    }

    ret = bdrv_can_set_read_only(bs, true, false, NULL);
    if (ret < 0) {
        goto fail;
    }

    bs->open_flags &= ~BDRV_O_RDWR;

    return 0;

fail:
    error_setg(errp, "%s", errmsg ?: "Image is read-only");
    return -EACCES;
}

/*
 * If @backing is empty, this function returns NULL without setting
 * @errp.  In all other cases, NULL will only be returned with @errp
 * set.
 *
 * Therefore, a return value of NULL without @errp set means that
 * there is no backing file; if @errp is set, there is one but its
 * absolute filename cannot be generated.
 */
char *bdrv_get_full_backing_filename_from_filename(const char *backed,
                                                   const char *backing,
                                                   Error **errp)
{
    if (backing[0] == '\0') {
        return NULL;
    } else if (path_has_protocol(backing) || path_is_absolute(backing)) {
        return g_strdup(backing);
    } else if (backed[0] == '\0' || strstart(backed, "json:", NULL)) {
        error_setg(errp, "Cannot use relative backing file names for '%s'",
                   backed);
        return NULL;
    } else {
        return path_combine(backed, backing);
    }
}

/*
 * If @filename is empty or NULL, this function returns NULL without
 * setting @errp.  In all other cases, NULL will only be returned with
 * @errp set.
 */
static char *bdrv_make_absolute_filename(BlockDriverState *relative_to,
                                         const char *filename, Error **errp)
{
    char *dir, *full_name;

    if (!filename || filename[0] == '\0') {
        return NULL;
    } else if (path_has_protocol(filename) || path_is_absolute(filename)) {
        return g_strdup(filename);
    }

    dir = bdrv_dirname(relative_to, errp);
    if (!dir) {
        return NULL;
    }

    full_name = g_strconcat(dir, filename, NULL);
    g_free(dir);
    return full_name;
}

char *bdrv_get_full_backing_filename(BlockDriverState *bs, Error **errp)
{
    GLOBAL_STATE_CODE();
    return bdrv_make_absolute_filename(bs, bs->backing_file, errp);
}

void bdrv_register(BlockDriver *bdrv)
{
    assert(bdrv->format_name);
    GLOBAL_STATE_CODE();
    QLIST_INSERT_HEAD(&bdrv_drivers, bdrv, list);
}

BlockDriverState *bdrv_new(void)
{
    BlockDriverState *bs;
    int i;

    GLOBAL_STATE_CODE();

    bs = g_new0(BlockDriverState, 1);
    QLIST_INIT(&bs->dirty_bitmaps);
    for (i = 0; i < BLOCK_OP_TYPE_MAX; i++) {
        QLIST_INIT(&bs->op_blockers[i]);
    }
    qemu_co_mutex_init(&bs->reqs_lock);
    qemu_mutex_init(&bs->dirty_bitmap_mutex);
    bs->refcnt = 1;
    bs->aio_context = qemu_get_aio_context();

    qemu_co_queue_init(&bs->flush_queue);

    qemu_co_mutex_init(&bs->bsc_modify_lock);
    bs->block_status_cache = g_new0(BdrvBlockStatusCache, 1);

    for (i = 0; i < bdrv_drain_all_count; i++) {
        bdrv_drained_begin(bs);
    }

    QTAILQ_INSERT_TAIL(&all_bdrv_states, bs, bs_list);

    return bs;
}

static BlockDriver *bdrv_do_find_format(const char *format_name)
{
    BlockDriver *drv1;
    GLOBAL_STATE_CODE();

    QLIST_FOREACH(drv1, &bdrv_drivers, list) {
        if (!strcmp(drv1->format_name, format_name)) {
            return drv1;
        }
    }

    return NULL;
}

BlockDriver *bdrv_find_format(const char *format_name)
{
    BlockDriver *drv1;
    int i;

    GLOBAL_STATE_CODE();

    drv1 = bdrv_do_find_format(format_name);
    if (drv1) {
        return drv1;
    }

    /* The driver isn't registered, maybe we need to load a module */
    for (i = 0; i < (int)ARRAY_SIZE(block_driver_modules); ++i) {
        if (!strcmp(block_driver_modules[i].format_name, format_name)) {
            block_module_load_one(block_driver_modules[i].library_name);
            break;
        }
    }

    return bdrv_do_find_format(format_name);
}

static int bdrv_format_is_whitelisted(const char *format_name, bool read_only)
{
    static const char *whitelist_rw[] = {
        CONFIG_BDRV_RW_WHITELIST
        NULL
    };
    static const char *whitelist_ro[] = {
        CONFIG_BDRV_RO_WHITELIST
        NULL
    };
    const char **p;

    if (!whitelist_rw[0] && !whitelist_ro[0]) {
        return 1;               /* no whitelist, anything goes */
    }

    for (p = whitelist_rw; *p; p++) {
        if (!strcmp(format_name, *p)) {
            return 1;
        }
    }
    if (read_only) {
        for (p = whitelist_ro; *p; p++) {
            if (!strcmp(format_name, *p)) {
                return 1;
            }
        }
    }
    return 0;
}

int bdrv_is_whitelisted(BlockDriver *drv, bool read_only)
{
    GLOBAL_STATE_CODE();
    return bdrv_format_is_whitelisted(drv->format_name, read_only);
}

bool bdrv_uses_whitelist(void)
{
    return use_bdrv_whitelist;
}

typedef struct CreateCo {
    BlockDriver *drv;
    char *filename;
    QemuOpts *opts;
    int ret;
    Error *err;
} CreateCo;

static void coroutine_fn bdrv_create_co_entry(void *opaque)
{
    Error *local_err = NULL;
    int ret;

    CreateCo *cco = opaque;
    assert(cco->drv);
    GLOBAL_STATE_CODE();

    ret = cco->drv->bdrv_co_create_opts(cco->drv,
                                        cco->filename, cco->opts, &local_err);
    error_propagate(&cco->err, local_err);
    cco->ret = ret;
}

int bdrv_create(BlockDriver *drv, const char* filename,
                QemuOpts *opts, Error **errp)
{
    int ret;

    GLOBAL_STATE_CODE();

    Coroutine *co;
    CreateCo cco = {
        .drv = drv,
        .filename = g_strdup(filename),
        .opts = opts,
        .ret = NOT_DONE,
        .err = NULL,
    };

    if (!drv->bdrv_co_create_opts) {
        error_setg(errp, "Driver '%s' does not support image creation", drv->format_name);
        ret = -ENOTSUP;
        goto out;
    }

    if (qemu_in_coroutine()) {
        /* Fast-path if already in coroutine context */
        bdrv_create_co_entry(&cco);
    } else {
        co = qemu_coroutine_create(bdrv_create_co_entry, &cco);
        qemu_coroutine_enter(co);
        while (cco.ret == NOT_DONE) {
            aio_poll(qemu_get_aio_context(), true);
        }
    }

    ret = cco.ret;
    if (ret < 0) {
        if (cco.err) {
            error_propagate(errp, cco.err);
        } else {
            error_setg_errno(errp, -ret, "Could not create image");
        }
    }

out:
    g_free(cco.filename);
    return ret;
}

/**
 * Helper function for bdrv_create_file_fallback(): Resize @blk to at
 * least the given @minimum_size.
 *
 * On success, return @blk's actual length.
 * Otherwise, return -errno.
 */
static int64_t create_file_fallback_truncate(BlockBackend *blk,
                                             int64_t minimum_size, Error **errp)
{
    Error *local_err = NULL;
    int64_t size;
    int ret;

    GLOBAL_STATE_CODE();

    ret = blk_truncate(blk, minimum_size, false, PREALLOC_MODE_OFF, 0,
                       &local_err);
    if (ret < 0 && ret != -ENOTSUP) {
        error_propagate(errp, local_err);
        return ret;
    }

    size = blk_getlength(blk);
    if (size < 0) {
        error_free(local_err);
        error_setg_errno(errp, -size,
                         "Failed to inquire the new image file's length");
        return size;
    }

    if (size < minimum_size) {
        /* Need to grow the image, but we failed to do that */
        error_propagate(errp, local_err);
        return -ENOTSUP;
    }

    error_free(local_err);
    local_err = NULL;

    return size;
}

/**
 * Helper function for bdrv_create_file_fallback(): Zero the first
 * sector to remove any potentially pre-existing image header.
 */
static int create_file_fallback_zero_first_sector(BlockBackend *blk,
                                                  int64_t current_size,
                                                  Error **errp)
{
    int64_t bytes_to_clear;
    int ret;

    GLOBAL_STATE_CODE();

    bytes_to_clear = MIN(current_size, BDRV_SECTOR_SIZE);
    if (bytes_to_clear) {
        ret = blk_pwrite_zeroes(blk, 0, bytes_to_clear, BDRV_REQ_MAY_UNMAP);
        if (ret < 0) {
            error_setg_errno(errp, -ret,
                             "Failed to clear the new image's first sector");
            return ret;
        }
    }

    return 0;
}

/**
 * Simple implementation of bdrv_co_create_opts for protocol drivers
 * which only support creation via opening a file
 * (usually existing raw storage device)
 */
int coroutine_fn bdrv_co_create_opts_simple(BlockDriver *drv,
                                            const char *filename,
                                            QemuOpts *opts,
                                            Error **errp)
{
    BlockBackend *blk;
    QDict *options;
    int64_t size = 0;
    char *buf = NULL;
    PreallocMode prealloc;
    Error *local_err = NULL;
    int ret;

    GLOBAL_STATE_CODE();

    size = qemu_opt_get_size_del(opts, BLOCK_OPT_SIZE, 0);
    buf = qemu_opt_get_del(opts, BLOCK_OPT_PREALLOC);
    prealloc = qapi_enum_parse(&PreallocMode_lookup, buf,
                               PREALLOC_MODE_OFF, &local_err);
    g_free(buf);
    if (local_err) {
        error_propagate(errp, local_err);
        return -EINVAL;
    }

    if (prealloc != PREALLOC_MODE_OFF) {
        error_setg(errp, "Unsupported preallocation mode '%s'",
                   PreallocMode_str(prealloc));
        return -ENOTSUP;
    }

    options = qdict_new();
    qdict_put_str(options, "driver", drv->format_name);

    blk = blk_new_open(filename, NULL, options,
                       BDRV_O_RDWR | BDRV_O_RESIZE, errp);
    if (!blk) {
        error_prepend(errp, "Protocol driver '%s' does not support image "
                      "creation, and opening the image failed: ",
                      drv->format_name);
        return -EINVAL;
    }

    size = create_file_fallback_truncate(blk, size, errp);
    if (size < 0) {
        ret = size;
        goto out;
    }

    ret = create_file_fallback_zero_first_sector(blk, size, errp);
    if (ret < 0) {
        goto out;
    }

    ret = 0;
out:
    blk_unref(blk);
    return ret;
}

int bdrv_create_file(const char *filename, QemuOpts *opts, Error **errp)
{
    QemuOpts *protocol_opts;
    BlockDriver *drv;
    QDict *qdict;
    int ret;

    GLOBAL_STATE_CODE();

    drv = bdrv_find_protocol(filename, true, errp);
    if (drv == NULL) {
        return -ENOENT;
    }

    if (!drv->create_opts) {
        error_setg(errp, "Driver '%s' does not support image creation",
                   drv->format_name);
        return -ENOTSUP;
    }

    /*
     * 'opts' contains a QemuOptsList with a combination of format and protocol
     * default values.
     *
     * The format properly removes its options, but the default values remain
     * in 'opts->list'.  So if the protocol has options with the same name
     * (e.g. rbd has 'cluster_size' as qcow2), it will see the default values
     * of the format, since for overlapping options, the format wins.
     *
     * To avoid this issue, lets convert QemuOpts to QDict, in this way we take
     * only the set options, and then convert it back to QemuOpts, using the
     * create_opts of the protocol. So the new QemuOpts, will contain only the
     * protocol defaults.
     */
    qdict = qemu_opts_to_qdict(opts, NULL);
    protocol_opts = qemu_opts_from_qdict(drv->create_opts, qdict, errp);
    if (protocol_opts == NULL) {
        ret = -EINVAL;
        goto out;
    }

    ret = bdrv_create(drv, filename, protocol_opts, errp);
out:
    qemu_opts_del(protocol_opts);
    qobject_unref(qdict);
    return ret;
}

int coroutine_fn bdrv_co_delete_file(BlockDriverState *bs, Error **errp)
{
    Error *local_err = NULL;
    int ret;

    IO_CODE();
    assert(bs != NULL);

    if (!bs->drv) {
        error_setg(errp, "Block node '%s' is not opened", bs->filename);
        return -ENOMEDIUM;
    }

    if (!bs->drv->bdrv_co_delete_file) {
        error_setg(errp, "Driver '%s' does not support image deletion",
                   bs->drv->format_name);
        return -ENOTSUP;
    }

    ret = bs->drv->bdrv_co_delete_file(bs, &local_err);
    if (ret < 0) {
        error_propagate(errp, local_err);
    }

    return ret;
}

void coroutine_fn bdrv_co_delete_file_noerr(BlockDriverState *bs)
{
    Error *local_err = NULL;
    int ret;
    IO_CODE();

    if (!bs) {
        return;
    }

    ret = bdrv_co_delete_file(bs, &local_err);
    /*
     * ENOTSUP will happen if the block driver doesn't support
     * the 'bdrv_co_delete_file' interface. This is a predictable
     * scenario and shouldn't be reported back to the user.
     */
    if (ret == -ENOTSUP) {
        error_free(local_err);
    } else if (ret < 0) {
        error_report_err(local_err);
    }
}

/**
 * Try to get @bs's logical and physical block size.
 * On success, store them in @bsz struct and return 0.
 * On failure return -errno.
 * @bs must not be empty.
 */
int bdrv_probe_blocksizes(BlockDriverState *bs, BlockSizes *bsz)
{
    BlockDriver *drv = bs->drv;
    BlockDriverState *filtered = bdrv_filter_bs(bs);
    GLOBAL_STATE_CODE();

    if (drv && drv->bdrv_probe_blocksizes) {
        return drv->bdrv_probe_blocksizes(bs, bsz);
    } else if (filtered) {
        return bdrv_probe_blocksizes(filtered, bsz);
    }

    return -ENOTSUP;
}

/**
 * Try to get @bs's geometry (cyls, heads, sectors).
 * On success, store them in @geo struct and return 0.
 * On failure return -errno.
 * @bs must not be empty.
 */
int bdrv_probe_geometry(BlockDriverState *bs, HDGeometry *geo)
{
    BlockDriver *drv = bs->drv;
    BlockDriverState *filtered = bdrv_filter_bs(bs);
    GLOBAL_STATE_CODE();

    if (drv && drv->bdrv_probe_geometry) {
        return drv->bdrv_probe_geometry(bs, geo);
    } else if (filtered) {
        return bdrv_probe_geometry(filtered, geo);
    }

    return -ENOTSUP;
}

/*
 * Create a uniquely-named empty temporary file.
 * Return 0 upon success, otherwise a negative errno value.
 */
int get_tmp_filename(char *filename, int size)
{
#ifdef _WIN32
    char temp_dir[MAX_PATH];
    /* GetTempFileName requires that its output buffer (4th param)
       have length MAX_PATH or greater.  */
    assert(size >= MAX_PATH);
    return (GetTempPath(MAX_PATH, temp_dir)
            && GetTempFileName(temp_dir, "qem", 0, filename)
            ? 0 : -GetLastError());
#else
    int fd;
    const char *tmpdir;
    tmpdir = getenv("TMPDIR");
    if (!tmpdir) {
        tmpdir = "/var/tmp";
    }
    if (snprintf(filename, size, "%s/vl.XXXXXX", tmpdir) >= size) {
        return -EOVERFLOW;
    }
    fd = mkstemp(filename);
    if (fd < 0) {
        return -errno;
    }
    if (close(fd) != 0) {
        unlink(filename);
        return -errno;
    }
    return 0;
#endif
}

/*
 * Detect host devices. By convention, /dev/cdrom[N] is always
 * recognized as a host CDROM.
 */
static BlockDriver *find_hdev_driver(const char *filename)
{
    int score_max = 0, score;
    BlockDriver *drv = NULL, *d;
    GLOBAL_STATE_CODE();

    QLIST_FOREACH(d, &bdrv_drivers, list) {
        if (d->bdrv_probe_device) {
            score = d->bdrv_probe_device(filename);
            if (score > score_max) {
                score_max = score;
                drv = d;
            }
        }
    }

    return drv;
}

static BlockDriver *bdrv_do_find_protocol(const char *protocol)
{
    BlockDriver *drv1;
    GLOBAL_STATE_CODE();

    QLIST_FOREACH(drv1, &bdrv_drivers, list) {
        if (drv1->protocol_name && !strcmp(drv1->protocol_name, protocol)) {
            return drv1;
        }
    }

    return NULL;
}

BlockDriver *bdrv_find_protocol(const char *filename,
                                bool allow_protocol_prefix,
                                Error **errp)
{
    BlockDriver *drv1;
    char protocol[128];
    int len;
    const char *p;
    int i;

    GLOBAL_STATE_CODE();
    /* TODO Drivers without bdrv_file_open must be specified explicitly */

    /*
     * XXX(hch): we really should not let host device detection
     * override an explicit protocol specification, but moving this
     * later breaks access to device names with colons in them.
     * Thanks to the brain-dead persistent naming schemes on udev-
     * based Linux systems those actually are quite common.
     */
    drv1 = find_hdev_driver(filename);
    if (drv1) {
        return drv1;
    }

    if (!path_has_protocol(filename) || !allow_protocol_prefix) {
        return &bdrv_file;
    }

    p = strchr(filename, ':');
    assert(p != NULL);
    len = p - filename;
    if (len > sizeof(protocol) - 1)
        len = sizeof(protocol) - 1;
    memcpy(protocol, filename, len);
    protocol[len] = '\0';

    drv1 = bdrv_do_find_protocol(protocol);
    if (drv1) {
        return drv1;
    }

    for (i = 0; i < (int)ARRAY_SIZE(block_driver_modules); ++i) {
        if (block_driver_modules[i].protocol_name &&
            !strcmp(block_driver_modules[i].protocol_name, protocol)) {
            block_module_load_one(block_driver_modules[i].library_name);
            break;
        }
    }

    drv1 = bdrv_do_find_protocol(protocol);
    if (!drv1) {
        error_setg(errp, "Unknown protocol '%s'", protocol);
    }
    return drv1;
}

/*
 * Guess image format by probing its contents.
 * This is not a good idea when your image is raw (CVE-2008-2004), but
 * we do it anyway for backward compatibility.
 *
 * @buf         contains the image's first @buf_size bytes.
 * @buf_size    is the buffer size in bytes (generally BLOCK_PROBE_BUF_SIZE,
 *              but can be smaller if the image file is smaller)
 * @filename    is its filename.
 *
 * For all block drivers, call the bdrv_probe() method to get its
 * probing score.
 * Return the first block driver with the highest probing score.
 */
BlockDriver *bdrv_probe_all(const uint8_t *buf, int buf_size,
                            const char *filename)
{
    int score_max = 0, score;
    BlockDriver *drv = NULL, *d;
    IO_CODE();

    QLIST_FOREACH(d, &bdrv_drivers, list) {
        if (d->bdrv_probe) {
            score = d->bdrv_probe(buf, buf_size, filename);
            if (score > score_max) {
                score_max = score;
                drv = d;
            }
        }
    }

    return drv;
}

static int find_image_format(BlockBackend *file, const char *filename,
                             BlockDriver **pdrv, Error **errp)
{
    BlockDriver *drv;
    uint8_t buf[BLOCK_PROBE_BUF_SIZE];
    int ret = 0;

    GLOBAL_STATE_CODE();

    /* Return the raw BlockDriver * to scsi-generic devices or empty drives */
    if (blk_is_sg(file) || !blk_is_inserted(file) || blk_getlength(file) == 0) {
        *pdrv = &bdrv_raw;
        return ret;
    }

    ret = blk_pread(file, 0, buf, sizeof(buf));
    if (ret < 0) {
        error_setg_errno(errp, -ret, "Could not read image for determining its "
                         "format");
        *pdrv = NULL;
        return ret;
    }

    drv = bdrv_probe_all(buf, ret, filename);
    if (!drv) {
        error_setg(errp, "Could not determine image format: No compatible "
                   "driver found");
        ret = -ENOENT;
    }
    *pdrv = drv;
    return ret;
}

/**
 * Set the current 'total_sectors' value
 * Return 0 on success, -errno on error.
 */
int refresh_total_sectors(BlockDriverState *bs, int64_t hint)
{
    BlockDriver *drv = bs->drv;
    IO_CODE();

    if (!drv) {
        return -ENOMEDIUM;
    }

    /* Do not attempt drv->bdrv_getlength() on scsi-generic devices */
    if (bdrv_is_sg(bs))
        return 0;

    /* query actual device if possible, otherwise just trust the hint */
    if (drv->bdrv_getlength) {
        int64_t length = drv->bdrv_getlength(bs);
        if (length < 0) {
            return length;
        }
        hint = DIV_ROUND_UP(length, BDRV_SECTOR_SIZE);
    }

    bs->total_sectors = hint;

    if (bs->total_sectors * BDRV_SECTOR_SIZE > BDRV_MAX_LENGTH) {
        return -EFBIG;
    }

    return 0;
}

/**
 * Combines a QDict of new block driver @options with any missing options taken
 * from @old_options, so that leaving out an option defaults to its old value.
 */
static void bdrv_join_options(BlockDriverState *bs, QDict *options,
                              QDict *old_options)
{
    GLOBAL_STATE_CODE();
    if (bs->drv && bs->drv->bdrv_join_options) {
        bs->drv->bdrv_join_options(options, old_options);
    } else {
        qdict_join(options, old_options, false);
    }
}

static BlockdevDetectZeroesOptions bdrv_parse_detect_zeroes(QemuOpts *opts,
                                                            int open_flags,
                                                            Error **errp)
{
    Error *local_err = NULL;
    char *value = qemu_opt_get_del(opts, "detect-zeroes");
    BlockdevDetectZeroesOptions detect_zeroes =
        qapi_enum_parse(&BlockdevDetectZeroesOptions_lookup, value,
                        BLOCKDEV_DETECT_ZEROES_OPTIONS_OFF, &local_err);
    GLOBAL_STATE_CODE();
    g_free(value);
    if (local_err) {
        error_propagate(errp, local_err);
        return detect_zeroes;
    }

    if (detect_zeroes == BLOCKDEV_DETECT_ZEROES_OPTIONS_UNMAP &&
        !(open_flags & BDRV_O_UNMAP))
    {
        error_setg(errp, "setting detect-zeroes to unmap is not allowed "
                   "without setting discard operation to unmap");
    }

    return detect_zeroes;
}

/**
 * Set open flags for aio engine
 *
 * Return 0 on success, -1 if the engine specified is invalid
 */
int bdrv_parse_aio(const char *mode, int *flags)
{
    if (!strcmp(mode, "threads")) {
        /* do nothing, default */
    } else if (!strcmp(mode, "native")) {
        *flags |= BDRV_O_NATIVE_AIO;
#ifdef CONFIG_LINUX_IO_URING
    } else if (!strcmp(mode, "io_uring")) {
        *flags |= BDRV_O_IO_URING;
#endif
    } else {
        return -1;
    }

    return 0;
}

/**
 * Set open flags for a given discard mode
 *
 * Return 0 on success, -1 if the discard mode was invalid.
 */
int bdrv_parse_discard_flags(const char *mode, int *flags)
{
    *flags &= ~BDRV_O_UNMAP;

    if (!strcmp(mode, "off") || !strcmp(mode, "ignore")) {
        /* do nothing */
    } else if (!strcmp(mode, "on") || !strcmp(mode, "unmap")) {
        *flags |= BDRV_O_UNMAP;
    } else {
        return -1;
    }

    return 0;
}

/**
 * Set open flags for a given cache mode
 *
 * Return 0 on success, -1 if the cache mode was invalid.
 */
int bdrv_parse_cache_mode(const char *mode, int *flags, bool *writethrough)
{
    *flags &= ~BDRV_O_CACHE_MASK;

    if (!strcmp(mode, "off") || !strcmp(mode, "none")) {
        *writethrough = false;
        *flags |= BDRV_O_NOCACHE;
    } else if (!strcmp(mode, "directsync")) {
        *writethrough = true;
        *flags |= BDRV_O_NOCACHE;
    } else if (!strcmp(mode, "writeback")) {
        *writethrough = false;
    } else if (!strcmp(mode, "unsafe")) {
        *writethrough = false;
        *flags |= BDRV_O_NO_FLUSH;
    } else if (!strcmp(mode, "writethrough")) {
        *writethrough = true;
    } else {
        return -1;
    }

    return 0;
}

static char *bdrv_child_get_parent_desc(BdrvChild *c)
{
    BlockDriverState *parent = c->opaque;
    return g_strdup_printf("node '%s'", bdrv_get_node_name(parent));
}

static void bdrv_child_cb_drained_begin(BdrvChild *child)
{
    BlockDriverState *bs = child->opaque;
    bdrv_do_drained_begin_quiesce(bs, NULL, false);
}

static bool bdrv_child_cb_drained_poll(BdrvChild *child)
{
    BlockDriverState *bs = child->opaque;
    return bdrv_drain_poll(bs, false, NULL, false);
}

static void bdrv_child_cb_drained_end(BdrvChild *child,
                                      int *drained_end_counter)
{
    BlockDriverState *bs = child->opaque;
    bdrv_drained_end_no_poll(bs, drained_end_counter);
}

static int bdrv_child_cb_inactivate(BdrvChild *child)
{
    BlockDriverState *bs = child->opaque;
    GLOBAL_STATE_CODE();
    assert(bs->open_flags & BDRV_O_INACTIVE);
    return 0;
}

static bool bdrv_child_cb_can_set_aio_ctx(BdrvChild *child, AioContext *ctx,
                                          GSList **ignore, Error **errp)
{
    BlockDriverState *bs = child->opaque;
    return bdrv_can_set_aio_context(bs, ctx, ignore, errp);
}

static void bdrv_child_cb_set_aio_ctx(BdrvChild *child, AioContext *ctx,
                                      GSList **ignore)
{
    BlockDriverState *bs = child->opaque;
    return bdrv_set_aio_context_ignore(bs, ctx, ignore);
}

/*
 * Returns the options and flags that a temporary snapshot should get, based on
 * the originally requested flags (the originally requested image will have
 * flags like a backing file)
 */
static void bdrv_temp_snapshot_options(int *child_flags, QDict *child_options,
                                       int parent_flags, QDict *parent_options)
{
    GLOBAL_STATE_CODE();
    *child_flags = (parent_flags & ~BDRV_O_SNAPSHOT) | BDRV_O_TEMPORARY;

    /* For temporary files, unconditional cache=unsafe is fine */
    qdict_set_default_str(child_options, BDRV_OPT_CACHE_DIRECT, "off");
    qdict_set_default_str(child_options, BDRV_OPT_CACHE_NO_FLUSH, "on");

    /* Copy the read-only and discard options from the parent */
    qdict_copy_default(child_options, parent_options, BDRV_OPT_READ_ONLY);
    qdict_copy_default(child_options, parent_options, BDRV_OPT_DISCARD);

    /* aio=native doesn't work for cache.direct=off, so disable it for the
     * temporary snapshot */
    *child_flags &= ~BDRV_O_NATIVE_AIO;
}

static void bdrv_backing_attach(BdrvChild *c)
{
    BlockDriverState *parent = c->opaque;
    BlockDriverState *backing_hd = c->bs;

    GLOBAL_STATE_CODE();
    assert(!parent->backing_blocker);
    error_setg(&parent->backing_blocker,
               "node is used as backing hd of '%s'",
               bdrv_get_device_or_node_name(parent));

    bdrv_refresh_filename(backing_hd);

    parent->open_flags &= ~BDRV_O_NO_BACKING;

    bdrv_op_block_all(backing_hd, parent->backing_blocker);
    /* Otherwise we won't be able to commit or stream */
    bdrv_op_unblock(backing_hd, BLOCK_OP_TYPE_COMMIT_TARGET,
                    parent->backing_blocker);
    bdrv_op_unblock(backing_hd, BLOCK_OP_TYPE_STREAM,
                    parent->backing_blocker);
    /*
     * We do backup in 3 ways:
     * 1. drive backup
     *    The target bs is new opened, and the source is top BDS
     * 2. blockdev backup
     *    Both the source and the target are top BDSes.
     * 3. internal backup(used for block replication)
     *    Both the source and the target are backing file
     *
     * In case 1 and 2, neither the source nor the target is the backing file.
     * In case 3, we will block the top BDS, so there is only one block job
     * for the top BDS and its backing chain.
     */
    bdrv_op_unblock(backing_hd, BLOCK_OP_TYPE_BACKUP_SOURCE,
                    parent->backing_blocker);
    bdrv_op_unblock(backing_hd, BLOCK_OP_TYPE_BACKUP_TARGET,
                    parent->backing_blocker);
}

static void bdrv_backing_detach(BdrvChild *c)
{
    BlockDriverState *parent = c->opaque;

    GLOBAL_STATE_CODE();
    assert(parent->backing_blocker);
    bdrv_op_unblock_all(c->bs, parent->backing_blocker);
    error_free(parent->backing_blocker);
    parent->backing_blocker = NULL;
}

static int bdrv_backing_update_filename(BdrvChild *c, BlockDriverState *base,
                                        const char *filename, Error **errp)
{
    BlockDriverState *parent = c->opaque;
    bool read_only = bdrv_is_read_only(parent);
    int ret;
    GLOBAL_STATE_CODE();

    if (read_only) {
        ret = bdrv_reopen_set_read_only(parent, false, errp);
        if (ret < 0) {
            return ret;
        }
    }

    ret = bdrv_change_backing_file(parent, filename,
                                   base->drv ? base->drv->format_name : "",
                                   false);
    if (ret < 0) {
        error_setg_errno(errp, -ret, "Could not update backing file link");
    }

    if (read_only) {
        bdrv_reopen_set_read_only(parent, true, NULL);
    }

    return ret;
}

/*
 * Returns the options and flags that a generic child of a BDS should
 * get, based on the given options and flags for the parent BDS.
 */
static void bdrv_inherited_options(BdrvChildRole role, bool parent_is_format,
                                   int *child_flags, QDict *child_options,
                                   int parent_flags, QDict *parent_options)
{
    int flags = parent_flags;
    GLOBAL_STATE_CODE();

    /*
     * First, decide whether to set, clear, or leave BDRV_O_PROTOCOL.
     * Generally, the question to answer is: Should this child be
     * format-probed by default?
     */

    /*
     * Pure and non-filtered data children of non-format nodes should
     * be probed by default (even when the node itself has BDRV_O_PROTOCOL
     * set).  This only affects a very limited set of drivers (namely
     * quorum and blkverify when this comment was written).
     * Force-clear BDRV_O_PROTOCOL then.
     */
    if (!parent_is_format &&
        (role & BDRV_CHILD_DATA) &&
        !(role & (BDRV_CHILD_METADATA | BDRV_CHILD_FILTERED)))
    {
        flags &= ~BDRV_O_PROTOCOL;
    }

    /*
     * All children of format nodes (except for COW children) and all
     * metadata children in general should never be format-probed.
     * Force-set BDRV_O_PROTOCOL then.
     */
    if ((parent_is_format && !(role & BDRV_CHILD_COW)) ||
        (role & BDRV_CHILD_METADATA))
    {
        flags |= BDRV_O_PROTOCOL;
    }

    /*
     * If the cache mode isn't explicitly set, inherit direct and no-flush from
     * the parent.
     */
    qdict_copy_default(child_options, parent_options, BDRV_OPT_CACHE_DIRECT);
    qdict_copy_default(child_options, parent_options, BDRV_OPT_CACHE_NO_FLUSH);
    qdict_copy_default(child_options, parent_options, BDRV_OPT_FORCE_SHARE);

    if (role & BDRV_CHILD_COW) {
        /* backing files are opened read-only by default */
        qdict_set_default_str(child_options, BDRV_OPT_READ_ONLY, "on");
        qdict_set_default_str(child_options, BDRV_OPT_AUTO_READ_ONLY, "off");
    } else {
        /* Inherit the read-only option from the parent if it's not set */
        qdict_copy_default(child_options, parent_options, BDRV_OPT_READ_ONLY);
        qdict_copy_default(child_options, parent_options,
                           BDRV_OPT_AUTO_READ_ONLY);
    }

    /*
     * bdrv_co_pdiscard() respects unmap policy for the parent, so we
     * can default to enable it on lower layers regardless of the
     * parent option.
     */
    qdict_set_default_str(child_options, BDRV_OPT_DISCARD, "unmap");

    /* Clear flags that only apply to the top layer */
    flags &= ~(BDRV_O_SNAPSHOT | BDRV_O_NO_BACKING | BDRV_O_COPY_ON_READ);

    if (role & BDRV_CHILD_METADATA) {
        flags &= ~BDRV_O_NO_IO;
    }
    if (role & BDRV_CHILD_COW) {
        flags &= ~BDRV_O_TEMPORARY;
    }

    *child_flags = flags;
}

static void bdrv_child_cb_attach(BdrvChild *child)
{
    BlockDriverState *bs = child->opaque;

    assert_bdrv_graph_writable(bs);
    QLIST_INSERT_HEAD(&bs->children, child, next);

    if (child->role & BDRV_CHILD_COW) {
        bdrv_backing_attach(child);
    }

    bdrv_apply_subtree_drain(child, bs);
}

static void bdrv_child_cb_detach(BdrvChild *child)
{
    BlockDriverState *bs = child->opaque;

    if (child->role & BDRV_CHILD_COW) {
        bdrv_backing_detach(child);
    }

    bdrv_unapply_subtree_drain(child, bs);

    assert_bdrv_graph_writable(bs);
    QLIST_REMOVE(child, next);
}

static int bdrv_child_cb_update_filename(BdrvChild *c, BlockDriverState *base,
                                         const char *filename, Error **errp)
{
    if (c->role & BDRV_CHILD_COW) {
        return bdrv_backing_update_filename(c, base, filename, errp);
    }
    return 0;
}

AioContext *child_of_bds_get_parent_aio_context(BdrvChild *c)
{
    BlockDriverState *bs = c->opaque;
    IO_CODE();

    return bdrv_get_aio_context(bs);
}

const BdrvChildClass child_of_bds = {
    .parent_is_bds   = true,
    .get_parent_desc = bdrv_child_get_parent_desc,
    .inherit_options = bdrv_inherited_options,
    .drained_begin   = bdrv_child_cb_drained_begin,
    .drained_poll    = bdrv_child_cb_drained_poll,
    .drained_end     = bdrv_child_cb_drained_end,
    .attach          = bdrv_child_cb_attach,
    .detach          = bdrv_child_cb_detach,
    .inactivate      = bdrv_child_cb_inactivate,
    .can_set_aio_ctx = bdrv_child_cb_can_set_aio_ctx,
    .set_aio_ctx     = bdrv_child_cb_set_aio_ctx,
    .update_filename = bdrv_child_cb_update_filename,
    .get_parent_aio_context = child_of_bds_get_parent_aio_context,
};

AioContext *bdrv_child_get_parent_aio_context(BdrvChild *c)
{
    GLOBAL_STATE_CODE();
    return c->klass->get_parent_aio_context(c);
}

static int bdrv_open_flags(BlockDriverState *bs, int flags)
{
    int open_flags = flags;
    GLOBAL_STATE_CODE();

    /*
     * Clear flags that are internal to the block layer before opening the
     * image.
     */
    open_flags &= ~(BDRV_O_SNAPSHOT | BDRV_O_NO_BACKING | BDRV_O_PROTOCOL);

    return open_flags;
}

static void update_flags_from_options(int *flags, QemuOpts *opts)
{
    GLOBAL_STATE_CODE();

    *flags &= ~(BDRV_O_CACHE_MASK | BDRV_O_RDWR | BDRV_O_AUTO_RDONLY);

    if (qemu_opt_get_bool_del(opts, BDRV_OPT_CACHE_NO_FLUSH, false)) {
        *flags |= BDRV_O_NO_FLUSH;
    }

    if (qemu_opt_get_bool_del(opts, BDRV_OPT_CACHE_DIRECT, false)) {
        *flags |= BDRV_O_NOCACHE;
    }

    if (!qemu_opt_get_bool_del(opts, BDRV_OPT_READ_ONLY, false)) {
        *flags |= BDRV_O_RDWR;
    }

    if (qemu_opt_get_bool_del(opts, BDRV_OPT_AUTO_READ_ONLY, false)) {
        *flags |= BDRV_O_AUTO_RDONLY;
    }
}

static void update_options_from_flags(QDict *options, int flags)
{
    GLOBAL_STATE_CODE();
    if (!qdict_haskey(options, BDRV_OPT_CACHE_DIRECT)) {
        qdict_put_bool(options, BDRV_OPT_CACHE_DIRECT, flags & BDRV_O_NOCACHE);
    }
    if (!qdict_haskey(options, BDRV_OPT_CACHE_NO_FLUSH)) {
        qdict_put_bool(options, BDRV_OPT_CACHE_NO_FLUSH,
                       flags & BDRV_O_NO_FLUSH);
    }
    if (!qdict_haskey(options, BDRV_OPT_READ_ONLY)) {
        qdict_put_bool(options, BDRV_OPT_READ_ONLY, !(flags & BDRV_O_RDWR));
    }
    if (!qdict_haskey(options, BDRV_OPT_AUTO_READ_ONLY)) {
        qdict_put_bool(options, BDRV_OPT_AUTO_READ_ONLY,
                       flags & BDRV_O_AUTO_RDONLY);
    }
}

static void bdrv_assign_node_name(BlockDriverState *bs,
                                  const char *node_name,
                                  Error **errp)
{
    char *gen_node_name = NULL;
    GLOBAL_STATE_CODE();

    if (!node_name) {
        node_name = gen_node_name = id_generate(ID_BLOCK);
    } else if (!id_wellformed(node_name)) {
        /*
         * Check for empty string or invalid characters, but not if it is
         * generated (generated names use characters not available to the user)
         */
        error_setg(errp, "Invalid node-name: '%s'", node_name);
        return;
    }

    /* takes care of avoiding namespaces collisions */
    if (blk_by_name(node_name)) {
        error_setg(errp, "node-name=%s is conflicting with a device id",
                   node_name);
        goto out;
    }

    /* takes care of avoiding duplicates node names */
    if (bdrv_find_node(node_name)) {
        error_setg(errp, "Duplicate nodes with node-name='%s'", node_name);
        goto out;
    }

    /* Make sure that the node name isn't truncated */
    if (strlen(node_name) >= sizeof(bs->node_name)) {
        error_setg(errp, "Node name too long");
        goto out;
    }

    /* copy node name into the bs and insert it into the graph list */
    pstrcpy(bs->node_name, sizeof(bs->node_name), node_name);
    QTAILQ_INSERT_TAIL(&graph_bdrv_states, bs, node_list);
out:
    g_free(gen_node_name);
}

static int bdrv_open_driver(BlockDriverState *bs, BlockDriver *drv,
                            const char *node_name, QDict *options,
                            int open_flags, Error **errp)
{
    Error *local_err = NULL;
    int i, ret;
    GLOBAL_STATE_CODE();

    bdrv_assign_node_name(bs, node_name, &local_err);
    if (local_err) {
        error_propagate(errp, local_err);
        return -EINVAL;
    }

    bs->drv = drv;
    bs->opaque = g_malloc0(drv->instance_size);

    if (drv->bdrv_file_open) {
        assert(!drv->bdrv_needs_filename || bs->filename[0]);
        ret = drv->bdrv_file_open(bs, options, open_flags, &local_err);
    } else if (drv->bdrv_open) {
        ret = drv->bdrv_open(bs, options, open_flags, &local_err);
    } else {
        ret = 0;
    }

    if (ret < 0) {
        if (local_err) {
            error_propagate(errp, local_err);
        } else if (bs->filename[0]) {
            error_setg_errno(errp, -ret, "Could not open '%s'", bs->filename);
        } else {
            error_setg_errno(errp, -ret, "Could not open image");
        }
        goto open_failed;
    }

    ret = refresh_total_sectors(bs, bs->total_sectors);
    if (ret < 0) {
        error_setg_errno(errp, -ret, "Could not refresh total sector count");
        return ret;
    }

    bdrv_refresh_limits(bs, NULL, &local_err);
    if (local_err) {
        error_propagate(errp, local_err);
        return -EINVAL;
    }

    assert(bdrv_opt_mem_align(bs) != 0);
    assert(bdrv_min_mem_align(bs) != 0);
    assert(is_power_of_2(bs->bl.request_alignment));

    for (i = 0; i < bs->quiesce_counter; i++) {
        if (drv->bdrv_co_drain_begin) {
            drv->bdrv_co_drain_begin(bs);
        }
    }

    return 0;
open_failed:
    bs->drv = NULL;
    if (bs->file != NULL) {
        bdrv_unref_child(bs, bs->file);
        bs->file = NULL;
    }
    g_free(bs->opaque);
    bs->opaque = NULL;
    return ret;
}

/*
 * Create and open a block node.
 *
 * @options is a QDict of options to pass to the block drivers, or NULL for an
 * empty set of options. The reference to the QDict belongs to the block layer
 * after the call (even on failure), so if the caller intends to reuse the
 * dictionary, it needs to use qobject_ref() before calling bdrv_open.
 */
BlockDriverState *bdrv_new_open_driver_opts(BlockDriver *drv,
                                            const char *node_name,
                                            QDict *options, int flags,
                                            Error **errp)
{
    BlockDriverState *bs;
    int ret;

    GLOBAL_STATE_CODE();

    bs = bdrv_new();
    bs->open_flags = flags;
    bs->options = options ?: qdict_new();
    bs->explicit_options = qdict_clone_shallow(bs->options);
    bs->opaque = NULL;

    update_options_from_flags(bs->options, flags);

    ret = bdrv_open_driver(bs, drv, node_name, bs->options, flags, errp);
    if (ret < 0) {
        qobject_unref(bs->explicit_options);
        bs->explicit_options = NULL;
        qobject_unref(bs->options);
        bs->options = NULL;
        bdrv_unref(bs);
        return NULL;
    }

    return bs;
}

/* Create and open a block node. */
BlockDriverState *bdrv_new_open_driver(BlockDriver *drv, const char *node_name,
                                       int flags, Error **errp)
{
    GLOBAL_STATE_CODE();
    return bdrv_new_open_driver_opts(drv, node_name, NULL, flags, errp);
}

QemuOptsList bdrv_runtime_opts = {
    .name = "bdrv_common",
    .head = QTAILQ_HEAD_INITIALIZER(bdrv_runtime_opts.head),
    .desc = {
        {
            .name = "node-name",
            .type = QEMU_OPT_STRING,
            .help = "Node name of the block device node",
        },
        {
            .name = "driver",
            .type = QEMU_OPT_STRING,
            .help = "Block driver to use for the node",
        },
        {
            .name = BDRV_OPT_CACHE_DIRECT,
            .type = QEMU_OPT_BOOL,
            .help = "Bypass software writeback cache on the host",
        },
        {
            .name = BDRV_OPT_CACHE_NO_FLUSH,
            .type = QEMU_OPT_BOOL,
            .help = "Ignore flush requests",
        },
        {
            .name = BDRV_OPT_READ_ONLY,
            .type = QEMU_OPT_BOOL,
            .help = "Node is opened in read-only mode",
        },
        {
            .name = BDRV_OPT_AUTO_READ_ONLY,
            .type = QEMU_OPT_BOOL,
            .help = "Node can become read-only if opening read-write fails",
        },
        {
            .name = "detect-zeroes",
            .type = QEMU_OPT_STRING,
            .help = "try to optimize zero writes (off, on, unmap)",
        },
        {
            .name = BDRV_OPT_DISCARD,
            .type = QEMU_OPT_STRING,
            .help = "discard operation (ignore/off, unmap/on)",
        },
        {
            .name = BDRV_OPT_FORCE_SHARE,
            .type = QEMU_OPT_BOOL,
            .help = "always accept other writers (default: off)",
        },
        { /* end of list */ }
    },
};

QemuOptsList bdrv_create_opts_simple = {
    .name = "simple-create-opts",
    .head = QTAILQ_HEAD_INITIALIZER(bdrv_create_opts_simple.head),
    .desc = {
        {
            .name = BLOCK_OPT_SIZE,
            .type = QEMU_OPT_SIZE,
            .help = "Virtual disk size"
        },
        {
            .name = BLOCK_OPT_PREALLOC,
            .type = QEMU_OPT_STRING,
            .help = "Preallocation mode (allowed values: off)"
        },
        { /* end of list */ }
    }
};

/*
 * Common part for opening disk images and files
 *
 * Removes all processed options from *options.
 */
static int bdrv_open_common(BlockDriverState *bs, BlockBackend *file,
                            QDict *options, Error **errp)
{
    int ret, open_flags;
    const char *filename;
    const char *driver_name = NULL;
    const char *node_name = NULL;
    const char *discard;
    QemuOpts *opts;
    BlockDriver *drv;
    Error *local_err = NULL;
    bool ro;

    assert(bs->file == NULL);
    assert(options != NULL && bs->options != options);
    GLOBAL_STATE_CODE();

    opts = qemu_opts_create(&bdrv_runtime_opts, NULL, 0, &error_abort);
    if (!qemu_opts_absorb_qdict(opts, options, errp)) {
        ret = -EINVAL;
        goto fail_opts;
    }

    update_flags_from_options(&bs->open_flags, opts);

    driver_name = qemu_opt_get(opts, "driver");
    drv = bdrv_find_format(driver_name);
    assert(drv != NULL);

    bs->force_share = qemu_opt_get_bool(opts, BDRV_OPT_FORCE_SHARE, false);

    if (bs->force_share && (bs->open_flags & BDRV_O_RDWR)) {
        error_setg(errp,
                   BDRV_OPT_FORCE_SHARE
                   "=on can only be used with read-only images");
        ret = -EINVAL;
        goto fail_opts;
    }

    if (file != NULL) {
        bdrv_refresh_filename(blk_bs(file));
        filename = blk_bs(file)->filename;
    } else {
        /*
         * Caution: while qdict_get_try_str() is fine, getting
         * non-string types would require more care.  When @options
         * come from -blockdev or blockdev_add, its members are typed
         * according to the QAPI schema, but when they come from
         * -drive, they're all QString.
         */
        filename = qdict_get_try_str(options, "filename");
    }

    if (drv->bdrv_needs_filename && (!filename || !filename[0])) {
        error_setg(errp, "The '%s' block driver requires a file name",
                   drv->format_name);
        ret = -EINVAL;
        goto fail_opts;
    }

    trace_bdrv_open_common(bs, filename ?: "", bs->open_flags,
                           drv->format_name);

    ro = bdrv_is_read_only(bs);

    if (use_bdrv_whitelist && !bdrv_is_whitelisted(drv, ro)) {
        if (!ro && bdrv_is_whitelisted(drv, true)) {
            ret = bdrv_apply_auto_read_only(bs, NULL, NULL);
        } else {
            ret = -ENOTSUP;
        }
        if (ret < 0) {
            error_setg(errp,
                       !ro && bdrv_is_whitelisted(drv, true)
                       ? "Driver '%s' can only be used for read-only devices"
                       : "Driver '%s' is not whitelisted",
                       drv->format_name);
            goto fail_opts;
        }
    }

    /* bdrv_new() and bdrv_close() make it so */
    assert(qatomic_read(&bs->copy_on_read) == 0);

    if (bs->open_flags & BDRV_O_COPY_ON_READ) {
        if (!ro) {
            bdrv_enable_copy_on_read(bs);
        } else {
            error_setg(errp, "Can't use copy-on-read on read-only device");
            ret = -EINVAL;
            goto fail_opts;
        }
    }

    discard = qemu_opt_get(opts, BDRV_OPT_DISCARD);
    if (discard != NULL) {
        if (bdrv_parse_discard_flags(discard, &bs->open_flags) != 0) {
            error_setg(errp, "Invalid discard option");
            ret = -EINVAL;
            goto fail_opts;
        }
    }

    bs->detect_zeroes =
        bdrv_parse_detect_zeroes(opts, bs->open_flags, &local_err);
    if (local_err) {
        error_propagate(errp, local_err);
        ret = -EINVAL;
        goto fail_opts;
    }

    if (filename != NULL) {
        pstrcpy(bs->filename, sizeof(bs->filename), filename);
    } else {
        bs->filename[0] = '\0';
    }
    pstrcpy(bs->exact_filename, sizeof(bs->exact_filename), bs->filename);

    /* Open the image, either directly or using a protocol */
    open_flags = bdrv_open_flags(bs, bs->open_flags);
    node_name = qemu_opt_get(opts, "node-name");

    assert(!drv->bdrv_file_open || file == NULL);
    ret = bdrv_open_driver(bs, drv, node_name, options, open_flags, errp);
    if (ret < 0) {
        goto fail_opts;
    }

    qemu_opts_del(opts);
    return 0;

fail_opts:
    qemu_opts_del(opts);
    return ret;
}

static QDict *parse_json_filename(const char *filename, Error **errp)
{
    QObject *options_obj;
    QDict *options;
    int ret;
    GLOBAL_STATE_CODE();

    ret = strstart(filename, "json:", &filename);
    assert(ret);

    options_obj = qobject_from_json(filename, errp);
    if (!options_obj) {
        error_prepend(errp, "Could not parse the JSON options: ");
        return NULL;
    }

    options = qobject_to(QDict, options_obj);
    if (!options) {
        qobject_unref(options_obj);
        error_setg(errp, "Invalid JSON object given");
        return NULL;
    }

    qdict_flatten(options);

    return options;
}

static void parse_json_protocol(QDict *options, const char **pfilename,
                                Error **errp)
{
    QDict *json_options;
    Error *local_err = NULL;
    GLOBAL_STATE_CODE();

    /* Parse json: pseudo-protocol */
    if (!*pfilename || !g_str_has_prefix(*pfilename, "json:")) {
        return;
    }

    json_options = parse_json_filename(*pfilename, &local_err);
    if (local_err) {
        error_propagate(errp, local_err);
        return;
    }

    /* Options given in the filename have lower priority than options
     * specified directly */
    qdict_join(options, json_options, false);
    qobject_unref(json_options);
    *pfilename = NULL;
}

/*
 * Fills in default options for opening images and converts the legacy
 * filename/flags pair to option QDict entries.
 * The BDRV_O_PROTOCOL flag in *flags will be set or cleared accordingly if a
 * block driver has been specified explicitly.
 */
static int bdrv_fill_options(QDict **options, const char *filename,
                             int *flags, Error **errp)
{
    const char *drvname;
    bool protocol = *flags & BDRV_O_PROTOCOL;
    bool parse_filename = false;
    BlockDriver *drv = NULL;
    Error *local_err = NULL;

    GLOBAL_STATE_CODE();

    /*
     * Caution: while qdict_get_try_str() is fine, getting non-string
     * types would require more care.  When @options come from
     * -blockdev or blockdev_add, its members are typed according to
     * the QAPI schema, but when they come from -drive, they're all
     * QString.
     */
    drvname = qdict_get_try_str(*options, "driver");
    if (drvname) {
        drv = bdrv_find_format(drvname);
        if (!drv) {
            error_setg(errp, "Unknown driver '%s'", drvname);
            return -ENOENT;
        }
        /* If the user has explicitly specified the driver, this choice should
         * override the BDRV_O_PROTOCOL flag */
        protocol = drv->bdrv_file_open;
    }

    if (protocol) {
        *flags |= BDRV_O_PROTOCOL;
    } else {
        *flags &= ~BDRV_O_PROTOCOL;
    }

    /* Translate cache options from flags into options */
    update_options_from_flags(*options, *flags);

    /* Fetch the file name from the options QDict if necessary */
    if (protocol && filename) {
        if (!qdict_haskey(*options, "filename")) {
            qdict_put_str(*options, "filename", filename);
            parse_filename = true;
        } else {
            error_setg(errp, "Can't specify 'file' and 'filename' options at "
                             "the same time");
            return -EINVAL;
        }
    }

    /* Find the right block driver */
    /* See cautionary note on accessing @options above */
    filename = qdict_get_try_str(*options, "filename");

    if (!drvname && protocol) {
        if (filename) {
            drv = bdrv_find_protocol(filename, parse_filename, errp);
            if (!drv) {
                return -EINVAL;
            }

            drvname = drv->format_name;
            qdict_put_str(*options, "driver", drvname);
        } else {
            error_setg(errp, "Must specify either driver or file");
            return -EINVAL;
        }
    }

    assert(drv || !protocol);

    /* Driver-specific filename parsing */
    if (drv && drv->bdrv_parse_filename && parse_filename) {
        drv->bdrv_parse_filename(filename, *options, &local_err);
        if (local_err) {
            error_propagate(errp, local_err);
            return -EINVAL;
        }

        if (!drv->bdrv_needs_filename) {
            qdict_del(*options, "filename");
        }
    }

    return 0;
}

typedef struct BlockReopenQueueEntry {
     bool prepared;
     bool perms_checked;
     BDRVReopenState state;
     QTAILQ_ENTRY(BlockReopenQueueEntry) entry;
} BlockReopenQueueEntry;

/*
 * Return the flags that @bs will have after the reopens in @q have
 * successfully completed. If @q is NULL (or @bs is not contained in @q),
 * return the current flags.
 */
static int bdrv_reopen_get_flags(BlockReopenQueue *q, BlockDriverState *bs)
{
    BlockReopenQueueEntry *entry;

    if (q != NULL) {
        QTAILQ_FOREACH(entry, q, entry) {
            if (entry->state.bs == bs) {
                return entry->state.flags;
            }
        }
    }

    return bs->open_flags;
}

/* Returns whether the image file can be written to after the reopen queue @q
 * has been successfully applied, or right now if @q is NULL. */
static bool bdrv_is_writable_after_reopen(BlockDriverState *bs,
                                          BlockReopenQueue *q)
{
    int flags = bdrv_reopen_get_flags(q, bs);

    return (flags & (BDRV_O_RDWR | BDRV_O_INACTIVE)) == BDRV_O_RDWR;
}

/*
 * Return whether the BDS can be written to.  This is not necessarily
 * the same as !bdrv_is_read_only(bs), as inactivated images may not
 * be written to but do not count as read-only images.
 */
bool bdrv_is_writable(BlockDriverState *bs)
{
    IO_CODE();
    return bdrv_is_writable_after_reopen(bs, NULL);
}

static char *bdrv_child_user_desc(BdrvChild *c)
{
    GLOBAL_STATE_CODE();
    return c->klass->get_parent_desc(c);
}

/*
 * Check that @a allows everything that @b needs. @a and @b must reference same
 * child node.
 */
static bool bdrv_a_allow_b(BdrvChild *a, BdrvChild *b, Error **errp)
{
    const char *child_bs_name;
    g_autofree char *a_user = NULL;
    g_autofree char *b_user = NULL;
    g_autofree char *perms = NULL;

    assert(a->bs);
    assert(a->bs == b->bs);
    GLOBAL_STATE_CODE();

    if ((b->perm & a->shared_perm) == b->perm) {
        return true;
    }

    child_bs_name = bdrv_get_node_name(b->bs);
    a_user = bdrv_child_user_desc(a);
    b_user = bdrv_child_user_desc(b);
    perms = bdrv_perm_names(b->perm & ~a->shared_perm);

    error_setg(errp, "Permission conflict on node '%s': permissions '%s' are "
               "both required by %s (uses node '%s' as '%s' child) and "
               "unshared by %s (uses node '%s' as '%s' child).",
               child_bs_name, perms,
               b_user, child_bs_name, b->name,
               a_user, child_bs_name, a->name);

    return false;
}

static bool bdrv_parent_perms_conflict(BlockDriverState *bs, Error **errp)
{
    BdrvChild *a, *b;
    GLOBAL_STATE_CODE();

    /*
     * During the loop we'll look at each pair twice. That's correct because
     * bdrv_a_allow_b() is asymmetric and we should check each pair in both
     * directions.
     */
    QLIST_FOREACH(a, &bs->parents, next_parent) {
        QLIST_FOREACH(b, &bs->parents, next_parent) {
            if (a == b) {
                continue;
            }

            if (!bdrv_a_allow_b(a, b, errp)) {
                return true;
            }
        }
    }

    return false;
}

static void bdrv_child_perm(BlockDriverState *bs, BlockDriverState *child_bs,
                            BdrvChild *c, BdrvChildRole role,
                            BlockReopenQueue *reopen_queue,
                            uint64_t parent_perm, uint64_t parent_shared,
                            uint64_t *nperm, uint64_t *nshared)
{
    assert(bs->drv && bs->drv->bdrv_child_perm);
    GLOBAL_STATE_CODE();
    bs->drv->bdrv_child_perm(bs, c, role, reopen_queue,
                             parent_perm, parent_shared,
                             nperm, nshared);
    /* TODO Take force_share from reopen_queue */
    if (child_bs && child_bs->force_share) {
        *nshared = BLK_PERM_ALL;
    }
}

/*
 * Adds the whole subtree of @bs (including @bs itself) to the @list (except for
 * nodes that are already in the @list, of course) so that final list is
 * topologically sorted. Return the result (GSList @list object is updated, so
 * don't use old reference after function call).
 *
 * On function start @list must be already topologically sorted and for any node
 * in the @list the whole subtree of the node must be in the @list as well. The
 * simplest way to satisfy this criteria: use only result of
 * bdrv_topological_dfs() or NULL as @list parameter.
 */
static GSList *bdrv_topological_dfs(GSList *list, GHashTable *found,
                                    BlockDriverState *bs)
{
    BdrvChild *child;
    g_autoptr(GHashTable) local_found = NULL;

    GLOBAL_STATE_CODE();

    if (!found) {
        assert(!list);
        found = local_found = g_hash_table_new(NULL, NULL);
    }

    if (g_hash_table_contains(found, bs)) {
        return list;
    }
    g_hash_table_add(found, bs);

    QLIST_FOREACH(child, &bs->children, next) {
        list = bdrv_topological_dfs(list, found, child->bs);
    }

    return g_slist_prepend(list, bs);
}

typedef struct BdrvChildSetPermState {
    BdrvChild *child;
    uint64_t old_perm;
    uint64_t old_shared_perm;
} BdrvChildSetPermState;

static void bdrv_child_set_perm_abort(void *opaque)
{
    BdrvChildSetPermState *s = opaque;

    GLOBAL_STATE_CODE();

    s->child->perm = s->old_perm;
    s->child->shared_perm = s->old_shared_perm;
}

static TransactionActionDrv bdrv_child_set_pem_drv = {
    .abort = bdrv_child_set_perm_abort,
    .clean = g_free,
};

static void bdrv_child_set_perm(BdrvChild *c, uint64_t perm,
                                uint64_t shared, Transaction *tran)
{
    BdrvChildSetPermState *s = g_new(BdrvChildSetPermState, 1);
    GLOBAL_STATE_CODE();

    *s = (BdrvChildSetPermState) {
        .child = c,
        .old_perm = c->perm,
        .old_shared_perm = c->shared_perm,
    };

    c->perm = perm;
    c->shared_perm = shared;

    tran_add(tran, &bdrv_child_set_pem_drv, s);
}

static void bdrv_drv_set_perm_commit(void *opaque)
{
    BlockDriverState *bs = opaque;
    uint64_t cumulative_perms, cumulative_shared_perms;
    GLOBAL_STATE_CODE();

    if (bs->drv->bdrv_set_perm) {
        bdrv_get_cumulative_perm(bs, &cumulative_perms,
                                 &cumulative_shared_perms);
        bs->drv->bdrv_set_perm(bs, cumulative_perms, cumulative_shared_perms);
    }
}

static void bdrv_drv_set_perm_abort(void *opaque)
{
    BlockDriverState *bs = opaque;
    GLOBAL_STATE_CODE();

    if (bs->drv->bdrv_abort_perm_update) {
        bs->drv->bdrv_abort_perm_update(bs);
    }
}

TransactionActionDrv bdrv_drv_set_perm_drv = {
    .abort = bdrv_drv_set_perm_abort,
    .commit = bdrv_drv_set_perm_commit,
};

static int bdrv_drv_set_perm(BlockDriverState *bs, uint64_t perm,
                             uint64_t shared_perm, Transaction *tran,
                             Error **errp)
{
    GLOBAL_STATE_CODE();
    if (!bs->drv) {
        return 0;
    }

    if (bs->drv->bdrv_check_perm) {
        int ret = bs->drv->bdrv_check_perm(bs, perm, shared_perm, errp);
        if (ret < 0) {
            return ret;
        }
    }

    if (tran) {
        tran_add(tran, &bdrv_drv_set_perm_drv, bs);
    }

    return 0;
}

typedef struct BdrvReplaceChildState {
    BdrvChild *child;
    BdrvChild **childp;
    BlockDriverState *old_bs;
    bool free_empty_child;
} BdrvReplaceChildState;

static void bdrv_replace_child_commit(void *opaque)
{
    BdrvReplaceChildState *s = opaque;
    GLOBAL_STATE_CODE();

    if (s->free_empty_child && !s->child->bs) {
        bdrv_child_free(s->child);
    }
    bdrv_unref(s->old_bs);
}

static void bdrv_replace_child_abort(void *opaque)
{
    BdrvReplaceChildState *s = opaque;
    BlockDriverState *new_bs = s->child->bs;

    GLOBAL_STATE_CODE();
    /*
     * old_bs reference is transparently moved from @s to s->child.
     *
     * Pass &s->child here instead of s->childp, because:
     * (1) s->old_bs must be non-NULL, so bdrv_replace_child_noperm() will not
     *     modify the BdrvChild * pointer we indirectly pass to it, i.e. it
     *     will not modify s->child.  From that perspective, it does not matter
     *     whether we pass s->childp or &s->child.
     * (2) If new_bs is not NULL, s->childp will be NULL.  We then cannot use
     *     it here.
     * (3) If new_bs is NULL, *s->childp will have been NULLed by
     *     bdrv_replace_child_tran()'s bdrv_replace_child_noperm() call, and we
     *     must not pass a NULL *s->childp here.
     *
     * So whether new_bs was NULL or not, we cannot pass s->childp here; and in
     * any case, there is no reason to pass it anyway.
     */
    bdrv_replace_child_noperm(&s->child, s->old_bs, true);
    /*
     * The child was pre-existing, so s->old_bs must be non-NULL, and
     * s->child thus must not have been freed
     */
    assert(s->child != NULL);
    if (!new_bs) {
        /* As described above, *s->childp was cleared, so restore it */
        assert(s->childp != NULL);
        *s->childp = s->child;
    }
    bdrv_unref(new_bs);
}

static TransactionActionDrv bdrv_replace_child_drv = {
    .commit = bdrv_replace_child_commit,
    .abort = bdrv_replace_child_abort,
    .clean = g_free,
};

/*
 * bdrv_replace_child_tran
 *
 * Note: real unref of old_bs is done only on commit.
 *
 * The function doesn't update permissions, caller is responsible for this.
 *
 * (*childp)->bs must not be NULL.
 *
 * Note that if new_bs == NULL, @childp is stored in a state object attached
 * to @tran, so that the old child can be reinstated in the abort handler.
 * Therefore, if @new_bs can be NULL, @childp must stay valid until the
 * transaction is committed or aborted.
 *
 * If @free_empty_child is true and @new_bs is NULL, the BdrvChild is
 * freed (on commit).  @free_empty_child should only be false if the
 * caller will free the BDrvChild themselves (which may be important
 * if this is in turn called in another transactional context).
 */
static void bdrv_replace_child_tran(BdrvChild **childp,
                                    BlockDriverState *new_bs,
                                    Transaction *tran,
                                    bool free_empty_child)
{
    BdrvReplaceChildState *s = g_new(BdrvReplaceChildState, 1);
    *s = (BdrvReplaceChildState) {
        .child = *childp,
        .childp = new_bs == NULL ? childp : NULL,
        .old_bs = (*childp)->bs,
        .free_empty_child = free_empty_child,
    };
    tran_add(tran, &bdrv_replace_child_drv, s);

    /* The abort handler relies on this */
    assert(s->old_bs != NULL);

    if (new_bs) {
        bdrv_ref(new_bs);
    }
    /*
     * Pass free_empty_child=false, we will free the child (if
     * necessary) in bdrv_replace_child_commit() (if our
     * @free_empty_child parameter was true).
     */
    bdrv_replace_child_noperm(childp, new_bs, false);
    /* old_bs reference is transparently moved from *childp to @s */
}

/*
 * Refresh permissions in @bs subtree. The function is intended to be called
 * after some graph modification that was done without permission update.
 */
static int bdrv_node_refresh_perm(BlockDriverState *bs, BlockReopenQueue *q,
                                  Transaction *tran, Error **errp)
{
    BlockDriver *drv = bs->drv;
    BdrvChild *c;
    int ret;
    uint64_t cumulative_perms, cumulative_shared_perms;
    GLOBAL_STATE_CODE();

    bdrv_get_cumulative_perm(bs, &cumulative_perms, &cumulative_shared_perms);

    /* Write permissions never work with read-only images */
    if ((cumulative_perms & (BLK_PERM_WRITE | BLK_PERM_WRITE_UNCHANGED)) &&
        !bdrv_is_writable_after_reopen(bs, q))
    {
        if (!bdrv_is_writable_after_reopen(bs, NULL)) {
            error_setg(errp, "Block node is read-only");
        } else {
            error_setg(errp, "Read-only block node '%s' cannot support "
                       "read-write users", bdrv_get_node_name(bs));
        }

        return -EPERM;
    }

    /*
     * Unaligned requests will automatically be aligned to bl.request_alignment
     * and without RESIZE we can't extend requests to write to space beyond the
     * end of the image, so it's required that the image size is aligned.
     */
    if ((cumulative_perms & (BLK_PERM_WRITE | BLK_PERM_WRITE_UNCHANGED)) &&
        !(cumulative_perms & BLK_PERM_RESIZE))
    {
        if ((bs->total_sectors * BDRV_SECTOR_SIZE) % bs->bl.request_alignment) {
            error_setg(errp, "Cannot get 'write' permission without 'resize': "
                             "Image size is not a multiple of request "
                             "alignment");
            return -EPERM;
        }
    }

    /* Check this node */
    if (!drv) {
        return 0;
    }

    ret = bdrv_drv_set_perm(bs, cumulative_perms, cumulative_shared_perms, tran,
                            errp);
    if (ret < 0) {
        return ret;
    }

    /* Drivers that never have children can omit .bdrv_child_perm() */
    if (!drv->bdrv_child_perm) {
        assert(QLIST_EMPTY(&bs->children));
        return 0;
    }

    /* Check all children */
    QLIST_FOREACH(c, &bs->children, next) {
        uint64_t cur_perm, cur_shared;

        bdrv_child_perm(bs, c->bs, c, c->role, q,
                        cumulative_perms, cumulative_shared_perms,
                        &cur_perm, &cur_shared);
        bdrv_child_set_perm(c, cur_perm, cur_shared, tran);
    }

    return 0;
}

static int bdrv_list_refresh_perms(GSList *list, BlockReopenQueue *q,
                                   Transaction *tran, Error **errp)
{
    int ret;
    BlockDriverState *bs;
    GLOBAL_STATE_CODE();

    for ( ; list; list = list->next) {
        bs = list->data;

        if (bdrv_parent_perms_conflict(bs, errp)) {
            return -EINVAL;
        }

        ret = bdrv_node_refresh_perm(bs, q, tran, errp);
        if (ret < 0) {
            return ret;
        }
    }

    return 0;
}

void bdrv_get_cumulative_perm(BlockDriverState *bs, uint64_t *perm,
                              uint64_t *shared_perm)
{
    BdrvChild *c;
    uint64_t cumulative_perms = 0;
    uint64_t cumulative_shared_perms = BLK_PERM_ALL;

    GLOBAL_STATE_CODE();

    QLIST_FOREACH(c, &bs->parents, next_parent) {
        cumulative_perms |= c->perm;
        cumulative_shared_perms &= c->shared_perm;
    }

    *perm = cumulative_perms;
    *shared_perm = cumulative_shared_perms;
}

char *bdrv_perm_names(uint64_t perm)
{
    struct perm_name {
        uint64_t perm;
        const char *name;
    } permissions[] = {
        { BLK_PERM_CONSISTENT_READ, "consistent read" },
        { BLK_PERM_WRITE,           "write" },
        { BLK_PERM_WRITE_UNCHANGED, "write unchanged" },
        { BLK_PERM_RESIZE,          "resize" },
        { 0, NULL }
    };

    GString *result = g_string_sized_new(30);
    struct perm_name *p;

    for (p = permissions; p->name; p++) {
        if (perm & p->perm) {
            if (result->len > 0) {
                g_string_append(result, ", ");
            }
            g_string_append(result, p->name);
        }
    }

    return g_string_free(result, FALSE);
}


static int bdrv_refresh_perms(BlockDriverState *bs, Error **errp)
{
    int ret;
    Transaction *tran = tran_new();
    g_autoptr(GSList) list = bdrv_topological_dfs(NULL, NULL, bs);
    GLOBAL_STATE_CODE();

    ret = bdrv_list_refresh_perms(list, NULL, tran, errp);
    tran_finalize(tran, ret);

    return ret;
}

int bdrv_child_try_set_perm(BdrvChild *c, uint64_t perm, uint64_t shared,
                            Error **errp)
{
    Error *local_err = NULL;
    Transaction *tran = tran_new();
    int ret;

    GLOBAL_STATE_CODE();

    bdrv_child_set_perm(c, perm, shared, tran);

    ret = bdrv_refresh_perms(c->bs, &local_err);

    tran_finalize(tran, ret);

    if (ret < 0) {
        if ((perm & ~c->perm) || (c->shared_perm & ~shared)) {
            /* tighten permissions */
            error_propagate(errp, local_err);
        } else {
            /*
             * Our caller may intend to only loosen restrictions and
             * does not expect this function to fail.  Errors are not
             * fatal in such a case, so we can just hide them from our
             * caller.
             */
            error_free(local_err);
            ret = 0;
        }
    }

    return ret;
}

int bdrv_child_refresh_perms(BlockDriverState *bs, BdrvChild *c, Error **errp)
{
    uint64_t parent_perms, parent_shared;
    uint64_t perms, shared;

    GLOBAL_STATE_CODE();

    bdrv_get_cumulative_perm(bs, &parent_perms, &parent_shared);
    bdrv_child_perm(bs, c->bs, c, c->role, NULL,
                    parent_perms, parent_shared, &perms, &shared);

    return bdrv_child_try_set_perm(c, perms, shared, errp);
}

/*
 * Default implementation for .bdrv_child_perm() for block filters:
 * Forward CONSISTENT_READ, WRITE, WRITE_UNCHANGED, and RESIZE to the
 * filtered child.
 */
static void bdrv_filter_default_perms(BlockDriverState *bs, BdrvChild *c,
                                      BdrvChildRole role,
                                      BlockReopenQueue *reopen_queue,
                                      uint64_t perm, uint64_t shared,
                                      uint64_t *nperm, uint64_t *nshared)
{
    GLOBAL_STATE_CODE();
    *nperm = perm & DEFAULT_PERM_PASSTHROUGH;
    *nshared = (shared & DEFAULT_PERM_PASSTHROUGH) | DEFAULT_PERM_UNCHANGED;
}

static void bdrv_default_perms_for_cow(BlockDriverState *bs, BdrvChild *c,
                                       BdrvChildRole role,
                                       BlockReopenQueue *reopen_queue,
                                       uint64_t perm, uint64_t shared,
                                       uint64_t *nperm, uint64_t *nshared)
{
    assert(role & BDRV_CHILD_COW);
    GLOBAL_STATE_CODE();

    /*
     * We want consistent read from backing files if the parent needs it.
     * No other operations are performed on backing files.
     */
    perm &= BLK_PERM_CONSISTENT_READ;

    /*
     * If the parent can deal with changing data, we're okay with a
     * writable and resizable backing file.
     * TODO Require !(perm & BLK_PERM_CONSISTENT_READ), too?
     */
    if (shared & BLK_PERM_WRITE) {
        shared = BLK_PERM_WRITE | BLK_PERM_RESIZE;
    } else {
        shared = 0;
    }

    shared |= BLK_PERM_CONSISTENT_READ | BLK_PERM_WRITE_UNCHANGED;

    if (bs->open_flags & BDRV_O_INACTIVE) {
        shared |= BLK_PERM_WRITE | BLK_PERM_RESIZE;
    }

    *nperm = perm;
    *nshared = shared;
}

static void bdrv_default_perms_for_storage(BlockDriverState *bs, BdrvChild *c,
                                           BdrvChildRole role,
                                           BlockReopenQueue *reopen_queue,
                                           uint64_t perm, uint64_t shared,
                                           uint64_t *nperm, uint64_t *nshared)
{
    int flags;

    GLOBAL_STATE_CODE();
    assert(role & (BDRV_CHILD_METADATA | BDRV_CHILD_DATA));

    flags = bdrv_reopen_get_flags(reopen_queue, bs);

    /*
     * Apart from the modifications below, the same permissions are
     * forwarded and left alone as for filters
     */
    bdrv_filter_default_perms(bs, c, role, reopen_queue,
                              perm, shared, &perm, &shared);

    if (role & BDRV_CHILD_METADATA) {
        /* Format drivers may touch metadata even if the guest doesn't write */
        if (bdrv_is_writable_after_reopen(bs, reopen_queue)) {
            perm |= BLK_PERM_WRITE | BLK_PERM_RESIZE;
        }

        /*
         * bs->file always needs to be consistent because of the
         * metadata. We can never allow other users to resize or write
         * to it.
         */
        if (!(flags & BDRV_O_NO_IO)) {
            perm |= BLK_PERM_CONSISTENT_READ;
        }
        shared &= ~(BLK_PERM_WRITE | BLK_PERM_RESIZE);
    }

    if (role & BDRV_CHILD_DATA) {
        /*
         * Technically, everything in this block is a subset of the
         * BDRV_CHILD_METADATA path taken above, and so this could
         * be an "else if" branch.  However, that is not obvious, and
         * this function is not performance critical, therefore we let
         * this be an independent "if".
         */

        /*
         * We cannot allow other users to resize the file because the
         * format driver might have some assumptions about the size
         * (e.g. because it is stored in metadata, or because the file
         * is split into fixed-size data files).
         */
        shared &= ~BLK_PERM_RESIZE;

        /*
         * WRITE_UNCHANGED often cannot be performed as such on the
         * data file.  For example, the qcow2 driver may still need to
         * write copied clusters on copy-on-read.
         */
        if (perm & BLK_PERM_WRITE_UNCHANGED) {
            perm |= BLK_PERM_WRITE;
        }

        /*
         * If the data file is written to, the format driver may
         * expect to be able to resize it by writing beyond the EOF.
         */
        if (perm & BLK_PERM_WRITE) {
            perm |= BLK_PERM_RESIZE;
        }
    }

    if (bs->open_flags & BDRV_O_INACTIVE) {
        shared |= BLK_PERM_WRITE | BLK_PERM_RESIZE;
    }

    *nperm = perm;
    *nshared = shared;
}

void bdrv_default_perms(BlockDriverState *bs, BdrvChild *c,
                        BdrvChildRole role, BlockReopenQueue *reopen_queue,
                        uint64_t perm, uint64_t shared,
                        uint64_t *nperm, uint64_t *nshared)
{
    GLOBAL_STATE_CODE();
    if (role & BDRV_CHILD_FILTERED) {
        assert(!(role & (BDRV_CHILD_DATA | BDRV_CHILD_METADATA |
                         BDRV_CHILD_COW)));
        bdrv_filter_default_perms(bs, c, role, reopen_queue,
                                  perm, shared, nperm, nshared);
    } else if (role & BDRV_CHILD_COW) {
        assert(!(role & (BDRV_CHILD_DATA | BDRV_CHILD_METADATA)));
        bdrv_default_perms_for_cow(bs, c, role, reopen_queue,
                                   perm, shared, nperm, nshared);
    } else if (role & (BDRV_CHILD_METADATA | BDRV_CHILD_DATA)) {
        bdrv_default_perms_for_storage(bs, c, role, reopen_queue,
                                       perm, shared, nperm, nshared);
    } else {
        g_assert_not_reached();
    }
}

uint64_t bdrv_qapi_perm_to_blk_perm(BlockPermission qapi_perm)
{
    static const uint64_t permissions[] = {
        [BLOCK_PERMISSION_CONSISTENT_READ]  = BLK_PERM_CONSISTENT_READ,
        [BLOCK_PERMISSION_WRITE]            = BLK_PERM_WRITE,
        [BLOCK_PERMISSION_WRITE_UNCHANGED]  = BLK_PERM_WRITE_UNCHANGED,
        [BLOCK_PERMISSION_RESIZE]           = BLK_PERM_RESIZE,
    };

    QEMU_BUILD_BUG_ON(ARRAY_SIZE(permissions) != BLOCK_PERMISSION__MAX);
    QEMU_BUILD_BUG_ON(1UL << ARRAY_SIZE(permissions) != BLK_PERM_ALL + 1);

    assert(qapi_perm < BLOCK_PERMISSION__MAX);

    return permissions[qapi_perm];
}

/**
 * Replace (*childp)->bs by @new_bs.
 *
 * If @new_bs is NULL, *childp will be set to NULL, too: BDS parents
 * generally cannot handle a BdrvChild with .bs == NULL, so clearing
 * BdrvChild.bs should generally immediately be followed by the
 * BdrvChild pointer being cleared as well.
 *
 * If @free_empty_child is true and @new_bs is NULL, the BdrvChild is
 * freed.  @free_empty_child should only be false if the caller will
 * free the BdrvChild themselves (this may be important in a
 * transactional context, where it may only be freed on commit).
 */
static void bdrv_replace_child_noperm(BdrvChild **childp,
                                      BlockDriverState *new_bs,
                                      bool free_empty_child)
{
    BdrvChild *child = *childp;
    BlockDriverState *old_bs = child->bs;
    int new_bs_quiesce_counter;
    int drain_saldo;

    assert(!child->frozen);
    assert(old_bs != new_bs);
    GLOBAL_STATE_CODE();

    if (old_bs && new_bs) {
        assert(bdrv_get_aio_context(old_bs) == bdrv_get_aio_context(new_bs));
    }

    new_bs_quiesce_counter = (new_bs ? new_bs->quiesce_counter : 0);
    drain_saldo = new_bs_quiesce_counter - child->parent_quiesce_counter;

    /*
     * If the new child node is drained but the old one was not, flush
     * all outstanding requests to the old child node.
     */
    while (drain_saldo > 0 && child->klass->drained_begin) {
        bdrv_parent_drained_begin_single(child, true);
        drain_saldo--;
    }

    if (old_bs) {
        /* Detach first so that the recursive drain sections coming from @child
         * are already gone and we only end the drain sections that came from
         * elsewhere. */
        if (child->klass->detach) {
            child->klass->detach(child);
        }
        assert_bdrv_graph_writable(old_bs);
        QLIST_REMOVE(child, next_parent);
    }

    child->bs = new_bs;
    if (!new_bs) {
        *childp = NULL;
    }

    if (new_bs) {
        assert_bdrv_graph_writable(new_bs);
        QLIST_INSERT_HEAD(&new_bs->parents, child, next_parent);

        /*
         * Detaching the old node may have led to the new node's
         * quiesce_counter having been decreased.  Not a problem, we
         * just need to recognize this here and then invoke
         * drained_end appropriately more often.
         */
        assert(new_bs->quiesce_counter <= new_bs_quiesce_counter);
        drain_saldo += new_bs->quiesce_counter - new_bs_quiesce_counter;

        /* Attach only after starting new drained sections, so that recursive
         * drain sections coming from @child don't get an extra .drained_begin
         * callback. */
        if (child->klass->attach) {
            child->klass->attach(child);
        }
    }

    /*
     * If the old child node was drained but the new one is not, allow
     * requests to come in only after the new node has been attached.
     */
    while (drain_saldo < 0 && child->klass->drained_end) {
        bdrv_parent_drained_end_single(child);
        drain_saldo++;
    }

    if (free_empty_child && !child->bs) {
        bdrv_child_free(child);
    }
}

/**
 * Free the given @child.
 *
 * The child must be empty (i.e. `child->bs == NULL`) and it must be
 * unused (i.e. not in a children list).
 */
static void bdrv_child_free(BdrvChild *child)
{
    assert(!child->bs);
    GLOBAL_STATE_CODE();
    assert(!child->next.le_prev); /* not in children list */

    g_free(child->name);
    g_free(child);
}

typedef struct BdrvAttachChildCommonState {
    BdrvChild **child;
    AioContext *old_parent_ctx;
    AioContext *old_child_ctx;
} BdrvAttachChildCommonState;

static void bdrv_attach_child_common_abort(void *opaque)
{
    BdrvAttachChildCommonState *s = opaque;
    BdrvChild *child = *s->child;
    BlockDriverState *bs = child->bs;

    GLOBAL_STATE_CODE();
    /*
     * Pass free_empty_child=false, because we still need the child
     * for the AioContext operations on the parent below; those
     * BdrvChildClass methods all work on a BdrvChild object, so we
     * need to keep it as an empty shell (after this function, it will
     * not be attached to any parent, and it will not have a .bs).
     */
    bdrv_replace_child_noperm(s->child, NULL, false);

    if (bdrv_get_aio_context(bs) != s->old_child_ctx) {
        bdrv_try_set_aio_context(bs, s->old_child_ctx, &error_abort);
    }

    if (bdrv_child_get_parent_aio_context(child) != s->old_parent_ctx) {
        GSList *ignore;

        /* No need to ignore `child`, because it has been detached already */
        ignore = NULL;
        child->klass->can_set_aio_ctx(child, s->old_parent_ctx, &ignore,
                                      &error_abort);
        g_slist_free(ignore);

        ignore = NULL;
        child->klass->set_aio_ctx(child, s->old_parent_ctx, &ignore);
        g_slist_free(ignore);
    }

    bdrv_unref(bs);
    bdrv_child_free(child);
}

static TransactionActionDrv bdrv_attach_child_common_drv = {
    .abort = bdrv_attach_child_common_abort,
    .clean = g_free,
};

/*
 * Common part of attaching bdrv child to bs or to blk or to job
 *
 * Resulting new child is returned through @child.
 * At start *@child must be NULL.
 * @child is saved to a new entry of @tran, so that *@child could be reverted to
 * NULL on abort(). So referenced variable must live at least until transaction
 * end.
 *
 * Function doesn't update permissions, caller is responsible for this.
 */
static int bdrv_attach_child_common(BlockDriverState *child_bs,
                                    const char *child_name,
                                    const BdrvChildClass *child_class,
                                    BdrvChildRole child_role,
                                    uint64_t perm, uint64_t shared_perm,
                                    void *opaque, BdrvChild **child,
                                    Transaction *tran, Error **errp)
{
    BdrvChild *new_child;
    AioContext *parent_ctx;
    AioContext *child_ctx = bdrv_get_aio_context(child_bs);

    assert(child);
    assert(*child == NULL);
    assert(child_class->get_parent_desc);
    GLOBAL_STATE_CODE();

    new_child = g_new(BdrvChild, 1);
    *new_child = (BdrvChild) {
        .bs             = NULL,
        .name           = g_strdup(child_name),
        .klass          = child_class,
        .role           = child_role,
        .perm           = perm,
        .shared_perm    = shared_perm,
        .opaque         = opaque,
    };

    /*
     * If the AioContexts don't match, first try to move the subtree of
     * child_bs into the AioContext of the new parent. If this doesn't work,
     * try moving the parent into the AioContext of child_bs instead.
     */
    parent_ctx = bdrv_child_get_parent_aio_context(new_child);
    if (child_ctx != parent_ctx) {
        Error *local_err = NULL;
        int ret = bdrv_try_set_aio_context(child_bs, parent_ctx, &local_err);

        if (ret < 0 && child_class->can_set_aio_ctx) {
            GSList *ignore = g_slist_prepend(NULL, new_child);
            if (child_class->can_set_aio_ctx(new_child, child_ctx, &ignore,
                                             NULL))
            {
                error_free(local_err);
                ret = 0;
                g_slist_free(ignore);
                ignore = g_slist_prepend(NULL, new_child);
                child_class->set_aio_ctx(new_child, child_ctx, &ignore);
            }
            g_slist_free(ignore);
        }

        if (ret < 0) {
            error_propagate(errp, local_err);
            bdrv_child_free(new_child);
            return ret;
        }
    }

    bdrv_ref(child_bs);
    bdrv_replace_child_noperm(&new_child, child_bs, true);
    /* child_bs was non-NULL, so new_child must not have been freed */
    assert(new_child != NULL);

    *child = new_child;

    BdrvAttachChildCommonState *s = g_new(BdrvAttachChildCommonState, 1);
    *s = (BdrvAttachChildCommonState) {
        .child = child,
        .old_parent_ctx = parent_ctx,
        .old_child_ctx = child_ctx,
    };
    tran_add(tran, &bdrv_attach_child_common_drv, s);

    return 0;
}

/*
 * Variable referenced by @child must live at least until transaction end.
 * (see bdrv_attach_child_common() doc for details)
 *
 * Function doesn't update permissions, caller is responsible for this.
 */
static int bdrv_attach_child_noperm(BlockDriverState *parent_bs,
                                    BlockDriverState *child_bs,
                                    const char *child_name,
                                    const BdrvChildClass *child_class,
                                    BdrvChildRole child_role,
                                    BdrvChild **child,
                                    Transaction *tran,
                                    Error **errp)
{
    int ret;
    uint64_t perm, shared_perm;

    assert(parent_bs->drv);
    GLOBAL_STATE_CODE();

    if (bdrv_recurse_has_child(child_bs, parent_bs)) {
        error_setg(errp, "Making '%s' a %s child of '%s' would create a cycle",
                   child_bs->node_name, child_name, parent_bs->node_name);
        return -EINVAL;
    }

    bdrv_get_cumulative_perm(parent_bs, &perm, &shared_perm);
    bdrv_child_perm(parent_bs, child_bs, NULL, child_role, NULL,
                    perm, shared_perm, &perm, &shared_perm);

    ret = bdrv_attach_child_common(child_bs, child_name, child_class,
                                   child_role, perm, shared_perm, parent_bs,
                                   child, tran, errp);
    if (ret < 0) {
        return ret;
    }

    return 0;
}

static void bdrv_detach_child(BdrvChild **childp)
{
    BlockDriverState *old_bs = (*childp)->bs;

    GLOBAL_STATE_CODE();
    bdrv_replace_child_noperm(childp, NULL, true);

    if (old_bs) {
        /*
         * Update permissions for old node. We're just taking a parent away, so
         * we're loosening restrictions. Errors of permission update are not
         * fatal in this case, ignore them.
         */
        bdrv_refresh_perms(old_bs, NULL);

        /*
         * When the parent requiring a non-default AioContext is removed, the
         * node moves back to the main AioContext
         */
        bdrv_try_set_aio_context(old_bs, qemu_get_aio_context(), NULL);
    }
}

/*
 * This function steals the reference to child_bs from the caller.
 * That reference is later dropped by bdrv_root_unref_child().
 *
 * On failure NULL is returned, errp is set and the reference to
 * child_bs is also dropped.
 *
 * The caller must hold the AioContext lock @child_bs, but not that of @ctx
 * (unless @child_bs is already in @ctx).
 */
BdrvChild *bdrv_root_attach_child(BlockDriverState *child_bs,
                                  const char *child_name,
                                  const BdrvChildClass *child_class,
                                  BdrvChildRole child_role,
                                  uint64_t perm, uint64_t shared_perm,
                                  void *opaque, Error **errp)
{
    int ret;
    BdrvChild *child = NULL;
    Transaction *tran = tran_new();

    GLOBAL_STATE_CODE();

    ret = bdrv_attach_child_common(child_bs, child_name, child_class,
                                   child_role, perm, shared_perm, opaque,
                                   &child, tran, errp);
    if (ret < 0) {
        goto out;
    }

    ret = bdrv_refresh_perms(child_bs, errp);

out:
    tran_finalize(tran, ret);
    /* child is unset on failure by bdrv_attach_child_common_abort() */
    assert((ret < 0) == !child);

    bdrv_unref(child_bs);
    return child;
}

/*
 * This function transfers the reference to child_bs from the caller
 * to parent_bs. That reference is later dropped by parent_bs on
 * bdrv_close() or if someone calls bdrv_unref_child().
 *
 * On failure NULL is returned, errp is set and the reference to
 * child_bs is also dropped.
 *
 * If @parent_bs and @child_bs are in different AioContexts, the caller must
 * hold the AioContext lock for @child_bs, but not for @parent_bs.
 */
BdrvChild *bdrv_attach_child(BlockDriverState *parent_bs,
                             BlockDriverState *child_bs,
                             const char *child_name,
                             const BdrvChildClass *child_class,
                             BdrvChildRole child_role,
                             Error **errp)
{
    int ret;
    BdrvChild *child = NULL;
    Transaction *tran = tran_new();

    GLOBAL_STATE_CODE();

    ret = bdrv_attach_child_noperm(parent_bs, child_bs, child_name, child_class,
                                   child_role, &child, tran, errp);
    if (ret < 0) {
        goto out;
    }

    ret = bdrv_refresh_perms(parent_bs, errp);
    if (ret < 0) {
        goto out;
    }

out:
    tran_finalize(tran, ret);
    /* child is unset on failure by bdrv_attach_child_common_abort() */
    assert((ret < 0) == !child);

    bdrv_unref(child_bs);

    return child;
}

/* Callers must ensure that child->frozen is false. */
void bdrv_root_unref_child(BdrvChild *child)
{
    BlockDriverState *child_bs;

    GLOBAL_STATE_CODE();

    child_bs = child->bs;
    bdrv_detach_child(&child);
    bdrv_unref(child_bs);
}

typedef struct BdrvSetInheritsFrom {
    BlockDriverState *bs;
    BlockDriverState *old_inherits_from;
} BdrvSetInheritsFrom;

static void bdrv_set_inherits_from_abort(void *opaque)
{
    BdrvSetInheritsFrom *s = opaque;

    s->bs->inherits_from = s->old_inherits_from;
}

static TransactionActionDrv bdrv_set_inherits_from_drv = {
    .abort = bdrv_set_inherits_from_abort,
    .clean = g_free,
};

/* @tran is allowed to be NULL. In this case no rollback is possible */
static void bdrv_set_inherits_from(BlockDriverState *bs,
                                   BlockDriverState *new_inherits_from,
                                   Transaction *tran)
{
    if (tran) {
        BdrvSetInheritsFrom *s = g_new(BdrvSetInheritsFrom, 1);

        *s = (BdrvSetInheritsFrom) {
            .bs = bs,
            .old_inherits_from = bs->inherits_from,
        };

        tran_add(tran, &bdrv_set_inherits_from_drv, s);
    }

    bs->inherits_from = new_inherits_from;
}

/**
 * Clear all inherits_from pointers from children and grandchildren of
 * @root that point to @root, where necessary.
 * @tran is allowed to be NULL. In this case no rollback is possible
 */
static void bdrv_unset_inherits_from(BlockDriverState *root, BdrvChild *child,
                                     Transaction *tran)
{
    BdrvChild *c;

    if (child->bs->inherits_from == root) {
        /*
         * Remove inherits_from only when the last reference between root and
         * child->bs goes away.
         */
        QLIST_FOREACH(c, &root->children, next) {
            if (c != child && c->bs == child->bs) {
                break;
            }
        }
        if (c == NULL) {
            bdrv_set_inherits_from(child->bs, NULL, tran);
        }
    }

    QLIST_FOREACH(c, &child->bs->children, next) {
        bdrv_unset_inherits_from(root, c, tran);
    }
}

/* Callers must ensure that child->frozen is false. */
void bdrv_unref_child(BlockDriverState *parent, BdrvChild *child)
{
    GLOBAL_STATE_CODE();
    if (child == NULL) {
        return;
    }

    bdrv_unset_inherits_from(parent, child, NULL);
    bdrv_root_unref_child(child);
}


static void bdrv_parent_cb_change_media(BlockDriverState *bs, bool load)
{
    BdrvChild *c;
    GLOBAL_STATE_CODE();
    QLIST_FOREACH(c, &bs->parents, next_parent) {
        if (c->klass->change_media) {
            c->klass->change_media(c, load);
        }
    }
}

/* Return true if you can reach parent going through child->inherits_from
 * recursively. If parent or child are NULL, return false */
static bool bdrv_inherits_from_recursive(BlockDriverState *child,
                                         BlockDriverState *parent)
{
    while (child && child != parent) {
        child = child->inherits_from;
    }

    return child != NULL;
}

/*
 * Return the BdrvChildRole for @bs's backing child.  bs->backing is
 * mostly used for COW backing children (role = COW), but also for
 * filtered children (role = FILTERED | PRIMARY).
 */
static BdrvChildRole bdrv_backing_role(BlockDriverState *bs)
{
    if (bs->drv && bs->drv->is_filter) {
        return BDRV_CHILD_FILTERED | BDRV_CHILD_PRIMARY;
    } else {
        return BDRV_CHILD_COW;
    }
}

/*
 * Sets the bs->backing or bs->file link of a BDS. A new reference is created;
 * callers which don't need their own reference any more must call bdrv_unref().
 *
 * Function doesn't update permissions, caller is responsible for this.
 */
static int bdrv_set_file_or_backing_noperm(BlockDriverState *parent_bs,
                                           BlockDriverState *child_bs,
                                           bool is_backing,
                                           Transaction *tran, Error **errp)
{
    int ret = 0;
    bool update_inherits_from =
        bdrv_inherits_from_recursive(child_bs, parent_bs);
    BdrvChild *child = is_backing ? parent_bs->backing : parent_bs->file;
    BdrvChildRole role;

    GLOBAL_STATE_CODE();

    if (!parent_bs->drv) {
        /*
         * Node without drv is an object without a class :/. TODO: finally fix
         * qcow2 driver to never clear bs->drv and implement format corruption
         * handling in other way.
         */
        error_setg(errp, "Node corrupted");
        return -EINVAL;
    }

    if (child && child->frozen) {
        error_setg(errp, "Cannot change frozen '%s' link from '%s' to '%s'",
                   child->name, parent_bs->node_name, child->bs->node_name);
        return -EPERM;
    }

    if (is_backing && !parent_bs->drv->is_filter &&
        !parent_bs->drv->supports_backing)
    {
        error_setg(errp, "Driver '%s' of node '%s' does not support backing "
                   "files", parent_bs->drv->format_name, parent_bs->node_name);
        return -EINVAL;
    }

    if (parent_bs->drv->is_filter) {
        role = BDRV_CHILD_FILTERED | BDRV_CHILD_PRIMARY;
    } else if (is_backing) {
        role = BDRV_CHILD_COW;
    } else {
        /*
         * We only can use same role as it is in existing child. We don't have
         * infrastructure to determine role of file child in generic way
         */
        if (!child) {
            error_setg(errp, "Cannot set file child to format node without "
                       "file child");
            return -EINVAL;
        }
        role = child->role;
    }

    if (child) {
        bdrv_unset_inherits_from(parent_bs, child, tran);
        bdrv_remove_file_or_backing_child(parent_bs, child, tran);
    }

    if (!child_bs) {
        goto out;
    }

    ret = bdrv_attach_child_noperm(parent_bs, child_bs,
                                   is_backing ? "backing" : "file",
                                   &child_of_bds, role,
                                   is_backing ? &parent_bs->backing :
                                                &parent_bs->file,
                                   tran, errp);
    if (ret < 0) {
        return ret;
    }


    /*
     * If inherits_from pointed recursively to bs then let's update it to
     * point directly to bs (else it will become NULL).
     */
    if (update_inherits_from) {
        bdrv_set_inherits_from(child_bs, parent_bs, tran);
    }

out:
    bdrv_refresh_limits(parent_bs, tran, NULL);

    return 0;
}

static int bdrv_set_backing_noperm(BlockDriverState *bs,
                                   BlockDriverState *backing_hd,
                                   Transaction *tran, Error **errp)
{
    GLOBAL_STATE_CODE();
    return bdrv_set_file_or_backing_noperm(bs, backing_hd, true, tran, errp);
}

int bdrv_set_backing_hd(BlockDriverState *bs, BlockDriverState *backing_hd,
                        Error **errp)
{
    int ret;
    Transaction *tran = tran_new();

    GLOBAL_STATE_CODE();
    bdrv_drained_begin(bs);

    ret = bdrv_set_backing_noperm(bs, backing_hd, tran, errp);
    if (ret < 0) {
        goto out;
    }

    ret = bdrv_refresh_perms(bs, errp);
out:
    tran_finalize(tran, ret);

    bdrv_drained_end(bs);

    return ret;
}

/*
 * Opens the backing file for a BlockDriverState if not yet open
 *
 * bdref_key specifies the key for the image's BlockdevRef in the options QDict.
 * That QDict has to be flattened; therefore, if the BlockdevRef is a QDict
 * itself, all options starting with "${bdref_key}." are considered part of the
 * BlockdevRef.
 *
 * TODO Can this be unified with bdrv_open_image()?
 */
int bdrv_open_backing_file(BlockDriverState *bs, QDict *parent_options,
                           const char *bdref_key, Error **errp)
{
    char *backing_filename = NULL;
    char *bdref_key_dot;
    const char *reference = NULL;
    int ret = 0;
    bool implicit_backing = false;
    BlockDriverState *backing_hd;
    QDict *options;
    QDict *tmp_parent_options = NULL;
    Error *local_err = NULL;

    GLOBAL_STATE_CODE();

    if (bs->backing != NULL) {
        goto free_exit;
    }

    /* NULL means an empty set of options */
    if (parent_options == NULL) {
        tmp_parent_options = qdict_new();
        parent_options = tmp_parent_options;
    }

    bs->open_flags &= ~BDRV_O_NO_BACKING;

    bdref_key_dot = g_strdup_printf("%s.", bdref_key);
    qdict_extract_subqdict(parent_options, &options, bdref_key_dot);
    g_free(bdref_key_dot);

    /*
     * Caution: while qdict_get_try_str() is fine, getting non-string
     * types would require more care.  When @parent_options come from
     * -blockdev or blockdev_add, its members are typed according to
     * the QAPI schema, but when they come from -drive, they're all
     * QString.
     */
    reference = qdict_get_try_str(parent_options, bdref_key);
    if (reference || qdict_haskey(options, "file.filename")) {
        /* keep backing_filename NULL */
    } else if (bs->backing_file[0] == '\0' && qdict_size(options) == 0) {
        qobject_unref(options);
        goto free_exit;
    } else {
        if (qdict_size(options) == 0) {
            /* If the user specifies options that do not modify the
             * backing file's behavior, we might still consider it the
             * implicit backing file.  But it's easier this way, and
             * just specifying some of the backing BDS's options is
             * only possible with -drive anyway (otherwise the QAPI
             * schema forces the user to specify everything). */
            implicit_backing = !strcmp(bs->auto_backing_file, bs->backing_file);
        }

        backing_filename = bdrv_get_full_backing_filename(bs, &local_err);
        if (local_err) {
            ret = -EINVAL;
            error_propagate(errp, local_err);
            qobject_unref(options);
            goto free_exit;
        }
    }

    if (!bs->drv || !bs->drv->supports_backing) {
        ret = -EINVAL;
        error_setg(errp, "Driver doesn't support backing files");
        qobject_unref(options);
        goto free_exit;
    }

    if (!reference &&
        bs->backing_format[0] != '\0' && !qdict_haskey(options, "driver")) {
        qdict_put_str(options, "driver", bs->backing_format);
    }

    backing_hd = bdrv_open_inherit(backing_filename, reference, options, 0, bs,
                                   &child_of_bds, bdrv_backing_role(bs), errp);
    if (!backing_hd) {
        bs->open_flags |= BDRV_O_NO_BACKING;
        error_prepend(errp, "Could not open backing file: ");
        ret = -EINVAL;
        goto free_exit;
    }

    if (implicit_backing) {
        bdrv_refresh_filename(backing_hd);
        pstrcpy(bs->auto_backing_file, sizeof(bs->auto_backing_file),
                backing_hd->filename);
    }

    /* Hook up the backing file link; drop our reference, bs owns the
     * backing_hd reference now */
    ret = bdrv_set_backing_hd(bs, backing_hd, errp);
    bdrv_unref(backing_hd);
    if (ret < 0) {
        goto free_exit;
    }

    qdict_del(parent_options, bdref_key);

free_exit:
    g_free(backing_filename);
    qobject_unref(tmp_parent_options);
    return ret;
}

static BlockDriverState *
bdrv_open_child_bs(const char *filename, QDict *options, const char *bdref_key,
                   BlockDriverState *parent, const BdrvChildClass *child_class,
                   BdrvChildRole child_role, bool allow_none, Error **errp)
{
    BlockDriverState *bs = NULL;
    QDict *image_options;
    char *bdref_key_dot;
    const char *reference;

    assert(child_class != NULL);

    bdref_key_dot = g_strdup_printf("%s.", bdref_key);
    qdict_extract_subqdict(options, &image_options, bdref_key_dot);
    g_free(bdref_key_dot);

    /*
     * Caution: while qdict_get_try_str() is fine, getting non-string
     * types would require more care.  When @options come from
     * -blockdev or blockdev_add, its members are typed according to
     * the QAPI schema, but when they come from -drive, they're all
     * QString.
     */
    reference = qdict_get_try_str(options, bdref_key);
    if (!filename && !reference && !qdict_size(image_options)) {
        if (!allow_none) {
            error_setg(errp, "A block device must be specified for \"%s\"",
                       bdref_key);
        }
        qobject_unref(image_options);
        goto done;
    }

    bs = bdrv_open_inherit(filename, reference, image_options, 0,
                           parent, child_class, child_role, errp);
    if (!bs) {
        goto done;
    }

done:
    qdict_del(options, bdref_key);
    return bs;
}

/*
 * Opens a disk image whose options are given as BlockdevRef in another block
 * device's options.
 *
 * If allow_none is true, no image will be opened if filename is false and no
 * BlockdevRef is given. NULL will be returned, but errp remains unset.
 *
 * bdrev_key specifies the key for the image's BlockdevRef in the options QDict.
 * That QDict has to be flattened; therefore, if the BlockdevRef is a QDict
 * itself, all options starting with "${bdref_key}." are considered part of the
 * BlockdevRef.
 *
 * The BlockdevRef will be removed from the options QDict.
 */
BdrvChild *bdrv_open_child(const char *filename,
                           QDict *options, const char *bdref_key,
                           BlockDriverState *parent,
                           const BdrvChildClass *child_class,
                           BdrvChildRole child_role,
                           bool allow_none, Error **errp)
{
    BlockDriverState *bs;

    GLOBAL_STATE_CODE();

    bs = bdrv_open_child_bs(filename, options, bdref_key, parent, child_class,
                            child_role, allow_none, errp);
    if (bs == NULL) {
        return NULL;
    }

    return bdrv_attach_child(parent, bs, bdref_key, child_class, child_role,
                             errp);
}

/*
 * TODO Future callers may need to specify parent/child_class in order for
 * option inheritance to work. Existing callers use it for the root node.
 */
BlockDriverState *bdrv_open_blockdev_ref(BlockdevRef *ref, Error **errp)
{
    BlockDriverState *bs = NULL;
    QObject *obj = NULL;
    QDict *qdict = NULL;
    const char *reference = NULL;
    Visitor *v = NULL;

    GLOBAL_STATE_CODE();

    if (ref->type == QTYPE_QSTRING) {
        reference = ref->u.reference;
    } else {
        BlockdevOptions *options = &ref->u.definition;
        assert(ref->type == QTYPE_QDICT);

        v = qobject_output_visitor_new(&obj);
        visit_type_BlockdevOptions(v, NULL, &options, &error_abort);
        visit_complete(v, &obj);

        qdict = qobject_to(QDict, obj);
        qdict_flatten(qdict);

        /* bdrv_open_inherit() defaults to the values in bdrv_flags (for
         * compatibility with other callers) rather than what we want as the
         * real defaults. Apply the defaults here instead. */
        qdict_set_default_str(qdict, BDRV_OPT_CACHE_DIRECT, "off");
        qdict_set_default_str(qdict, BDRV_OPT_CACHE_NO_FLUSH, "off");
        qdict_set_default_str(qdict, BDRV_OPT_READ_ONLY, "off");
        qdict_set_default_str(qdict, BDRV_OPT_AUTO_READ_ONLY, "off");

    }

    bs = bdrv_open_inherit(NULL, reference, qdict, 0, NULL, NULL, 0, errp);
    obj = NULL;
    qobject_unref(obj);
    visit_free(v);
    return bs;
}

static BlockDriverState *bdrv_append_temp_snapshot(BlockDriverState *bs,
                                                   int flags,
                                                   QDict *snapshot_options,
                                                   Error **errp)
{
    /* TODO: extra byte is a hack to ensure MAX_PATH space on Windows. */
    char *tmp_filename = g_malloc0(PATH_MAX + 1);
    int64_t total_size;
    QemuOpts *opts = NULL;
    BlockDriverState *bs_snapshot = NULL;
    int ret;

    GLOBAL_STATE_CODE();

    /* if snapshot, we create a temporary backing file and open it
       instead of opening 'filename' directly */

    /* Get the required size from the image */
    total_size = bdrv_getlength(bs);
    if (total_size < 0) {
        error_setg_errno(errp, -total_size, "Could not get image size");
        goto out;
    }

    /* Create the temporary image */
    ret = get_tmp_filename(tmp_filename, PATH_MAX + 1);
    if (ret < 0) {
        error_setg_errno(errp, -ret, "Could not get temporary filename");
        goto out;
    }

    opts = qemu_opts_create(bdrv_qcow2.create_opts, NULL, 0,
                            &error_abort);
    qemu_opt_set_number(opts, BLOCK_OPT_SIZE, total_size, &error_abort);
    ret = bdrv_create(&bdrv_qcow2, tmp_filename, opts, errp);
    qemu_opts_del(opts);
    if (ret < 0) {
        error_prepend(errp, "Could not create temporary overlay '%s': ",
                      tmp_filename);
        goto out;
    }

    /* Prepare options QDict for the temporary file */
    qdict_put_str(snapshot_options, "file.driver", "file");
    qdict_put_str(snapshot_options, "file.filename", tmp_filename);
    qdict_put_str(snapshot_options, "driver", "qcow2");

    bs_snapshot = bdrv_open(NULL, NULL, snapshot_options, flags, errp);
    snapshot_options = NULL;
    if (!bs_snapshot) {
        goto out;
    }

    ret = bdrv_append(bs_snapshot, bs, errp);
    if (ret < 0) {
        bs_snapshot = NULL;
        goto out;
    }

out:
    qobject_unref(snapshot_options);
    g_free(tmp_filename);
    return bs_snapshot;
}

/*
 * Opens a disk image (raw, qcow2, vmdk, ...)
 *
 * options is a QDict of options to pass to the block drivers, or NULL for an
 * empty set of options. The reference to the QDict belongs to the block layer
 * after the call (even on failure), so if the caller intends to reuse the
 * dictionary, it needs to use qobject_ref() before calling bdrv_open.
 *
 * If *pbs is NULL, a new BDS will be created with a pointer to it stored there.
 * If it is not NULL, the referenced BDS will be reused.
 *
 * The reference parameter may be used to specify an existing block device which
 * should be opened. If specified, neither options nor a filename may be given,
 * nor can an existing BDS be reused (that is, *pbs has to be NULL).
 */
static BlockDriverState *bdrv_open_inherit(const char *filename,
                                           const char *reference,
                                           QDict *options, int flags,
                                           BlockDriverState *parent,
                                           const BdrvChildClass *child_class,
                                           BdrvChildRole child_role,
                                           Error **errp)
{
    int ret;
    BlockBackend *file = NULL;
    BlockDriverState *bs;
    BlockDriver *drv = NULL;
    BdrvChild *child;
    const char *drvname;
    const char *backing;
    Error *local_err = NULL;
    QDict *snapshot_options = NULL;
    int snapshot_flags = 0;

    assert(!child_class || !flags);
    assert(!child_class == !parent);
    GLOBAL_STATE_CODE();

    if (reference) {
        bool options_non_empty = options ? qdict_size(options) : false;
        qobject_unref(options);

        if (filename || options_non_empty) {
            error_setg(errp, "Cannot reference an existing block device with "
                       "additional options or a new filename");
            return NULL;
        }

        bs = bdrv_lookup_bs(reference, reference, errp);
        if (!bs) {
            return NULL;
        }

        bdrv_ref(bs);
        return bs;
    }

    bs = bdrv_new();

    /* NULL means an empty set of options */
    if (options == NULL) {
        options = qdict_new();
    }

    /* json: syntax counts as explicit options, as if in the QDict */
    parse_json_protocol(options, &filename, &local_err);
    if (local_err) {
        goto fail;
    }

    bs->explicit_options = qdict_clone_shallow(options);

    if (child_class) {
        bool parent_is_format;

        if (parent->drv) {
            parent_is_format = parent->drv->is_format;
        } else {
            /*
             * parent->drv is not set yet because this node is opened for
             * (potential) format probing.  That means that @parent is going
             * to be a format node.
             */
            parent_is_format = true;
        }

        bs->inherits_from = parent;
        child_class->inherit_options(child_role, parent_is_format,
                                     &flags, options,
                                     parent->open_flags, parent->options);
    }

    ret = bdrv_fill_options(&options, filename, &flags, &local_err);
    if (ret < 0) {
        goto fail;
    }

    /*
     * Set the BDRV_O_RDWR and BDRV_O_ALLOW_RDWR flags.
     * Caution: getting a boolean member of @options requires care.
     * When @options come from -blockdev or blockdev_add, members are
     * typed according to the QAPI schema, but when they come from
     * -drive, they're all QString.
     */
    if (g_strcmp0(qdict_get_try_str(options, BDRV_OPT_READ_ONLY), "on") &&
        !qdict_get_try_bool(options, BDRV_OPT_READ_ONLY, false)) {
        flags |= (BDRV_O_RDWR | BDRV_O_ALLOW_RDWR);
    } else {
        flags &= ~BDRV_O_RDWR;
    }

    if (flags & BDRV_O_SNAPSHOT) {
        snapshot_options = qdict_new();
        bdrv_temp_snapshot_options(&snapshot_flags, snapshot_options,
                                   flags, options);
        /* Let bdrv_backing_options() override "read-only" */
        qdict_del(options, BDRV_OPT_READ_ONLY);
        bdrv_inherited_options(BDRV_CHILD_COW, true,
                               &flags, options, flags, options);
    }

    bs->open_flags = flags;
    bs->options = options;
    options = qdict_clone_shallow(options);

    /* Find the right image format driver */
    /* See cautionary note on accessing @options above */
    drvname = qdict_get_try_str(options, "driver");
    if (drvname) {
        drv = bdrv_find_format(drvname);
        if (!drv) {
            error_setg(errp, "Unknown driver: '%s'", drvname);
            goto fail;
        }
    }

    assert(drvname || !(flags & BDRV_O_PROTOCOL));

    /* See cautionary note on accessing @options above */
    backing = qdict_get_try_str(options, "backing");
    if (qobject_to(QNull, qdict_get(options, "backing")) != NULL ||
        (backing && *backing == '\0'))
    {
        if (backing) {
            warn_report("Use of \"backing\": \"\" is deprecated; "
                        "use \"backing\": null instead");
        }
        flags |= BDRV_O_NO_BACKING;
        qdict_del(bs->explicit_options, "backing");
        qdict_del(bs->options, "backing");
        qdict_del(options, "backing");
    }

    /* Open image file without format layer. This BlockBackend is only used for
     * probing, the block drivers will do their own bdrv_open_child() for the
     * same BDS, which is why we put the node name back into options. */
    if ((flags & BDRV_O_PROTOCOL) == 0) {
        BlockDriverState *file_bs;

        file_bs = bdrv_open_child_bs(filename, options, "file", bs,
                                     &child_of_bds, BDRV_CHILD_IMAGE,
                                     true, &local_err);
        if (local_err) {
            goto fail;
        }
        if (file_bs != NULL) {
            /* Not requesting BLK_PERM_CONSISTENT_READ because we're only
             * looking at the header to guess the image format. This works even
             * in cases where a guest would not see a consistent state. */
            file = blk_new(bdrv_get_aio_context(file_bs), 0, BLK_PERM_ALL);
            blk_insert_bs(file, file_bs, &local_err);
            bdrv_unref(file_bs);
            if (local_err) {
                goto fail;
            }

            qdict_put_str(options, "file", bdrv_get_node_name(file_bs));
        }
    }

    /* Image format probing */
    bs->probed = !drv;
    if (!drv && file) {
        ret = find_image_format(file, filename, &drv, &local_err);
        if (ret < 0) {
            goto fail;
        }
        /*
         * This option update would logically belong in bdrv_fill_options(),
         * but we first need to open bs->file for the probing to work, while
         * opening bs->file already requires the (mostly) final set of options
         * so that cache mode etc. can be inherited.
         *
         * Adding the driver later is somewhat ugly, but it's not an option
         * that would ever be inherited, so it's correct. We just need to make
         * sure to update both bs->options (which has the full effective
         * options for bs) and options (which has file.* already removed).
         */
        qdict_put_str(bs->options, "driver", drv->format_name);
        qdict_put_str(options, "driver", drv->format_name);
    } else if (!drv) {
        error_setg(errp, "Must specify either driver or file");
        goto fail;
    }

    /* BDRV_O_PROTOCOL must be set iff a protocol BDS is about to be created */
    assert(!!(flags & BDRV_O_PROTOCOL) == !!drv->bdrv_file_open);
    /* file must be NULL if a protocol BDS is about to be created
     * (the inverse results in an error message from bdrv_open_common()) */
    assert(!(flags & BDRV_O_PROTOCOL) || !file);

    /* Open the image */
    ret = bdrv_open_common(bs, file, options, &local_err);
    if (ret < 0) {
        goto fail;
    }

    if (file) {
        blk_unref(file);
        file = NULL;
    }

    /* If there is a backing file, use it */
    if ((flags & BDRV_O_NO_BACKING) == 0) {
        ret = bdrv_open_backing_file(bs, options, "backing", &local_err);
        if (ret < 0) {
            goto close_and_fail;
        }
    }

    /* Remove all children options and references
     * from bs->options and bs->explicit_options */
    QLIST_FOREACH(child, &bs->children, next) {
        char *child_key_dot;
        child_key_dot = g_strdup_printf("%s.", child->name);
        qdict_extract_subqdict(bs->explicit_options, NULL, child_key_dot);
        qdict_extract_subqdict(bs->options, NULL, child_key_dot);
        qdict_del(bs->explicit_options, child->name);
        qdict_del(bs->options, child->name);
        g_free(child_key_dot);
    }

    /* Check if any unknown options were used */
    if (qdict_size(options) != 0) {
        const QDictEntry *entry = qdict_first(options);
        if (flags & BDRV_O_PROTOCOL) {
            error_setg(errp, "Block protocol '%s' doesn't support the option "
                       "'%s'", drv->format_name, entry->key);
        } else {
            error_setg(errp,
                       "Block format '%s' does not support the option '%s'",
                       drv->format_name, entry->key);
        }

        goto close_and_fail;
    }

    bdrv_parent_cb_change_media(bs, true);

    qobject_unref(options);
    options = NULL;

    /* For snapshot=on, create a temporary qcow2 overlay. bs points to the
     * temporary snapshot afterwards. */
    if (snapshot_flags) {
        BlockDriverState *snapshot_bs;
        snapshot_bs = bdrv_append_temp_snapshot(bs, snapshot_flags,
                                                snapshot_options, &local_err);
        snapshot_options = NULL;
        if (local_err) {
            goto close_and_fail;
        }
        /* We are not going to return bs but the overlay on top of it
         * (snapshot_bs); thus, we have to drop the strong reference to bs
         * (which we obtained by calling bdrv_new()). bs will not be deleted,
         * though, because the overlay still has a reference to it. */
        bdrv_unref(bs);
        bs = snapshot_bs;
    }

    return bs;

fail:
    blk_unref(file);
    qobject_unref(snapshot_options);
    qobject_unref(bs->explicit_options);
    qobject_unref(bs->options);
    qobject_unref(options);
    bs->options = NULL;
    bs->explicit_options = NULL;
    bdrv_unref(bs);
    error_propagate(errp, local_err);
    return NULL;

close_and_fail:
    bdrv_unref(bs);
    qobject_unref(snapshot_options);
    qobject_unref(options);
    error_propagate(errp, local_err);
    return NULL;
}

BlockDriverState *bdrv_open(const char *filename, const char *reference,
                            QDict *options, int flags, Error **errp)
{
    GLOBAL_STATE_CODE();

    return bdrv_open_inherit(filename, reference, options, flags, NULL,
                             NULL, 0, errp);
}

/* Return true if the NULL-terminated @list contains @str */
static bool is_str_in_list(const char *str, const char *const *list)
{
    if (str && list) {
        int i;
        for (i = 0; list[i] != NULL; i++) {
            if (!strcmp(str, list[i])) {
                return true;
            }
        }
    }
    return false;
}

/*
 * Check that every option set in @bs->options is also set in
 * @new_opts.
 *
 * Options listed in the common_options list and in
 * @bs->drv->mutable_opts are skipped.
 *
 * Return 0 on success, otherwise return -EINVAL and set @errp.
 */
static int bdrv_reset_options_allowed(BlockDriverState *bs,
                                      const QDict *new_opts, Error **errp)
{
    const QDictEntry *e;
    /* These options are common to all block drivers and are handled
     * in bdrv_reopen_prepare() so they can be left out of @new_opts */
    const char *const common_options[] = {
        "node-name", "discard", "cache.direct", "cache.no-flush",
        "read-only", "auto-read-only", "detect-zeroes", NULL
    };

    for (e = qdict_first(bs->options); e; e = qdict_next(bs->options, e)) {
        if (!qdict_haskey(new_opts, e->key) &&
            !is_str_in_list(e->key, common_options) &&
            !is_str_in_list(e->key, bs->drv->mutable_opts)) {
            error_setg(errp, "Option '%s' cannot be reset "
                       "to its default value", e->key);
            return -EINVAL;
        }
    }

    return 0;
}

/*
 * Returns true if @child can be reached recursively from @bs
 */
static bool bdrv_recurse_has_child(BlockDriverState *bs,
                                   BlockDriverState *child)
{
    BdrvChild *c;

    if (bs == child) {
        return true;
    }

    QLIST_FOREACH(c, &bs->children, next) {
        if (bdrv_recurse_has_child(c->bs, child)) {
            return true;
        }
    }

    return false;
}

/*
 * Adds a BlockDriverState to a simple queue for an atomic, transactional
 * reopen of multiple devices.
 *
 * bs_queue can either be an existing BlockReopenQueue that has had QTAILQ_INIT
 * already performed, or alternatively may be NULL a new BlockReopenQueue will
 * be created and initialized. This newly created BlockReopenQueue should be
 * passed back in for subsequent calls that are intended to be of the same
 * atomic 'set'.
 *
 * bs is the BlockDriverState to add to the reopen queue.
 *
 * options contains the changed options for the associated bs
 * (the BlockReopenQueue takes ownership)
 *
 * flags contains the open flags for the associated bs
 *
 * returns a pointer to bs_queue, which is either the newly allocated
 * bs_queue, or the existing bs_queue being used.
 *
 * bs must be drained between bdrv_reopen_queue() and bdrv_reopen_multiple().
 */
static BlockReopenQueue *bdrv_reopen_queue_child(BlockReopenQueue *bs_queue,
                                                 BlockDriverState *bs,
                                                 QDict *options,
                                                 const BdrvChildClass *klass,
                                                 BdrvChildRole role,
                                                 bool parent_is_format,
                                                 QDict *parent_options,
                                                 int parent_flags,
                                                 bool keep_old_opts)
{
    assert(bs != NULL);

    BlockReopenQueueEntry *bs_entry;
    BdrvChild *child;
    QDict *old_options, *explicit_options, *options_copy;
    int flags;
    QemuOpts *opts;

    /* Make sure that the caller remembered to use a drained section. This is
     * important to avoid graph changes between the recursive queuing here and
     * bdrv_reopen_multiple(). */
    assert(bs->quiesce_counter > 0);
    GLOBAL_STATE_CODE();

    if (bs_queue == NULL) {
        bs_queue = g_new0(BlockReopenQueue, 1);
        QTAILQ_INIT(bs_queue);
    }

    if (!options) {
        options = qdict_new();
    }

    /* Check if this BlockDriverState is already in the queue */
    QTAILQ_FOREACH(bs_entry, bs_queue, entry) {
        if (bs == bs_entry->state.bs) {
            break;
        }
    }

    /*
     * Precedence of options:
     * 1. Explicitly passed in options (highest)
     * 2. Retained from explicitly set options of bs
     * 3. Inherited from parent node
     * 4. Retained from effective options of bs
     */

    /* Old explicitly set values (don't overwrite by inherited value) */
    if (bs_entry || keep_old_opts) {
        old_options = qdict_clone_shallow(bs_entry ?
                                          bs_entry->state.explicit_options :
                                          bs->explicit_options);
        bdrv_join_options(bs, options, old_options);
        qobject_unref(old_options);
    }

    explicit_options = qdict_clone_shallow(options);

    /* Inherit from parent node */
    if (parent_options) {
        flags = 0;
        klass->inherit_options(role, parent_is_format, &flags, options,
                               parent_flags, parent_options);
    } else {
        flags = bdrv_get_flags(bs);
    }

    if (keep_old_opts) {
        /* Old values are used for options that aren't set yet */
        old_options = qdict_clone_shallow(bs->options);
        bdrv_join_options(bs, options, old_options);
        qobject_unref(old_options);
    }

    /* We have the final set of options so let's update the flags */
    options_copy = qdict_clone_shallow(options);
    opts = qemu_opts_create(&bdrv_runtime_opts, NULL, 0, &error_abort);
    qemu_opts_absorb_qdict(opts, options_copy, NULL);
    update_flags_from_options(&flags, opts);
    qemu_opts_del(opts);
    qobject_unref(options_copy);

    /* bdrv_open_inherit() sets and clears some additional flags internally */
    flags &= ~BDRV_O_PROTOCOL;
    if (flags & BDRV_O_RDWR) {
        flags |= BDRV_O_ALLOW_RDWR;
    }

    if (!bs_entry) {
        bs_entry = g_new0(BlockReopenQueueEntry, 1);
        QTAILQ_INSERT_TAIL(bs_queue, bs_entry, entry);
    } else {
        qobject_unref(bs_entry->state.options);
        qobject_unref(bs_entry->state.explicit_options);
    }

    bs_entry->state.bs = bs;
    bs_entry->state.options = options;
    bs_entry->state.explicit_options = explicit_options;
    bs_entry->state.flags = flags;

    /*
     * If keep_old_opts is false then it means that unspecified
     * options must be reset to their original value. We don't allow
     * resetting 'backing' but we need to know if the option is
     * missing in order to decide if we have to return an error.
     */
    if (!keep_old_opts) {
        bs_entry->state.backing_missing =
            !qdict_haskey(options, "backing") &&
            !qdict_haskey(options, "backing.driver");
    }

    QLIST_FOREACH(child, &bs->children, next) {
        QDict *new_child_options = NULL;
        bool child_keep_old = keep_old_opts;

        /* reopen can only change the options of block devices that were
         * implicitly created and inherited options. For other (referenced)
         * block devices, a syntax like "backing.foo" results in an error. */
        if (child->bs->inherits_from != bs) {
            continue;
        }

        /* Check if the options contain a child reference */
        if (qdict_haskey(options, child->name)) {
            const char *childref = qdict_get_try_str(options, child->name);
            /*
             * The current child must not be reopened if the child
             * reference is null or points to a different node.
             */
            if (g_strcmp0(childref, child->bs->node_name)) {
                continue;
            }
            /*
             * If the child reference points to the current child then
             * reopen it with its existing set of options (note that
             * it can still inherit new options from the parent).
             */
            child_keep_old = true;
        } else {
            /* Extract child options ("child-name.*") */
            char *child_key_dot = g_strdup_printf("%s.", child->name);
            qdict_extract_subqdict(explicit_options, NULL, child_key_dot);
            qdict_extract_subqdict(options, &new_child_options, child_key_dot);
            g_free(child_key_dot);
        }

        bdrv_reopen_queue_child(bs_queue, child->bs, new_child_options,
                                child->klass, child->role, bs->drv->is_format,
                                options, flags, child_keep_old);
    }

    return bs_queue;
}

BlockReopenQueue *bdrv_reopen_queue(BlockReopenQueue *bs_queue,
                                    BlockDriverState *bs,
                                    QDict *options, bool keep_old_opts)
{
    GLOBAL_STATE_CODE();

    return bdrv_reopen_queue_child(bs_queue, bs, options, NULL, 0, false,
                                   NULL, 0, keep_old_opts);
}

void bdrv_reopen_queue_free(BlockReopenQueue *bs_queue)
{
    GLOBAL_STATE_CODE();
    if (bs_queue) {
        BlockReopenQueueEntry *bs_entry, *next;
        QTAILQ_FOREACH_SAFE(bs_entry, bs_queue, entry, next) {
            qobject_unref(bs_entry->state.explicit_options);
            qobject_unref(bs_entry->state.options);
            g_free(bs_entry);
        }
        g_free(bs_queue);
    }
}

/*
 * Reopen multiple BlockDriverStates atomically & transactionally.
 *
 * The queue passed in (bs_queue) must have been built up previous
 * via bdrv_reopen_queue().
 *
 * Reopens all BDS specified in the queue, with the appropriate
 * flags.  All devices are prepared for reopen, and failure of any
 * device will cause all device changes to be abandoned, and intermediate
 * data cleaned up.
 *
 * If all devices prepare successfully, then the changes are committed
 * to all devices.
 *
 * All affected nodes must be drained between bdrv_reopen_queue() and
 * bdrv_reopen_multiple().
 *
 * To be called from the main thread, with all other AioContexts unlocked.
 */
int bdrv_reopen_multiple(BlockReopenQueue *bs_queue, Error **errp)
{
    int ret = -1;
    BlockReopenQueueEntry *bs_entry, *next;
    AioContext *ctx;
    Transaction *tran = tran_new();
    g_autoptr(GHashTable) found = NULL;
    g_autoptr(GSList) refresh_list = NULL;

    assert(qemu_get_current_aio_context() == qemu_get_aio_context());
    assert(bs_queue != NULL);
    GLOBAL_STATE_CODE();

    QTAILQ_FOREACH(bs_entry, bs_queue, entry) {
        ctx = bdrv_get_aio_context(bs_entry->state.bs);
        aio_context_acquire(ctx);
        ret = bdrv_flush(bs_entry->state.bs);
        aio_context_release(ctx);
        if (ret < 0) {
            error_setg_errno(errp, -ret, "Error flushing drive");
            goto abort;
        }
    }

    QTAILQ_FOREACH(bs_entry, bs_queue, entry) {
        assert(bs_entry->state.bs->quiesce_counter > 0);
        ctx = bdrv_get_aio_context(bs_entry->state.bs);
        aio_context_acquire(ctx);
        ret = bdrv_reopen_prepare(&bs_entry->state, bs_queue, tran, errp);
        aio_context_release(ctx);
        if (ret < 0) {
            goto abort;
        }
        bs_entry->prepared = true;
    }

    found = g_hash_table_new(NULL, NULL);
    QTAILQ_FOREACH(bs_entry, bs_queue, entry) {
        BDRVReopenState *state = &bs_entry->state;

        refresh_list = bdrv_topological_dfs(refresh_list, found, state->bs);
        if (state->old_backing_bs) {
            refresh_list = bdrv_topological_dfs(refresh_list, found,
                                                state->old_backing_bs);
        }
        if (state->old_file_bs) {
            refresh_list = bdrv_topological_dfs(refresh_list, found,
                                                state->old_file_bs);
        }
    }

    /*
     * Note that file-posix driver rely on permission update done during reopen
     * (even if no permission changed), because it wants "new" permissions for
     * reconfiguring the fd and that's why it does it in raw_check_perm(), not
     * in raw_reopen_prepare() which is called with "old" permissions.
     */
    ret = bdrv_list_refresh_perms(refresh_list, bs_queue, tran, errp);
    if (ret < 0) {
        goto abort;
    }

    /*
     * If we reach this point, we have success and just need to apply the
     * changes.
     *
     * Reverse order is used to comfort qcow2 driver: on commit it need to write
     * IN_USE flag to the image, to mark bitmaps in the image as invalid. But
     * children are usually goes after parents in reopen-queue, so go from last
     * to first element.
     */
    QTAILQ_FOREACH_REVERSE(bs_entry, bs_queue, entry) {
        ctx = bdrv_get_aio_context(bs_entry->state.bs);
        aio_context_acquire(ctx);
        bdrv_reopen_commit(&bs_entry->state);
        aio_context_release(ctx);
    }

    tran_commit(tran);

    QTAILQ_FOREACH_REVERSE(bs_entry, bs_queue, entry) {
        BlockDriverState *bs = bs_entry->state.bs;

        if (bs->drv->bdrv_reopen_commit_post) {
            ctx = bdrv_get_aio_context(bs);
            aio_context_acquire(ctx);
            bs->drv->bdrv_reopen_commit_post(&bs_entry->state);
            aio_context_release(ctx);
        }
    }

    ret = 0;
    goto cleanup;

abort:
    tran_abort(tran);
    QTAILQ_FOREACH_SAFE(bs_entry, bs_queue, entry, next) {
        if (bs_entry->prepared) {
            ctx = bdrv_get_aio_context(bs_entry->state.bs);
            aio_context_acquire(ctx);
            bdrv_reopen_abort(&bs_entry->state);
            aio_context_release(ctx);
        }
    }

cleanup:
    bdrv_reopen_queue_free(bs_queue);

    return ret;
}

int bdrv_reopen(BlockDriverState *bs, QDict *opts, bool keep_old_opts,
                Error **errp)
{
    AioContext *ctx = bdrv_get_aio_context(bs);
    BlockReopenQueue *queue;
    int ret;

    GLOBAL_STATE_CODE();

    bdrv_subtree_drained_begin(bs);
    if (ctx != qemu_get_aio_context()) {
        aio_context_release(ctx);
    }

    queue = bdrv_reopen_queue(NULL, bs, opts, keep_old_opts);
    ret = bdrv_reopen_multiple(queue, errp);

    if (ctx != qemu_get_aio_context()) {
        aio_context_acquire(ctx);
    }
    bdrv_subtree_drained_end(bs);

    return ret;
}

int bdrv_reopen_set_read_only(BlockDriverState *bs, bool read_only,
                              Error **errp)
{
    QDict *opts = qdict_new();

    GLOBAL_STATE_CODE();

    qdict_put_bool(opts, BDRV_OPT_READ_ONLY, read_only);

    return bdrv_reopen(bs, opts, true, errp);
}

/*
 * Take a BDRVReopenState and check if the value of 'backing' in the
 * reopen_state->options QDict is valid or not.
 *
 * If 'backing' is missing from the QDict then return 0.
 *
 * If 'backing' contains the node name of the backing file of
 * reopen_state->bs then return 0.
 *
 * If 'backing' contains a different node name (or is null) then check
 * whether the current backing file can be replaced with the new one.
 * If that's the case then reopen_state->replace_backing_bs is set to
 * true and reopen_state->new_backing_bs contains a pointer to the new
 * backing BlockDriverState (or NULL).
 *
 * Return 0 on success, otherwise return < 0 and set @errp.
 */
static int bdrv_reopen_parse_file_or_backing(BDRVReopenState *reopen_state,
                                             bool is_backing, Transaction *tran,
                                             Error **errp)
{
    BlockDriverState *bs = reopen_state->bs;
    BlockDriverState *new_child_bs;
    BlockDriverState *old_child_bs = is_backing ? child_bs(bs->backing) :
                                                  child_bs(bs->file);
    const char *child_name = is_backing ? "backing" : "file";
    QObject *value;
    const char *str;

    GLOBAL_STATE_CODE();

    value = qdict_get(reopen_state->options, child_name);
    if (value == NULL) {
        return 0;
    }

    switch (qobject_type(value)) {
    case QTYPE_QNULL:
        assert(is_backing); /* The 'file' option does not allow a null value */
        new_child_bs = NULL;
        break;
    case QTYPE_QSTRING:
        str = qstring_get_str(qobject_to(QString, value));
        new_child_bs = bdrv_lookup_bs(NULL, str, errp);
        if (new_child_bs == NULL) {
            return -EINVAL;
        } else if (bdrv_recurse_has_child(new_child_bs, bs)) {
            error_setg(errp, "Making '%s' a %s child of '%s' would create a "
                       "cycle", str, child_name, bs->node_name);
            return -EINVAL;
        }
        break;
    default:
        /*
         * The options QDict has been flattened, so 'backing' and 'file'
         * do not allow any other data type here.
         */
        g_assert_not_reached();
    }

    if (old_child_bs == new_child_bs) {
        return 0;
    }

    if (old_child_bs) {
        if (bdrv_skip_implicit_filters(old_child_bs) == new_child_bs) {
            return 0;
        }

        if (old_child_bs->implicit) {
            error_setg(errp, "Cannot replace implicit %s child of %s",
                       child_name, bs->node_name);
            return -EPERM;
        }
    }

    if (bs->drv->is_filter && !old_child_bs) {
        /*
         * Filters always have a file or a backing child, so we are trying to
         * change wrong child
         */
        error_setg(errp, "'%s' is a %s filter node that does not support a "
                   "%s child", bs->node_name, bs->drv->format_name, child_name);
        return -EINVAL;
    }

    if (is_backing) {
        reopen_state->old_backing_bs = old_child_bs;
    } else {
        reopen_state->old_file_bs = old_child_bs;
    }

    return bdrv_set_file_or_backing_noperm(bs, new_child_bs, is_backing,
                                           tran, errp);
}

/*
 * Prepares a BlockDriverState for reopen. All changes are staged in the
 * 'opaque' field of the BDRVReopenState, which is used and allocated by
 * the block driver layer .bdrv_reopen_prepare()
 *
 * bs is the BlockDriverState to reopen
 * flags are the new open flags
 * queue is the reopen queue
 *
 * Returns 0 on success, non-zero on error.  On error errp will be set
 * as well.
 *
 * On failure, bdrv_reopen_abort() will be called to clean up any data.
 * It is the responsibility of the caller to then call the abort() or
 * commit() for any other BDS that have been left in a prepare() state
 *
 */
static int bdrv_reopen_prepare(BDRVReopenState *reopen_state,
                               BlockReopenQueue *queue,
                               Transaction *change_child_tran, Error **errp)
{
    int ret = -1;
    int old_flags;
    Error *local_err = NULL;
    BlockDriver *drv;
    QemuOpts *opts;
    QDict *orig_reopen_opts;
    char *discard = NULL;
    bool read_only;
    bool drv_prepared = false;

    assert(reopen_state != NULL);
    assert(reopen_state->bs->drv != NULL);
    GLOBAL_STATE_CODE();
    drv = reopen_state->bs->drv;

    /* This function and each driver's bdrv_reopen_prepare() remove
     * entries from reopen_state->options as they are processed, so
     * we need to make a copy of the original QDict. */
    orig_reopen_opts = qdict_clone_shallow(reopen_state->options);

    /* Process generic block layer options */
    opts = qemu_opts_create(&bdrv_runtime_opts, NULL, 0, &error_abort);
    if (!qemu_opts_absorb_qdict(opts, reopen_state->options, errp)) {
        ret = -EINVAL;
        goto error;
    }

    /* This was already called in bdrv_reopen_queue_child() so the flags
     * are up-to-date. This time we simply want to remove the options from
     * QemuOpts in order to indicate that they have been processed. */
    old_flags = reopen_state->flags;
    update_flags_from_options(&reopen_state->flags, opts);
    assert(old_flags == reopen_state->flags);

    discard = qemu_opt_get_del(opts, BDRV_OPT_DISCARD);
    if (discard != NULL) {
        if (bdrv_parse_discard_flags(discard, &reopen_state->flags) != 0) {
            error_setg(errp, "Invalid discard option");
            ret = -EINVAL;
            goto error;
        }
    }

    reopen_state->detect_zeroes =
        bdrv_parse_detect_zeroes(opts, reopen_state->flags, &local_err);
    if (local_err) {
        error_propagate(errp, local_err);
        ret = -EINVAL;
        goto error;
    }

    /* All other options (including node-name and driver) must be unchanged.
     * Put them back into the QDict, so that they are checked at the end
     * of this function. */
    qemu_opts_to_qdict(opts, reopen_state->options);

    /* If we are to stay read-only, do not allow permission change
     * to r/w. Attempting to set to r/w may fail if either BDRV_O_ALLOW_RDWR is
     * not set, or if the BDS still has copy_on_read enabled */
    read_only = !(reopen_state->flags & BDRV_O_RDWR);
    ret = bdrv_can_set_read_only(reopen_state->bs, read_only, true, &local_err);
    if (local_err) {
        error_propagate(errp, local_err);
        goto error;
    }

    if (drv->bdrv_reopen_prepare) {
        /*
         * If a driver-specific option is missing, it means that we
         * should reset it to its default value.
         * But not all options allow that, so we need to check it first.
         */
        ret = bdrv_reset_options_allowed(reopen_state->bs,
                                         reopen_state->options, errp);
        if (ret) {
            goto error;
        }

        ret = drv->bdrv_reopen_prepare(reopen_state, queue, &local_err);
        if (ret) {
            if (local_err != NULL) {
                error_propagate(errp, local_err);
            } else {
                bdrv_refresh_filename(reopen_state->bs);
                error_setg(errp, "failed while preparing to reopen image '%s'",
                           reopen_state->bs->filename);
            }
            goto error;
        }
    } else {
        /* It is currently mandatory to have a bdrv_reopen_prepare()
         * handler for each supported drv. */
        error_setg(errp, "Block format '%s' used by node '%s' "
                   "does not support reopening files", drv->format_name,
                   bdrv_get_device_or_node_name(reopen_state->bs));
        ret = -1;
        goto error;
    }

    drv_prepared = true;

    /*
     * We must provide the 'backing' option if the BDS has a backing
     * file or if the image file has a backing file name as part of
     * its metadata. Otherwise the 'backing' option can be omitted.
     */
    if (drv->supports_backing && reopen_state->backing_missing &&
        (reopen_state->bs->backing || reopen_state->bs->backing_file[0])) {
        error_setg(errp, "backing is missing for '%s'",
                   reopen_state->bs->node_name);
        ret = -EINVAL;
        goto error;
    }

    /*
     * Allow changing the 'backing' option. The new value can be
     * either a reference to an existing node (using its node name)
     * or NULL to simply detach the current backing file.
     */
    ret = bdrv_reopen_parse_file_or_backing(reopen_state, true,
                                            change_child_tran, errp);
    if (ret < 0) {
        goto error;
    }
    qdict_del(reopen_state->options, "backing");

    /* Allow changing the 'file' option. In this case NULL is not allowed */
    ret = bdrv_reopen_parse_file_or_backing(reopen_state, false,
                                            change_child_tran, errp);
    if (ret < 0) {
        goto error;
    }
    qdict_del(reopen_state->options, "file");

    /* Options that are not handled are only okay if they are unchanged
     * compared to the old state. It is expected that some options are only
     * used for the initial open, but not reopen (e.g. filename) */
    if (qdict_size(reopen_state->options)) {
        const QDictEntry *entry = qdict_first(reopen_state->options);

        do {
            QObject *new = entry->value;
            QObject *old = qdict_get(reopen_state->bs->options, entry->key);

            /* Allow child references (child_name=node_name) as long as they
             * point to the current child (i.e. everything stays the same). */
            if (qobject_type(new) == QTYPE_QSTRING) {
                BdrvChild *child;
                QLIST_FOREACH(child, &reopen_state->bs->children, next) {
                    if (!strcmp(child->name, entry->key)) {
                        break;
                    }
                }

                if (child) {
                    if (!strcmp(child->bs->node_name,
                                qstring_get_str(qobject_to(QString, new)))) {
                        continue; /* Found child with this name, skip option */
                    }
                }
            }

            /*
             * TODO: When using -drive to specify blockdev options, all values
             * will be strings; however, when using -blockdev, blockdev-add or
             * filenames using the json:{} pseudo-protocol, they will be
             * correctly typed.
             * In contrast, reopening options are (currently) always strings
             * (because you can only specify them through qemu-io; all other
             * callers do not specify any options).
             * Therefore, when using anything other than -drive to create a BDS,
             * this cannot detect non-string options as unchanged, because
             * qobject_is_equal() always returns false for objects of different
             * type.  In the future, this should be remedied by correctly typing
             * all options.  For now, this is not too big of an issue because
             * the user can simply omit options which cannot be changed anyway,
             * so they will stay unchanged.
             */
            if (!qobject_is_equal(new, old)) {
                error_setg(errp, "Cannot change the option '%s'", entry->key);
                ret = -EINVAL;
                goto error;
            }
        } while ((entry = qdict_next(reopen_state->options, entry)));
    }

    ret = 0;

    /* Restore the original reopen_state->options QDict */
    qobject_unref(reopen_state->options);
    reopen_state->options = qobject_ref(orig_reopen_opts);

error:
    if (ret < 0 && drv_prepared) {
        /* drv->bdrv_reopen_prepare() has succeeded, so we need to
         * call drv->bdrv_reopen_abort() before signaling an error
         * (bdrv_reopen_multiple() will not call bdrv_reopen_abort()
         * when the respective bdrv_reopen_prepare() has failed) */
        if (drv->bdrv_reopen_abort) {
            drv->bdrv_reopen_abort(reopen_state);
        }
    }
    qemu_opts_del(opts);
    qobject_unref(orig_reopen_opts);
    g_free(discard);
    return ret;
}

/*
 * Takes the staged changes for the reopen from bdrv_reopen_prepare(), and
 * makes them final by swapping the staging BlockDriverState contents into
 * the active BlockDriverState contents.
 */
static void bdrv_reopen_commit(BDRVReopenState *reopen_state)
{
    BlockDriver *drv;
    BlockDriverState *bs;
    BdrvChild *child;

    assert(reopen_state != NULL);
    bs = reopen_state->bs;
    drv = bs->drv;
    assert(drv != NULL);
    GLOBAL_STATE_CODE();

    /* If there are any driver level actions to take */
    if (drv->bdrv_reopen_commit) {
        drv->bdrv_reopen_commit(reopen_state);
    }

    /* set BDS specific flags now */
    qobject_unref(bs->explicit_options);
    qobject_unref(bs->options);
    qobject_ref(reopen_state->explicit_options);
    qobject_ref(reopen_state->options);

    bs->explicit_options   = reopen_state->explicit_options;
    bs->options            = reopen_state->options;
    bs->open_flags         = reopen_state->flags;
    bs->detect_zeroes      = reopen_state->detect_zeroes;

    /* Remove child references from bs->options and bs->explicit_options.
     * Child options were already removed in bdrv_reopen_queue_child() */
    QLIST_FOREACH(child, &bs->children, next) {
        qdict_del(bs->explicit_options, child->name);
        qdict_del(bs->options, child->name);
    }
    /* backing is probably removed, so it's not handled by previous loop */
    qdict_del(bs->explicit_options, "backing");
    qdict_del(bs->options, "backing");

    bdrv_refresh_limits(bs, NULL, NULL);
}

/*
 * Abort the reopen, and delete and free the staged changes in
 * reopen_state
 */
static void bdrv_reopen_abort(BDRVReopenState *reopen_state)
{
    BlockDriver *drv;

    assert(reopen_state != NULL);
    drv = reopen_state->bs->drv;
    assert(drv != NULL);
    GLOBAL_STATE_CODE();

    if (drv->bdrv_reopen_abort) {
        drv->bdrv_reopen_abort(reopen_state);
    }
}


static void bdrv_close(BlockDriverState *bs)
{
    BdrvAioNotifier *ban, *ban_next;
    BdrvChild *child, *next;

    GLOBAL_STATE_CODE();
    assert(!bs->refcnt);

    bdrv_drained_begin(bs); /* complete I/O */
    bdrv_flush(bs);
    bdrv_drain(bs); /* in case flush left pending I/O */

    if (bs->drv) {
        if (bs->drv->bdrv_close) {
            /* Must unfreeze all children, so bdrv_unref_child() works */
            bs->drv->bdrv_close(bs);
        }
        bs->drv = NULL;
    }

    QLIST_FOREACH_SAFE(child, &bs->children, next, next) {
        bdrv_unref_child(bs, child);
    }

    bs->backing = NULL;
    bs->file = NULL;
    g_free(bs->opaque);
    bs->opaque = NULL;
    qatomic_set(&bs->copy_on_read, 0);
    bs->backing_file[0] = '\0';
    bs->backing_format[0] = '\0';
    bs->total_sectors = 0;
    bs->encrypted = false;
    bs->sg = false;
    qobject_unref(bs->options);
    qobject_unref(bs->explicit_options);
    bs->options = NULL;
    bs->explicit_options = NULL;
    qobject_unref(bs->full_open_options);
    bs->full_open_options = NULL;
    g_free(bs->block_status_cache);
    bs->block_status_cache = NULL;

    bdrv_release_named_dirty_bitmaps(bs);
    assert(QLIST_EMPTY(&bs->dirty_bitmaps));

    QLIST_FOREACH_SAFE(ban, &bs->aio_notifiers, list, ban_next) {
        g_free(ban);
    }
    QLIST_INIT(&bs->aio_notifiers);
    bdrv_drained_end(bs);

    /*
     * If we're still inside some bdrv_drain_all_begin()/end() sections, end
     * them now since this BDS won't exist anymore when bdrv_drain_all_end()
     * gets called.
     */
    if (bs->quiesce_counter) {
        bdrv_drain_all_end_quiesce(bs);
    }
}

void bdrv_close_all(void)
{
    assert(job_next(NULL) == NULL);
    GLOBAL_STATE_CODE();

    /* Drop references from requests still in flight, such as canceled block
     * jobs whose AIO context has not been polled yet */
    bdrv_drain_all();

    blk_remove_all_bs();
    blockdev_close_all_bdrv_states();

    assert(QTAILQ_EMPTY(&all_bdrv_states));
}

static bool should_update_child(BdrvChild *c, BlockDriverState *to)
{
    GQueue *queue;
    GHashTable *found;
    bool ret;

    if (c->klass->stay_at_node) {
        return false;
    }

    /* If the child @c belongs to the BDS @to, replacing the current
     * c->bs by @to would mean to create a loop.
     *
     * Such a case occurs when appending a BDS to a backing chain.
     * For instance, imagine the following chain:
     *
     *   guest device -> node A -> further backing chain...
     *
     * Now we create a new BDS B which we want to put on top of this
     * chain, so we first attach A as its backing node:
     *
     *                   node B
     *                     |
     *                     v
     *   guest device -> node A -> further backing chain...
     *
     * Finally we want to replace A by B.  When doing that, we want to
     * replace all pointers to A by pointers to B -- except for the
     * pointer from B because (1) that would create a loop, and (2)
     * that pointer should simply stay intact:
     *
     *   guest device -> node B
     *                     |
     *                     v
     *                   node A -> further backing chain...
     *
     * In general, when replacing a node A (c->bs) by a node B (@to),
     * if A is a child of B, that means we cannot replace A by B there
     * because that would create a loop.  Silently detaching A from B
     * is also not really an option.  So overall just leaving A in
     * place there is the most sensible choice.
     *
     * We would also create a loop in any cases where @c is only
     * indirectly referenced by @to. Prevent this by returning false
     * if @c is found (by breadth-first search) anywhere in the whole
     * subtree of @to.
     */

    ret = true;
    found = g_hash_table_new(NULL, NULL);
    g_hash_table_add(found, to);
    queue = g_queue_new();
    g_queue_push_tail(queue, to);

    while (!g_queue_is_empty(queue)) {
        BlockDriverState *v = g_queue_pop_head(queue);
        BdrvChild *c2;

        QLIST_FOREACH(c2, &v->children, next) {
            if (c2 == c) {
                ret = false;
                break;
            }

            if (g_hash_table_contains(found, c2->bs)) {
                continue;
            }

            g_queue_push_tail(queue, c2->bs);
            g_hash_table_add(found, c2->bs);
        }
    }

    g_queue_free(queue);
    g_hash_table_destroy(found);

    return ret;
}

typedef struct BdrvRemoveFilterOrCowChild {
    BdrvChild *child;
    BlockDriverState *bs;
    bool is_backing;
} BdrvRemoveFilterOrCowChild;

static void bdrv_remove_filter_or_cow_child_abort(void *opaque)
{
    BdrvRemoveFilterOrCowChild *s = opaque;
    BlockDriverState *parent_bs = s->child->opaque;

    if (s->is_backing) {
        parent_bs->backing = s->child;
    } else {
        parent_bs->file = s->child;
    }

    /*
     * We don't have to restore child->bs here to undo bdrv_replace_child_tran()
     * because that function is transactionable and it registered own completion
     * entries in @tran, so .abort() for bdrv_replace_child_safe() will be
     * called automatically.
     */
}

static void bdrv_remove_filter_or_cow_child_commit(void *opaque)
{
    BdrvRemoveFilterOrCowChild *s = opaque;
    GLOBAL_STATE_CODE();
    bdrv_child_free(s->child);
}

static void bdrv_remove_filter_or_cow_child_clean(void *opaque)
{
    BdrvRemoveFilterOrCowChild *s = opaque;

    /* Drop the bs reference after the transaction is done */
    bdrv_unref(s->bs);
    g_free(s);
}

static TransactionActionDrv bdrv_remove_filter_or_cow_child_drv = {
    .abort = bdrv_remove_filter_or_cow_child_abort,
    .commit = bdrv_remove_filter_or_cow_child_commit,
    .clean = bdrv_remove_filter_or_cow_child_clean,
};

/*
 * A function to remove backing or file child of @bs.
 * Function doesn't update permissions, caller is responsible for this.
 */
static void bdrv_remove_file_or_backing_child(BlockDriverState *bs,
                                              BdrvChild *child,
                                              Transaction *tran)
{
    BdrvChild **childp;
    BdrvRemoveFilterOrCowChild *s;

    if (!child) {
        return;
    }

    /*
     * Keep a reference to @bs so @childp will stay valid throughout the
     * transaction (required by bdrv_replace_child_tran())
     */
    bdrv_ref(bs);
    if (child == bs->backing) {
        childp = &bs->backing;
    } else if (child == bs->file) {
        childp = &bs->file;
    } else {
        g_assert_not_reached();
    }

    if (child->bs) {
        /*
         * Pass free_empty_child=false, we will free the child in
         * bdrv_remove_filter_or_cow_child_commit()
         */
        bdrv_replace_child_tran(childp, NULL, tran, false);
    }

    s = g_new(BdrvRemoveFilterOrCowChild, 1);
    *s = (BdrvRemoveFilterOrCowChild) {
        .child = child,
        .bs = bs,
        .is_backing = (childp == &bs->backing),
    };
    tran_add(tran, &bdrv_remove_filter_or_cow_child_drv, s);
}

/*
 * A function to remove backing-chain child of @bs if exists: cow child for
 * format nodes (always .backing) and filter child for filters (may be .file or
 * .backing)
 */
static void bdrv_remove_filter_or_cow_child(BlockDriverState *bs,
                                            Transaction *tran)
{
    bdrv_remove_file_or_backing_child(bs, bdrv_filter_or_cow_child(bs), tran);
}

static int bdrv_replace_node_noperm(BlockDriverState *from,
                                    BlockDriverState *to,
                                    bool auto_skip, Transaction *tran,
                                    Error **errp)
{
    BdrvChild *c, *next;

    assert(to != NULL);
    GLOBAL_STATE_CODE();

    QLIST_FOREACH_SAFE(c, &from->parents, next_parent, next) {
        assert(c->bs == from);
        if (!should_update_child(c, to)) {
            if (auto_skip) {
                continue;
            }
            error_setg(errp, "Should not change '%s' link to '%s'",
                       c->name, from->node_name);
            return -EINVAL;
        }
        if (c->frozen) {
            error_setg(errp, "Cannot change '%s' link to '%s'",
                       c->name, from->node_name);
            return -EPERM;
        }

        /*
         * Passing a pointer to the local variable @c is fine here, because
         * @to is not NULL, and so &c will not be attached to the transaction.
         */
        bdrv_replace_child_tran(&c, to, tran, true);
    }

    return 0;
}

/*
 * With auto_skip=true bdrv_replace_node_common skips updating from parents
 * if it creates a parent-child relation loop or if parent is block-job.
 *
 * With auto_skip=false the error is returned if from has a parent which should
 * not be updated.
 *
 * With @detach_subchain=true @to must be in a backing chain of @from. In this
 * case backing link of the cow-parent of @to is removed.
 *
 * @to must not be NULL.
 */
static int bdrv_replace_node_common(BlockDriverState *from,
                                    BlockDriverState *to,
                                    bool auto_skip, bool detach_subchain,
                                    Error **errp)
{
    Transaction *tran = tran_new();
    g_autoptr(GHashTable) found = NULL;
    g_autoptr(GSList) refresh_list = NULL;
    BlockDriverState *to_cow_parent = NULL;
    int ret;

    GLOBAL_STATE_CODE();
    assert(to != NULL);

    if (detach_subchain) {
        assert(bdrv_chain_contains(from, to));
        assert(from != to);
        for (to_cow_parent = from;
             bdrv_filter_or_cow_bs(to_cow_parent) != to;
             to_cow_parent = bdrv_filter_or_cow_bs(to_cow_parent))
        {
            ;
        }
    }

    /* Make sure that @from doesn't go away until we have successfully attached
     * all of its parents to @to. */
    bdrv_ref(from);

    assert(qemu_get_current_aio_context() == qemu_get_aio_context());
    assert(bdrv_get_aio_context(from) == bdrv_get_aio_context(to));
    bdrv_drained_begin(from);

    /*
     * Do the replacement without permission update.
     * Replacement may influence the permissions, we should calculate new
     * permissions based on new graph. If we fail, we'll roll-back the
     * replacement.
     */
    ret = bdrv_replace_node_noperm(from, to, auto_skip, tran, errp);
    if (ret < 0) {
        goto out;
    }

    if (detach_subchain) {
        bdrv_remove_filter_or_cow_child(to_cow_parent, tran);
    }

    found = g_hash_table_new(NULL, NULL);

    refresh_list = bdrv_topological_dfs(refresh_list, found, to);
    refresh_list = bdrv_topological_dfs(refresh_list, found, from);

    ret = bdrv_list_refresh_perms(refresh_list, NULL, tran, errp);
    if (ret < 0) {
        goto out;
    }

    ret = 0;

out:
    tran_finalize(tran, ret);

    bdrv_drained_end(from);
    bdrv_unref(from);

    return ret;
}

/**
 * Replace node @from by @to (where neither may be NULL).
 */
int bdrv_replace_node(BlockDriverState *from, BlockDriverState *to,
                      Error **errp)
{
    GLOBAL_STATE_CODE();

    return bdrv_replace_node_common(from, to, true, false, errp);
}

int bdrv_drop_filter(BlockDriverState *bs, Error **errp)
{
    GLOBAL_STATE_CODE();

    return bdrv_replace_node_common(bs, bdrv_filter_or_cow_bs(bs), true, true,
                                    errp);
}

/*
 * Add new bs contents at the top of an image chain while the chain is
 * live, while keeping required fields on the top layer.
 *
 * This will modify the BlockDriverState fields, and swap contents
 * between bs_new and bs_top. Both bs_new and bs_top are modified.
 *
 * bs_new must not be attached to a BlockBackend and must not have backing
 * child.
 *
 * This function does not create any image files.
 */
int bdrv_append(BlockDriverState *bs_new, BlockDriverState *bs_top,
                Error **errp)
{
    int ret;
    Transaction *tran = tran_new();

    GLOBAL_STATE_CODE();

    assert(!bs_new->backing);

    ret = bdrv_attach_child_noperm(bs_new, bs_top, "backing",
                                   &child_of_bds, bdrv_backing_role(bs_new),
                                   &bs_new->backing, tran, errp);
    if (ret < 0) {
        goto out;
    }

    ret = bdrv_replace_node_noperm(bs_top, bs_new, true, tran, errp);
    if (ret < 0) {
        goto out;
    }

    ret = bdrv_refresh_perms(bs_new, errp);
out:
    tran_finalize(tran, ret);

    bdrv_refresh_limits(bs_top, NULL, NULL);

    return ret;
}

/* Not for empty child */
int bdrv_replace_child_bs(BdrvChild *child, BlockDriverState *new_bs,
                          Error **errp)
{
    int ret;
    Transaction *tran = tran_new();
    g_autoptr(GHashTable) found = NULL;
    g_autoptr(GSList) refresh_list = NULL;
    BlockDriverState *old_bs = child->bs;

    GLOBAL_STATE_CODE();

    bdrv_ref(old_bs);
    bdrv_drained_begin(old_bs);
    bdrv_drained_begin(new_bs);

    bdrv_replace_child_tran(&child, new_bs, tran, true);
    /* @new_bs must have been non-NULL, so @child must not have been freed */
    assert(child != NULL);

    found = g_hash_table_new(NULL, NULL);
    refresh_list = bdrv_topological_dfs(refresh_list, found, old_bs);
    refresh_list = bdrv_topological_dfs(refresh_list, found, new_bs);

    ret = bdrv_list_refresh_perms(refresh_list, NULL, tran, errp);

    tran_finalize(tran, ret);

    bdrv_drained_end(old_bs);
    bdrv_drained_end(new_bs);
    bdrv_unref(old_bs);

    return ret;
}

static void bdrv_delete(BlockDriverState *bs)
{
    assert(bdrv_op_blocker_is_empty(bs));
    assert(!bs->refcnt);
    GLOBAL_STATE_CODE();

    /* remove from list, if necessary */
    if (bs->node_name[0] != '\0') {
        QTAILQ_REMOVE(&graph_bdrv_states, bs, node_list);
    }
    QTAILQ_REMOVE(&all_bdrv_states, bs, bs_list);

    bdrv_close(bs);

    g_free(bs);
}


/*
 * Replace @bs by newly created block node.
 *
 * @options is a QDict of options to pass to the block drivers, or NULL for an
 * empty set of options. The reference to the QDict belongs to the block layer
 * after the call (even on failure), so if the caller intends to reuse the
 * dictionary, it needs to use qobject_ref() before calling bdrv_open.
 */
BlockDriverState *bdrv_insert_node(BlockDriverState *bs, QDict *options,
                                   int flags, Error **errp)
{
    ERRP_GUARD();
    int ret;
    BlockDriverState *new_node_bs = NULL;
    const char *drvname, *node_name;
    BlockDriver *drv;

    drvname = qdict_get_try_str(options, "driver");
    if (!drvname) {
        error_setg(errp, "driver is not specified");
        goto fail;
    }

    drv = bdrv_find_format(drvname);
    if (!drv) {
        error_setg(errp, "Unknown driver: '%s'", drvname);
        goto fail;
    }

    node_name = qdict_get_try_str(options, "node-name");

    GLOBAL_STATE_CODE();

    new_node_bs = bdrv_new_open_driver_opts(drv, node_name, options, flags,
                                            errp);
    options = NULL; /* bdrv_new_open_driver() eats options */
    if (!new_node_bs) {
        error_prepend(errp, "Could not create node: ");
        goto fail;
    }

    bdrv_drained_begin(bs);
    ret = bdrv_replace_node(bs, new_node_bs, errp);
    bdrv_drained_end(bs);

    if (ret < 0) {
        error_prepend(errp, "Could not replace node: ");
        goto fail;
    }

    return new_node_bs;

fail:
    qobject_unref(options);
    bdrv_unref(new_node_bs);
    return NULL;
}

/*
 * Run consistency checks on an image
 *
 * Returns 0 if the check could be completed (it doesn't mean that the image is
 * free of errors) or -errno when an internal error occurred. The results of the
 * check are stored in res.
 */
int coroutine_fn bdrv_co_check(BlockDriverState *bs,
                               BdrvCheckResult *res, BdrvCheckMode fix)
{
    IO_CODE();
    if (bs->drv == NULL) {
        return -ENOMEDIUM;
    }
    if (bs->drv->bdrv_co_check == NULL) {
        return -ENOTSUP;
    }

    memset(res, 0, sizeof(*res));
    return bs->drv->bdrv_co_check(bs, res, fix);
}

/*
 * Return values:
 * 0        - success
 * -EINVAL  - backing format specified, but no file
 * -ENOSPC  - can't update the backing file because no space is left in the
 *            image file header
 * -ENOTSUP - format driver doesn't support changing the backing file
 */
int bdrv_change_backing_file(BlockDriverState *bs, const char *backing_file,
                             const char *backing_fmt, bool require)
{
    BlockDriver *drv = bs->drv;
    int ret;

    GLOBAL_STATE_CODE();

    if (!drv) {
        return -ENOMEDIUM;
    }

    /* Backing file format doesn't make sense without a backing file */
    if (backing_fmt && !backing_file) {
        return -EINVAL;
    }

    if (require && backing_file && !backing_fmt) {
        return -EINVAL;
    }

    if (drv->bdrv_change_backing_file != NULL) {
        ret = drv->bdrv_change_backing_file(bs, backing_file, backing_fmt);
    } else {
        ret = -ENOTSUP;
    }

    if (ret == 0) {
        pstrcpy(bs->backing_file, sizeof(bs->backing_file), backing_file ?: "");
        pstrcpy(bs->backing_format, sizeof(bs->backing_format), backing_fmt ?: "");
        pstrcpy(bs->auto_backing_file, sizeof(bs->auto_backing_file),
                backing_file ?: "");
    }
    return ret;
}

/*
 * Finds the first non-filter node above bs in the chain between
 * active and bs.  The returned node is either an immediate parent of
 * bs, or there are only filter nodes between the two.
 *
 * Returns NULL if bs is not found in active's image chain,
 * or if active == bs.
 *
 * Returns the bottommost base image if bs == NULL.
 */
BlockDriverState *bdrv_find_overlay(BlockDriverState *active,
                                    BlockDriverState *bs)
{

    GLOBAL_STATE_CODE();

    bs = bdrv_skip_filters(bs);
    active = bdrv_skip_filters(active);

    while (active) {
        BlockDriverState *next = bdrv_backing_chain_next(active);
        if (bs == next) {
            return active;
        }
        active = next;
    }

    return NULL;
}

/* Given a BDS, searches for the base layer. */
BlockDriverState *bdrv_find_base(BlockDriverState *bs)
{
    GLOBAL_STATE_CODE();

    return bdrv_find_overlay(bs, NULL);
}

/*
 * Return true if at least one of the COW (backing) and filter links
 * between @bs and @base is frozen. @errp is set if that's the case.
 * @base must be reachable from @bs, or NULL.
 */
bool bdrv_is_backing_chain_frozen(BlockDriverState *bs, BlockDriverState *base,
                                  Error **errp)
{
    BlockDriverState *i;
    BdrvChild *child;

    GLOBAL_STATE_CODE();

    for (i = bs; i != base; i = child_bs(child)) {
        child = bdrv_filter_or_cow_child(i);

        if (child && child->frozen) {
            error_setg(errp, "Cannot change '%s' link from '%s' to '%s'",
                       child->name, i->node_name, child->bs->node_name);
            return true;
        }
    }

    return false;
}

/*
 * Freeze all COW (backing) and filter links between @bs and @base.
 * If any of the links is already frozen the operation is aborted and
 * none of the links are modified.
 * @base must be reachable from @bs, or NULL.
 * Returns 0 on success. On failure returns < 0 and sets @errp.
 */
int bdrv_freeze_backing_chain(BlockDriverState *bs, BlockDriverState *base,
                              Error **errp)
{
    BlockDriverState *i;
    BdrvChild *child;

    GLOBAL_STATE_CODE();

    if (bdrv_is_backing_chain_frozen(bs, base, errp)) {
        return -EPERM;
    }

    for (i = bs; i != base; i = child_bs(child)) {
        child = bdrv_filter_or_cow_child(i);
        if (child && child->bs->never_freeze) {
            error_setg(errp, "Cannot freeze '%s' link to '%s'",
                       child->name, child->bs->node_name);
            return -EPERM;
        }
    }

    for (i = bs; i != base; i = child_bs(child)) {
        child = bdrv_filter_or_cow_child(i);
        if (child) {
            child->frozen = true;
        }
    }

    return 0;
}

/*
 * Unfreeze all COW (backing) and filter links between @bs and @base.
 * The caller must ensure that all links are frozen before using this
 * function.
 * @base must be reachable from @bs, or NULL.
 */
void bdrv_unfreeze_backing_chain(BlockDriverState *bs, BlockDriverState *base)
{
    BlockDriverState *i;
    BdrvChild *child;

    GLOBAL_STATE_CODE();

    for (i = bs; i != base; i = child_bs(child)) {
        child = bdrv_filter_or_cow_child(i);
        if (child) {
            assert(child->frozen);
            child->frozen = false;
        }
    }
}

/*
 * Drops images above 'base' up to and including 'top', and sets the image
 * above 'top' to have base as its backing file.
 *
 * Requires that the overlay to 'top' is opened r/w, so that the backing file
 * information in 'bs' can be properly updated.
 *
 * E.g., this will convert the following chain:
 * bottom <- base <- intermediate <- top <- active
 *
 * to
 *
 * bottom <- base <- active
 *
 * It is allowed for bottom==base, in which case it converts:
 *
 * base <- intermediate <- top <- active
 *
 * to
 *
 * base <- active
 *
 * If backing_file_str is non-NULL, it will be used when modifying top's
 * overlay image metadata.
 *
 * Error conditions:
 *  if active == top, that is considered an error
 *
 */
int bdrv_drop_intermediate(BlockDriverState *top, BlockDriverState *base,
                           const char *backing_file_str)
{
    BlockDriverState *explicit_top = top;
    bool update_inherits_from;
    BdrvChild *c;
    Error *local_err = NULL;
    int ret = -EIO;
    g_autoptr(GSList) updated_children = NULL;
    GSList *p;

    GLOBAL_STATE_CODE();

    bdrv_ref(top);
    bdrv_subtree_drained_begin(top);

    if (!top->drv || !base->drv) {
        goto exit;
    }

    /* Make sure that base is in the backing chain of top */
    if (!bdrv_chain_contains(top, base)) {
        goto exit;
    }

    /* If 'base' recursively inherits from 'top' then we should set
     * base->inherits_from to top->inherits_from after 'top' and all
     * other intermediate nodes have been dropped.
     * If 'top' is an implicit node (e.g. "commit_top") we should skip
     * it because no one inherits from it. We use explicit_top for that. */
    explicit_top = bdrv_skip_implicit_filters(explicit_top);
    update_inherits_from = bdrv_inherits_from_recursive(base, explicit_top);

    /* success - we can delete the intermediate states, and link top->base */
    if (!backing_file_str) {
        bdrv_refresh_filename(base);
        backing_file_str = base->filename;
    }

    QLIST_FOREACH(c, &top->parents, next_parent) {
        updated_children = g_slist_prepend(updated_children, c);
    }

    /*
     * It seems correct to pass detach_subchain=true here, but it triggers
     * one more yet not fixed bug, when due to nested aio_poll loop we switch to
     * another drained section, which modify the graph (for example, removing
     * the child, which we keep in updated_children list). So, it's a TODO.
     *
     * Note, bug triggered if pass detach_subchain=true here and run
     * test-bdrv-drain. test_drop_intermediate_poll() test-case will crash.
     * That's a FIXME.
     */
    bdrv_replace_node_common(top, base, false, false, &local_err);
    if (local_err) {
        error_report_err(local_err);
        goto exit;
    }

    for (p = updated_children; p; p = p->next) {
        c = p->data;

        if (c->klass->update_filename) {
            ret = c->klass->update_filename(c, base, backing_file_str,
                                            &local_err);
            if (ret < 0) {
                /*
                 * TODO: Actually, we want to rollback all previous iterations
                 * of this loop, and (which is almost impossible) previous
                 * bdrv_replace_node()...
                 *
                 * Note, that c->klass->update_filename may lead to permission
                 * update, so it's a bad idea to call it inside permission
                 * update transaction of bdrv_replace_node.
                 */
                error_report_err(local_err);
                goto exit;
            }
        }
    }

    if (update_inherits_from) {
        base->inherits_from = explicit_top->inherits_from;
    }

    ret = 0;
exit:
    bdrv_subtree_drained_end(top);
    bdrv_unref(top);
    return ret;
}

/**
 * Implementation of BlockDriver.bdrv_get_allocated_file_size() that
 * sums the size of all data-bearing children.  (This excludes backing
 * children.)
 */
static int64_t bdrv_sum_allocated_file_size(BlockDriverState *bs)
{
    BdrvChild *child;
    int64_t child_size, sum = 0;

    QLIST_FOREACH(child, &bs->children, next) {
        if (child->role & (BDRV_CHILD_DATA | BDRV_CHILD_METADATA |
                           BDRV_CHILD_FILTERED))
        {
            child_size = bdrv_get_allocated_file_size(child->bs);
            if (child_size < 0) {
                return child_size;
            }
            sum += child_size;
        }
    }

    return sum;
}

/**
 * Length of a allocated file in bytes. Sparse files are counted by actual
 * allocated space. Return < 0 if error or unknown.
 */
int64_t bdrv_get_allocated_file_size(BlockDriverState *bs)
{
    BlockDriver *drv = bs->drv;
    IO_CODE();

    if (!drv) {
        return -ENOMEDIUM;
    }
    if (drv->bdrv_get_allocated_file_size) {
        return drv->bdrv_get_allocated_file_size(bs);
    }

    if (drv->bdrv_file_open) {
        /*
         * Protocol drivers default to -ENOTSUP (most of their data is
         * not stored in any of their children (if they even have any),
         * so there is no generic way to figure it out).
         */
        return -ENOTSUP;
    } else if (drv->is_filter) {
        /* Filter drivers default to the size of their filtered child */
        return bdrv_get_allocated_file_size(bdrv_filter_bs(bs));
    } else {
        /* Other drivers default to summing their children's sizes */
        return bdrv_sum_allocated_file_size(bs);
    }
}

/*
 * bdrv_measure:
 * @drv: Format driver
 * @opts: Creation options for new image
 * @in_bs: Existing image containing data for new image (may be NULL)
 * @errp: Error object
 * Returns: A #BlockMeasureInfo (free using qapi_free_BlockMeasureInfo())
 *          or NULL on error
 *
 * Calculate file size required to create a new image.
 *
 * If @in_bs is given then space for allocated clusters and zero clusters
 * from that image are included in the calculation.  If @opts contains a
 * backing file that is shared by @in_bs then backing clusters may be omitted
 * from the calculation.
 *
 * If @in_bs is NULL then the calculation includes no allocated clusters
 * unless a preallocation option is given in @opts.
 *
 * Note that @in_bs may use a different BlockDriver from @drv.
 *
 * If an error occurs the @errp pointer is set.
 */
BlockMeasureInfo *bdrv_measure(BlockDriver *drv, QemuOpts *opts,
                               BlockDriverState *in_bs, Error **errp)
{
    IO_CODE();
    if (!drv->bdrv_measure) {
        error_setg(errp, "Block driver '%s' does not support size measurement",
                   drv->format_name);
        return NULL;
    }

    return drv->bdrv_measure(opts, in_bs, errp);
}

/**
 * Return number of sectors on success, -errno on error.
 */
int64_t bdrv_nb_sectors(BlockDriverState *bs)
{
    BlockDriver *drv = bs->drv;
    IO_CODE();

    if (!drv)
        return -ENOMEDIUM;

    if (drv->has_variable_length) {
        int ret = refresh_total_sectors(bs, bs->total_sectors);
        if (ret < 0) {
            return ret;
        }
    }
    return bs->total_sectors;
}

/**
 * Return length in bytes on success, -errno on error.
 * The length is always a multiple of BDRV_SECTOR_SIZE.
 */
int64_t bdrv_getlength(BlockDriverState *bs)
{
    int64_t ret = bdrv_nb_sectors(bs);
    IO_CODE();

    if (ret < 0) {
        return ret;
    }
    if (ret > INT64_MAX / BDRV_SECTOR_SIZE) {
        return -EFBIG;
    }
    return ret * BDRV_SECTOR_SIZE;
}

/* return 0 as number of sectors if no device present or error */
void bdrv_get_geometry(BlockDriverState *bs, uint64_t *nb_sectors_ptr)
{
    int64_t nb_sectors = bdrv_nb_sectors(bs);
    IO_CODE();

    *nb_sectors_ptr = nb_sectors < 0 ? 0 : nb_sectors;
}

bool bdrv_is_sg(BlockDriverState *bs)
{
    IO_CODE();
    return bs->sg;
}

/**
 * Return whether the given node supports compressed writes.
 */
bool bdrv_supports_compressed_writes(BlockDriverState *bs)
{
    BlockDriverState *filtered;
    IO_CODE();

    if (!bs->drv || !block_driver_can_compress(bs->drv)) {
        return false;
    }

    filtered = bdrv_filter_bs(bs);
    if (filtered) {
        /*
         * Filters can only forward compressed writes, so we have to
         * check the child.
         */
        return bdrv_supports_compressed_writes(filtered);
    }

    return true;
}

const char *bdrv_get_format_name(BlockDriverState *bs)
{
    IO_CODE();
    return bs->drv ? bs->drv->format_name : NULL;
}

static int qsort_strcmp(const void *a, const void *b)
{
    return strcmp(*(char *const *)a, *(char *const *)b);
}

void bdrv_iterate_format(void (*it)(void *opaque, const char *name),
                         void *opaque, bool read_only)
{
    BlockDriver *drv;
    int count = 0;
    int i;
    const char **formats = NULL;

    GLOBAL_STATE_CODE();

    QLIST_FOREACH(drv, &bdrv_drivers, list) {
        if (drv->format_name) {
            bool found = false;
            int i = count;

            if (use_bdrv_whitelist && !bdrv_is_whitelisted(drv, read_only)) {
                continue;
            }

            while (formats && i && !found) {
                found = !strcmp(formats[--i], drv->format_name);
            }

            if (!found) {
                formats = g_renew(const char *, formats, count + 1);
                formats[count++] = drv->format_name;
            }
        }
    }

    for (i = 0; i < (int)ARRAY_SIZE(block_driver_modules); i++) {
        const char *format_name = block_driver_modules[i].format_name;

        if (format_name) {
            bool found = false;
            int j = count;

            if (use_bdrv_whitelist &&
                !bdrv_format_is_whitelisted(format_name, read_only)) {
                continue;
            }

            while (formats && j && !found) {
                found = !strcmp(formats[--j], format_name);
            }

            if (!found) {
                formats = g_renew(const char *, formats, count + 1);
                formats[count++] = format_name;
            }
        }
    }

    qsort(formats, count, sizeof(formats[0]), qsort_strcmp);

    for (i = 0; i < count; i++) {
        it(opaque, formats[i]);
    }

    g_free(formats);
}

/* This function is to find a node in the bs graph */
BlockDriverState *bdrv_find_node(const char *node_name)
{
    BlockDriverState *bs;

    assert(node_name);
    GLOBAL_STATE_CODE();

    QTAILQ_FOREACH(bs, &graph_bdrv_states, node_list) {
        if (!strcmp(node_name, bs->node_name)) {
            return bs;
        }
    }
    return NULL;
}

/* Put this QMP function here so it can access the static graph_bdrv_states. */
BlockDeviceInfoList *bdrv_named_nodes_list(bool flat,
                                           Error **errp)
{
    BlockDeviceInfoList *list;
    BlockDriverState *bs;

    GLOBAL_STATE_CODE();

    list = NULL;
    QTAILQ_FOREACH(bs, &graph_bdrv_states, node_list) {
        BlockDeviceInfo *info = bdrv_block_device_info(NULL, bs, flat, errp);
        if (!info) {
            qapi_free_BlockDeviceInfoList(list);
            return NULL;
        }
        QAPI_LIST_PREPEND(list, info);
    }

    return list;
}

typedef struct XDbgBlockGraphConstructor {
    XDbgBlockGraph *graph;
    GHashTable *graph_nodes;
} XDbgBlockGraphConstructor;

static XDbgBlockGraphConstructor *xdbg_graph_new(void)
{
    XDbgBlockGraphConstructor *gr = g_new(XDbgBlockGraphConstructor, 1);

    gr->graph = g_new0(XDbgBlockGraph, 1);
    gr->graph_nodes = g_hash_table_new(NULL, NULL);

    return gr;
}

static XDbgBlockGraph *xdbg_graph_finalize(XDbgBlockGraphConstructor *gr)
{
    XDbgBlockGraph *graph = gr->graph;

    g_hash_table_destroy(gr->graph_nodes);
    g_free(gr);

    return graph;
}

static uintptr_t xdbg_graph_node_num(XDbgBlockGraphConstructor *gr, void *node)
{
    uintptr_t ret = (uintptr_t)g_hash_table_lookup(gr->graph_nodes, node);

    if (ret != 0) {
        return ret;
    }

    /*
     * Start counting from 1, not 0, because 0 interferes with not-found (NULL)
     * answer of g_hash_table_lookup.
     */
    ret = g_hash_table_size(gr->graph_nodes) + 1;
    g_hash_table_insert(gr->graph_nodes, node, (void *)ret);

    return ret;
}

static void xdbg_graph_add_node(XDbgBlockGraphConstructor *gr, void *node,
                                XDbgBlockGraphNodeType type, const char *name)
{
    XDbgBlockGraphNode *n;

    n = g_new0(XDbgBlockGraphNode, 1);

    n->id = xdbg_graph_node_num(gr, node);
    n->type = type;
    n->name = g_strdup(name);

    QAPI_LIST_PREPEND(gr->graph->nodes, n);
}

static void xdbg_graph_add_edge(XDbgBlockGraphConstructor *gr, void *parent,
                                const BdrvChild *child)
{
    BlockPermission qapi_perm;
    XDbgBlockGraphEdge *edge;
    GLOBAL_STATE_CODE();

    edge = g_new0(XDbgBlockGraphEdge, 1);

    edge->parent = xdbg_graph_node_num(gr, parent);
    edge->child = xdbg_graph_node_num(gr, child->bs);
    edge->name = g_strdup(child->name);

    for (qapi_perm = 0; qapi_perm < BLOCK_PERMISSION__MAX; qapi_perm++) {
        uint64_t flag = bdrv_qapi_perm_to_blk_perm(qapi_perm);

        if (flag & child->perm) {
            QAPI_LIST_PREPEND(edge->perm, qapi_perm);
        }
        if (flag & child->shared_perm) {
            QAPI_LIST_PREPEND(edge->shared_perm, qapi_perm);
        }
    }

    QAPI_LIST_PREPEND(gr->graph->edges, edge);
}


XDbgBlockGraph *bdrv_get_xdbg_block_graph(Error **errp)
{
    BlockBackend *blk;
    BlockJob *job;
    BlockDriverState *bs;
    BdrvChild *child;
    XDbgBlockGraphConstructor *gr = xdbg_graph_new();

    GLOBAL_STATE_CODE();

    for (blk = blk_all_next(NULL); blk; blk = blk_all_next(blk)) {
        char *allocated_name = NULL;
        const char *name = blk_name(blk);

        if (!*name) {
            name = allocated_name = blk_get_attached_dev_id(blk);
        }
        xdbg_graph_add_node(gr, blk, X_DBG_BLOCK_GRAPH_NODE_TYPE_BLOCK_BACKEND,
                           name);
        g_free(allocated_name);
        if (blk_root(blk)) {
            xdbg_graph_add_edge(gr, blk, blk_root(blk));
        }
    }

    for (job = block_job_next(NULL); job; job = block_job_next(job)) {
        GSList *el;

        xdbg_graph_add_node(gr, job, X_DBG_BLOCK_GRAPH_NODE_TYPE_BLOCK_JOB,
                           job->job.id);
        for (el = job->nodes; el; el = el->next) {
            xdbg_graph_add_edge(gr, job, (BdrvChild *)el->data);
        }
    }

    QTAILQ_FOREACH(bs, &graph_bdrv_states, node_list) {
        xdbg_graph_add_node(gr, bs, X_DBG_BLOCK_GRAPH_NODE_TYPE_BLOCK_DRIVER,
                           bs->node_name);
        QLIST_FOREACH(child, &bs->children, next) {
            xdbg_graph_add_edge(gr, bs, child);
        }
    }

    return xdbg_graph_finalize(gr);
}

BlockDriverState *bdrv_lookup_bs(const char *device,
                                 const char *node_name,
                                 Error **errp)
{
    BlockBackend *blk;
    BlockDriverState *bs;

    GLOBAL_STATE_CODE();

    if (device) {
        blk = blk_by_name(device);

        if (blk) {
            bs = blk_bs(blk);
            if (!bs) {
                error_setg(errp, "Device '%s' has no medium", device);
            }

            return bs;
        }
    }

    if (node_name) {
        bs = bdrv_find_node(node_name);

        if (bs) {
            return bs;
        }
    }

    error_setg(errp, "Cannot find device=\'%s\' nor node-name=\'%s\'",
                     device ? device : "",
                     node_name ? node_name : "");
    return NULL;
}

/* If 'base' is in the same chain as 'top', return true. Otherwise,
 * return false.  If either argument is NULL, return false. */
bool bdrv_chain_contains(BlockDriverState *top, BlockDriverState *base)
{

    GLOBAL_STATE_CODE();

    while (top && top != base) {
        top = bdrv_filter_or_cow_bs(top);
    }

    return top != NULL;
}

BlockDriverState *bdrv_next_node(BlockDriverState *bs)
{
    GLOBAL_STATE_CODE();
    if (!bs) {
        return QTAILQ_FIRST(&graph_bdrv_states);
    }
    return QTAILQ_NEXT(bs, node_list);
}

BlockDriverState *bdrv_next_all_states(BlockDriverState *bs)
{
    GLOBAL_STATE_CODE();
    if (!bs) {
        return QTAILQ_FIRST(&all_bdrv_states);
    }
    return QTAILQ_NEXT(bs, bs_list);
}

const char *bdrv_get_node_name(const BlockDriverState *bs)
{
    IO_CODE();
    return bs->node_name;
}

const char *bdrv_get_parent_name(const BlockDriverState *bs)
{
    BdrvChild *c;
    const char *name;
    IO_CODE();

    /* If multiple parents have a name, just pick the first one. */
    QLIST_FOREACH(c, &bs->parents, next_parent) {
        if (c->klass->get_name) {
            name = c->klass->get_name(c);
            if (name && *name) {
                return name;
            }
        }
    }

    return NULL;
}

/* TODO check what callers really want: bs->node_name or blk_name() */
const char *bdrv_get_device_name(const BlockDriverState *bs)
{
    IO_CODE();
    return bdrv_get_parent_name(bs) ?: "";
}

/* This can be used to identify nodes that might not have a device
 * name associated. Since node and device names live in the same
 * namespace, the result is unambiguous. The exception is if both are
 * absent, then this returns an empty (non-null) string. */
const char *bdrv_get_device_or_node_name(const BlockDriverState *bs)
{
    IO_CODE();
    return bdrv_get_parent_name(bs) ?: bs->node_name;
}

int bdrv_get_flags(BlockDriverState *bs)
{
    GLOBAL_STATE_CODE();
    return bs->open_flags;
}

int bdrv_has_zero_init_1(BlockDriverState *bs)
{
    GLOBAL_STATE_CODE();
    return 1;
}

int bdrv_has_zero_init(BlockDriverState *bs)
{
    BlockDriverState *filtered;
    GLOBAL_STATE_CODE();

    if (!bs->drv) {
        return 0;
    }

    /* If BS is a copy on write image, it is initialized to
       the contents of the base image, which may not be zeroes.  */
    if (bdrv_cow_child(bs)) {
        return 0;
    }
    if (bs->drv->bdrv_has_zero_init) {
        return bs->drv->bdrv_has_zero_init(bs);
    }

    filtered = bdrv_filter_bs(bs);
    if (filtered) {
        return bdrv_has_zero_init(filtered);
    }

    /* safe default */
    return 0;
}

bool bdrv_can_write_zeroes_with_unmap(BlockDriverState *bs)
{
    IO_CODE();
    if (!(bs->open_flags & BDRV_O_UNMAP)) {
        return false;
    }

    return bs->supported_zero_flags & BDRV_REQ_MAY_UNMAP;
}

void bdrv_get_backing_filename(BlockDriverState *bs,
                               char *filename, int filename_size)
{
    IO_CODE();
    pstrcpy(filename, filename_size, bs->backing_file);
}

int bdrv_get_info(BlockDriverState *bs, BlockDriverInfo *bdi)
{
    int ret;
    BlockDriver *drv = bs->drv;
    IO_CODE();
    /* if bs->drv == NULL, bs is closed, so there's nothing to do here */
    if (!drv) {
        return -ENOMEDIUM;
    }
    if (!drv->bdrv_get_info) {
        BlockDriverState *filtered = bdrv_filter_bs(bs);
        if (filtered) {
            return bdrv_get_info(filtered, bdi);
        }
        return -ENOTSUP;
    }
    memset(bdi, 0, sizeof(*bdi));
    ret = drv->bdrv_get_info(bs, bdi);
    if (ret < 0) {
        return ret;
    }

    if (bdi->cluster_size > BDRV_MAX_ALIGNMENT) {
        return -EINVAL;
    }

    return 0;
}

ImageInfoSpecific *bdrv_get_specific_info(BlockDriverState *bs,
                                          Error **errp)
{
    BlockDriver *drv = bs->drv;
    IO_CODE();
    if (drv && drv->bdrv_get_specific_info) {
        return drv->bdrv_get_specific_info(bs, errp);
    }
    return NULL;
}

BlockStatsSpecific *bdrv_get_specific_stats(BlockDriverState *bs)
{
    BlockDriver *drv = bs->drv;
    IO_CODE();
    if (!drv || !drv->bdrv_get_specific_stats) {
        return NULL;
    }
    return drv->bdrv_get_specific_stats(bs);
}

void bdrv_debug_event(BlockDriverState *bs, BlkdebugEvent event)
{
    IO_CODE();
    if (!bs || !bs->drv || !bs->drv->bdrv_debug_event) {
        return;
    }

    bs->drv->bdrv_debug_event(bs, event);
}

static BlockDriverState *bdrv_find_debug_node(BlockDriverState *bs)
{
    GLOBAL_STATE_CODE();
    while (bs && bs->drv && !bs->drv->bdrv_debug_breakpoint) {
        bs = bdrv_primary_bs(bs);
    }

    if (bs && bs->drv && bs->drv->bdrv_debug_breakpoint) {
        assert(bs->drv->bdrv_debug_remove_breakpoint);
        return bs;
    }

    return NULL;
}

int bdrv_debug_breakpoint(BlockDriverState *bs, const char *event,
                          const char *tag)
{
    GLOBAL_STATE_CODE();
    bs = bdrv_find_debug_node(bs);
    if (bs) {
        return bs->drv->bdrv_debug_breakpoint(bs, event, tag);
    }

    return -ENOTSUP;
}

int bdrv_debug_remove_breakpoint(BlockDriverState *bs, const char *tag)
{
    GLOBAL_STATE_CODE();
    bs = bdrv_find_debug_node(bs);
    if (bs) {
        return bs->drv->bdrv_debug_remove_breakpoint(bs, tag);
    }

    return -ENOTSUP;
}

int bdrv_debug_resume(BlockDriverState *bs, const char *tag)
{
    GLOBAL_STATE_CODE();
    while (bs && (!bs->drv || !bs->drv->bdrv_debug_resume)) {
        bs = bdrv_primary_bs(bs);
    }

    if (bs && bs->drv && bs->drv->bdrv_debug_resume) {
        return bs->drv->bdrv_debug_resume(bs, tag);
    }

    return -ENOTSUP;
}

bool bdrv_debug_is_suspended(BlockDriverState *bs, const char *tag)
{
    GLOBAL_STATE_CODE();
    while (bs && bs->drv && !bs->drv->bdrv_debug_is_suspended) {
        bs = bdrv_primary_bs(bs);
    }

    if (bs && bs->drv && bs->drv->bdrv_debug_is_suspended) {
        return bs->drv->bdrv_debug_is_suspended(bs, tag);
    }

    return false;
}

/* backing_file can either be relative, or absolute, or a protocol.  If it is
 * relative, it must be relative to the chain.  So, passing in bs->filename
 * from a BDS as backing_file should not be done, as that may be relative to
 * the CWD rather than the chain. */
BlockDriverState *bdrv_find_backing_image(BlockDriverState *bs,
        const char *backing_file)
{
    char *filename_full = NULL;
    char *backing_file_full = NULL;
    char *filename_tmp = NULL;
    int is_protocol = 0;
    bool filenames_refreshed = false;
    BlockDriverState *curr_bs = NULL;
    BlockDriverState *retval = NULL;
    BlockDriverState *bs_below;

    GLOBAL_STATE_CODE();

    if (!bs || !bs->drv || !backing_file) {
        return NULL;
    }

    filename_full     = g_malloc(PATH_MAX);
    backing_file_full = g_malloc(PATH_MAX);

    is_protocol = path_has_protocol(backing_file);

    /*
     * Being largely a legacy function, skip any filters here
     * (because filters do not have normal filenames, so they cannot
     * match anyway; and allowing json:{} filenames is a bit out of
     * scope).
     */
    for (curr_bs = bdrv_skip_filters(bs);
         bdrv_cow_child(curr_bs) != NULL;
         curr_bs = bs_below)
    {
        bs_below = bdrv_backing_chain_next(curr_bs);

        if (bdrv_backing_overridden(curr_bs)) {
            /*
             * If the backing file was overridden, we can only compare
             * directly against the backing node's filename.
             */

            if (!filenames_refreshed) {
                /*
                 * This will automatically refresh all of the
                 * filenames in the rest of the backing chain, so we
                 * only need to do this once.
                 */
                bdrv_refresh_filename(bs_below);
                filenames_refreshed = true;
            }

            if (strcmp(backing_file, bs_below->filename) == 0) {
                retval = bs_below;
                break;
            }
        } else if (is_protocol || path_has_protocol(curr_bs->backing_file)) {
            /*
             * If either of the filename paths is actually a protocol, then
             * compare unmodified paths; otherwise make paths relative.
             */
            char *backing_file_full_ret;

            if (strcmp(backing_file, curr_bs->backing_file) == 0) {
                retval = bs_below;
                break;
            }
            /* Also check against the full backing filename for the image */
            backing_file_full_ret = bdrv_get_full_backing_filename(curr_bs,
                                                                   NULL);
            if (backing_file_full_ret) {
                bool equal = strcmp(backing_file, backing_file_full_ret) == 0;
                g_free(backing_file_full_ret);
                if (equal) {
                    retval = bs_below;
                    break;
                }
            }
        } else {
            /* If not an absolute filename path, make it relative to the current
             * image's filename path */
            filename_tmp = bdrv_make_absolute_filename(curr_bs, backing_file,
                                                       NULL);
            /* We are going to compare canonicalized absolute pathnames */
            if (!filename_tmp || !realpath(filename_tmp, filename_full)) {
                g_free(filename_tmp);
                continue;
            }
            g_free(filename_tmp);

            /* We need to make sure the backing filename we are comparing against
             * is relative to the current image filename (or absolute) */
            filename_tmp = bdrv_get_full_backing_filename(curr_bs, NULL);
            if (!filename_tmp || !realpath(filename_tmp, backing_file_full)) {
                g_free(filename_tmp);
                continue;
            }
            g_free(filename_tmp);

            if (strcmp(backing_file_full, filename_full) == 0) {
                retval = bs_below;
                break;
            }
        }
    }

    g_free(filename_full);
    g_free(backing_file_full);
    return retval;
}

void bdrv_init(void)
{
#ifdef CONFIG_BDRV_WHITELIST_TOOLS
    use_bdrv_whitelist = 1;
#endif
    module_call_init(MODULE_INIT_BLOCK);
}

void bdrv_init_with_whitelist(void)
{
    use_bdrv_whitelist = 1;
    bdrv_init();
}

int bdrv_activate(BlockDriverState *bs, Error **errp)
{
    BdrvChild *child, *parent;
    Error *local_err = NULL;
    int ret;
    BdrvDirtyBitmap *bm;

    GLOBAL_STATE_CODE();

    if (!bs->drv)  {
        return -ENOMEDIUM;
    }

    QLIST_FOREACH(child, &bs->children, next) {
        bdrv_activate(child->bs, &local_err);
        if (local_err) {
            error_propagate(errp, local_err);
            return -EINVAL;
        }
    }

    /*
     * Update permissions, they may differ for inactive nodes.
     *
     * Note that the required permissions of inactive images are always a
     * subset of the permissions required after activating the image. This
     * allows us to just get the permissions upfront without restricting
     * bdrv_co_invalidate_cache().
     *
     * It also means that in error cases, we don't have to try and revert to
     * the old permissions (which is an operation that could fail, too). We can
     * just keep the extended permissions for the next time that an activation
     * of the image is tried.
     */
    if (bs->open_flags & BDRV_O_INACTIVE) {
        bs->open_flags &= ~BDRV_O_INACTIVE;
        ret = bdrv_refresh_perms(bs, errp);
        if (ret < 0) {
            bs->open_flags |= BDRV_O_INACTIVE;
            return ret;
        }

        ret = bdrv_invalidate_cache(bs, errp);
        if (ret < 0) {
            bs->open_flags |= BDRV_O_INACTIVE;
            return ret;
        }

        FOR_EACH_DIRTY_BITMAP(bs, bm) {
            bdrv_dirty_bitmap_skip_store(bm, false);
        }

        ret = refresh_total_sectors(bs, bs->total_sectors);
        if (ret < 0) {
            bs->open_flags |= BDRV_O_INACTIVE;
            error_setg_errno(errp, -ret, "Could not refresh total sector count");
            return ret;
        }
    }

    QLIST_FOREACH(parent, &bs->parents, next_parent) {
        if (parent->klass->activate) {
            parent->klass->activate(parent, &local_err);
            if (local_err) {
                bs->open_flags |= BDRV_O_INACTIVE;
                error_propagate(errp, local_err);
                return -EINVAL;
            }
        }
    }

    return 0;
}

int coroutine_fn bdrv_co_invalidate_cache(BlockDriverState *bs, Error **errp)
{
    Error *local_err = NULL;
    IO_CODE();

    assert(!(bs->open_flags & BDRV_O_INACTIVE));

    if (bs->drv->bdrv_co_invalidate_cache) {
        bs->drv->bdrv_co_invalidate_cache(bs, &local_err);
        if (local_err) {
            error_propagate(errp, local_err);
            return -EINVAL;
        }
    }

    return 0;
}

void bdrv_activate_all(Error **errp)
{
    BlockDriverState *bs;
    BdrvNextIterator it;

    GLOBAL_STATE_CODE();

    for (bs = bdrv_first(&it); bs; bs = bdrv_next(&it)) {
        AioContext *aio_context = bdrv_get_aio_context(bs);
        int ret;

        aio_context_acquire(aio_context);
        ret = bdrv_activate(bs, errp);
        aio_context_release(aio_context);
        if (ret < 0) {
            bdrv_next_cleanup(&it);
            return;
        }
    }
}

static bool bdrv_has_bds_parent(BlockDriverState *bs, bool only_active)
{
    BdrvChild *parent;
    GLOBAL_STATE_CODE();

    QLIST_FOREACH(parent, &bs->parents, next_parent) {
        if (parent->klass->parent_is_bds) {
            BlockDriverState *parent_bs = parent->opaque;
            if (!only_active || !(parent_bs->open_flags & BDRV_O_INACTIVE)) {
                return true;
            }
        }
    }

    return false;
}

static int bdrv_inactivate_recurse(BlockDriverState *bs)
{
    BdrvChild *child, *parent;
    int ret;
    uint64_t cumulative_perms, cumulative_shared_perms;

    GLOBAL_STATE_CODE();

    if (!bs->drv) {
        return -ENOMEDIUM;
    }

    /* Make sure that we don't inactivate a child before its parent.
     * It will be covered by recursion from the yet active parent. */
    if (bdrv_has_bds_parent(bs, true)) {
        return 0;
    }

    assert(!(bs->open_flags & BDRV_O_INACTIVE));

    /* Inactivate this node */
    if (bs->drv->bdrv_inactivate) {
        ret = bs->drv->bdrv_inactivate(bs);
        if (ret < 0) {
            return ret;
        }
    }

    QLIST_FOREACH(parent, &bs->parents, next_parent) {
        if (parent->klass->inactivate) {
            ret = parent->klass->inactivate(parent);
            if (ret < 0) {
                return ret;
            }
        }
    }

    bdrv_get_cumulative_perm(bs, &cumulative_perms,
                             &cumulative_shared_perms);
    if (cumulative_perms & (BLK_PERM_WRITE | BLK_PERM_WRITE_UNCHANGED)) {
        /* Our inactive parents still need write access. Inactivation failed. */
        return -EPERM;
    }

    bs->open_flags |= BDRV_O_INACTIVE;

    /*
     * Update permissions, they may differ for inactive nodes.
     * We only tried to loosen restrictions, so errors are not fatal, ignore
     * them.
     */
    bdrv_refresh_perms(bs, NULL);

    /* Recursively inactivate children */
    QLIST_FOREACH(child, &bs->children, next) {
        ret = bdrv_inactivate_recurse(child->bs);
        if (ret < 0) {
            return ret;
        }
    }

    return 0;
}

int bdrv_inactivate_all(void)
{
    BlockDriverState *bs = NULL;
    BdrvNextIterator it;
    int ret = 0;
    GSList *aio_ctxs = NULL, *ctx;

    GLOBAL_STATE_CODE();

    for (bs = bdrv_first(&it); bs; bs = bdrv_next(&it)) {
        AioContext *aio_context = bdrv_get_aio_context(bs);

        if (!g_slist_find(aio_ctxs, aio_context)) {
            aio_ctxs = g_slist_prepend(aio_ctxs, aio_context);
            aio_context_acquire(aio_context);
        }
    }

    for (bs = bdrv_first(&it); bs; bs = bdrv_next(&it)) {
        /* Nodes with BDS parents are covered by recursion from the last
         * parent that gets inactivated. Don't inactivate them a second
         * time if that has already happened. */
        if (bdrv_has_bds_parent(bs, false)) {
            continue;
        }
        ret = bdrv_inactivate_recurse(bs);
        if (ret < 0) {
            bdrv_next_cleanup(&it);
            goto out;
        }
    }

out:
    for (ctx = aio_ctxs; ctx != NULL; ctx = ctx->next) {
        AioContext *aio_context = ctx->data;
        aio_context_release(aio_context);
    }
    g_slist_free(aio_ctxs);

    return ret;
}

/**************************************************************/
/* removable device support */

/**
 * Return TRUE if the media is present
 */
bool bdrv_is_inserted(BlockDriverState *bs)
{
    BlockDriver *drv = bs->drv;
    BdrvChild *child;
    IO_CODE();

    if (!drv) {
        return false;
    }
    if (drv->bdrv_is_inserted) {
        return drv->bdrv_is_inserted(bs);
    }
    QLIST_FOREACH(child, &bs->children, next) {
        if (!bdrv_is_inserted(child->bs)) {
            return false;
        }
    }
    return true;
}

/**
 * If eject_flag is TRUE, eject the media. Otherwise, close the tray
 */
void bdrv_eject(BlockDriverState *bs, bool eject_flag)
{
    BlockDriver *drv = bs->drv;
    IO_CODE();

    if (drv && drv->bdrv_eject) {
        drv->bdrv_eject(bs, eject_flag);
    }
}

/**
 * Lock or unlock the media (if it is locked, the user won't be able
 * to eject it manually).
 */
void bdrv_lock_medium(BlockDriverState *bs, bool locked)
{
    BlockDriver *drv = bs->drv;
    IO_CODE();
    trace_bdrv_lock_medium(bs, locked);

    if (drv && drv->bdrv_lock_medium) {
        drv->bdrv_lock_medium(bs, locked);
    }
}

/* Get a reference to bs */
void bdrv_ref(BlockDriverState *bs)
{
    GLOBAL_STATE_CODE();
    bs->refcnt++;
}

/* Release a previously grabbed reference to bs.
 * If after releasing, reference count is zero, the BlockDriverState is
 * deleted. */
void bdrv_unref(BlockDriverState *bs)
{
    GLOBAL_STATE_CODE();
    if (!bs) {
        return;
    }
    assert(bs->refcnt > 0);
    if (--bs->refcnt == 0) {
        bdrv_delete(bs);
    }
}

struct BdrvOpBlocker {
    Error *reason;
    QLIST_ENTRY(BdrvOpBlocker) list;
};

bool bdrv_op_is_blocked(BlockDriverState *bs, BlockOpType op, Error **errp)
{
    BdrvOpBlocker *blocker;
    GLOBAL_STATE_CODE();
    assert((int) op >= 0 && op < BLOCK_OP_TYPE_MAX);
    if (!QLIST_EMPTY(&bs->op_blockers[op])) {
        blocker = QLIST_FIRST(&bs->op_blockers[op]);
        error_propagate_prepend(errp, error_copy(blocker->reason),
                                "Node '%s' is busy: ",
                                bdrv_get_device_or_node_name(bs));
        return true;
    }
    return false;
}

void bdrv_op_block(BlockDriverState *bs, BlockOpType op, Error *reason)
{
    BdrvOpBlocker *blocker;
    GLOBAL_STATE_CODE();
    assert((int) op >= 0 && op < BLOCK_OP_TYPE_MAX);

    blocker = g_new0(BdrvOpBlocker, 1);
    blocker->reason = reason;
    QLIST_INSERT_HEAD(&bs->op_blockers[op], blocker, list);
}

void bdrv_op_unblock(BlockDriverState *bs, BlockOpType op, Error *reason)
{
    BdrvOpBlocker *blocker, *next;
    GLOBAL_STATE_CODE();
    assert((int) op >= 0 && op < BLOCK_OP_TYPE_MAX);
    QLIST_FOREACH_SAFE(blocker, &bs->op_blockers[op], list, next) {
        if (blocker->reason == reason) {
            QLIST_REMOVE(blocker, list);
            g_free(blocker);
        }
    }
}

void bdrv_op_block_all(BlockDriverState *bs, Error *reason)
{
    int i;
    GLOBAL_STATE_CODE();
    for (i = 0; i < BLOCK_OP_TYPE_MAX; i++) {
        bdrv_op_block(bs, i, reason);
    }
}

void bdrv_op_unblock_all(BlockDriverState *bs, Error *reason)
{
    int i;
    GLOBAL_STATE_CODE();
    for (i = 0; i < BLOCK_OP_TYPE_MAX; i++) {
        bdrv_op_unblock(bs, i, reason);
    }
}

bool bdrv_op_blocker_is_empty(BlockDriverState *bs)
{
    int i;
    GLOBAL_STATE_CODE();
    for (i = 0; i < BLOCK_OP_TYPE_MAX; i++) {
        if (!QLIST_EMPTY(&bs->op_blockers[i])) {
            return false;
        }
    }
    return true;
}

void bdrv_img_create(const char *filename, const char *fmt,
                     const char *base_filename, const char *base_fmt,
                     char *options, uint64_t img_size, int flags, bool quiet,
                     Error **errp)
{
    QemuOptsList *create_opts = NULL;
    QemuOpts *opts = NULL;
    const char *backing_fmt, *backing_file;
    int64_t size;
    BlockDriver *drv, *proto_drv;
    Error *local_err = NULL;
    int ret = 0;

    GLOBAL_STATE_CODE();

    /* Find driver and parse its options */
    drv = bdrv_find_format(fmt);
    if (!drv) {
        error_setg(errp, "Unknown file format '%s'", fmt);
        return;
    }

    proto_drv = bdrv_find_protocol(filename, true, errp);
    if (!proto_drv) {
        return;
    }

    if (!drv->create_opts) {
        error_setg(errp, "Format driver '%s' does not support image creation",
                   drv->format_name);
        return;
    }

    if (!proto_drv->create_opts) {
        error_setg(errp, "Protocol driver '%s' does not support image creation",
                   proto_drv->format_name);
        return;
    }

    /* Create parameter list */
    create_opts = qemu_opts_append(create_opts, drv->create_opts);
    create_opts = qemu_opts_append(create_opts, proto_drv->create_opts);

    opts = qemu_opts_create(create_opts, NULL, 0, &error_abort);

    /* Parse -o options */
    if (options) {
        if (!qemu_opts_do_parse(opts, options, NULL, errp)) {
            goto out;
        }
    }

    if (!qemu_opt_get(opts, BLOCK_OPT_SIZE)) {
        qemu_opt_set_number(opts, BLOCK_OPT_SIZE, img_size, &error_abort);
    } else if (img_size != UINT64_C(-1)) {
        error_setg(errp, "The image size must be specified only once");
        goto out;
    }

    if (base_filename) {
        if (!qemu_opt_set(opts, BLOCK_OPT_BACKING_FILE, base_filename,
                          NULL)) {
            error_setg(errp, "Backing file not supported for file format '%s'",
                       fmt);
            goto out;
        }
    }

    if (base_fmt) {
        if (!qemu_opt_set(opts, BLOCK_OPT_BACKING_FMT, base_fmt, NULL)) {
            error_setg(errp, "Backing file format not supported for file "
                             "format '%s'", fmt);
            goto out;
        }
    }

    backing_file = qemu_opt_get(opts, BLOCK_OPT_BACKING_FILE);
    if (backing_file) {
        if (!strcmp(filename, backing_file)) {
            error_setg(errp, "Error: Trying to create an image with the "
                             "same filename as the backing file");
            goto out;
        }
        if (backing_file[0] == '\0') {
            error_setg(errp, "Expected backing file name, got empty string");
            goto out;
        }
    }

    backing_fmt = qemu_opt_get(opts, BLOCK_OPT_BACKING_FMT);

    /* The size for the image must always be specified, unless we have a backing
     * file and we have not been forbidden from opening it. */
    size = qemu_opt_get_size(opts, BLOCK_OPT_SIZE, img_size);
    if (backing_file && !(flags & BDRV_O_NO_BACKING)) {
        BlockDriverState *bs;
        char *full_backing;
        int back_flags;
        QDict *backing_options = NULL;

        full_backing =
            bdrv_get_full_backing_filename_from_filename(filename, backing_file,
                                                         &local_err);
        if (local_err) {
            goto out;
        }
        assert(full_backing);

        /*
         * No need to do I/O here, which allows us to open encrypted
         * backing images without needing the secret
         */
        back_flags = flags;
        back_flags &= ~(BDRV_O_RDWR | BDRV_O_SNAPSHOT | BDRV_O_NO_BACKING);
        back_flags |= BDRV_O_NO_IO;

        backing_options = qdict_new();
        if (backing_fmt) {
            qdict_put_str(backing_options, "driver", backing_fmt);
        }
        qdict_put_bool(backing_options, BDRV_OPT_FORCE_SHARE, true);

        bs = bdrv_open(full_backing, NULL, backing_options, back_flags,
                       &local_err);
        g_free(full_backing);
        if (!bs) {
            error_append_hint(&local_err, "Could not open backing image.\n");
            goto out;
        } else {
            if (!backing_fmt) {
                error_setg(&local_err,
                           "Backing file specified without backing format");
                error_append_hint(&local_err, "Detected format of %s.",
                                  bs->drv->format_name);
                goto out;
            }
            if (size == -1) {
                /* Opened BS, have no size */
                size = bdrv_getlength(bs);
                if (size < 0) {
                    error_setg_errno(errp, -size, "Could not get size of '%s'",
                                     backing_file);
                    bdrv_unref(bs);
                    goto out;
                }
                qemu_opt_set_number(opts, BLOCK_OPT_SIZE, size, &error_abort);
            }
            bdrv_unref(bs);
        }
        /* (backing_file && !(flags & BDRV_O_NO_BACKING)) */
    } else if (backing_file && !backing_fmt) {
        error_setg(&local_err,
                   "Backing file specified without backing format");
        goto out;
    }

    if (size == -1) {
        error_setg(errp, "Image creation needs a size parameter");
        goto out;
    }

    if (!quiet) {
        printf("Formatting '%s', fmt=%s ", filename, fmt);
        qemu_opts_print(opts, " ");
        puts("");
        fflush(stdout);
    }

    ret = bdrv_create(drv, filename, opts, &local_err);

    if (ret == -EFBIG) {
        /* This is generally a better message than whatever the driver would
         * deliver (especially because of the cluster_size_hint), since that
         * is most probably not much different from "image too large". */
        const char *cluster_size_hint = "";
        if (qemu_opt_get_size(opts, BLOCK_OPT_CLUSTER_SIZE, 0)) {
            cluster_size_hint = " (try using a larger cluster size)";
        }
        error_setg(errp, "The image size is too large for file format '%s'"
                   "%s", fmt, cluster_size_hint);
        error_free(local_err);
        local_err = NULL;
    }

out:
    qemu_opts_del(opts);
    qemu_opts_free(create_opts);
    error_propagate(errp, local_err);
}

AioContext *bdrv_get_aio_context(BlockDriverState *bs)
{
    IO_CODE();
    return bs ? bs->aio_context : qemu_get_aio_context();
}

AioContext *coroutine_fn bdrv_co_enter(BlockDriverState *bs)
{
    Coroutine *self = qemu_coroutine_self();
    AioContext *old_ctx = qemu_coroutine_get_aio_context(self);
    AioContext *new_ctx;
    IO_CODE();

    /*
     * Increase bs->in_flight to ensure that this operation is completed before
     * moving the node to a different AioContext. Read new_ctx only afterwards.
     */
    bdrv_inc_in_flight(bs);

    new_ctx = bdrv_get_aio_context(bs);
    aio_co_reschedule_self(new_ctx);
    return old_ctx;
}

void coroutine_fn bdrv_co_leave(BlockDriverState *bs, AioContext *old_ctx)
{
    IO_CODE();
    aio_co_reschedule_self(old_ctx);
    bdrv_dec_in_flight(bs);
}

void coroutine_fn bdrv_co_lock(BlockDriverState *bs)
{
    AioContext *ctx = bdrv_get_aio_context(bs);

    /* In the main thread, bs->aio_context won't change concurrently */
    assert(qemu_get_current_aio_context() == qemu_get_aio_context());

    /*
     * We're in coroutine context, so we already hold the lock of the main
     * loop AioContext. Don't lock it twice to avoid deadlocks.
     */
    assert(qemu_in_coroutine());
    if (ctx != qemu_get_aio_context()) {
        aio_context_acquire(ctx);
    }
}

void coroutine_fn bdrv_co_unlock(BlockDriverState *bs)
{
    AioContext *ctx = bdrv_get_aio_context(bs);

    assert(qemu_in_coroutine());
    if (ctx != qemu_get_aio_context()) {
        aio_context_release(ctx);
    }
}

void bdrv_coroutine_enter(BlockDriverState *bs, Coroutine *co)
{
    IO_CODE();
    aio_co_enter(bdrv_get_aio_context(bs), co);
}

static void bdrv_do_remove_aio_context_notifier(BdrvAioNotifier *ban)
{
    GLOBAL_STATE_CODE();
    QLIST_REMOVE(ban, list);
    g_free(ban);
}

static void bdrv_detach_aio_context(BlockDriverState *bs)
{
    BdrvAioNotifier *baf, *baf_tmp;

    assert(!bs->walking_aio_notifiers);
    GLOBAL_STATE_CODE();
    bs->walking_aio_notifiers = true;
    QLIST_FOREACH_SAFE(baf, &bs->aio_notifiers, list, baf_tmp) {
        if (baf->deleted) {
            bdrv_do_remove_aio_context_notifier(baf);
        } else {
            baf->detach_aio_context(baf->opaque);
        }
    }
    /* Never mind iterating again to check for ->deleted.  bdrv_close() will
     * remove remaining aio notifiers if we aren't called again.
     */
    bs->walking_aio_notifiers = false;

    if (bs->drv && bs->drv->bdrv_detach_aio_context) {
        bs->drv->bdrv_detach_aio_context(bs);
    }

    if (bs->quiesce_counter) {
        aio_enable_external(bs->aio_context);
    }
    bs->aio_context = NULL;
}

static void bdrv_attach_aio_context(BlockDriverState *bs,
                                    AioContext *new_context)
{
    BdrvAioNotifier *ban, *ban_tmp;
    GLOBAL_STATE_CODE();

    if (bs->quiesce_counter) {
        aio_disable_external(new_context);
    }

    bs->aio_context = new_context;

    if (bs->drv && bs->drv->bdrv_attach_aio_context) {
        bs->drv->bdrv_attach_aio_context(bs, new_context);
    }

    assert(!bs->walking_aio_notifiers);
    bs->walking_aio_notifiers = true;
    QLIST_FOREACH_SAFE(ban, &bs->aio_notifiers, list, ban_tmp) {
        if (ban->deleted) {
            bdrv_do_remove_aio_context_notifier(ban);
        } else {
            ban->attached_aio_context(new_context, ban->opaque);
        }
    }
    bs->walking_aio_notifiers = false;
}

/*
 * Changes the AioContext used for fd handlers, timers, and BHs by this
 * BlockDriverState and all its children and parents.
 *
 * Must be called from the main AioContext.
 *
 * The caller must own the AioContext lock for the old AioContext of bs, but it
 * must not own the AioContext lock for new_context (unless new_context is the
 * same as the current context of bs).
 *
 * @ignore will accumulate all visited BdrvChild object. The caller is
 * responsible for freeing the list afterwards.
 */
void bdrv_set_aio_context_ignore(BlockDriverState *bs,
                                 AioContext *new_context, GSList **ignore)
{
    AioContext *old_context = bdrv_get_aio_context(bs);
    GSList *children_to_process = NULL;
    GSList *parents_to_process = NULL;
    GSList *entry;
    BdrvChild *child, *parent;

    g_assert(qemu_get_current_aio_context() == qemu_get_aio_context());
    GLOBAL_STATE_CODE();

    if (old_context == new_context) {
        return;
    }

    bdrv_drained_begin(bs);

    QLIST_FOREACH(child, &bs->children, next) {
        if (g_slist_find(*ignore, child)) {
            continue;
        }
        *ignore = g_slist_prepend(*ignore, child);
        children_to_process = g_slist_prepend(children_to_process, child);
    }

    QLIST_FOREACH(parent, &bs->parents, next_parent) {
        if (g_slist_find(*ignore, parent)) {
            continue;
        }
        *ignore = g_slist_prepend(*ignore, parent);
        parents_to_process = g_slist_prepend(parents_to_process, parent);
    }

    for (entry = children_to_process;
         entry != NULL;
         entry = g_slist_next(entry)) {
        child = entry->data;
        bdrv_set_aio_context_ignore(child->bs, new_context, ignore);
    }
    g_slist_free(children_to_process);

    for (entry = parents_to_process;
         entry != NULL;
         entry = g_slist_next(entry)) {
        parent = entry->data;
        assert(parent->klass->set_aio_ctx);
        parent->klass->set_aio_ctx(parent, new_context, ignore);
    }
    g_slist_free(parents_to_process);

    bdrv_detach_aio_context(bs);

    /* Acquire the new context, if necessary */
    if (qemu_get_aio_context() != new_context) {
        aio_context_acquire(new_context);
    }

    bdrv_attach_aio_context(bs, new_context);

    /*
     * If this function was recursively called from
     * bdrv_set_aio_context_ignore(), there may be nodes in the
     * subtree that have not yet been moved to the new AioContext.
     * Release the old one so bdrv_drained_end() can poll them.
     */
    if (qemu_get_aio_context() != old_context) {
        aio_context_release(old_context);
    }

    bdrv_drained_end(bs);

    if (qemu_get_aio_context() != old_context) {
        aio_context_acquire(old_context);
    }
    if (qemu_get_aio_context() != new_context) {
        aio_context_release(new_context);
    }
}

static bool bdrv_parent_can_set_aio_context(BdrvChild *c, AioContext *ctx,
                                            GSList **ignore, Error **errp)
{
    GLOBAL_STATE_CODE();
    if (g_slist_find(*ignore, c)) {
        return true;
    }
    *ignore = g_slist_prepend(*ignore, c);

    /*
     * A BdrvChildClass that doesn't handle AioContext changes cannot
     * tolerate any AioContext changes
     */
    if (!c->klass->can_set_aio_ctx) {
        char *user = bdrv_child_user_desc(c);
        error_setg(errp, "Changing iothreads is not supported by %s", user);
        g_free(user);
        return false;
    }
    if (!c->klass->can_set_aio_ctx(c, ctx, ignore, errp)) {
        assert(!errp || *errp);
        return false;
    }
    return true;
}

bool bdrv_child_can_set_aio_context(BdrvChild *c, AioContext *ctx,
                                    GSList **ignore, Error **errp)
{
    GLOBAL_STATE_CODE();
    if (g_slist_find(*ignore, c)) {
        return true;
    }
    *ignore = g_slist_prepend(*ignore, c);
    return bdrv_can_set_aio_context(c->bs, ctx, ignore, errp);
}

/* @ignore will accumulate all visited BdrvChild object. The caller is
 * responsible for freeing the list afterwards. */
bool bdrv_can_set_aio_context(BlockDriverState *bs, AioContext *ctx,
                              GSList **ignore, Error **errp)
{
    BdrvChild *c;

    if (bdrv_get_aio_context(bs) == ctx) {
        return true;
    }

    GLOBAL_STATE_CODE();

    QLIST_FOREACH(c, &bs->parents, next_parent) {
        if (!bdrv_parent_can_set_aio_context(c, ctx, ignore, errp)) {
            return false;
        }
    }
    QLIST_FOREACH(c, &bs->children, next) {
        if (!bdrv_child_can_set_aio_context(c, ctx, ignore, errp)) {
            return false;
        }
    }

    return true;
}

int bdrv_child_try_set_aio_context(BlockDriverState *bs, AioContext *ctx,
                                   BdrvChild *ignore_child, Error **errp)
{
    GSList *ignore;
    bool ret;

    GLOBAL_STATE_CODE();

    ignore = ignore_child ? g_slist_prepend(NULL, ignore_child) : NULL;
    ret = bdrv_can_set_aio_context(bs, ctx, &ignore, errp);
    g_slist_free(ignore);

    if (!ret) {
        return -EPERM;
    }

    ignore = ignore_child ? g_slist_prepend(NULL, ignore_child) : NULL;
    bdrv_set_aio_context_ignore(bs, ctx, &ignore);
    g_slist_free(ignore);

    return 0;
}

int bdrv_try_set_aio_context(BlockDriverState *bs, AioContext *ctx,
                             Error **errp)
{
    GLOBAL_STATE_CODE();
    return bdrv_child_try_set_aio_context(bs, ctx, NULL, errp);
}

void bdrv_add_aio_context_notifier(BlockDriverState *bs,
        void (*attached_aio_context)(AioContext *new_context, void *opaque),
        void (*detach_aio_context)(void *opaque), void *opaque)
{
    BdrvAioNotifier *ban = g_new(BdrvAioNotifier, 1);
    *ban = (BdrvAioNotifier){
        .attached_aio_context = attached_aio_context,
        .detach_aio_context   = detach_aio_context,
        .opaque               = opaque
    };
    GLOBAL_STATE_CODE();

    QLIST_INSERT_HEAD(&bs->aio_notifiers, ban, list);
}

void bdrv_remove_aio_context_notifier(BlockDriverState *bs,
                                      void (*attached_aio_context)(AioContext *,
                                                                   void *),
                                      void (*detach_aio_context)(void *),
                                      void *opaque)
{
    BdrvAioNotifier *ban, *ban_next;
    GLOBAL_STATE_CODE();

    QLIST_FOREACH_SAFE(ban, &bs->aio_notifiers, list, ban_next) {
        if (ban->attached_aio_context == attached_aio_context &&
            ban->detach_aio_context   == detach_aio_context   &&
            ban->opaque               == opaque               &&
            ban->deleted              == false)
        {
            if (bs->walking_aio_notifiers) {
                ban->deleted = true;
            } else {
                bdrv_do_remove_aio_context_notifier(ban);
            }
            return;
        }
    }

    abort();
}

int bdrv_amend_options(BlockDriverState *bs, QemuOpts *opts,
                       BlockDriverAmendStatusCB *status_cb, void *cb_opaque,
                       bool force,
                       Error **errp)
{
    GLOBAL_STATE_CODE();
    if (!bs->drv) {
        error_setg(errp, "Node is ejected");
        return -ENOMEDIUM;
    }
    if (!bs->drv->bdrv_amend_options) {
        error_setg(errp, "Block driver '%s' does not support option amendment",
                   bs->drv->format_name);
        return -ENOTSUP;
    }
    return bs->drv->bdrv_amend_options(bs, opts, status_cb,
                                       cb_opaque, force, errp);
}

/*
 * This function checks whether the given @to_replace is allowed to be
 * replaced by a node that always shows the same data as @bs.  This is
 * used for example to verify whether the mirror job can replace
 * @to_replace by the target mirrored from @bs.
 * To be replaceable, @bs and @to_replace may either be guaranteed to
 * always show the same data (because they are only connected through
 * filters), or some driver may allow replacing one of its children
 * because it can guarantee that this child's data is not visible at
 * all (for example, for dissenting quorum children that have no other
 * parents).
 */
bool bdrv_recurse_can_replace(BlockDriverState *bs,
                              BlockDriverState *to_replace)
{
    BlockDriverState *filtered;

    GLOBAL_STATE_CODE();

    if (!bs || !bs->drv) {
        return false;
    }

    if (bs == to_replace) {
        return true;
    }

    /* See what the driver can do */
    if (bs->drv->bdrv_recurse_can_replace) {
        return bs->drv->bdrv_recurse_can_replace(bs, to_replace);
    }

    /* For filters without an own implementation, we can recurse on our own */
    filtered = bdrv_filter_bs(bs);
    if (filtered) {
        return bdrv_recurse_can_replace(filtered, to_replace);
    }

    /* Safe default */
    return false;
}

/*
 * Check whether the given @node_name can be replaced by a node that
 * has the same data as @parent_bs.  If so, return @node_name's BDS;
 * NULL otherwise.
 *
 * @node_name must be a (recursive) *child of @parent_bs (or this
 * function will return NULL).
 *
 * The result (whether the node can be replaced or not) is only valid
 * for as long as no graph or permission changes occur.
 */
BlockDriverState *check_to_replace_node(BlockDriverState *parent_bs,
                                        const char *node_name, Error **errp)
{
    BlockDriverState *to_replace_bs = bdrv_find_node(node_name);
    AioContext *aio_context;

    GLOBAL_STATE_CODE();

    if (!to_replace_bs) {
        error_setg(errp, "Failed to find node with node-name='%s'", node_name);
        return NULL;
    }

    aio_context = bdrv_get_aio_context(to_replace_bs);
    aio_context_acquire(aio_context);

    if (bdrv_op_is_blocked(to_replace_bs, BLOCK_OP_TYPE_REPLACE, errp)) {
        to_replace_bs = NULL;
        goto out;
    }

    /* We don't want arbitrary node of the BDS chain to be replaced only the top
     * most non filter in order to prevent data corruption.
     * Another benefit is that this tests exclude backing files which are
     * blocked by the backing blockers.
     */
    if (!bdrv_recurse_can_replace(parent_bs, to_replace_bs)) {
        error_setg(errp, "Cannot replace '%s' by a node mirrored from '%s', "
                   "because it cannot be guaranteed that doing so would not "
                   "lead to an abrupt change of visible data",
                   node_name, parent_bs->node_name);
        to_replace_bs = NULL;
        goto out;
    }

out:
    aio_context_release(aio_context);
    return to_replace_bs;
}

/**
 * Iterates through the list of runtime option keys that are said to
 * be "strong" for a BDS.  An option is called "strong" if it changes
 * a BDS's data.  For example, the null block driver's "size" and
 * "read-zeroes" options are strong, but its "latency-ns" option is
 * not.
 *
 * If a key returned by this function ends with a dot, all options
 * starting with that prefix are strong.
 */
static const char *const *strong_options(BlockDriverState *bs,
                                         const char *const *curopt)
{
    static const char *const global_options[] = {
        "driver", "filename", NULL
    };

    if (!curopt) {
        return &global_options[0];
    }

    curopt++;
    if (curopt == &global_options[ARRAY_SIZE(global_options) - 1] && bs->drv) {
        curopt = bs->drv->strong_runtime_opts;
    }

    return (curopt && *curopt) ? curopt : NULL;
}

/**
 * Copies all strong runtime options from bs->options to the given
 * QDict.  The set of strong option keys is determined by invoking
 * strong_options().
 *
 * Returns true iff any strong option was present in bs->options (and
 * thus copied to the target QDict) with the exception of "filename"
 * and "driver".  The caller is expected to use this value to decide
 * whether the existence of strong options prevents the generation of
 * a plain filename.
 */
static bool append_strong_runtime_options(QDict *d, BlockDriverState *bs)
{
    bool found_any = false;
    const char *const *option_name = NULL;

    if (!bs->drv) {
        return false;
    }

    while ((option_name = strong_options(bs, option_name))) {
        bool option_given = false;

        assert(strlen(*option_name) > 0);
        if ((*option_name)[strlen(*option_name) - 1] != '.') {
            QObject *entry = qdict_get(bs->options, *option_name);
            if (!entry) {
                continue;
            }

            qdict_put_obj(d, *option_name, qobject_ref(entry));
            option_given = true;
        } else {
            const QDictEntry *entry;
            for (entry = qdict_first(bs->options); entry;
                 entry = qdict_next(bs->options, entry))
            {
                if (strstart(qdict_entry_key(entry), *option_name, NULL)) {
                    qdict_put_obj(d, qdict_entry_key(entry),
                                  qobject_ref(qdict_entry_value(entry)));
                    option_given = true;
                }
            }
        }

        /* While "driver" and "filename" need to be included in a JSON filename,
         * their existence does not prohibit generation of a plain filename. */
        if (!found_any && option_given &&
            strcmp(*option_name, "driver") && strcmp(*option_name, "filename"))
        {
            found_any = true;
        }
    }

    if (!qdict_haskey(d, "driver")) {
        /* Drivers created with bdrv_new_open_driver() may not have a
         * @driver option.  Add it here. */
        qdict_put_str(d, "driver", bs->drv->format_name);
    }

    return found_any;
}

/* Note: This function may return false positives; it may return true
 * even if opening the backing file specified by bs's image header
 * would result in exactly bs->backing. */
static bool bdrv_backing_overridden(BlockDriverState *bs)
{
    GLOBAL_STATE_CODE();
    if (bs->backing) {
        return strcmp(bs->auto_backing_file,
                      bs->backing->bs->filename);
    } else {
        /* No backing BDS, so if the image header reports any backing
         * file, it must have been suppressed */
        return bs->auto_backing_file[0] != '\0';
    }
}

/* Updates the following BDS fields:
 *  - exact_filename: A filename which may be used for opening a block device
 *                    which (mostly) equals the given BDS (even without any
 *                    other options; so reading and writing must return the same
 *                    results, but caching etc. may be different)
 *  - full_open_options: Options which, when given when opening a block device
 *                       (without a filename), result in a BDS (mostly)
 *                       equalling the given one
 *  - filename: If exact_filename is set, it is copied here. Otherwise,
 *              full_open_options is converted to a JSON object, prefixed with
 *              "json:" (for use through the JSON pseudo protocol) and put here.
 */
void bdrv_refresh_filename(BlockDriverState *bs)
{
    BlockDriver *drv = bs->drv;
    BdrvChild *child;
    BlockDriverState *primary_child_bs;
    QDict *opts;
    bool backing_overridden;
    bool generate_json_filename; /* Whether our default implementation should
                                    fill exact_filename (false) or not (true) */

    GLOBAL_STATE_CODE();

    if (!drv) {
        return;
    }

    /* This BDS's file name may depend on any of its children's file names, so
     * refresh those first */
    QLIST_FOREACH(child, &bs->children, next) {
        bdrv_refresh_filename(child->bs);
    }

    if (bs->implicit) {
        /* For implicit nodes, just copy everything from the single child */
        child = QLIST_FIRST(&bs->children);
        assert(QLIST_NEXT(child, next) == NULL);

        pstrcpy(bs->exact_filename, sizeof(bs->exact_filename),
                child->bs->exact_filename);
        pstrcpy(bs->filename, sizeof(bs->filename), child->bs->filename);

        qobject_unref(bs->full_open_options);
        bs->full_open_options = qobject_ref(child->bs->full_open_options);

        return;
    }

    backing_overridden = bdrv_backing_overridden(bs);

    if (bs->open_flags & BDRV_O_NO_IO) {
        /* Without I/O, the backing file does not change anything.
         * Therefore, in such a case (primarily qemu-img), we can
         * pretend the backing file has not been overridden even if
         * it technically has been. */
        backing_overridden = false;
    }

    /* Gather the options QDict */
    opts = qdict_new();
    generate_json_filename = append_strong_runtime_options(opts, bs);
    generate_json_filename |= backing_overridden;

    if (drv->bdrv_gather_child_options) {
        /* Some block drivers may not want to present all of their children's
         * options, or name them differently from BdrvChild.name */
        drv->bdrv_gather_child_options(bs, opts, backing_overridden);
    } else {
        QLIST_FOREACH(child, &bs->children, next) {
            if (child == bs->backing && !backing_overridden) {
                /* We can skip the backing BDS if it has not been overridden */
                continue;
            }

            qdict_put(opts, child->name,
                      qobject_ref(child->bs->full_open_options));
        }

        if (backing_overridden && !bs->backing) {
            /* Force no backing file */
            qdict_put_null(opts, "backing");
        }
    }

    qobject_unref(bs->full_open_options);
    bs->full_open_options = opts;

    primary_child_bs = bdrv_primary_bs(bs);

    if (drv->bdrv_refresh_filename) {
        /* Obsolete information is of no use here, so drop the old file name
         * information before refreshing it */
        bs->exact_filename[0] = '\0';

        drv->bdrv_refresh_filename(bs);
    } else if (primary_child_bs) {
        /*
         * Try to reconstruct valid information from the underlying
         * file -- this only works for format nodes (filter nodes
         * cannot be probed and as such must be selected by the user
         * either through an options dict, or through a special
         * filename which the filter driver must construct in its
         * .bdrv_refresh_filename() implementation).
         */

        bs->exact_filename[0] = '\0';

        /*
         * We can use the underlying file's filename if:
         * - it has a filename,
         * - the current BDS is not a filter,
         * - the file is a protocol BDS, and
         * - opening that file (as this BDS's format) will automatically create
         *   the BDS tree we have right now, that is:
         *   - the user did not significantly change this BDS's behavior with
         *     some explicit (strong) options
         *   - no non-file child of this BDS has been overridden by the user
         *   Both of these conditions are represented by generate_json_filename.
         */
        if (primary_child_bs->exact_filename[0] &&
            primary_child_bs->drv->bdrv_file_open &&
            !drv->is_filter && !generate_json_filename)
        {
            strcpy(bs->exact_filename, primary_child_bs->exact_filename);
        }
    }

    if (bs->exact_filename[0]) {
        pstrcpy(bs->filename, sizeof(bs->filename), bs->exact_filename);
    } else {
<<<<<<< HEAD
        QString *json = qobject_to_json(QOBJECT(bs->full_open_options));
        if (snprintf(bs->filename, sizeof(bs->filename), "json:%s",
                     qstring_get_str(json)) >= sizeof(bs->filename)) {
            /* Give user a hint if we truncated things. */
            strcpy(bs->filename + sizeof(bs->filename) - 4, "...");
        }
        qobject_unref(json);
=======
        GString *json = qobject_to_json(QOBJECT(bs->full_open_options));
        if (snprintf(bs->filename, sizeof(bs->filename), "json:%s",
                     json->str) >= sizeof(bs->filename)) {
            /* Give user a hint if we truncated things. */
            strcpy(bs->filename + sizeof(bs->filename) - 4, "...");
        }
        g_string_free(json, true);
>>>>>>> 823a3f11
    }
}

char *bdrv_dirname(BlockDriverState *bs, Error **errp)
{
    BlockDriver *drv = bs->drv;
    BlockDriverState *child_bs;

    GLOBAL_STATE_CODE();

    if (!drv) {
        error_setg(errp, "Node '%s' is ejected", bs->node_name);
        return NULL;
    }

    if (drv->bdrv_dirname) {
        return drv->bdrv_dirname(bs, errp);
    }

    child_bs = bdrv_primary_bs(bs);
    if (child_bs) {
        return bdrv_dirname(child_bs, errp);
    }

    bdrv_refresh_filename(bs);
    if (bs->exact_filename[0] != '\0') {
        return path_combine(bs->exact_filename, "");
    }

    error_setg(errp, "Cannot generate a base directory for %s nodes",
               drv->format_name);
    return NULL;
}

/*
 * Hot add/remove a BDS's child. So the user can take a child offline when
 * it is broken and take a new child online
 */
void bdrv_add_child(BlockDriverState *parent_bs, BlockDriverState *child_bs,
                    Error **errp)
{
    GLOBAL_STATE_CODE();
    if (!parent_bs->drv || !parent_bs->drv->bdrv_add_child) {
        error_setg(errp, "The node %s does not support adding a child",
                   bdrv_get_device_or_node_name(parent_bs));
        return;
    }

    if (!QLIST_EMPTY(&child_bs->parents)) {
        error_setg(errp, "The node %s already has a parent",
                   child_bs->node_name);
        return;
    }

    parent_bs->drv->bdrv_add_child(parent_bs, child_bs, errp);
}

void bdrv_del_child(BlockDriverState *parent_bs, BdrvChild *child, Error **errp)
{
    BdrvChild *tmp;

    GLOBAL_STATE_CODE();
    if (!parent_bs->drv || !parent_bs->drv->bdrv_del_child) {
        error_setg(errp, "The node %s does not support removing a child",
                   bdrv_get_device_or_node_name(parent_bs));
        return;
    }

    QLIST_FOREACH(tmp, &parent_bs->children, next) {
        if (tmp == child) {
            break;
        }
    }

    if (!tmp) {
        error_setg(errp, "The node %s does not have a child named %s",
                   bdrv_get_device_or_node_name(parent_bs),
                   bdrv_get_device_or_node_name(child->bs));
        return;
    }

    parent_bs->drv->bdrv_del_child(parent_bs, child, errp);
}

int bdrv_make_empty(BdrvChild *c, Error **errp)
{
    BlockDriver *drv = c->bs->drv;
    int ret;

    GLOBAL_STATE_CODE();
    assert(c->perm & (BLK_PERM_WRITE | BLK_PERM_WRITE_UNCHANGED));

    if (!drv->bdrv_make_empty) {
        error_setg(errp, "%s does not support emptying nodes",
                   drv->format_name);
        return -ENOTSUP;
    }

    ret = drv->bdrv_make_empty(c->bs);
    if (ret < 0) {
        error_setg_errno(errp, -ret, "Failed to empty %s",
                         c->bs->filename);
        return ret;
    }

    return 0;
}

/*
 * Return the child that @bs acts as an overlay for, and from which data may be
 * copied in COW or COR operations.  Usually this is the backing file.
 */
BdrvChild *bdrv_cow_child(BlockDriverState *bs)
{
    IO_CODE();

    if (!bs || !bs->drv) {
        return NULL;
    }

    if (bs->drv->is_filter) {
        return NULL;
    }

    if (!bs->backing) {
        return NULL;
    }

    assert(bs->backing->role & BDRV_CHILD_COW);
    return bs->backing;
}

/*
 * If @bs acts as a filter for exactly one of its children, return
 * that child.
 */
BdrvChild *bdrv_filter_child(BlockDriverState *bs)
{
    BdrvChild *c;
    IO_CODE();

    if (!bs || !bs->drv) {
        return NULL;
    }

    if (!bs->drv->is_filter) {
        return NULL;
    }

    /* Only one of @backing or @file may be used */
    assert(!(bs->backing && bs->file));

    c = bs->backing ?: bs->file;
    if (!c) {
        return NULL;
    }

    assert(c->role & BDRV_CHILD_FILTERED);
    return c;
}

/*
 * Return either the result of bdrv_cow_child() or bdrv_filter_child(),
 * whichever is non-NULL.
 *
 * Return NULL if both are NULL.
 */
BdrvChild *bdrv_filter_or_cow_child(BlockDriverState *bs)
{
    BdrvChild *cow_child = bdrv_cow_child(bs);
    BdrvChild *filter_child = bdrv_filter_child(bs);
    IO_CODE();

    /* Filter nodes cannot have COW backing files */
    assert(!(cow_child && filter_child));

    return cow_child ?: filter_child;
}

/*
 * Return the primary child of this node: For filters, that is the
 * filtered child.  For other nodes, that is usually the child storing
 * metadata.
 * (A generally more helpful description is that this is (usually) the
 * child that has the same filename as @bs.)
 *
 * Drivers do not necessarily have a primary child; for example quorum
 * does not.
 */
BdrvChild *bdrv_primary_child(BlockDriverState *bs)
{
    BdrvChild *c, *found = NULL;
    IO_CODE();

    QLIST_FOREACH(c, &bs->children, next) {
        if (c->role & BDRV_CHILD_PRIMARY) {
            assert(!found);
            found = c;
        }
    }

    return found;
}

static BlockDriverState *bdrv_do_skip_filters(BlockDriverState *bs,
                                              bool stop_on_explicit_filter)
{
    BdrvChild *c;

    if (!bs) {
        return NULL;
    }

    while (!(stop_on_explicit_filter && !bs->implicit)) {
        c = bdrv_filter_child(bs);
        if (!c) {
            /*
             * A filter that is embedded in a working block graph must
             * have a child.  Assert this here so this function does
             * not return a filter node that is not expected by the
             * caller.
             */
            assert(!bs->drv || !bs->drv->is_filter);
            break;
        }
        bs = c->bs;
    }
    /*
     * Note that this treats nodes with bs->drv == NULL as not being
     * filters (bs->drv == NULL should be replaced by something else
     * anyway).
     * The advantage of this behavior is that this function will thus
     * always return a non-NULL value (given a non-NULL @bs).
     */

    return bs;
}

/*
 * Return the first BDS that has not been added implicitly or that
 * does not have a filtered child down the chain starting from @bs
 * (including @bs itself).
 */
BlockDriverState *bdrv_skip_implicit_filters(BlockDriverState *bs)
{
    GLOBAL_STATE_CODE();
    return bdrv_do_skip_filters(bs, true);
}

/*
 * Return the first BDS that does not have a filtered child down the
 * chain starting from @bs (including @bs itself).
 */
BlockDriverState *bdrv_skip_filters(BlockDriverState *bs)
{
    IO_CODE();
    return bdrv_do_skip_filters(bs, false);
}

/*
 * For a backing chain, return the first non-filter backing image of
 * the first non-filter image.
 */
BlockDriverState *bdrv_backing_chain_next(BlockDriverState *bs)
{
    IO_CODE();
    return bdrv_skip_filters(bdrv_cow_bs(bdrv_skip_filters(bs)));
}

/**
 * Check whether [offset, offset + bytes) overlaps with the cached
 * block-status data region.
 *
 * If so, and @pnum is not NULL, set *pnum to `bsc.data_end - offset`,
 * which is what bdrv_bsc_is_data()'s interface needs.
 * Otherwise, *pnum is not touched.
 */
static bool bdrv_bsc_range_overlaps_locked(BlockDriverState *bs,
                                           int64_t offset, int64_t bytes,
                                           int64_t *pnum)
{
    BdrvBlockStatusCache *bsc = qatomic_rcu_read(&bs->block_status_cache);
    bool overlaps;

    overlaps =
        qatomic_read(&bsc->valid) &&
        ranges_overlap(offset, bytes, bsc->data_start,
                       bsc->data_end - bsc->data_start);

    if (overlaps && pnum) {
        *pnum = bsc->data_end - offset;
    }

    return overlaps;
}

/**
 * See block_int.h for this function's documentation.
 */
bool bdrv_bsc_is_data(BlockDriverState *bs, int64_t offset, int64_t *pnum)
{
    IO_CODE();
    RCU_READ_LOCK_GUARD();
    return bdrv_bsc_range_overlaps_locked(bs, offset, 1, pnum);
}

/**
 * See block_int.h for this function's documentation.
 */
void bdrv_bsc_invalidate_range(BlockDriverState *bs,
                               int64_t offset, int64_t bytes)
{
    IO_CODE();
    RCU_READ_LOCK_GUARD();

    if (bdrv_bsc_range_overlaps_locked(bs, offset, bytes, NULL)) {
        qatomic_set(&bs->block_status_cache->valid, false);
    }
}

/**
 * See block_int.h for this function's documentation.
 */
void bdrv_bsc_fill(BlockDriverState *bs, int64_t offset, int64_t bytes)
{
    BdrvBlockStatusCache *new_bsc = g_new(BdrvBlockStatusCache, 1);
    BdrvBlockStatusCache *old_bsc;
    IO_CODE();

    *new_bsc = (BdrvBlockStatusCache) {
        .valid = true,
        .data_start = offset,
        .data_end = offset + bytes,
    };

    QEMU_LOCK_GUARD(&bs->bsc_modify_lock);

    old_bsc = qatomic_rcu_read(&bs->block_status_cache);
    qatomic_rcu_set(&bs->block_status_cache, new_bsc);
    if (old_bsc) {
        g_free_rcu(old_bsc, rcu);
    }
}<|MERGE_RESOLUTION|>--- conflicted
+++ resolved
@@ -7890,15 +7890,6 @@
     if (bs->exact_filename[0]) {
         pstrcpy(bs->filename, sizeof(bs->filename), bs->exact_filename);
     } else {
-<<<<<<< HEAD
-        QString *json = qobject_to_json(QOBJECT(bs->full_open_options));
-        if (snprintf(bs->filename, sizeof(bs->filename), "json:%s",
-                     qstring_get_str(json)) >= sizeof(bs->filename)) {
-            /* Give user a hint if we truncated things. */
-            strcpy(bs->filename + sizeof(bs->filename) - 4, "...");
-        }
-        qobject_unref(json);
-=======
         GString *json = qobject_to_json(QOBJECT(bs->full_open_options));
         if (snprintf(bs->filename, sizeof(bs->filename), "json:%s",
                      json->str) >= sizeof(bs->filename)) {
@@ -7906,7 +7897,6 @@
             strcpy(bs->filename + sizeof(bs->filename) - 4, "...");
         }
         g_string_free(json, true);
->>>>>>> 823a3f11
     }
 }
 

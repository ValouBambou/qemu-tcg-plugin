--- conflicted
+++ resolved
@@ -2677,7 +2677,6 @@
                 if (tb_size < 0)
                     tb_size = 0;
                 break;
-<<<<<<< HEAD
             case QEMU_OPTION_count_ifetch:
                 count_ifetch |= 0x1;
                 break;
@@ -2685,13 +2684,11 @@
                 count_ifetch |= 0x2;
                 clock_ifetch = convert_string_to_frequency(optarg);
                 break;
-=======
 #ifdef CONFIG_TCG_PLUGIN
             case QEMU_OPTION_tcg_plugin:
                 plugin_filename = optarg;
                 break;
 #endif /* CONFIG_TCG_PLUGIN */
->>>>>>> ecfb62e1
             case QEMU_OPTION_icount:
                 icount_option = optarg;
                 break;

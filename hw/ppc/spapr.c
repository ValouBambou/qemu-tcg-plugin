/*
 * QEMU PowerPC pSeries Logical Partition (aka sPAPR) hardware System Emulator
 *
 * Copyright (c) 2004-2007 Fabrice Bellard
 * Copyright (c) 2007 Jocelyn Mayer
 * Copyright (c) 2010 David Gibson, IBM Corporation.
 *
 * Permission is hereby granted, free of charge, to any person obtaining a copy
 * of this software and associated documentation files (the "Software"), to deal
 * in the Software without restriction, including without limitation the rights
 * to use, copy, modify, merge, publish, distribute, sublicense, and/or sell
 * copies of the Software, and to permit persons to whom the Software is
 * furnished to do so, subject to the following conditions:
 *
 * The above copyright notice and this permission notice shall be included in
 * all copies or substantial portions of the Software.
 *
 * THE SOFTWARE IS PROVIDED "AS IS", WITHOUT WARRANTY OF ANY KIND, EXPRESS OR
 * IMPLIED, INCLUDING BUT NOT LIMITED TO THE WARRANTIES OF MERCHANTABILITY,
 * FITNESS FOR A PARTICULAR PURPOSE AND NONINFRINGEMENT. IN NO EVENT SHALL
 * THE AUTHORS OR COPYRIGHT HOLDERS BE LIABLE FOR ANY CLAIM, DAMAGES OR OTHER
 * LIABILITY, WHETHER IN AN ACTION OF CONTRACT, TORT OR OTHERWISE, ARISING FROM,
 * OUT OF OR IN CONNECTION WITH THE SOFTWARE OR THE USE OR OTHER DEALINGS IN
 * THE SOFTWARE.
 *
 */
#include "qemu/osdep.h"
#include "qapi/error.h"
#include "qapi/visitor.h"
#include "sysemu/sysemu.h"
#include "sysemu/numa.h"
#include "hw/hw.h"
#include "qemu/log.h"
#include "hw/fw-path-provider.h"
#include "elf.h"
#include "net/net.h"
#include "sysemu/device_tree.h"
#include "sysemu/block-backend.h"
#include "sysemu/cpus.h"
#include "sysemu/hw_accel.h"
#include "kvm_ppc.h"
#include "migration/misc.h"
#include "migration/global_state.h"
#include "migration/register.h"
#include "mmu-hash64.h"
#include "mmu-book3s-v3.h"
#include "cpu-models.h"
#include "qom/cpu.h"

#include "hw/boards.h"
#include "hw/ppc/ppc.h"
#include "hw/loader.h"

#include "hw/ppc/fdt.h"
#include "hw/ppc/spapr.h"
#include "hw/ppc/spapr_vio.h"
#include "hw/pci-host/spapr.h"
#include "hw/ppc/xics.h"
#include "hw/pci/msi.h"

#include "hw/pci/pci.h"
#include "hw/scsi/scsi.h"
#include "hw/virtio/virtio-scsi.h"
#include "hw/virtio/vhost-scsi-common.h"

#include "exec/address-spaces.h"
#include "hw/usb.h"
#include "qemu/config-file.h"
#include "qemu/error-report.h"
#include "trace.h"
#include "hw/nmi.h"
#include "hw/intc/intc.h"

#include "hw/compat.h"
#include "qemu/cutils.h"
#include "hw/ppc/spapr_cpu_core.h"

#include <libfdt.h>

/* SLOF memory layout:
 *
 * SLOF raw image loaded at 0, copies its romfs right below the flat
 * device-tree, then position SLOF itself 31M below that
 *
 * So we set FW_OVERHEAD to 40MB which should account for all of that
 * and more
 *
 * We load our kernel at 4M, leaving space for SLOF initial image
 */
#define FDT_MAX_SIZE            0x100000
#define RTAS_MAX_SIZE           0x10000
#define RTAS_MAX_ADDR           0x80000000 /* RTAS must stay below that */
#define FW_MAX_SIZE             0x400000
#define FW_FILE_NAME            "slof.bin"
#define FW_OVERHEAD             0x2800000
#define KERNEL_LOAD_ADDR        FW_MAX_SIZE

#define MIN_RMA_SLOF            128UL

#define PHANDLE_XICP            0x00001111

/* These two functions implement the VCPU id numbering: one to compute them
 * all and one to identify thread 0 of a VCORE. Any change to the first one
 * is likely to have an impact on the second one, so let's keep them close.
 */
static int spapr_vcpu_id(sPAPRMachineState *spapr, int cpu_index)
{
<<<<<<< HEAD
=======
    assert(spapr->vsmt);
>>>>>>> 4743c235
    return
        (cpu_index / smp_threads) * spapr->vsmt + cpu_index % smp_threads;
}
static bool spapr_is_thread0_in_vcore(sPAPRMachineState *spapr,
                                      PowerPCCPU *cpu)
{
<<<<<<< HEAD
=======
    assert(spapr->vsmt);
>>>>>>> 4743c235
    return spapr_get_vcpu_id(cpu) % spapr->vsmt == 0;
}

static ICSState *spapr_ics_create(sPAPRMachineState *spapr,
                                  const char *type_ics,
                                  int nr_irqs, Error **errp)
{
    Error *local_err = NULL;
    Object *obj;

    obj = object_new(type_ics);
    object_property_add_child(OBJECT(spapr), "ics", obj, &error_abort);
    object_property_add_const_link(obj, ICS_PROP_XICS, OBJECT(spapr),
                                   &error_abort);
    object_property_set_int(obj, nr_irqs, "nr-irqs", &local_err);
    if (local_err) {
        goto error;
    }
    object_property_set_bool(obj, true, "realized", &local_err);
    if (local_err) {
        goto error;
    }

    return ICS_SIMPLE(obj);

error:
    error_propagate(errp, local_err);
    return NULL;
}

static bool pre_2_10_vmstate_dummy_icp_needed(void *opaque)
{
    /* Dummy entries correspond to unused ICPState objects in older QEMUs,
     * and newer QEMUs don't even have them. In both cases, we don't want
     * to send anything on the wire.
     */
    return false;
}

static const VMStateDescription pre_2_10_vmstate_dummy_icp = {
    .name = "icp/server",
    .version_id = 1,
    .minimum_version_id = 1,
    .needed = pre_2_10_vmstate_dummy_icp_needed,
    .fields = (VMStateField[]) {
        VMSTATE_UNUSED(4), /* uint32_t xirr */
        VMSTATE_UNUSED(1), /* uint8_t pending_priority */
        VMSTATE_UNUSED(1), /* uint8_t mfrr */
        VMSTATE_END_OF_LIST()
    },
};

static void pre_2_10_vmstate_register_dummy_icp(int i)
{
    vmstate_register(NULL, i, &pre_2_10_vmstate_dummy_icp,
                     (void *)(uintptr_t) i);
}

static void pre_2_10_vmstate_unregister_dummy_icp(int i)
{
    vmstate_unregister(NULL, &pre_2_10_vmstate_dummy_icp,
                       (void *)(uintptr_t) i);
}

static int xics_max_server_number(sPAPRMachineState *spapr)
{
<<<<<<< HEAD
=======
    assert(spapr->vsmt);
>>>>>>> 4743c235
    return DIV_ROUND_UP(max_cpus * spapr->vsmt, smp_threads);
}

static void xics_system_init(MachineState *machine, int nr_irqs, Error **errp)
{
    sPAPRMachineState *spapr = SPAPR_MACHINE(machine);

    if (kvm_enabled()) {
        if (machine_kernel_irqchip_allowed(machine) &&
            !xics_kvm_init(spapr, errp)) {
            spapr->icp_type = TYPE_KVM_ICP;
            spapr->ics = spapr_ics_create(spapr, TYPE_ICS_KVM, nr_irqs, errp);
        }
        if (machine_kernel_irqchip_required(machine) && !spapr->ics) {
            error_prepend(errp, "kernel_irqchip requested but unavailable: ");
            return;
        }
    }

    if (!spapr->ics) {
        xics_spapr_init(spapr);
        spapr->icp_type = TYPE_ICP;
        spapr->ics = spapr_ics_create(spapr, TYPE_ICS_SIMPLE, nr_irqs, errp);
        if (!spapr->ics) {
            return;
        }
    }
}

static int spapr_fixup_cpu_smt_dt(void *fdt, int offset, PowerPCCPU *cpu,
                                  int smt_threads)
{
    int i, ret = 0;
    uint32_t servers_prop[smt_threads];
    uint32_t gservers_prop[smt_threads * 2];
    int index = spapr_get_vcpu_id(cpu);

    if (cpu->compat_pvr) {
        ret = fdt_setprop_cell(fdt, offset, "cpu-version", cpu->compat_pvr);
        if (ret < 0) {
            return ret;
        }
    }

    /* Build interrupt servers and gservers properties */
    for (i = 0; i < smt_threads; i++) {
        servers_prop[i] = cpu_to_be32(index + i);
        /* Hack, direct the group queues back to cpu 0 */
        gservers_prop[i*2] = cpu_to_be32(index + i);
        gservers_prop[i*2 + 1] = 0;
    }
    ret = fdt_setprop(fdt, offset, "ibm,ppc-interrupt-server#s",
                      servers_prop, sizeof(servers_prop));
    if (ret < 0) {
        return ret;
    }
    ret = fdt_setprop(fdt, offset, "ibm,ppc-interrupt-gserver#s",
                      gservers_prop, sizeof(gservers_prop));

    return ret;
}

static int spapr_fixup_cpu_numa_dt(void *fdt, int offset, PowerPCCPU *cpu)
{
    int index = spapr_get_vcpu_id(cpu);
    uint32_t associativity[] = {cpu_to_be32(0x5),
                                cpu_to_be32(0x0),
                                cpu_to_be32(0x0),
                                cpu_to_be32(0x0),
                                cpu_to_be32(cpu->node_id),
                                cpu_to_be32(index)};

    /* Advertise NUMA via ibm,associativity */
    return fdt_setprop(fdt, offset, "ibm,associativity", associativity,
                          sizeof(associativity));
}

/* Populate the "ibm,pa-features" property */
static void spapr_populate_pa_features(sPAPRMachineState *spapr,
                                       PowerPCCPU *cpu,
                                       void *fdt, int offset,
                                       bool legacy_guest)
{
    CPUPPCState *env = &cpu->env;
    uint8_t pa_features_206[] = { 6, 0,
        0xf6, 0x1f, 0xc7, 0x00, 0x80, 0xc0 };
    uint8_t pa_features_207[] = { 24, 0,
        0xf6, 0x1f, 0xc7, 0xc0, 0x80, 0xf0,
        0x80, 0x00, 0x00, 0x00, 0x00, 0x00,
        0x00, 0x00, 0x00, 0x00, 0x80, 0x00,
        0x80, 0x00, 0x80, 0x00, 0x00, 0x00 };
    uint8_t pa_features_300[] = { 66, 0,
        /* 0: MMU|FPU|SLB|RUN|DABR|NX, 1: fri[nzpm]|DABRX|SPRG3|SLB0|PP110 */
        /* 2: VPM|DS205|PPR|DS202|DS206, 3: LSD|URG, SSO, 5: LE|CFAR|EB|LSQ */
        0xf6, 0x1f, 0xc7, 0xc0, 0x80, 0xf0, /* 0 - 5 */
        /* 6: DS207 */
        0x80, 0x00, 0x00, 0x00, 0x00, 0x00, /* 6 - 11 */
        /* 16: Vector */
        0x00, 0x00, 0x00, 0x00, 0x80, 0x00, /* 12 - 17 */
        /* 18: Vec. Scalar, 20: Vec. XOR, 22: HTM */
        0x80, 0x00, 0x80, 0x00, 0x00, 0x00, /* 18 - 23 */
        /* 24: Ext. Dec, 26: 64 bit ftrs, 28: PM ftrs */
        0x80, 0x00, 0x80, 0x00, 0x80, 0x00, /* 24 - 29 */
        /* 30: MMR, 32: LE atomic, 34: EBB + ext EBB */
        0x80, 0x00, 0x80, 0x00, 0xC0, 0x00, /* 30 - 35 */
        /* 36: SPR SO, 38: Copy/Paste, 40: Radix MMU */
        0x80, 0x00, 0x80, 0x00, 0x80, 0x00, /* 36 - 41 */
        /* 42: PM, 44: PC RA, 46: SC vec'd */
        0x80, 0x00, 0x80, 0x00, 0x80, 0x00, /* 42 - 47 */
        /* 48: SIMD, 50: QP BFP, 52: String */
        0x80, 0x00, 0x80, 0x00, 0x80, 0x00, /* 48 - 53 */
        /* 54: DecFP, 56: DecI, 58: SHA */
        0x80, 0x00, 0x80, 0x00, 0x80, 0x00, /* 54 - 59 */
        /* 60: NM atomic, 62: RNG */
        0x80, 0x00, 0x80, 0x00, 0x00, 0x00, /* 60 - 65 */
    };
    uint8_t *pa_features = NULL;
    size_t pa_size;

    if (ppc_check_compat(cpu, CPU_POWERPC_LOGICAL_2_06, 0, cpu->compat_pvr)) {
        pa_features = pa_features_206;
        pa_size = sizeof(pa_features_206);
    }
    if (ppc_check_compat(cpu, CPU_POWERPC_LOGICAL_2_07, 0, cpu->compat_pvr)) {
        pa_features = pa_features_207;
        pa_size = sizeof(pa_features_207);
    }
    if (ppc_check_compat(cpu, CPU_POWERPC_LOGICAL_3_00, 0, cpu->compat_pvr)) {
        pa_features = pa_features_300;
        pa_size = sizeof(pa_features_300);
    }
    if (!pa_features) {
        return;
    }

    if (env->ci_large_pages) {
        /*
         * Note: we keep CI large pages off by default because a 64K capable
         * guest provisioned with large pages might otherwise try to map a qemu
         * framebuffer (or other kind of memory mapped PCI BAR) using 64K pages
         * even if that qemu runs on a 4k host.
         * We dd this bit back here if we are confident this is not an issue
         */
        pa_features[3] |= 0x20;
    }
    if ((spapr_get_cap(spapr, SPAPR_CAP_HTM) != 0) && pa_size > 24) {
        pa_features[24] |= 0x80;    /* Transactional memory support */
    }
    if (legacy_guest && pa_size > 40) {
        /* Workaround for broken kernels that attempt (guest) radix
         * mode when they can't handle it, if they see the radix bit set
         * in pa-features. So hide it from them. */
        pa_features[40 + 2] &= ~0x80; /* Radix MMU */
    }

    _FDT((fdt_setprop(fdt, offset, "ibm,pa-features", pa_features, pa_size)));
}

static int spapr_fixup_cpu_dt(void *fdt, sPAPRMachineState *spapr)
{
    int ret = 0, offset, cpus_offset;
    CPUState *cs;
    char cpu_model[32];
    uint32_t pft_size_prop[] = {0, cpu_to_be32(spapr->htab_shift)};

    CPU_FOREACH(cs) {
        PowerPCCPU *cpu = POWERPC_CPU(cs);
        DeviceClass *dc = DEVICE_GET_CLASS(cs);
        int index = spapr_get_vcpu_id(cpu);
        int compat_smt = MIN(smp_threads, ppc_compat_max_vthreads(cpu));

        if (!spapr_is_thread0_in_vcore(spapr, cpu)) {
            continue;
        }

        snprintf(cpu_model, 32, "%s@%x", dc->fw_name, index);

        cpus_offset = fdt_path_offset(fdt, "/cpus");
        if (cpus_offset < 0) {
            cpus_offset = fdt_add_subnode(fdt, 0, "cpus");
            if (cpus_offset < 0) {
                return cpus_offset;
            }
        }
        offset = fdt_subnode_offset(fdt, cpus_offset, cpu_model);
        if (offset < 0) {
            offset = fdt_add_subnode(fdt, cpus_offset, cpu_model);
            if (offset < 0) {
                return offset;
            }
        }

        ret = fdt_setprop(fdt, offset, "ibm,pft-size",
                          pft_size_prop, sizeof(pft_size_prop));
        if (ret < 0) {
            return ret;
        }

        if (nb_numa_nodes > 1) {
            ret = spapr_fixup_cpu_numa_dt(fdt, offset, cpu);
            if (ret < 0) {
                return ret;
            }
        }

        ret = spapr_fixup_cpu_smt_dt(fdt, offset, cpu, compat_smt);
        if (ret < 0) {
            return ret;
        }

        spapr_populate_pa_features(spapr, cpu, fdt, offset,
                                   spapr->cas_legacy_guest_workaround);
    }
    return ret;
}

static hwaddr spapr_node0_size(MachineState *machine)
{
    if (nb_numa_nodes) {
        int i;
        for (i = 0; i < nb_numa_nodes; ++i) {
            if (numa_info[i].node_mem) {
                return MIN(pow2floor(numa_info[i].node_mem),
                           machine->ram_size);
            }
        }
    }
    return machine->ram_size;
}

static void add_str(GString *s, const gchar *s1)
{
    g_string_append_len(s, s1, strlen(s1) + 1);
}

static int spapr_populate_memory_node(void *fdt, int nodeid, hwaddr start,
                                       hwaddr size)
{
    uint32_t associativity[] = {
        cpu_to_be32(0x4), /* length */
        cpu_to_be32(0x0), cpu_to_be32(0x0),
        cpu_to_be32(0x0), cpu_to_be32(nodeid)
    };
    char mem_name[32];
    uint64_t mem_reg_property[2];
    int off;

    mem_reg_property[0] = cpu_to_be64(start);
    mem_reg_property[1] = cpu_to_be64(size);

    sprintf(mem_name, "memory@" TARGET_FMT_lx, start);
    off = fdt_add_subnode(fdt, 0, mem_name);
    _FDT(off);
    _FDT((fdt_setprop_string(fdt, off, "device_type", "memory")));
    _FDT((fdt_setprop(fdt, off, "reg", mem_reg_property,
                      sizeof(mem_reg_property))));
    _FDT((fdt_setprop(fdt, off, "ibm,associativity", associativity,
                      sizeof(associativity))));
    return off;
}

static int spapr_populate_memory(sPAPRMachineState *spapr, void *fdt)
{
    MachineState *machine = MACHINE(spapr);
    hwaddr mem_start, node_size;
    int i, nb_nodes = nb_numa_nodes;
    NodeInfo *nodes = numa_info;
    NodeInfo ramnode;

    /* No NUMA nodes, assume there is just one node with whole RAM */
    if (!nb_numa_nodes) {
        nb_nodes = 1;
        ramnode.node_mem = machine->ram_size;
        nodes = &ramnode;
    }

    for (i = 0, mem_start = 0; i < nb_nodes; ++i) {
        if (!nodes[i].node_mem) {
            continue;
        }
        if (mem_start >= machine->ram_size) {
            node_size = 0;
        } else {
            node_size = nodes[i].node_mem;
            if (node_size > machine->ram_size - mem_start) {
                node_size = machine->ram_size - mem_start;
            }
        }
        if (!mem_start) {
            /* spapr_machine_init() checks for rma_size <= node0_size
             * already */
            spapr_populate_memory_node(fdt, i, 0, spapr->rma_size);
            mem_start += spapr->rma_size;
            node_size -= spapr->rma_size;
        }
        for ( ; node_size; ) {
            hwaddr sizetmp = pow2floor(node_size);

            /* mem_start != 0 here */
            if (ctzl(mem_start) < ctzl(sizetmp)) {
                sizetmp = 1ULL << ctzl(mem_start);
            }

            spapr_populate_memory_node(fdt, i, mem_start, sizetmp);
            node_size -= sizetmp;
            mem_start += sizetmp;
        }
    }

    return 0;
}

static void spapr_populate_cpu_dt(CPUState *cs, void *fdt, int offset,
                                  sPAPRMachineState *spapr)
{
    PowerPCCPU *cpu = POWERPC_CPU(cs);
    CPUPPCState *env = &cpu->env;
    PowerPCCPUClass *pcc = POWERPC_CPU_GET_CLASS(cs);
    int index = spapr_get_vcpu_id(cpu);
    uint32_t segs[] = {cpu_to_be32(28), cpu_to_be32(40),
                       0xffffffff, 0xffffffff};
    uint32_t tbfreq = kvm_enabled() ? kvmppc_get_tbfreq()
        : SPAPR_TIMEBASE_FREQ;
    uint32_t cpufreq = kvm_enabled() ? kvmppc_get_clockfreq() : 1000000000;
    uint32_t page_sizes_prop[64];
    size_t page_sizes_prop_size;
    uint32_t vcpus_per_socket = smp_threads * smp_cores;
    uint32_t pft_size_prop[] = {0, cpu_to_be32(spapr->htab_shift)};
    int compat_smt = MIN(smp_threads, ppc_compat_max_vthreads(cpu));
    sPAPRDRConnector *drc;
    int drc_index;
    uint32_t radix_AP_encodings[PPC_PAGE_SIZES_MAX_SZ];
    int i;

    drc = spapr_drc_by_id(TYPE_SPAPR_DRC_CPU, index);
    if (drc) {
        drc_index = spapr_drc_index(drc);
        _FDT((fdt_setprop_cell(fdt, offset, "ibm,my-drc-index", drc_index)));
    }

    _FDT((fdt_setprop_cell(fdt, offset, "reg", index)));
    _FDT((fdt_setprop_string(fdt, offset, "device_type", "cpu")));

    _FDT((fdt_setprop_cell(fdt, offset, "cpu-version", env->spr[SPR_PVR])));
    _FDT((fdt_setprop_cell(fdt, offset, "d-cache-block-size",
                           env->dcache_line_size)));
    _FDT((fdt_setprop_cell(fdt, offset, "d-cache-line-size",
                           env->dcache_line_size)));
    _FDT((fdt_setprop_cell(fdt, offset, "i-cache-block-size",
                           env->icache_line_size)));
    _FDT((fdt_setprop_cell(fdt, offset, "i-cache-line-size",
                           env->icache_line_size)));

    if (pcc->l1_dcache_size) {
        _FDT((fdt_setprop_cell(fdt, offset, "d-cache-size",
                               pcc->l1_dcache_size)));
    } else {
        warn_report("Unknown L1 dcache size for cpu");
    }
    if (pcc->l1_icache_size) {
        _FDT((fdt_setprop_cell(fdt, offset, "i-cache-size",
                               pcc->l1_icache_size)));
    } else {
        warn_report("Unknown L1 icache size for cpu");
    }

    _FDT((fdt_setprop_cell(fdt, offset, "timebase-frequency", tbfreq)));
    _FDT((fdt_setprop_cell(fdt, offset, "clock-frequency", cpufreq)));
    _FDT((fdt_setprop_cell(fdt, offset, "slb-size", env->slb_nr)));
    _FDT((fdt_setprop_cell(fdt, offset, "ibm,slb-size", env->slb_nr)));
    _FDT((fdt_setprop_string(fdt, offset, "status", "okay")));
    _FDT((fdt_setprop(fdt, offset, "64-bit", NULL, 0)));

    if (env->spr_cb[SPR_PURR].oea_read) {
        _FDT((fdt_setprop(fdt, offset, "ibm,purr", NULL, 0)));
    }

    if (env->mmu_model & POWERPC_MMU_1TSEG) {
        _FDT((fdt_setprop(fdt, offset, "ibm,processor-segment-sizes",
                          segs, sizeof(segs))));
    }

    /* Advertise VSX (vector extensions) if available
     *   1               == VMX / Altivec available
     *   2               == VSX available
     *
     * Only CPUs for which we create core types in spapr_cpu_core.c
     * are possible, and all of those have VMX */
    if (spapr_get_cap(spapr, SPAPR_CAP_VSX) != 0) {
        _FDT((fdt_setprop_cell(fdt, offset, "ibm,vmx", 2)));
    } else {
        _FDT((fdt_setprop_cell(fdt, offset, "ibm,vmx", 1)));
    }

    /* Advertise DFP (Decimal Floating Point) if available
     *   0 / no property == no DFP
     *   1               == DFP available */
    if (spapr_get_cap(spapr, SPAPR_CAP_DFP) != 0) {
        _FDT((fdt_setprop_cell(fdt, offset, "ibm,dfp", 1)));
    }

    page_sizes_prop_size = ppc_create_page_sizes_prop(env, page_sizes_prop,
                                                  sizeof(page_sizes_prop));
    if (page_sizes_prop_size) {
        _FDT((fdt_setprop(fdt, offset, "ibm,segment-page-sizes",
                          page_sizes_prop, page_sizes_prop_size)));
    }

    spapr_populate_pa_features(spapr, cpu, fdt, offset, false);

    _FDT((fdt_setprop_cell(fdt, offset, "ibm,chip-id",
                           cs->cpu_index / vcpus_per_socket)));

    _FDT((fdt_setprop(fdt, offset, "ibm,pft-size",
                      pft_size_prop, sizeof(pft_size_prop))));

    if (nb_numa_nodes > 1) {
        _FDT(spapr_fixup_cpu_numa_dt(fdt, offset, cpu));
    }

    _FDT(spapr_fixup_cpu_smt_dt(fdt, offset, cpu, compat_smt));

    if (pcc->radix_page_info) {
        for (i = 0; i < pcc->radix_page_info->count; i++) {
            radix_AP_encodings[i] =
                cpu_to_be32(pcc->radix_page_info->entries[i]);
        }
        _FDT((fdt_setprop(fdt, offset, "ibm,processor-radix-AP-encodings",
                          radix_AP_encodings,
                          pcc->radix_page_info->count *
                          sizeof(radix_AP_encodings[0]))));
    }
}

static void spapr_populate_cpus_dt_node(void *fdt, sPAPRMachineState *spapr)
{
    CPUState *cs;
    int cpus_offset;
    char *nodename;

    cpus_offset = fdt_add_subnode(fdt, 0, "cpus");
    _FDT(cpus_offset);
    _FDT((fdt_setprop_cell(fdt, cpus_offset, "#address-cells", 0x1)));
    _FDT((fdt_setprop_cell(fdt, cpus_offset, "#size-cells", 0x0)));

    /*
     * We walk the CPUs in reverse order to ensure that CPU DT nodes
     * created by fdt_add_subnode() end up in the right order in FDT
     * for the guest kernel the enumerate the CPUs correctly.
     */
    CPU_FOREACH_REVERSE(cs) {
        PowerPCCPU *cpu = POWERPC_CPU(cs);
        int index = spapr_get_vcpu_id(cpu);
        DeviceClass *dc = DEVICE_GET_CLASS(cs);
        int offset;

        if (!spapr_is_thread0_in_vcore(spapr, cpu)) {
            continue;
        }

        nodename = g_strdup_printf("%s@%x", dc->fw_name, index);
        offset = fdt_add_subnode(fdt, cpus_offset, nodename);
        g_free(nodename);
        _FDT(offset);
        spapr_populate_cpu_dt(cs, fdt, offset, spapr);
    }

}

static uint32_t spapr_pc_dimm_node(MemoryDeviceInfoList *list, ram_addr_t addr)
{
    MemoryDeviceInfoList *info;

    for (info = list; info; info = info->next) {
        MemoryDeviceInfo *value = info->value;

        if (value && value->type == MEMORY_DEVICE_INFO_KIND_DIMM) {
            PCDIMMDeviceInfo *pcdimm_info = value->u.dimm.data;

            if (pcdimm_info->addr >= addr &&
                addr < (pcdimm_info->addr + pcdimm_info->size)) {
                return pcdimm_info->node;
            }
        }
    }

    return -1;
}

/*
 * Adds ibm,dynamic-reconfiguration-memory node.
 * Refer to docs/specs/ppc-spapr-hotplug.txt for the documentation
 * of this device tree node.
 */
static int spapr_populate_drconf_memory(sPAPRMachineState *spapr, void *fdt)
{
    MachineState *machine = MACHINE(spapr);
    int ret, i, offset;
    uint64_t lmb_size = SPAPR_MEMORY_BLOCK_SIZE;
    uint32_t prop_lmb_size[] = {0, cpu_to_be32(lmb_size)};
    uint32_t hotplug_lmb_start = spapr->hotplug_memory.base / lmb_size;
    uint32_t nr_lmbs = (spapr->hotplug_memory.base +
                       memory_region_size(&spapr->hotplug_memory.mr)) /
                       lmb_size;
    uint32_t *int_buf, *cur_index, buf_len;
    int nr_nodes = nb_numa_nodes ? nb_numa_nodes : 1;
    MemoryDeviceInfoList *dimms = NULL;

    /*
     * Don't create the node if there is no hotpluggable memory
     */
    if (machine->ram_size == machine->maxram_size) {
        return 0;
    }

    /*
     * Allocate enough buffer size to fit in ibm,dynamic-memory
     * or ibm,associativity-lookup-arrays
     */
    buf_len = MAX(nr_lmbs * SPAPR_DR_LMB_LIST_ENTRY_SIZE + 1, nr_nodes * 4 + 2)
              * sizeof(uint32_t);
    cur_index = int_buf = g_malloc0(buf_len);

    offset = fdt_add_subnode(fdt, 0, "ibm,dynamic-reconfiguration-memory");

    ret = fdt_setprop(fdt, offset, "ibm,lmb-size", prop_lmb_size,
                    sizeof(prop_lmb_size));
    if (ret < 0) {
        goto out;
    }

    ret = fdt_setprop_cell(fdt, offset, "ibm,memory-flags-mask", 0xff);
    if (ret < 0) {
        goto out;
    }

    ret = fdt_setprop_cell(fdt, offset, "ibm,memory-preservation-time", 0x0);
    if (ret < 0) {
        goto out;
    }

    if (hotplug_lmb_start) {
        dimms = qmp_pc_dimm_device_list();
    }

    /* ibm,dynamic-memory */
    int_buf[0] = cpu_to_be32(nr_lmbs);
    cur_index++;
    for (i = 0; i < nr_lmbs; i++) {
        uint64_t addr = i * lmb_size;
        uint32_t *dynamic_memory = cur_index;

        if (i >= hotplug_lmb_start) {
            sPAPRDRConnector *drc;

            drc = spapr_drc_by_id(TYPE_SPAPR_DRC_LMB, i);
            g_assert(drc);

            dynamic_memory[0] = cpu_to_be32(addr >> 32);
            dynamic_memory[1] = cpu_to_be32(addr & 0xffffffff);
            dynamic_memory[2] = cpu_to_be32(spapr_drc_index(drc));
            dynamic_memory[3] = cpu_to_be32(0); /* reserved */
            dynamic_memory[4] = cpu_to_be32(spapr_pc_dimm_node(dimms, addr));
            if (memory_region_present(get_system_memory(), addr)) {
                dynamic_memory[5] = cpu_to_be32(SPAPR_LMB_FLAGS_ASSIGNED);
            } else {
                dynamic_memory[5] = cpu_to_be32(0);
            }
        } else {
            /*
             * LMB information for RMA, boot time RAM and gap b/n RAM and
             * hotplug memory region -- all these are marked as reserved
             * and as having no valid DRC.
             */
            dynamic_memory[0] = cpu_to_be32(addr >> 32);
            dynamic_memory[1] = cpu_to_be32(addr & 0xffffffff);
            dynamic_memory[2] = cpu_to_be32(0);
            dynamic_memory[3] = cpu_to_be32(0); /* reserved */
            dynamic_memory[4] = cpu_to_be32(-1);
            dynamic_memory[5] = cpu_to_be32(SPAPR_LMB_FLAGS_RESERVED |
                                            SPAPR_LMB_FLAGS_DRC_INVALID);
        }

        cur_index += SPAPR_DR_LMB_LIST_ENTRY_SIZE;
    }
    qapi_free_MemoryDeviceInfoList(dimms);
    ret = fdt_setprop(fdt, offset, "ibm,dynamic-memory", int_buf, buf_len);
    if (ret < 0) {
        goto out;
    }

    /* ibm,associativity-lookup-arrays */
    cur_index = int_buf;
    int_buf[0] = cpu_to_be32(nr_nodes);
    int_buf[1] = cpu_to_be32(4); /* Number of entries per associativity list */
    cur_index += 2;
    for (i = 0; i < nr_nodes; i++) {
        uint32_t associativity[] = {
            cpu_to_be32(0x0),
            cpu_to_be32(0x0),
            cpu_to_be32(0x0),
            cpu_to_be32(i)
        };
        memcpy(cur_index, associativity, sizeof(associativity));
        cur_index += 4;
    }
    ret = fdt_setprop(fdt, offset, "ibm,associativity-lookup-arrays", int_buf,
            (cur_index - int_buf) * sizeof(uint32_t));
out:
    g_free(int_buf);
    return ret;
}

static int spapr_dt_cas_updates(sPAPRMachineState *spapr, void *fdt,
                                sPAPROptionVector *ov5_updates)
{
    sPAPRMachineClass *smc = SPAPR_MACHINE_GET_CLASS(spapr);
    int ret = 0, offset;

    /* Generate ibm,dynamic-reconfiguration-memory node if required */
    if (spapr_ovec_test(ov5_updates, OV5_DRCONF_MEMORY)) {
        g_assert(smc->dr_lmb_enabled);
        ret = spapr_populate_drconf_memory(spapr, fdt);
        if (ret) {
            goto out;
        }
    }

    offset = fdt_path_offset(fdt, "/chosen");
    if (offset < 0) {
        offset = fdt_add_subnode(fdt, 0, "chosen");
        if (offset < 0) {
            return offset;
        }
    }
    ret = spapr_ovec_populate_dt(fdt, offset, spapr->ov5_cas,
                                 "ibm,architecture-vec-5");

out:
    return ret;
}

static bool spapr_hotplugged_dev_before_cas(void)
{
    Object *drc_container, *obj;
    ObjectProperty *prop;
    ObjectPropertyIterator iter;

    drc_container = container_get(object_get_root(), "/dr-connector");
    object_property_iter_init(&iter, drc_container);
    while ((prop = object_property_iter_next(&iter))) {
        if (!strstart(prop->type, "link<", NULL)) {
            continue;
        }
        obj = object_property_get_link(drc_container, prop->name, NULL);
        if (spapr_drc_needed(obj)) {
            return true;
        }
    }
    return false;
}

int spapr_h_cas_compose_response(sPAPRMachineState *spapr,
                                 target_ulong addr, target_ulong size,
                                 sPAPROptionVector *ov5_updates)
{
    void *fdt, *fdt_skel;
    sPAPRDeviceTreeUpdateHeader hdr = { .version_id = 1 };

    if (spapr_hotplugged_dev_before_cas()) {
        return 1;
    }

    if (size < sizeof(hdr) || size > FW_MAX_SIZE) {
        error_report("SLOF provided an unexpected CAS buffer size "
                     TARGET_FMT_lu " (min: %zu, max: %u)",
                     size, sizeof(hdr), FW_MAX_SIZE);
        exit(EXIT_FAILURE);
    }

    size -= sizeof(hdr);

    /* Create skeleton */
    fdt_skel = g_malloc0(size);
    _FDT((fdt_create(fdt_skel, size)));
    _FDT((fdt_finish_reservemap(fdt_skel)));
    _FDT((fdt_begin_node(fdt_skel, "")));
    _FDT((fdt_end_node(fdt_skel)));
    _FDT((fdt_finish(fdt_skel)));
    fdt = g_malloc0(size);
    _FDT((fdt_open_into(fdt_skel, fdt, size)));
    g_free(fdt_skel);

    /* Fixup cpu nodes */
    _FDT((spapr_fixup_cpu_dt(fdt, spapr)));

    if (spapr_dt_cas_updates(spapr, fdt, ov5_updates)) {
        return -1;
    }

    /* Pack resulting tree */
    _FDT((fdt_pack(fdt)));

    if (fdt_totalsize(fdt) + sizeof(hdr) > size) {
        trace_spapr_cas_failed(size);
        return -1;
    }

    cpu_physical_memory_write(addr, &hdr, sizeof(hdr));
    cpu_physical_memory_write(addr + sizeof(hdr), fdt, fdt_totalsize(fdt));
    trace_spapr_cas_continue(fdt_totalsize(fdt) + sizeof(hdr));
    g_free(fdt);

    return 0;
}

static void spapr_dt_rtas(sPAPRMachineState *spapr, void *fdt)
{
    int rtas;
    GString *hypertas = g_string_sized_new(256);
    GString *qemu_hypertas = g_string_sized_new(256);
    uint32_t refpoints[] = { cpu_to_be32(0x4), cpu_to_be32(0x4) };
    uint64_t max_hotplug_addr = spapr->hotplug_memory.base +
        memory_region_size(&spapr->hotplug_memory.mr);
    uint32_t lrdr_capacity[] = {
        cpu_to_be32(max_hotplug_addr >> 32),
        cpu_to_be32(max_hotplug_addr & 0xffffffff),
        0, cpu_to_be32(SPAPR_MEMORY_BLOCK_SIZE),
        cpu_to_be32(max_cpus / smp_threads),
    };

    _FDT(rtas = fdt_add_subnode(fdt, 0, "rtas"));

    /* hypertas */
    add_str(hypertas, "hcall-pft");
    add_str(hypertas, "hcall-term");
    add_str(hypertas, "hcall-dabr");
    add_str(hypertas, "hcall-interrupt");
    add_str(hypertas, "hcall-tce");
    add_str(hypertas, "hcall-vio");
    add_str(hypertas, "hcall-splpar");
    add_str(hypertas, "hcall-bulk");
    add_str(hypertas, "hcall-set-mode");
    add_str(hypertas, "hcall-sprg0");
    add_str(hypertas, "hcall-copy");
    add_str(hypertas, "hcall-debug");
    add_str(qemu_hypertas, "hcall-memop1");

    if (!kvm_enabled() || kvmppc_spapr_use_multitce()) {
        add_str(hypertas, "hcall-multi-tce");
    }

    if (spapr->resize_hpt != SPAPR_RESIZE_HPT_DISABLED) {
        add_str(hypertas, "hcall-hpt-resize");
    }

    _FDT(fdt_setprop(fdt, rtas, "ibm,hypertas-functions",
                     hypertas->str, hypertas->len));
    g_string_free(hypertas, TRUE);
    _FDT(fdt_setprop(fdt, rtas, "qemu,hypertas-functions",
                     qemu_hypertas->str, qemu_hypertas->len));
    g_string_free(qemu_hypertas, TRUE);

    _FDT(fdt_setprop(fdt, rtas, "ibm,associativity-reference-points",
                     refpoints, sizeof(refpoints)));

    _FDT(fdt_setprop_cell(fdt, rtas, "rtas-error-log-max",
                          RTAS_ERROR_LOG_MAX));
    _FDT(fdt_setprop_cell(fdt, rtas, "rtas-event-scan-rate",
                          RTAS_EVENT_SCAN_RATE));

    g_assert(msi_nonbroken);
    _FDT(fdt_setprop(fdt, rtas, "ibm,change-msix-capable", NULL, 0));

    /*
     * According to PAPR, rtas ibm,os-term does not guarantee a return
     * back to the guest cpu.
     *
     * While an additional ibm,extended-os-term property indicates
     * that rtas call return will always occur. Set this property.
     */
    _FDT(fdt_setprop(fdt, rtas, "ibm,extended-os-term", NULL, 0));

    _FDT(fdt_setprop(fdt, rtas, "ibm,lrdr-capacity",
                     lrdr_capacity, sizeof(lrdr_capacity)));

    spapr_dt_rtas_tokens(fdt, rtas);
}

/* Prepare ibm,arch-vec-5-platform-support, which indicates the MMU features
 * that the guest may request and thus the valid values for bytes 24..26 of
 * option vector 5: */
static void spapr_dt_ov5_platform_support(void *fdt, int chosen)
{
    PowerPCCPU *first_ppc_cpu = POWERPC_CPU(first_cpu);

    char val[2 * 4] = {
        23, 0x00, /* Xive mode, filled in below. */
        24, 0x00, /* Hash/Radix, filled in below. */
        25, 0x00, /* Hash options: Segment Tables == no, GTSE == no. */
        26, 0x40, /* Radix options: GTSE == yes. */
    };

    if (!ppc_check_compat(first_ppc_cpu, CPU_POWERPC_LOGICAL_3_00, 0,
                          first_ppc_cpu->compat_pvr)) {
        /* If we're in a pre POWER9 compat mode then the guest should do hash */
        val[3] = 0x00; /* Hash */
    } else if (kvm_enabled()) {
        if (kvmppc_has_cap_mmu_radix() && kvmppc_has_cap_mmu_hash_v3()) {
            val[3] = 0x80; /* OV5_MMU_BOTH */
        } else if (kvmppc_has_cap_mmu_radix()) {
            val[3] = 0x40; /* OV5_MMU_RADIX_300 */
        } else {
            val[3] = 0x00; /* Hash */
        }
    } else {
        /* V3 MMU supports both hash and radix in tcg (with dynamic switching) */
        val[3] = 0xC0;
    }
    _FDT(fdt_setprop(fdt, chosen, "ibm,arch-vec-5-platform-support",
                     val, sizeof(val)));
}

static void spapr_dt_chosen(sPAPRMachineState *spapr, void *fdt)
{
    MachineState *machine = MACHINE(spapr);
    int chosen;
    const char *boot_device = machine->boot_order;
    char *stdout_path = spapr_vio_stdout_path(spapr->vio_bus);
    size_t cb = 0;
    char *bootlist = get_boot_devices_list(&cb, true);

    _FDT(chosen = fdt_add_subnode(fdt, 0, "chosen"));

    _FDT(fdt_setprop_string(fdt, chosen, "bootargs", machine->kernel_cmdline));
    _FDT(fdt_setprop_cell(fdt, chosen, "linux,initrd-start",
                          spapr->initrd_base));
    _FDT(fdt_setprop_cell(fdt, chosen, "linux,initrd-end",
                          spapr->initrd_base + spapr->initrd_size));

    if (spapr->kernel_size) {
        uint64_t kprop[2] = { cpu_to_be64(KERNEL_LOAD_ADDR),
                              cpu_to_be64(spapr->kernel_size) };

        _FDT(fdt_setprop(fdt, chosen, "qemu,boot-kernel",
                         &kprop, sizeof(kprop)));
        if (spapr->kernel_le) {
            _FDT(fdt_setprop(fdt, chosen, "qemu,boot-kernel-le", NULL, 0));
        }
    }
    if (boot_menu) {
        _FDT((fdt_setprop_cell(fdt, chosen, "qemu,boot-menu", boot_menu)));
    }
    _FDT(fdt_setprop_cell(fdt, chosen, "qemu,graphic-width", graphic_width));
    _FDT(fdt_setprop_cell(fdt, chosen, "qemu,graphic-height", graphic_height));
    _FDT(fdt_setprop_cell(fdt, chosen, "qemu,graphic-depth", graphic_depth));

    if (cb && bootlist) {
        int i;

        for (i = 0; i < cb; i++) {
            if (bootlist[i] == '\n') {
                bootlist[i] = ' ';
            }
        }
        _FDT(fdt_setprop_string(fdt, chosen, "qemu,boot-list", bootlist));
    }

    if (boot_device && strlen(boot_device)) {
        _FDT(fdt_setprop_string(fdt, chosen, "qemu,boot-device", boot_device));
    }

    if (!spapr->has_graphics && stdout_path) {
        /*
         * "linux,stdout-path" and "stdout" properties are deprecated by linux
         * kernel. New platforms should only use the "stdout-path" property. Set
         * the new property and continue using older property to remain
         * compatible with the existing firmware.
         */
        _FDT(fdt_setprop_string(fdt, chosen, "linux,stdout-path", stdout_path));
        _FDT(fdt_setprop_string(fdt, chosen, "stdout-path", stdout_path));
    }

    spapr_dt_ov5_platform_support(fdt, chosen);

    g_free(stdout_path);
    g_free(bootlist);
}

static void spapr_dt_hypervisor(sPAPRMachineState *spapr, void *fdt)
{
    /* The /hypervisor node isn't in PAPR - this is a hack to allow PR
     * KVM to work under pHyp with some guest co-operation */
    int hypervisor;
    uint8_t hypercall[16];

    _FDT(hypervisor = fdt_add_subnode(fdt, 0, "hypervisor"));
    /* indicate KVM hypercall interface */
    _FDT(fdt_setprop_string(fdt, hypervisor, "compatible", "linux,kvm"));
    if (kvmppc_has_cap_fixup_hcalls()) {
        /*
         * Older KVM versions with older guest kernels were broken
         * with the magic page, don't allow the guest to map it.
         */
        if (!kvmppc_get_hypercall(first_cpu->env_ptr, hypercall,
                                  sizeof(hypercall))) {
            _FDT(fdt_setprop(fdt, hypervisor, "hcall-instructions",
                             hypercall, sizeof(hypercall)));
        }
    }
}

static void *spapr_build_fdt(sPAPRMachineState *spapr,
                             hwaddr rtas_addr,
                             hwaddr rtas_size)
{
    MachineState *machine = MACHINE(spapr);
    MachineClass *mc = MACHINE_GET_CLASS(machine);
    sPAPRMachineClass *smc = SPAPR_MACHINE_GET_CLASS(machine);
    int ret;
    void *fdt;
    sPAPRPHBState *phb;
    char *buf;

    fdt = g_malloc0(FDT_MAX_SIZE);
    _FDT((fdt_create_empty_tree(fdt, FDT_MAX_SIZE)));

    /* Root node */
    _FDT(fdt_setprop_string(fdt, 0, "device_type", "chrp"));
    _FDT(fdt_setprop_string(fdt, 0, "model", "IBM pSeries (emulated by qemu)"));
    _FDT(fdt_setprop_string(fdt, 0, "compatible", "qemu,pseries"));

    /*
     * Add info to guest to indentify which host is it being run on
     * and what is the uuid of the guest
     */
    if (kvmppc_get_host_model(&buf)) {
        _FDT(fdt_setprop_string(fdt, 0, "host-model", buf));
        g_free(buf);
    }
    if (kvmppc_get_host_serial(&buf)) {
        _FDT(fdt_setprop_string(fdt, 0, "host-serial", buf));
        g_free(buf);
    }

    buf = qemu_uuid_unparse_strdup(&qemu_uuid);

    _FDT(fdt_setprop_string(fdt, 0, "vm,uuid", buf));
    if (qemu_uuid_set) {
        _FDT(fdt_setprop_string(fdt, 0, "system-id", buf));
    }
    g_free(buf);

    if (qemu_get_vm_name()) {
        _FDT(fdt_setprop_string(fdt, 0, "ibm,partition-name",
                                qemu_get_vm_name()));
    }

    _FDT(fdt_setprop_cell(fdt, 0, "#address-cells", 2));
    _FDT(fdt_setprop_cell(fdt, 0, "#size-cells", 2));

    /* /interrupt controller */
    spapr_dt_xics(xics_max_server_number(spapr), fdt, PHANDLE_XICP);

    ret = spapr_populate_memory(spapr, fdt);
    if (ret < 0) {
        error_report("couldn't setup memory nodes in fdt");
        exit(1);
    }

    /* /vdevice */
    spapr_dt_vdevice(spapr->vio_bus, fdt);

    if (object_resolve_path_type("", TYPE_SPAPR_RNG, NULL)) {
        ret = spapr_rng_populate_dt(fdt);
        if (ret < 0) {
            error_report("could not set up rng device in the fdt");
            exit(1);
        }
    }

    QLIST_FOREACH(phb, &spapr->phbs, list) {
        ret = spapr_populate_pci_dt(phb, PHANDLE_XICP, fdt);
        if (ret < 0) {
            error_report("couldn't setup PCI devices in fdt");
            exit(1);
        }
    }

    /* cpus */
    spapr_populate_cpus_dt_node(fdt, spapr);

    if (smc->dr_lmb_enabled) {
        _FDT(spapr_drc_populate_dt(fdt, 0, NULL, SPAPR_DR_CONNECTOR_TYPE_LMB));
    }

    if (mc->has_hotpluggable_cpus) {
        int offset = fdt_path_offset(fdt, "/cpus");
        ret = spapr_drc_populate_dt(fdt, offset, NULL,
                                    SPAPR_DR_CONNECTOR_TYPE_CPU);
        if (ret < 0) {
            error_report("Couldn't set up CPU DR device tree properties");
            exit(1);
        }
    }

    /* /event-sources */
    spapr_dt_events(spapr, fdt);

    /* /rtas */
    spapr_dt_rtas(spapr, fdt);

    /* /chosen */
    spapr_dt_chosen(spapr, fdt);

    /* /hypervisor */
    if (kvm_enabled()) {
        spapr_dt_hypervisor(spapr, fdt);
    }

    /* Build memory reserve map */
    if (spapr->kernel_size) {
        _FDT((fdt_add_mem_rsv(fdt, KERNEL_LOAD_ADDR, spapr->kernel_size)));
    }
    if (spapr->initrd_size) {
        _FDT((fdt_add_mem_rsv(fdt, spapr->initrd_base, spapr->initrd_size)));
    }

    /* ibm,client-architecture-support updates */
    ret = spapr_dt_cas_updates(spapr, fdt, spapr->ov5_cas);
    if (ret < 0) {
        error_report("couldn't setup CAS properties fdt");
        exit(1);
    }

    return fdt;
}

static uint64_t translate_kernel_address(void *opaque, uint64_t addr)
{
    return (addr & 0x0fffffff) + KERNEL_LOAD_ADDR;
}

static void emulate_spapr_hypercall(PPCVirtualHypervisor *vhyp,
                                    PowerPCCPU *cpu)
{
    CPUPPCState *env = &cpu->env;

    /* The TCG path should also be holding the BQL at this point */
    g_assert(qemu_mutex_iothread_locked());

    if (msr_pr) {
        hcall_dprintf("Hypercall made with MSR[PR]=1\n");
        env->gpr[3] = H_PRIVILEGE;
    } else {
        env->gpr[3] = spapr_hypercall(cpu, env->gpr[3], &env->gpr[4]);
    }
}

static uint64_t spapr_get_patbe(PPCVirtualHypervisor *vhyp)
{
    sPAPRMachineState *spapr = SPAPR_MACHINE(vhyp);

    return spapr->patb_entry;
}

#define HPTE(_table, _i)   (void *)(((uint64_t *)(_table)) + ((_i) * 2))
#define HPTE_VALID(_hpte)  (tswap64(*((uint64_t *)(_hpte))) & HPTE64_V_VALID)
#define HPTE_DIRTY(_hpte)  (tswap64(*((uint64_t *)(_hpte))) & HPTE64_V_HPTE_DIRTY)
#define CLEAN_HPTE(_hpte)  ((*(uint64_t *)(_hpte)) &= tswap64(~HPTE64_V_HPTE_DIRTY))
#define DIRTY_HPTE(_hpte)  ((*(uint64_t *)(_hpte)) |= tswap64(HPTE64_V_HPTE_DIRTY))

/*
 * Get the fd to access the kernel htab, re-opening it if necessary
 */
static int get_htab_fd(sPAPRMachineState *spapr)
{
    Error *local_err = NULL;

    if (spapr->htab_fd >= 0) {
        return spapr->htab_fd;
    }

    spapr->htab_fd = kvmppc_get_htab_fd(false, 0, &local_err);
    if (spapr->htab_fd < 0) {
        error_report_err(local_err);
    }

    return spapr->htab_fd;
}

void close_htab_fd(sPAPRMachineState *spapr)
{
    if (spapr->htab_fd >= 0) {
        close(spapr->htab_fd);
    }
    spapr->htab_fd = -1;
}

static hwaddr spapr_hpt_mask(PPCVirtualHypervisor *vhyp)
{
    sPAPRMachineState *spapr = SPAPR_MACHINE(vhyp);

    return HTAB_SIZE(spapr) / HASH_PTEG_SIZE_64 - 1;
}

static target_ulong spapr_encode_hpt_for_kvm_pr(PPCVirtualHypervisor *vhyp)
{
    sPAPRMachineState *spapr = SPAPR_MACHINE(vhyp);

    assert(kvm_enabled());

    if (!spapr->htab) {
        return 0;
    }

    return (target_ulong)(uintptr_t)spapr->htab | (spapr->htab_shift - 18);
}

static const ppc_hash_pte64_t *spapr_map_hptes(PPCVirtualHypervisor *vhyp,
                                                hwaddr ptex, int n)
{
    sPAPRMachineState *spapr = SPAPR_MACHINE(vhyp);
    hwaddr pte_offset = ptex * HASH_PTE_SIZE_64;

    if (!spapr->htab) {
        /*
         * HTAB is controlled by KVM. Fetch into temporary buffer
         */
        ppc_hash_pte64_t *hptes = g_malloc(n * HASH_PTE_SIZE_64);
        kvmppc_read_hptes(hptes, ptex, n);
        return hptes;
    }

    /*
     * HTAB is controlled by QEMU. Just point to the internally
     * accessible PTEG.
     */
    return (const ppc_hash_pte64_t *)(spapr->htab + pte_offset);
}

static void spapr_unmap_hptes(PPCVirtualHypervisor *vhyp,
                              const ppc_hash_pte64_t *hptes,
                              hwaddr ptex, int n)
{
    sPAPRMachineState *spapr = SPAPR_MACHINE(vhyp);

    if (!spapr->htab) {
        g_free((void *)hptes);
    }

    /* Nothing to do for qemu managed HPT */
}

static void spapr_store_hpte(PPCVirtualHypervisor *vhyp, hwaddr ptex,
                             uint64_t pte0, uint64_t pte1)
{
    sPAPRMachineState *spapr = SPAPR_MACHINE(vhyp);
    hwaddr offset = ptex * HASH_PTE_SIZE_64;

    if (!spapr->htab) {
        kvmppc_write_hpte(ptex, pte0, pte1);
    } else {
        stq_p(spapr->htab + offset, pte0);
        stq_p(spapr->htab + offset + HASH_PTE_SIZE_64 / 2, pte1);
    }
}

int spapr_hpt_shift_for_ramsize(uint64_t ramsize)
{
    int shift;

    /* We aim for a hash table of size 1/128 the size of RAM (rounded
     * up).  The PAPR recommendation is actually 1/64 of RAM size, but
     * that's much more than is needed for Linux guests */
    shift = ctz64(pow2ceil(ramsize)) - 7;
    shift = MAX(shift, 18); /* Minimum architected size */
    shift = MIN(shift, 46); /* Maximum architected size */
    return shift;
}

void spapr_free_hpt(sPAPRMachineState *spapr)
{
    g_free(spapr->htab);
    spapr->htab = NULL;
    spapr->htab_shift = 0;
    close_htab_fd(spapr);
}

void spapr_reallocate_hpt(sPAPRMachineState *spapr, int shift,
                          Error **errp)
{
    long rc;

    /* Clean up any HPT info from a previous boot */
    spapr_free_hpt(spapr);

    rc = kvmppc_reset_htab(shift);
    if (rc < 0) {
        /* kernel-side HPT needed, but couldn't allocate one */
        error_setg_errno(errp, errno,
                         "Failed to allocate KVM HPT of order %d (try smaller maxmem?)",
                         shift);
        /* This is almost certainly fatal, but if the caller really
         * wants to carry on with shift == 0, it's welcome to try */
    } else if (rc > 0) {
        /* kernel-side HPT allocated */
        if (rc != shift) {
            error_setg(errp,
                       "Requested order %d HPT, but kernel allocated order %ld (try smaller maxmem?)",
                       shift, rc);
        }

        spapr->htab_shift = shift;
        spapr->htab = NULL;
    } else {
        /* kernel-side HPT not needed, allocate in userspace instead */
        size_t size = 1ULL << shift;
        int i;

        spapr->htab = qemu_memalign(size, size);
        if (!spapr->htab) {
            error_setg_errno(errp, errno,
                             "Could not allocate HPT of order %d", shift);
            return;
        }

        memset(spapr->htab, 0, size);
        spapr->htab_shift = shift;

        for (i = 0; i < size / HASH_PTE_SIZE_64; i++) {
            DIRTY_HPTE(HPTE(spapr->htab, i));
        }
    }
    /* We're setting up a hash table, so that means we're not radix */
    spapr->patb_entry = 0;
}

void spapr_setup_hpt_and_vrma(sPAPRMachineState *spapr)
{
    int hpt_shift;

    if ((spapr->resize_hpt == SPAPR_RESIZE_HPT_DISABLED)
        || (spapr->cas_reboot
            && !spapr_ovec_test(spapr->ov5_cas, OV5_HPT_RESIZE))) {
        hpt_shift = spapr_hpt_shift_for_ramsize(MACHINE(spapr)->maxram_size);
    } else {
        uint64_t current_ram_size;

        current_ram_size = MACHINE(spapr)->ram_size + get_plugged_memory_size();
        hpt_shift = spapr_hpt_shift_for_ramsize(current_ram_size);
    }
    spapr_reallocate_hpt(spapr, hpt_shift, &error_fatal);

    if (spapr->vrma_adjust) {
        spapr->rma_size = kvmppc_rma_size(spapr_node0_size(MACHINE(spapr)),
                                          spapr->htab_shift);
    }
}

static void find_unknown_sysbus_device(SysBusDevice *sbdev, void *opaque)
{
    bool matched = false;

    if (object_dynamic_cast(OBJECT(sbdev), TYPE_SPAPR_PCI_HOST_BRIDGE)) {
        matched = true;
    }

    if (!matched) {
        error_report("Device %s is not supported by this machine yet.",
                     qdev_fw_name(DEVICE(sbdev)));
        exit(1);
    }
}

static int spapr_reset_drcs(Object *child, void *opaque)
{
    sPAPRDRConnector *drc =
        (sPAPRDRConnector *) object_dynamic_cast(child,
                                                 TYPE_SPAPR_DR_CONNECTOR);

    if (drc) {
        spapr_drc_reset(drc);
    }

    return 0;
}

static void spapr_machine_reset(void)
{
    MachineState *machine = MACHINE(qdev_get_machine());
    sPAPRMachineState *spapr = SPAPR_MACHINE(machine);
    PowerPCCPU *first_ppc_cpu;
    uint32_t rtas_limit;
    hwaddr rtas_addr, fdt_addr;
    void *fdt;
    int rc;

    /* Check for unknown sysbus devices */
    foreach_dynamic_sysbus_device(find_unknown_sysbus_device, NULL);

    spapr_caps_reset(spapr);

    first_ppc_cpu = POWERPC_CPU(first_cpu);
    if (kvm_enabled() && kvmppc_has_cap_mmu_radix() &&
        ppc_check_compat(first_ppc_cpu, CPU_POWERPC_LOGICAL_3_00, 0,
                         spapr->max_compat_pvr)) {
        /* If using KVM with radix mode available, VCPUs can be started
         * without a HPT because KVM will start them in radix mode.
         * Set the GR bit in PATB so that we know there is no HPT. */
        spapr->patb_entry = PATBE1_GR;
    } else {
        spapr_setup_hpt_and_vrma(spapr);
    }

    /* if this reset wasn't generated by CAS, we should reset our
     * negotiated options and start from scratch */
    if (!spapr->cas_reboot) {
        spapr_ovec_cleanup(spapr->ov5_cas);
        spapr->ov5_cas = spapr_ovec_new();

        ppc_set_compat(first_ppc_cpu, spapr->max_compat_pvr, &error_fatal);
    }

    qemu_devices_reset();

    /* DRC reset may cause a device to be unplugged. This will cause troubles
     * if this device is used by another device (eg, a running vhost backend
     * will crash QEMU if the DIMM holding the vring goes away). To avoid such
     * situations, we reset DRCs after all devices have been reset.
     */
    object_child_foreach_recursive(object_get_root(), spapr_reset_drcs, NULL);

    spapr_clear_pending_events(spapr);

    /*
     * We place the device tree and RTAS just below either the top of the RMA,
     * or just below 2GB, whichever is lowere, so that it can be
     * processed with 32-bit real mode code if necessary
     */
    rtas_limit = MIN(spapr->rma_size, RTAS_MAX_ADDR);
    rtas_addr = rtas_limit - RTAS_MAX_SIZE;
    fdt_addr = rtas_addr - FDT_MAX_SIZE;

    fdt = spapr_build_fdt(spapr, rtas_addr, spapr->rtas_size);

    spapr_load_rtas(spapr, fdt, rtas_addr);

    rc = fdt_pack(fdt);

    /* Should only fail if we've built a corrupted tree */
    assert(rc == 0);

    if (fdt_totalsize(fdt) > FDT_MAX_SIZE) {
        error_report("FDT too big ! 0x%x bytes (max is 0x%x)",
                     fdt_totalsize(fdt), FDT_MAX_SIZE);
        exit(1);
    }

    /* Load the fdt */
    qemu_fdt_dumpdtb(fdt, fdt_totalsize(fdt));
    cpu_physical_memory_write(fdt_addr, fdt, fdt_totalsize(fdt));
    g_free(fdt);

    /* Set up the entry state */
    first_ppc_cpu->env.gpr[3] = fdt_addr;
    first_ppc_cpu->env.gpr[5] = 0;
    first_cpu->halted = 0;
    first_ppc_cpu->env.nip = SPAPR_ENTRY_POINT;

    spapr->cas_reboot = false;
}

static void spapr_create_nvram(sPAPRMachineState *spapr)
{
    DeviceState *dev = qdev_create(&spapr->vio_bus->bus, "spapr-nvram");
    DriveInfo *dinfo = drive_get(IF_PFLASH, 0, 0);

    if (dinfo) {
        qdev_prop_set_drive(dev, "drive", blk_by_legacy_dinfo(dinfo),
                            &error_fatal);
    }

    qdev_init_nofail(dev);

    spapr->nvram = (struct sPAPRNVRAM *)dev;
}

static void spapr_rtc_create(sPAPRMachineState *spapr)
{
    object_initialize(&spapr->rtc, sizeof(spapr->rtc), TYPE_SPAPR_RTC);
    object_property_add_child(OBJECT(spapr), "rtc", OBJECT(&spapr->rtc),
                              &error_fatal);
    object_property_set_bool(OBJECT(&spapr->rtc), true, "realized",
                              &error_fatal);
    object_property_add_alias(OBJECT(spapr), "rtc-time", OBJECT(&spapr->rtc),
                              "date", &error_fatal);
}

/* Returns whether we want to use VGA or not */
static bool spapr_vga_init(PCIBus *pci_bus, Error **errp)
{
    switch (vga_interface_type) {
    case VGA_NONE:
        return false;
    case VGA_DEVICE:
        return true;
    case VGA_STD:
    case VGA_VIRTIO:
        return pci_vga_init(pci_bus) != NULL;
    default:
        error_setg(errp,
                   "Unsupported VGA mode, only -vga std or -vga virtio is supported");
        return false;
    }
}

static int spapr_pre_load(void *opaque)
{
    int rc;

    rc = spapr_caps_pre_load(opaque);
    if (rc) {
        return rc;
    }

    return 0;
}

static int spapr_post_load(void *opaque, int version_id)
{
    sPAPRMachineState *spapr = (sPAPRMachineState *)opaque;
    int err = 0;

    err = spapr_caps_post_migration(spapr);
    if (err) {
        return err;
    }

    if (!object_dynamic_cast(OBJECT(spapr->ics), TYPE_ICS_KVM)) {
        CPUState *cs;
        CPU_FOREACH(cs) {
            PowerPCCPU *cpu = POWERPC_CPU(cs);
            icp_resend(ICP(cpu->intc));
        }
    }

    /* In earlier versions, there was no separate qdev for the PAPR
     * RTC, so the RTC offset was stored directly in sPAPREnvironment.
     * So when migrating from those versions, poke the incoming offset
     * value into the RTC device */
    if (version_id < 3) {
        err = spapr_rtc_import_offset(&spapr->rtc, spapr->rtc_offset);
    }

    if (kvm_enabled() && spapr->patb_entry) {
        PowerPCCPU *cpu = POWERPC_CPU(first_cpu);
        bool radix = !!(spapr->patb_entry & PATBE1_GR);
        bool gtse = !!(cpu->env.spr[SPR_LPCR] & LPCR_GTSE);

        err = kvmppc_configure_v3_mmu(cpu, radix, gtse, spapr->patb_entry);
        if (err) {
            error_report("Process table config unsupported by the host");
            return -EINVAL;
        }
    }

    return err;
}

static int spapr_pre_save(void *opaque)
{
    int rc;

    rc = spapr_caps_pre_save(opaque);
    if (rc) {
        return rc;
    }

    return 0;
}

static bool version_before_3(void *opaque, int version_id)
{
    return version_id < 3;
}

static bool spapr_pending_events_needed(void *opaque)
{
    sPAPRMachineState *spapr = (sPAPRMachineState *)opaque;
    return !QTAILQ_EMPTY(&spapr->pending_events);
}

static const VMStateDescription vmstate_spapr_event_entry = {
    .name = "spapr_event_log_entry",
    .version_id = 1,
    .minimum_version_id = 1,
    .fields = (VMStateField[]) {
        VMSTATE_UINT32(summary, sPAPREventLogEntry),
        VMSTATE_UINT32(extended_length, sPAPREventLogEntry),
        VMSTATE_VBUFFER_ALLOC_UINT32(extended_log, sPAPREventLogEntry, 0,
                                     NULL, extended_length),
        VMSTATE_END_OF_LIST()
    },
};

static const VMStateDescription vmstate_spapr_pending_events = {
    .name = "spapr_pending_events",
    .version_id = 1,
    .minimum_version_id = 1,
    .needed = spapr_pending_events_needed,
    .fields = (VMStateField[]) {
        VMSTATE_QTAILQ_V(pending_events, sPAPRMachineState, 1,
                         vmstate_spapr_event_entry, sPAPREventLogEntry, next),
        VMSTATE_END_OF_LIST()
    },
};

static bool spapr_ov5_cas_needed(void *opaque)
{
    sPAPRMachineState *spapr = opaque;
    sPAPROptionVector *ov5_mask = spapr_ovec_new();
    sPAPROptionVector *ov5_legacy = spapr_ovec_new();
    sPAPROptionVector *ov5_removed = spapr_ovec_new();
    bool cas_needed;

    /* Prior to the introduction of sPAPROptionVector, we had two option
     * vectors we dealt with: OV5_FORM1_AFFINITY, and OV5_DRCONF_MEMORY.
     * Both of these options encode machine topology into the device-tree
     * in such a way that the now-booted OS should still be able to interact
     * appropriately with QEMU regardless of what options were actually
     * negotiatied on the source side.
     *
     * As such, we can avoid migrating the CAS-negotiated options if these
     * are the only options available on the current machine/platform.
     * Since these are the only options available for pseries-2.7 and
     * earlier, this allows us to maintain old->new/new->old migration
     * compatibility.
     *
     * For QEMU 2.8+, there are additional CAS-negotiatable options available
     * via default pseries-2.8 machines and explicit command-line parameters.
     * Some of these options, like OV5_HP_EVT, *do* require QEMU to be aware
     * of the actual CAS-negotiated values to continue working properly. For
     * example, availability of memory unplug depends on knowing whether
     * OV5_HP_EVT was negotiated via CAS.
     *
     * Thus, for any cases where the set of available CAS-negotiatable
     * options extends beyond OV5_FORM1_AFFINITY and OV5_DRCONF_MEMORY, we
     * include the CAS-negotiated options in the migration stream.
     */
    spapr_ovec_set(ov5_mask, OV5_FORM1_AFFINITY);
    spapr_ovec_set(ov5_mask, OV5_DRCONF_MEMORY);

    /* spapr_ovec_diff returns true if bits were removed. we avoid using
     * the mask itself since in the future it's possible "legacy" bits may be
     * removed via machine options, which could generate a false positive
     * that breaks migration.
     */
    spapr_ovec_intersect(ov5_legacy, spapr->ov5, ov5_mask);
    cas_needed = spapr_ovec_diff(ov5_removed, spapr->ov5, ov5_legacy);

    spapr_ovec_cleanup(ov5_mask);
    spapr_ovec_cleanup(ov5_legacy);
    spapr_ovec_cleanup(ov5_removed);

    return cas_needed;
}

static const VMStateDescription vmstate_spapr_ov5_cas = {
    .name = "spapr_option_vector_ov5_cas",
    .version_id = 1,
    .minimum_version_id = 1,
    .needed = spapr_ov5_cas_needed,
    .fields = (VMStateField[]) {
        VMSTATE_STRUCT_POINTER_V(ov5_cas, sPAPRMachineState, 1,
                                 vmstate_spapr_ovec, sPAPROptionVector),
        VMSTATE_END_OF_LIST()
    },
};

static bool spapr_patb_entry_needed(void *opaque)
{
    sPAPRMachineState *spapr = opaque;

    return !!spapr->patb_entry;
}

static const VMStateDescription vmstate_spapr_patb_entry = {
    .name = "spapr_patb_entry",
    .version_id = 1,
    .minimum_version_id = 1,
    .needed = spapr_patb_entry_needed,
    .fields = (VMStateField[]) {
        VMSTATE_UINT64(patb_entry, sPAPRMachineState),
        VMSTATE_END_OF_LIST()
    },
};

static const VMStateDescription vmstate_spapr = {
    .name = "spapr",
    .version_id = 3,
    .minimum_version_id = 1,
    .pre_load = spapr_pre_load,
    .post_load = spapr_post_load,
    .pre_save = spapr_pre_save,
    .fields = (VMStateField[]) {
        /* used to be @next_irq */
        VMSTATE_UNUSED_BUFFER(version_before_3, 0, 4),

        /* RTC offset */
        VMSTATE_UINT64_TEST(rtc_offset, sPAPRMachineState, version_before_3),

        VMSTATE_PPC_TIMEBASE_V(tb, sPAPRMachineState, 2),
        VMSTATE_END_OF_LIST()
    },
    .subsections = (const VMStateDescription*[]) {
        &vmstate_spapr_ov5_cas,
        &vmstate_spapr_patb_entry,
        &vmstate_spapr_pending_events,
        &vmstate_spapr_cap_htm,
        &vmstate_spapr_cap_vsx,
        &vmstate_spapr_cap_dfp,
        &vmstate_spapr_cap_cfpc,
        &vmstate_spapr_cap_sbbc,
        &vmstate_spapr_cap_ibs,
        NULL
    }
};

static int htab_save_setup(QEMUFile *f, void *opaque)
{
    sPAPRMachineState *spapr = opaque;

    /* "Iteration" header */
    if (!spapr->htab_shift) {
        qemu_put_be32(f, -1);
    } else {
        qemu_put_be32(f, spapr->htab_shift);
    }

    if (spapr->htab) {
        spapr->htab_save_index = 0;
        spapr->htab_first_pass = true;
    } else {
        if (spapr->htab_shift) {
            assert(kvm_enabled());
        }
    }


    return 0;
}

static void htab_save_chunk(QEMUFile *f, sPAPRMachineState *spapr,
                            int chunkstart, int n_valid, int n_invalid)
{
    qemu_put_be32(f, chunkstart);
    qemu_put_be16(f, n_valid);
    qemu_put_be16(f, n_invalid);
    qemu_put_buffer(f, HPTE(spapr->htab, chunkstart),
                    HASH_PTE_SIZE_64 * n_valid);
}

static void htab_save_end_marker(QEMUFile *f)
{
    qemu_put_be32(f, 0);
    qemu_put_be16(f, 0);
    qemu_put_be16(f, 0);
}

static void htab_save_first_pass(QEMUFile *f, sPAPRMachineState *spapr,
                                 int64_t max_ns)
{
    bool has_timeout = max_ns != -1;
    int htabslots = HTAB_SIZE(spapr) / HASH_PTE_SIZE_64;
    int index = spapr->htab_save_index;
    int64_t starttime = qemu_clock_get_ns(QEMU_CLOCK_REALTIME);

    assert(spapr->htab_first_pass);

    do {
        int chunkstart;

        /* Consume invalid HPTEs */
        while ((index < htabslots)
               && !HPTE_VALID(HPTE(spapr->htab, index))) {
            CLEAN_HPTE(HPTE(spapr->htab, index));
            index++;
        }

        /* Consume valid HPTEs */
        chunkstart = index;
        while ((index < htabslots) && (index - chunkstart < USHRT_MAX)
               && HPTE_VALID(HPTE(spapr->htab, index))) {
            CLEAN_HPTE(HPTE(spapr->htab, index));
            index++;
        }

        if (index > chunkstart) {
            int n_valid = index - chunkstart;

            htab_save_chunk(f, spapr, chunkstart, n_valid, 0);

            if (has_timeout &&
                (qemu_clock_get_ns(QEMU_CLOCK_REALTIME) - starttime) > max_ns) {
                break;
            }
        }
    } while ((index < htabslots) && !qemu_file_rate_limit(f));

    if (index >= htabslots) {
        assert(index == htabslots);
        index = 0;
        spapr->htab_first_pass = false;
    }
    spapr->htab_save_index = index;
}

static int htab_save_later_pass(QEMUFile *f, sPAPRMachineState *spapr,
                                int64_t max_ns)
{
    bool final = max_ns < 0;
    int htabslots = HTAB_SIZE(spapr) / HASH_PTE_SIZE_64;
    int examined = 0, sent = 0;
    int index = spapr->htab_save_index;
    int64_t starttime = qemu_clock_get_ns(QEMU_CLOCK_REALTIME);

    assert(!spapr->htab_first_pass);

    do {
        int chunkstart, invalidstart;

        /* Consume non-dirty HPTEs */
        while ((index < htabslots)
               && !HPTE_DIRTY(HPTE(spapr->htab, index))) {
            index++;
            examined++;
        }

        chunkstart = index;
        /* Consume valid dirty HPTEs */
        while ((index < htabslots) && (index - chunkstart < USHRT_MAX)
               && HPTE_DIRTY(HPTE(spapr->htab, index))
               && HPTE_VALID(HPTE(spapr->htab, index))) {
            CLEAN_HPTE(HPTE(spapr->htab, index));
            index++;
            examined++;
        }

        invalidstart = index;
        /* Consume invalid dirty HPTEs */
        while ((index < htabslots) && (index - invalidstart < USHRT_MAX)
               && HPTE_DIRTY(HPTE(spapr->htab, index))
               && !HPTE_VALID(HPTE(spapr->htab, index))) {
            CLEAN_HPTE(HPTE(spapr->htab, index));
            index++;
            examined++;
        }

        if (index > chunkstart) {
            int n_valid = invalidstart - chunkstart;
            int n_invalid = index - invalidstart;

            htab_save_chunk(f, spapr, chunkstart, n_valid, n_invalid);
            sent += index - chunkstart;

            if (!final && (qemu_clock_get_ns(QEMU_CLOCK_REALTIME) - starttime) > max_ns) {
                break;
            }
        }

        if (examined >= htabslots) {
            break;
        }

        if (index >= htabslots) {
            assert(index == htabslots);
            index = 0;
        }
    } while ((examined < htabslots) && (!qemu_file_rate_limit(f) || final));

    if (index >= htabslots) {
        assert(index == htabslots);
        index = 0;
    }

    spapr->htab_save_index = index;

    return (examined >= htabslots) && (sent == 0) ? 1 : 0;
}

#define MAX_ITERATION_NS    5000000 /* 5 ms */
#define MAX_KVM_BUF_SIZE    2048

static int htab_save_iterate(QEMUFile *f, void *opaque)
{
    sPAPRMachineState *spapr = opaque;
    int fd;
    int rc = 0;

    /* Iteration header */
    if (!spapr->htab_shift) {
        qemu_put_be32(f, -1);
        return 1;
    } else {
        qemu_put_be32(f, 0);
    }

    if (!spapr->htab) {
        assert(kvm_enabled());

        fd = get_htab_fd(spapr);
        if (fd < 0) {
            return fd;
        }

        rc = kvmppc_save_htab(f, fd, MAX_KVM_BUF_SIZE, MAX_ITERATION_NS);
        if (rc < 0) {
            return rc;
        }
    } else  if (spapr->htab_first_pass) {
        htab_save_first_pass(f, spapr, MAX_ITERATION_NS);
    } else {
        rc = htab_save_later_pass(f, spapr, MAX_ITERATION_NS);
    }

    htab_save_end_marker(f);

    return rc;
}

static int htab_save_complete(QEMUFile *f, void *opaque)
{
    sPAPRMachineState *spapr = opaque;
    int fd;

    /* Iteration header */
    if (!spapr->htab_shift) {
        qemu_put_be32(f, -1);
        return 0;
    } else {
        qemu_put_be32(f, 0);
    }

    if (!spapr->htab) {
        int rc;

        assert(kvm_enabled());

        fd = get_htab_fd(spapr);
        if (fd < 0) {
            return fd;
        }

        rc = kvmppc_save_htab(f, fd, MAX_KVM_BUF_SIZE, -1);
        if (rc < 0) {
            return rc;
        }
    } else {
        if (spapr->htab_first_pass) {
            htab_save_first_pass(f, spapr, -1);
        }
        htab_save_later_pass(f, spapr, -1);
    }

    /* End marker */
    htab_save_end_marker(f);

    return 0;
}

static int htab_load(QEMUFile *f, void *opaque, int version_id)
{
    sPAPRMachineState *spapr = opaque;
    uint32_t section_hdr;
    int fd = -1;
    Error *local_err = NULL;

    if (version_id < 1 || version_id > 1) {
        error_report("htab_load() bad version");
        return -EINVAL;
    }

    section_hdr = qemu_get_be32(f);

    if (section_hdr == -1) {
        spapr_free_hpt(spapr);
        return 0;
    }

    if (section_hdr) {
        /* First section gives the htab size */
        spapr_reallocate_hpt(spapr, section_hdr, &local_err);
        if (local_err) {
            error_report_err(local_err);
            return -EINVAL;
        }
        return 0;
    }

    if (!spapr->htab) {
        assert(kvm_enabled());

        fd = kvmppc_get_htab_fd(true, 0, &local_err);
        if (fd < 0) {
            error_report_err(local_err);
            return fd;
        }
    }

    while (true) {
        uint32_t index;
        uint16_t n_valid, n_invalid;

        index = qemu_get_be32(f);
        n_valid = qemu_get_be16(f);
        n_invalid = qemu_get_be16(f);

        if ((index == 0) && (n_valid == 0) && (n_invalid == 0)) {
            /* End of Stream */
            break;
        }

        if ((index + n_valid + n_invalid) >
            (HTAB_SIZE(spapr) / HASH_PTE_SIZE_64)) {
            /* Bad index in stream */
            error_report(
                "htab_load() bad index %d (%hd+%hd entries) in htab stream (htab_shift=%d)",
                index, n_valid, n_invalid, spapr->htab_shift);
            return -EINVAL;
        }

        if (spapr->htab) {
            if (n_valid) {
                qemu_get_buffer(f, HPTE(spapr->htab, index),
                                HASH_PTE_SIZE_64 * n_valid);
            }
            if (n_invalid) {
                memset(HPTE(spapr->htab, index + n_valid), 0,
                       HASH_PTE_SIZE_64 * n_invalid);
            }
        } else {
            int rc;

            assert(fd >= 0);

            rc = kvmppc_load_htab_chunk(f, fd, index, n_valid, n_invalid);
            if (rc < 0) {
                return rc;
            }
        }
    }

    if (!spapr->htab) {
        assert(fd >= 0);
        close(fd);
    }

    return 0;
}

static void htab_save_cleanup(void *opaque)
{
    sPAPRMachineState *spapr = opaque;

    close_htab_fd(spapr);
}

static SaveVMHandlers savevm_htab_handlers = {
    .save_setup = htab_save_setup,
    .save_live_iterate = htab_save_iterate,
    .save_live_complete_precopy = htab_save_complete,
    .save_cleanup = htab_save_cleanup,
    .load_state = htab_load,
};

static void spapr_boot_set(void *opaque, const char *boot_device,
                           Error **errp)
{
    MachineState *machine = MACHINE(opaque);
    machine->boot_order = g_strdup(boot_device);
}

static void spapr_create_lmb_dr_connectors(sPAPRMachineState *spapr)
{
    MachineState *machine = MACHINE(spapr);
    uint64_t lmb_size = SPAPR_MEMORY_BLOCK_SIZE;
    uint32_t nr_lmbs = (machine->maxram_size - machine->ram_size)/lmb_size;
    int i;

    for (i = 0; i < nr_lmbs; i++) {
        uint64_t addr;

        addr = i * lmb_size + spapr->hotplug_memory.base;
        spapr_dr_connector_new(OBJECT(spapr), TYPE_SPAPR_DRC_LMB,
                               addr / lmb_size);
    }
}

/*
 * If RAM size, maxmem size and individual node mem sizes aren't aligned
 * to SPAPR_MEMORY_BLOCK_SIZE(256MB), then refuse to start the guest
 * since we can't support such unaligned sizes with DRCONF_MEMORY.
 */
static void spapr_validate_node_memory(MachineState *machine, Error **errp)
{
    int i;

    if (machine->ram_size % SPAPR_MEMORY_BLOCK_SIZE) {
        error_setg(errp, "Memory size 0x" RAM_ADDR_FMT
                   " is not aligned to %llu MiB",
                   machine->ram_size,
                   SPAPR_MEMORY_BLOCK_SIZE / M_BYTE);
        return;
    }

    if (machine->maxram_size % SPAPR_MEMORY_BLOCK_SIZE) {
        error_setg(errp, "Maximum memory size 0x" RAM_ADDR_FMT
                   " is not aligned to %llu MiB",
                   machine->ram_size,
                   SPAPR_MEMORY_BLOCK_SIZE / M_BYTE);
        return;
    }

    for (i = 0; i < nb_numa_nodes; i++) {
        if (numa_info[i].node_mem % SPAPR_MEMORY_BLOCK_SIZE) {
            error_setg(errp,
                       "Node %d memory size 0x%" PRIx64
                       " is not aligned to %llu MiB",
                       i, numa_info[i].node_mem,
                       SPAPR_MEMORY_BLOCK_SIZE / M_BYTE);
            return;
        }
    }
}

/* find cpu slot in machine->possible_cpus by core_id */
static CPUArchId *spapr_find_cpu_slot(MachineState *ms, uint32_t id, int *idx)
{
    int index = id / smp_threads;

    if (index >= ms->possible_cpus->len) {
        return NULL;
    }
    if (idx) {
        *idx = index;
    }
    return &ms->possible_cpus->cpus[index];
}

static void spapr_set_vsmt_mode(sPAPRMachineState *spapr, Error **errp)
{
    Error *local_err = NULL;
    bool vsmt_user = !!spapr->vsmt;
    int kvm_smt = kvmppc_smt_threads();
    int ret;

    if (!kvm_enabled() && (smp_threads > 1)) {
        error_setg(&local_err, "TCG cannot support more than 1 thread/core "
                     "on a pseries machine");
        goto out;
    }
    if (!is_power_of_2(smp_threads)) {
        error_setg(&local_err, "Cannot support %d threads/core on a pseries "
                     "machine because it must be a power of 2", smp_threads);
        goto out;
    }

    /* Detemine the VSMT mode to use: */
    if (vsmt_user) {
        if (spapr->vsmt < smp_threads) {
            error_setg(&local_err, "Cannot support VSMT mode %d"
                         " because it must be >= threads/core (%d)",
                         spapr->vsmt, smp_threads);
            goto out;
        }
        /* In this case, spapr->vsmt has been set by the command line */
    } else {
        /*
         * Default VSMT value is tricky, because we need it to be as
         * consistent as possible (for migration), but this requires
         * changing it for at least some existing cases.  We pick 8 as
         * the value that we'd get with KVM on POWER8, the
         * overwhelmingly common case in production systems.
         */
        spapr->vsmt = MAX(8, smp_threads);
    }

    /* KVM: If necessary, set the SMT mode: */
    if (kvm_enabled() && (spapr->vsmt != kvm_smt)) {
        ret = kvmppc_set_smt_threads(spapr->vsmt);
        if (ret) {
            /* Looks like KVM isn't able to change VSMT mode */
            error_setg(&local_err,
                       "Failed to set KVM's VSMT mode to %d (errno %d)",
                       spapr->vsmt, ret);
            /* We can live with that if the default one is big enough
             * for the number of threads, and a submultiple of the one
             * we want.  In this case we'll waste some vcpu ids, but
             * behaviour will be correct */
            if ((kvm_smt >= smp_threads) && ((spapr->vsmt % kvm_smt) == 0)) {
                warn_report_err(local_err);
                local_err = NULL;
                goto out;
            } else {
                if (!vsmt_user) {
                    error_append_hint(&local_err,
                                      "On PPC, a VM with %d threads/core"
                                      " on a host with %d threads/core"
                                      " requires the use of VSMT mode %d.\n",
                                      smp_threads, kvm_smt, spapr->vsmt);
                }
                kvmppc_hint_smt_possible(&local_err);
                goto out;
            }
        }
    }
    /* else TCG: nothing to do currently */
out:
    error_propagate(errp, local_err);
}

static void spapr_init_cpus(sPAPRMachineState *spapr)
{
    MachineState *machine = MACHINE(spapr);
    MachineClass *mc = MACHINE_GET_CLASS(machine);
    sPAPRMachineClass *smc = SPAPR_MACHINE_GET_CLASS(machine);
    const char *type = spapr_get_cpu_core_type(machine->cpu_type);
    const CPUArchIdList *possible_cpus;
    int boot_cores_nr = smp_cpus / smp_threads;
    int i;

    possible_cpus = mc->possible_cpu_arch_ids(machine);
    if (mc->has_hotpluggable_cpus) {
        if (smp_cpus % smp_threads) {
            error_report("smp_cpus (%u) must be multiple of threads (%u)",
                         smp_cpus, smp_threads);
            exit(1);
        }
        if (max_cpus % smp_threads) {
            error_report("max_cpus (%u) must be multiple of threads (%u)",
                         max_cpus, smp_threads);
            exit(1);
        }
    } else {
        if (max_cpus != smp_cpus) {
            error_report("This machine version does not support CPU hotplug");
            exit(1);
        }
        boot_cores_nr = possible_cpus->len;
    }

<<<<<<< HEAD
=======
    /* VSMT must be set in order to be able to compute VCPU ids, ie to
     * call xics_max_server_number() or spapr_vcpu_id().
     */
    spapr_set_vsmt_mode(spapr, &error_fatal);

>>>>>>> 4743c235
    if (smc->pre_2_10_has_unused_icps) {
        int i;

        for (i = 0; i < xics_max_server_number(spapr); i++) {
            /* Dummy entries get deregistered when real ICPState objects
             * are registered during CPU core hotplug.
             */
            pre_2_10_vmstate_register_dummy_icp(i);
        }
    }

    for (i = 0; i < possible_cpus->len; i++) {
        int core_id = i * smp_threads;

        if (mc->has_hotpluggable_cpus) {
            spapr_dr_connector_new(OBJECT(spapr), TYPE_SPAPR_DRC_CPU,
                                   spapr_vcpu_id(spapr, core_id));
        }

        if (i < boot_cores_nr) {
            Object *core  = object_new(type);
            int nr_threads = smp_threads;

            /* Handle the partially filled core for older machine types */
            if ((i + 1) * smp_threads >= smp_cpus) {
                nr_threads = smp_cpus - i * smp_threads;
            }

            object_property_set_int(core, nr_threads, "nr-threads",
                                    &error_fatal);
            object_property_set_int(core, core_id, CPU_CORE_PROP_CORE_ID,
                                    &error_fatal);
            object_property_set_bool(core, true, "realized", &error_fatal);
        }
    }
}

<<<<<<< HEAD
static void spapr_set_vsmt_mode(sPAPRMachineState *spapr, Error **errp)
{
    Error *local_err = NULL;
    bool vsmt_user = !!spapr->vsmt;
    int kvm_smt = kvmppc_smt_threads();
    int ret;

    if (!kvm_enabled() && (smp_threads > 1)) {
        error_setg(&local_err, "TCG cannot support more than 1 thread/core "
                     "on a pseries machine");
        goto out;
    }
    if (!is_power_of_2(smp_threads)) {
        error_setg(&local_err, "Cannot support %d threads/core on a pseries "
                     "machine because it must be a power of 2", smp_threads);
        goto out;
    }

    /* Detemine the VSMT mode to use: */
    if (vsmt_user) {
        if (spapr->vsmt < smp_threads) {
            error_setg(&local_err, "Cannot support VSMT mode %d"
                         " because it must be >= threads/core (%d)",
                         spapr->vsmt, smp_threads);
            goto out;
        }
        /* In this case, spapr->vsmt has been set by the command line */
    } else {
        /*
         * Default VSMT value is tricky, because we need it to be as
         * consistent as possible (for migration), but this requires
         * changing it for at least some existing cases.  We pick 8 as
         * the value that we'd get with KVM on POWER8, the
         * overwhelmingly common case in production systems.
         */
        spapr->vsmt = MAX(8, smp_threads);
    }

    /* KVM: If necessary, set the SMT mode: */
    if (kvm_enabled() && (spapr->vsmt != kvm_smt)) {
        ret = kvmppc_set_smt_threads(spapr->vsmt);
        if (ret) {
            /* Looks like KVM isn't able to change VSMT mode */
            error_setg(&local_err,
                       "Failed to set KVM's VSMT mode to %d (errno %d)",
                       spapr->vsmt, ret);
            /* We can live with that if the default one is big enough
             * for the number of threads, and a submultiple of the one
             * we want.  In this case we'll waste some vcpu ids, but
             * behaviour will be correct */
            if ((kvm_smt >= smp_threads) && ((spapr->vsmt % kvm_smt) == 0)) {
                warn_report_err(local_err);
                local_err = NULL;
                goto out;
            } else {
                if (!vsmt_user) {
                    error_append_hint(&local_err,
                                      "On PPC, a VM with %d threads/core"
                                      " on a host with %d threads/core"
                                      " requires the use of VSMT mode %d.\n",
                                      smp_threads, kvm_smt, spapr->vsmt);
                }
                kvmppc_hint_smt_possible(&local_err);
                goto out;
            }
        }
    }
    /* else TCG: nothing to do currently */
out:
    error_propagate(errp, local_err);
}

=======
>>>>>>> 4743c235
/* pSeries LPAR / sPAPR hardware init */
static void spapr_machine_init(MachineState *machine)
{
    sPAPRMachineState *spapr = SPAPR_MACHINE(machine);
    sPAPRMachineClass *smc = SPAPR_MACHINE_GET_CLASS(machine);
    const char *kernel_filename = machine->kernel_filename;
    const char *initrd_filename = machine->initrd_filename;
    PCIHostState *phb;
    int i;
    MemoryRegion *sysmem = get_system_memory();
    MemoryRegion *ram = g_new(MemoryRegion, 1);
    MemoryRegion *rma_region;
    void *rma = NULL;
    hwaddr rma_alloc_size;
    hwaddr node0_size = spapr_node0_size(machine);
    long load_limit, fw_size;
    char *filename;
    Error *resize_hpt_err = NULL;
    PowerPCCPU *first_ppc_cpu;

    msi_nonbroken = true;

    QLIST_INIT(&spapr->phbs);
    QTAILQ_INIT(&spapr->pending_dimm_unplugs);

    /* Check HPT resizing availability */
    kvmppc_check_papr_resize_hpt(&resize_hpt_err);
    if (spapr->resize_hpt == SPAPR_RESIZE_HPT_DEFAULT) {
        /*
         * If the user explicitly requested a mode we should either
         * supply it, or fail completely (which we do below).  But if
         * it's not set explicitly, we reset our mode to something
         * that works
         */
        if (resize_hpt_err) {
            spapr->resize_hpt = SPAPR_RESIZE_HPT_DISABLED;
            error_free(resize_hpt_err);
            resize_hpt_err = NULL;
        } else {
            spapr->resize_hpt = smc->resize_hpt_default;
        }
    }

    assert(spapr->resize_hpt != SPAPR_RESIZE_HPT_DEFAULT);

    if ((spapr->resize_hpt != SPAPR_RESIZE_HPT_DISABLED) && resize_hpt_err) {
        /*
         * User requested HPT resize, but this host can't supply it.  Bail out
         */
        error_report_err(resize_hpt_err);
        exit(1);
    }

    /* Allocate RMA if necessary */
    rma_alloc_size = kvmppc_alloc_rma(&rma);

    if (rma_alloc_size == -1) {
        error_report("Unable to create RMA");
        exit(1);
    }

    if (rma_alloc_size && (rma_alloc_size < node0_size)) {
        spapr->rma_size = rma_alloc_size;
    } else {
        spapr->rma_size = node0_size;

        /* With KVM, we don't actually know whether KVM supports an
         * unbounded RMA (PR KVM) or is limited by the hash table size
         * (HV KVM using VRMA), so we always assume the latter
         *
         * In that case, we also limit the initial allocations for RTAS
         * etc... to 256M since we have no way to know what the VRMA size
         * is going to be as it depends on the size of the hash table
         * isn't determined yet.
         */
        if (kvm_enabled()) {
            spapr->vrma_adjust = 1;
            spapr->rma_size = MIN(spapr->rma_size, 0x10000000);
        }

        /* Actually we don't support unbounded RMA anymore since we
         * added proper emulation of HV mode. The max we can get is
         * 16G which also happens to be what we configure for PAPR
         * mode so make sure we don't do anything bigger than that
         */
        spapr->rma_size = MIN(spapr->rma_size, 0x400000000ull);
    }

    if (spapr->rma_size > node0_size) {
        error_report("Numa node 0 has to span the RMA (%#08"HWADDR_PRIx")",
                     spapr->rma_size);
        exit(1);
    }

    /* Setup a load limit for the ramdisk leaving room for SLOF and FDT */
    load_limit = MIN(spapr->rma_size, RTAS_MAX_ADDR) - FW_OVERHEAD;

    /* Set up Interrupt Controller before we create the VCPUs */
    xics_system_init(machine, XICS_IRQS_SPAPR, &error_fatal);

    /* Set up containers for ibm,client-architecture-support negotiated options
     */
    spapr->ov5 = spapr_ovec_new();
    spapr->ov5_cas = spapr_ovec_new();

    if (smc->dr_lmb_enabled) {
        spapr_ovec_set(spapr->ov5, OV5_DRCONF_MEMORY);
        spapr_validate_node_memory(machine, &error_fatal);
    }

    spapr_ovec_set(spapr->ov5, OV5_FORM1_AFFINITY);

    /* advertise support for dedicated HP event source to guests */
    if (spapr->use_hotplug_event_source) {
        spapr_ovec_set(spapr->ov5, OV5_HP_EVT);
    }

    /* advertise support for HPT resizing */
    if (spapr->resize_hpt != SPAPR_RESIZE_HPT_DISABLED) {
        spapr_ovec_set(spapr->ov5, OV5_HPT_RESIZE);
    }

    /* init CPUs */
    spapr_init_cpus(spapr);

    first_ppc_cpu = POWERPC_CPU(first_cpu);
    if ((!kvm_enabled() || kvmppc_has_cap_mmu_radix()) &&
        ppc_check_compat(first_ppc_cpu, CPU_POWERPC_LOGICAL_3_00, 0,
                         spapr->max_compat_pvr)) {
        /* KVM and TCG always allow GTSE with radix... */
        spapr_ovec_set(spapr->ov5, OV5_MMU_RADIX_GTSE);
    }
    /* ... but not with hash (currently). */

    if (kvm_enabled()) {
        /* Enable H_LOGICAL_CI_* so SLOF can talk to in-kernel devices */
        kvmppc_enable_logical_ci_hcalls();
        kvmppc_enable_set_mode_hcall();

        /* H_CLEAR_MOD/_REF are mandatory in PAPR, but off by default */
        kvmppc_enable_clear_ref_mod_hcalls();
    }

    /* allocate RAM */
    memory_region_allocate_system_memory(ram, NULL, "ppc_spapr.ram",
                                         machine->ram_size);
    memory_region_add_subregion(sysmem, 0, ram);

    if (rma_alloc_size && rma) {
        rma_region = g_new(MemoryRegion, 1);
        memory_region_init_ram_ptr(rma_region, NULL, "ppc_spapr.rma",
                                   rma_alloc_size, rma);
        vmstate_register_ram_global(rma_region);
        memory_region_add_subregion(sysmem, 0, rma_region);
    }

    /* initialize hotplug memory address space */
    if (machine->ram_size < machine->maxram_size) {
        ram_addr_t hotplug_mem_size = machine->maxram_size - machine->ram_size;
        /*
         * Limit the number of hotpluggable memory slots to half the number
         * slots that KVM supports, leaving the other half for PCI and other
         * devices. However ensure that number of slots doesn't drop below 32.
         */
        int max_memslots = kvm_enabled() ? kvm_get_max_memslots() / 2 :
                           SPAPR_MAX_RAM_SLOTS;

        if (max_memslots < SPAPR_MAX_RAM_SLOTS) {
            max_memslots = SPAPR_MAX_RAM_SLOTS;
        }
        if (machine->ram_slots > max_memslots) {
            error_report("Specified number of memory slots %"
                         PRIu64" exceeds max supported %d",
                         machine->ram_slots, max_memslots);
            exit(1);
        }

        spapr->hotplug_memory.base = ROUND_UP(machine->ram_size,
                                              SPAPR_HOTPLUG_MEM_ALIGN);
        memory_region_init(&spapr->hotplug_memory.mr, OBJECT(spapr),
                           "hotplug-memory", hotplug_mem_size);
        memory_region_add_subregion(sysmem, spapr->hotplug_memory.base,
                                    &spapr->hotplug_memory.mr);
    }

    if (smc->dr_lmb_enabled) {
        spapr_create_lmb_dr_connectors(spapr);
    }

    filename = qemu_find_file(QEMU_FILE_TYPE_BIOS, "spapr-rtas.bin");
    if (!filename) {
        error_report("Could not find LPAR rtas '%s'", "spapr-rtas.bin");
        exit(1);
    }
    spapr->rtas_size = get_image_size(filename);
    if (spapr->rtas_size < 0) {
        error_report("Could not get size of LPAR rtas '%s'", filename);
        exit(1);
    }
    spapr->rtas_blob = g_malloc(spapr->rtas_size);
    if (load_image_size(filename, spapr->rtas_blob, spapr->rtas_size) < 0) {
        error_report("Could not load LPAR rtas '%s'", filename);
        exit(1);
    }
    if (spapr->rtas_size > RTAS_MAX_SIZE) {
        error_report("RTAS too big ! 0x%zx bytes (max is 0x%x)",
                     (size_t)spapr->rtas_size, RTAS_MAX_SIZE);
        exit(1);
    }
    g_free(filename);

    /* Set up RTAS event infrastructure */
    spapr_events_init(spapr);

    /* Set up the RTC RTAS interfaces */
    spapr_rtc_create(spapr);

    /* Set up VIO bus */
    spapr->vio_bus = spapr_vio_bus_init();

    for (i = 0; i < MAX_SERIAL_PORTS; i++) {
        if (serial_hds[i]) {
            spapr_vty_create(spapr->vio_bus, serial_hds[i]);
        }
    }

    /* We always have at least the nvram device on VIO */
    spapr_create_nvram(spapr);

    /* Set up PCI */
    spapr_pci_rtas_init();

    phb = spapr_create_phb(spapr, 0);

    for (i = 0; i < nb_nics; i++) {
        NICInfo *nd = &nd_table[i];

        if (!nd->model) {
            nd->model = g_strdup("spapr-vlan");
        }

        if (g_str_equal(nd->model, "spapr-vlan") ||
            g_str_equal(nd->model, "ibmveth")) {
            spapr_vlan_create(spapr->vio_bus, nd);
        } else {
            pci_nic_init_nofail(&nd_table[i], phb->bus, nd->model, NULL);
        }
    }

    for (i = 0; i <= drive_get_max_bus(IF_SCSI); i++) {
        spapr_vscsi_create(spapr->vio_bus);
    }

    /* Graphics */
    if (spapr_vga_init(phb->bus, &error_fatal)) {
        spapr->has_graphics = true;
        machine->usb |= defaults_enabled() && !machine->usb_disabled;
    }

    if (machine->usb) {
        if (smc->use_ohci_by_default) {
            pci_create_simple(phb->bus, -1, "pci-ohci");
        } else {
            pci_create_simple(phb->bus, -1, "nec-usb-xhci");
        }

        if (spapr->has_graphics) {
            USBBus *usb_bus = usb_bus_find(-1);

            usb_create_simple(usb_bus, "usb-kbd");
            usb_create_simple(usb_bus, "usb-mouse");
        }
    }

    if (spapr->rma_size < (MIN_RMA_SLOF << 20)) {
        error_report(
            "pSeries SLOF firmware requires >= %ldM guest RMA (Real Mode Area memory)",
            MIN_RMA_SLOF);
        exit(1);
    }

    if (kernel_filename) {
        uint64_t lowaddr = 0;

        spapr->kernel_size = load_elf(kernel_filename, translate_kernel_address,
                                      NULL, NULL, &lowaddr, NULL, 1,
                                      PPC_ELF_MACHINE, 0, 0);
        if (spapr->kernel_size == ELF_LOAD_WRONG_ENDIAN) {
            spapr->kernel_size = load_elf(kernel_filename,
                                          translate_kernel_address, NULL, NULL,
                                          &lowaddr, NULL, 0, PPC_ELF_MACHINE,
                                          0, 0);
            spapr->kernel_le = spapr->kernel_size > 0;
        }
        if (spapr->kernel_size < 0) {
            error_report("error loading %s: %s", kernel_filename,
                         load_elf_strerror(spapr->kernel_size));
            exit(1);
        }

        /* load initrd */
        if (initrd_filename) {
            /* Try to locate the initrd in the gap between the kernel
             * and the firmware. Add a bit of space just in case
             */
            spapr->initrd_base = (KERNEL_LOAD_ADDR + spapr->kernel_size
                                  + 0x1ffff) & ~0xffff;
            spapr->initrd_size = load_image_targphys(initrd_filename,
                                                     spapr->initrd_base,
                                                     load_limit
                                                     - spapr->initrd_base);
            if (spapr->initrd_size < 0) {
                error_report("could not load initial ram disk '%s'",
                             initrd_filename);
                exit(1);
            }
        }
    }

    if (bios_name == NULL) {
        bios_name = FW_FILE_NAME;
    }
    filename = qemu_find_file(QEMU_FILE_TYPE_BIOS, bios_name);
    if (!filename) {
        error_report("Could not find LPAR firmware '%s'", bios_name);
        exit(1);
    }
    fw_size = load_image_targphys(filename, 0, FW_MAX_SIZE);
    if (fw_size <= 0) {
        error_report("Could not load LPAR firmware '%s'", filename);
        exit(1);
    }
    g_free(filename);

    /* FIXME: Should register things through the MachineState's qdev
     * interface, this is a legacy from the sPAPREnvironment structure
     * which predated MachineState but had a similar function */
    vmstate_register(NULL, 0, &vmstate_spapr, spapr);
    register_savevm_live(NULL, "spapr/htab", -1, 1,
                         &savevm_htab_handlers, spapr);

    qemu_register_boot_set(spapr_boot_set, spapr);

    if (kvm_enabled()) {
        /* to stop and start vmclock */
        qemu_add_vm_change_state_handler(cpu_ppc_clock_vm_state_change,
                                         &spapr->tb);

        kvmppc_spapr_enable_inkernel_multitce();
    }
}

static int spapr_kvm_type(const char *vm_type)
{
    if (!vm_type) {
        return 0;
    }

    if (!strcmp(vm_type, "HV")) {
        return 1;
    }

    if (!strcmp(vm_type, "PR")) {
        return 2;
    }

    error_report("Unknown kvm-type specified '%s'", vm_type);
    exit(1);
}

/*
 * Implementation of an interface to adjust firmware path
 * for the bootindex property handling.
 */
static char *spapr_get_fw_dev_path(FWPathProvider *p, BusState *bus,
                                   DeviceState *dev)
{
#define CAST(type, obj, name) \
    ((type *)object_dynamic_cast(OBJECT(obj), (name)))
    SCSIDevice *d = CAST(SCSIDevice,  dev, TYPE_SCSI_DEVICE);
    sPAPRPHBState *phb = CAST(sPAPRPHBState, dev, TYPE_SPAPR_PCI_HOST_BRIDGE);
    VHostSCSICommon *vsc = CAST(VHostSCSICommon, dev, TYPE_VHOST_SCSI_COMMON);

    if (d) {
        void *spapr = CAST(void, bus->parent, "spapr-vscsi");
        VirtIOSCSI *virtio = CAST(VirtIOSCSI, bus->parent, TYPE_VIRTIO_SCSI);
        USBDevice *usb = CAST(USBDevice, bus->parent, TYPE_USB_DEVICE);

        if (spapr) {
            /*
             * Replace "channel@0/disk@0,0" with "disk@8000000000000000":
             * We use SRP luns of the form 8000 | (bus << 8) | (id << 5) | lun
             * in the top 16 bits of the 64-bit LUN
             */
            unsigned id = 0x8000 | (d->id << 8) | d->lun;
            return g_strdup_printf("%s@%"PRIX64, qdev_fw_name(dev),
                                   (uint64_t)id << 48);
        } else if (virtio) {
            /*
             * We use SRP luns of the form 01000000 | (target << 8) | lun
             * in the top 32 bits of the 64-bit LUN
             * Note: the quote above is from SLOF and it is wrong,
             * the actual binding is:
             * swap 0100 or 10 << or 20 << ( target lun-id -- srplun )
             */
            unsigned id = 0x1000000 | (d->id << 16) | d->lun;
            if (d->lun >= 256) {
                /* Use the LUN "flat space addressing method" */
                id |= 0x4000;
            }
            return g_strdup_printf("%s@%"PRIX64, qdev_fw_name(dev),
                                   (uint64_t)id << 32);
        } else if (usb) {
            /*
             * We use SRP luns of the form 01000000 | (usb-port << 16) | lun
             * in the top 32 bits of the 64-bit LUN
             */
            unsigned usb_port = atoi(usb->port->path);
            unsigned id = 0x1000000 | (usb_port << 16) | d->lun;
            return g_strdup_printf("%s@%"PRIX64, qdev_fw_name(dev),
                                   (uint64_t)id << 32);
        }
    }

    /*
     * SLOF probes the USB devices, and if it recognizes that the device is a
     * storage device, it changes its name to "storage" instead of "usb-host",
     * and additionally adds a child node for the SCSI LUN, so the correct
     * boot path in SLOF is something like .../storage@1/disk@xxx" instead.
     */
    if (strcmp("usb-host", qdev_fw_name(dev)) == 0) {
        USBDevice *usbdev = CAST(USBDevice, dev, TYPE_USB_DEVICE);
        if (usb_host_dev_is_scsi_storage(usbdev)) {
            return g_strdup_printf("storage@%s/disk", usbdev->port->path);
        }
    }

    if (phb) {
        /* Replace "pci" with "pci@800000020000000" */
        return g_strdup_printf("pci@%"PRIX64, phb->buid);
    }

    if (vsc) {
        /* Same logic as virtio above */
        unsigned id = 0x1000000 | (vsc->target << 16) | vsc->lun;
        return g_strdup_printf("disk@%"PRIX64, (uint64_t)id << 32);
    }

    if (g_str_equal("pci-bridge", qdev_fw_name(dev))) {
        /* SLOF uses "pci" instead of "pci-bridge" for PCI bridges */
        PCIDevice *pcidev = CAST(PCIDevice, dev, TYPE_PCI_DEVICE);
        return g_strdup_printf("pci@%x", PCI_SLOT(pcidev->devfn));
    }

    return NULL;
}

static char *spapr_get_kvm_type(Object *obj, Error **errp)
{
    sPAPRMachineState *spapr = SPAPR_MACHINE(obj);

    return g_strdup(spapr->kvm_type);
}

static void spapr_set_kvm_type(Object *obj, const char *value, Error **errp)
{
    sPAPRMachineState *spapr = SPAPR_MACHINE(obj);

    g_free(spapr->kvm_type);
    spapr->kvm_type = g_strdup(value);
}

static bool spapr_get_modern_hotplug_events(Object *obj, Error **errp)
{
    sPAPRMachineState *spapr = SPAPR_MACHINE(obj);

    return spapr->use_hotplug_event_source;
}

static void spapr_set_modern_hotplug_events(Object *obj, bool value,
                                            Error **errp)
{
    sPAPRMachineState *spapr = SPAPR_MACHINE(obj);

    spapr->use_hotplug_event_source = value;
}

static bool spapr_get_msix_emulation(Object *obj, Error **errp)
{
    return true;
}

static char *spapr_get_resize_hpt(Object *obj, Error **errp)
{
    sPAPRMachineState *spapr = SPAPR_MACHINE(obj);

    switch (spapr->resize_hpt) {
    case SPAPR_RESIZE_HPT_DEFAULT:
        return g_strdup("default");
    case SPAPR_RESIZE_HPT_DISABLED:
        return g_strdup("disabled");
    case SPAPR_RESIZE_HPT_ENABLED:
        return g_strdup("enabled");
    case SPAPR_RESIZE_HPT_REQUIRED:
        return g_strdup("required");
    }
    g_assert_not_reached();
}

static void spapr_set_resize_hpt(Object *obj, const char *value, Error **errp)
{
    sPAPRMachineState *spapr = SPAPR_MACHINE(obj);

    if (strcmp(value, "default") == 0) {
        spapr->resize_hpt = SPAPR_RESIZE_HPT_DEFAULT;
    } else if (strcmp(value, "disabled") == 0) {
        spapr->resize_hpt = SPAPR_RESIZE_HPT_DISABLED;
    } else if (strcmp(value, "enabled") == 0) {
        spapr->resize_hpt = SPAPR_RESIZE_HPT_ENABLED;
    } else if (strcmp(value, "required") == 0) {
        spapr->resize_hpt = SPAPR_RESIZE_HPT_REQUIRED;
    } else {
        error_setg(errp, "Bad value for \"resize-hpt\" property");
    }
}

static void spapr_get_vsmt(Object *obj, Visitor *v, const char *name,
                                   void *opaque, Error **errp)
{
    visit_type_uint32(v, name, (uint32_t *)opaque, errp);
}

static void spapr_set_vsmt(Object *obj, Visitor *v, const char *name,
                                   void *opaque, Error **errp)
{
    visit_type_uint32(v, name, (uint32_t *)opaque, errp);
}

static void spapr_instance_init(Object *obj)
{
    sPAPRMachineState *spapr = SPAPR_MACHINE(obj);

    spapr->htab_fd = -1;
    spapr->use_hotplug_event_source = true;
    object_property_add_str(obj, "kvm-type",
                            spapr_get_kvm_type, spapr_set_kvm_type, NULL);
    object_property_set_description(obj, "kvm-type",
                                    "Specifies the KVM virtualization mode (HV, PR)",
                                    NULL);
    object_property_add_bool(obj, "modern-hotplug-events",
                            spapr_get_modern_hotplug_events,
                            spapr_set_modern_hotplug_events,
                            NULL);
    object_property_set_description(obj, "modern-hotplug-events",
                                    "Use dedicated hotplug event mechanism in"
                                    " place of standard EPOW events when possible"
                                    " (required for memory hot-unplug support)",
                                    NULL);

    ppc_compat_add_property(obj, "max-cpu-compat", &spapr->max_compat_pvr,
                            "Maximum permitted CPU compatibility mode",
                            &error_fatal);

    object_property_add_str(obj, "resize-hpt",
                            spapr_get_resize_hpt, spapr_set_resize_hpt, NULL);
    object_property_set_description(obj, "resize-hpt",
                                    "Resizing of the Hash Page Table (enabled, disabled, required)",
                                    NULL);
    object_property_add(obj, "vsmt", "uint32", spapr_get_vsmt,
                        spapr_set_vsmt, NULL, &spapr->vsmt, &error_abort);
    object_property_set_description(obj, "vsmt",
                                    "Virtual SMT: KVM behaves as if this were"
                                    " the host's SMT mode", &error_abort);
    object_property_add_bool(obj, "vfio-no-msix-emulation",
                             spapr_get_msix_emulation, NULL, NULL);
}

static void spapr_machine_finalizefn(Object *obj)
{
    sPAPRMachineState *spapr = SPAPR_MACHINE(obj);

    g_free(spapr->kvm_type);
}

void spapr_do_system_reset_on_cpu(CPUState *cs, run_on_cpu_data arg)
{
    cpu_synchronize_state(cs);
    ppc_cpu_do_system_reset(cs);
}

static void spapr_nmi(NMIState *n, int cpu_index, Error **errp)
{
    CPUState *cs;

    CPU_FOREACH(cs) {
        async_run_on_cpu(cs, spapr_do_system_reset_on_cpu, RUN_ON_CPU_NULL);
    }
}

static void spapr_add_lmbs(DeviceState *dev, uint64_t addr_start, uint64_t size,
                           uint32_t node, bool dedicated_hp_event_source,
                           Error **errp)
{
    sPAPRDRConnector *drc;
    uint32_t nr_lmbs = size/SPAPR_MEMORY_BLOCK_SIZE;
    int i, fdt_offset, fdt_size;
    void *fdt;
    uint64_t addr = addr_start;
    bool hotplugged = spapr_drc_hotplugged(dev);
    Error *local_err = NULL;

    for (i = 0; i < nr_lmbs; i++) {
        drc = spapr_drc_by_id(TYPE_SPAPR_DRC_LMB,
                              addr / SPAPR_MEMORY_BLOCK_SIZE);
        g_assert(drc);

        fdt = create_device_tree(&fdt_size);
        fdt_offset = spapr_populate_memory_node(fdt, node, addr,
                                                SPAPR_MEMORY_BLOCK_SIZE);

        spapr_drc_attach(drc, dev, fdt, fdt_offset, &local_err);
        if (local_err) {
            while (addr > addr_start) {
                addr -= SPAPR_MEMORY_BLOCK_SIZE;
                drc = spapr_drc_by_id(TYPE_SPAPR_DRC_LMB,
                                      addr / SPAPR_MEMORY_BLOCK_SIZE);
                spapr_drc_detach(drc);
            }
            g_free(fdt);
            error_propagate(errp, local_err);
            return;
        }
        if (!hotplugged) {
            spapr_drc_reset(drc);
        }
        addr += SPAPR_MEMORY_BLOCK_SIZE;
    }
    /* send hotplug notification to the
     * guest only in case of hotplugged memory
     */
    if (hotplugged) {
        if (dedicated_hp_event_source) {
            drc = spapr_drc_by_id(TYPE_SPAPR_DRC_LMB,
                                  addr_start / SPAPR_MEMORY_BLOCK_SIZE);
            spapr_hotplug_req_add_by_count_indexed(SPAPR_DR_CONNECTOR_TYPE_LMB,
                                                   nr_lmbs,
                                                   spapr_drc_index(drc));
        } else {
            spapr_hotplug_req_add_by_count(SPAPR_DR_CONNECTOR_TYPE_LMB,
                                           nr_lmbs);
        }
    }
}

static void spapr_memory_plug(HotplugHandler *hotplug_dev, DeviceState *dev,
                              uint32_t node, Error **errp)
{
    Error *local_err = NULL;
    sPAPRMachineState *ms = SPAPR_MACHINE(hotplug_dev);
    PCDIMMDevice *dimm = PC_DIMM(dev);
    PCDIMMDeviceClass *ddc = PC_DIMM_GET_CLASS(dimm);
    MemoryRegion *mr;
    uint64_t align, size, addr;

    mr = ddc->get_memory_region(dimm, &local_err);
    if (local_err) {
        goto out;
    }
    align = memory_region_get_alignment(mr);
    size = memory_region_size(mr);

    pc_dimm_memory_plug(dev, &ms->hotplug_memory, mr, align, &local_err);
    if (local_err) {
        goto out;
    }

    addr = object_property_get_uint(OBJECT(dimm),
                                    PC_DIMM_ADDR_PROP, &local_err);
    if (local_err) {
        goto out_unplug;
    }

    spapr_add_lmbs(dev, addr, size, node,
                   spapr_ovec_test(ms->ov5_cas, OV5_HP_EVT),
                   &local_err);
    if (local_err) {
        goto out_unplug;
    }

    return;

out_unplug:
    pc_dimm_memory_unplug(dev, &ms->hotplug_memory, mr);
out:
    error_propagate(errp, local_err);
}

static void spapr_memory_pre_plug(HotplugHandler *hotplug_dev, DeviceState *dev,
                                  Error **errp)
{
    PCDIMMDevice *dimm = PC_DIMM(dev);
    PCDIMMDeviceClass *ddc = PC_DIMM_GET_CLASS(dimm);
    MemoryRegion *mr;
    uint64_t size;
    char *mem_dev;

    mr = ddc->get_memory_region(dimm, errp);
    if (!mr) {
        return;
    }
    size = memory_region_size(mr);

    if (size % SPAPR_MEMORY_BLOCK_SIZE) {
        error_setg(errp, "Hotplugged memory size must be a multiple of "
                      "%lld MB", SPAPR_MEMORY_BLOCK_SIZE / M_BYTE);
        return;
    }

    mem_dev = object_property_get_str(OBJECT(dimm), PC_DIMM_MEMDEV_PROP, NULL);
    if (mem_dev && !kvmppc_is_mem_backend_page_size_ok(mem_dev)) {
        error_setg(errp, "Memory backend has bad page size. "
                   "Use 'memory-backend-file' with correct mem-path.");
        goto out;
    }

out:
    g_free(mem_dev);
}

struct sPAPRDIMMState {
    PCDIMMDevice *dimm;
    uint32_t nr_lmbs;
    QTAILQ_ENTRY(sPAPRDIMMState) next;
};

static sPAPRDIMMState *spapr_pending_dimm_unplugs_find(sPAPRMachineState *s,
                                                       PCDIMMDevice *dimm)
{
    sPAPRDIMMState *dimm_state = NULL;

    QTAILQ_FOREACH(dimm_state, &s->pending_dimm_unplugs, next) {
        if (dimm_state->dimm == dimm) {
            break;
        }
    }
    return dimm_state;
}

static sPAPRDIMMState *spapr_pending_dimm_unplugs_add(sPAPRMachineState *spapr,
                                                      uint32_t nr_lmbs,
                                                      PCDIMMDevice *dimm)
{
    sPAPRDIMMState *ds = NULL;

    /*
     * If this request is for a DIMM whose removal had failed earlier
     * (due to guest's refusal to remove the LMBs), we would have this
     * dimm already in the pending_dimm_unplugs list. In that
     * case don't add again.
     */
    ds = spapr_pending_dimm_unplugs_find(spapr, dimm);
    if (!ds) {
        ds = g_malloc0(sizeof(sPAPRDIMMState));
        ds->nr_lmbs = nr_lmbs;
        ds->dimm = dimm;
        QTAILQ_INSERT_HEAD(&spapr->pending_dimm_unplugs, ds, next);
    }
    return ds;
}

static void spapr_pending_dimm_unplugs_remove(sPAPRMachineState *spapr,
                                              sPAPRDIMMState *dimm_state)
{
    QTAILQ_REMOVE(&spapr->pending_dimm_unplugs, dimm_state, next);
    g_free(dimm_state);
}

static sPAPRDIMMState *spapr_recover_pending_dimm_state(sPAPRMachineState *ms,
                                                        PCDIMMDevice *dimm)
{
    sPAPRDRConnector *drc;
    PCDIMMDeviceClass *ddc = PC_DIMM_GET_CLASS(dimm);
    MemoryRegion *mr = ddc->get_memory_region(dimm, &error_abort);
    uint64_t size = memory_region_size(mr);
    uint32_t nr_lmbs = size / SPAPR_MEMORY_BLOCK_SIZE;
    uint32_t avail_lmbs = 0;
    uint64_t addr_start, addr;
    int i;

    addr_start = object_property_get_int(OBJECT(dimm), PC_DIMM_ADDR_PROP,
                                         &error_abort);

    addr = addr_start;
    for (i = 0; i < nr_lmbs; i++) {
        drc = spapr_drc_by_id(TYPE_SPAPR_DRC_LMB,
                              addr / SPAPR_MEMORY_BLOCK_SIZE);
        g_assert(drc);
        if (drc->dev) {
            avail_lmbs++;
        }
        addr += SPAPR_MEMORY_BLOCK_SIZE;
    }

    return spapr_pending_dimm_unplugs_add(ms, avail_lmbs, dimm);
}

/* Callback to be called during DRC release. */
void spapr_lmb_release(DeviceState *dev)
{
    sPAPRMachineState *spapr = SPAPR_MACHINE(qdev_get_hotplug_handler(dev));
    PCDIMMDevice *dimm = PC_DIMM(dev);
    PCDIMMDeviceClass *ddc = PC_DIMM_GET_CLASS(dimm);
    MemoryRegion *mr = ddc->get_memory_region(dimm, &error_abort);
    sPAPRDIMMState *ds = spapr_pending_dimm_unplugs_find(spapr, PC_DIMM(dev));

    /* This information will get lost if a migration occurs
     * during the unplug process. In this case recover it. */
    if (ds == NULL) {
        ds = spapr_recover_pending_dimm_state(spapr, PC_DIMM(dev));
        g_assert(ds);
        /* The DRC being examined by the caller at least must be counted */
        g_assert(ds->nr_lmbs);
    }

    if (--ds->nr_lmbs) {
        return;
    }

    /*
     * Now that all the LMBs have been removed by the guest, call the
     * pc-dimm unplug handler to cleanup up the pc-dimm device.
     */
    pc_dimm_memory_unplug(dev, &spapr->hotplug_memory, mr);
    object_unparent(OBJECT(dev));
    spapr_pending_dimm_unplugs_remove(spapr, ds);
}

static void spapr_memory_unplug_request(HotplugHandler *hotplug_dev,
                                        DeviceState *dev, Error **errp)
{
    sPAPRMachineState *spapr = SPAPR_MACHINE(hotplug_dev);
    Error *local_err = NULL;
    PCDIMMDevice *dimm = PC_DIMM(dev);
    PCDIMMDeviceClass *ddc = PC_DIMM_GET_CLASS(dimm);
    MemoryRegion *mr;
    uint32_t nr_lmbs;
    uint64_t size, addr_start, addr;
    int i;
    sPAPRDRConnector *drc;

    mr = ddc->get_memory_region(dimm, &local_err);
    if (local_err) {
        goto out;
    }
    size = memory_region_size(mr);
    nr_lmbs = size / SPAPR_MEMORY_BLOCK_SIZE;

    addr_start = object_property_get_uint(OBJECT(dimm), PC_DIMM_ADDR_PROP,
                                         &local_err);
    if (local_err) {
        goto out;
    }

    /*
     * An existing pending dimm state for this DIMM means that there is an
     * unplug operation in progress, waiting for the spapr_lmb_release
     * callback to complete the job (BQL can't cover that far). In this case,
     * bail out to avoid detaching DRCs that were already released.
     */
    if (spapr_pending_dimm_unplugs_find(spapr, dimm)) {
        error_setg(&local_err,
                   "Memory unplug already in progress for device %s",
                   dev->id);
        goto out;
    }

    spapr_pending_dimm_unplugs_add(spapr, nr_lmbs, dimm);

    addr = addr_start;
    for (i = 0; i < nr_lmbs; i++) {
        drc = spapr_drc_by_id(TYPE_SPAPR_DRC_LMB,
                              addr / SPAPR_MEMORY_BLOCK_SIZE);
        g_assert(drc);

        spapr_drc_detach(drc);
        addr += SPAPR_MEMORY_BLOCK_SIZE;
    }

    drc = spapr_drc_by_id(TYPE_SPAPR_DRC_LMB,
                          addr_start / SPAPR_MEMORY_BLOCK_SIZE);
    spapr_hotplug_req_remove_by_count_indexed(SPAPR_DR_CONNECTOR_TYPE_LMB,
                                              nr_lmbs, spapr_drc_index(drc));
out:
    error_propagate(errp, local_err);
}

static void *spapr_populate_hotplug_cpu_dt(CPUState *cs, int *fdt_offset,
                                           sPAPRMachineState *spapr)
{
    PowerPCCPU *cpu = POWERPC_CPU(cs);
    DeviceClass *dc = DEVICE_GET_CLASS(cs);
    int id = spapr_get_vcpu_id(cpu);
    void *fdt;
    int offset, fdt_size;
    char *nodename;

    fdt = create_device_tree(&fdt_size);
    nodename = g_strdup_printf("%s@%x", dc->fw_name, id);
    offset = fdt_add_subnode(fdt, 0, nodename);

    spapr_populate_cpu_dt(cs, fdt, offset, spapr);
    g_free(nodename);

    *fdt_offset = offset;
    return fdt;
}

/* Callback to be called during DRC release. */
void spapr_core_release(DeviceState *dev)
{
    MachineState *ms = MACHINE(qdev_get_hotplug_handler(dev));
    sPAPRMachineClass *smc = SPAPR_MACHINE_GET_CLASS(ms);
    CPUCore *cc = CPU_CORE(dev);
    CPUArchId *core_slot = spapr_find_cpu_slot(ms, cc->core_id, NULL);

    if (smc->pre_2_10_has_unused_icps) {
        sPAPRCPUCore *sc = SPAPR_CPU_CORE(OBJECT(dev));
        int i;

        for (i = 0; i < cc->nr_threads; i++) {
            CPUState *cs = CPU(sc->threads[i]);

            pre_2_10_vmstate_register_dummy_icp(cs->cpu_index);
        }
    }

    assert(core_slot);
    core_slot->cpu = NULL;
    object_unparent(OBJECT(dev));
}

static
void spapr_core_unplug_request(HotplugHandler *hotplug_dev, DeviceState *dev,
                               Error **errp)
{
    sPAPRMachineState *spapr = SPAPR_MACHINE(OBJECT(hotplug_dev));
    int index;
    sPAPRDRConnector *drc;
    CPUCore *cc = CPU_CORE(dev);

    if (!spapr_find_cpu_slot(MACHINE(hotplug_dev), cc->core_id, &index)) {
        error_setg(errp, "Unable to find CPU core with core-id: %d",
                   cc->core_id);
        return;
    }
    if (index == 0) {
        error_setg(errp, "Boot CPU core may not be unplugged");
        return;
    }

    drc = spapr_drc_by_id(TYPE_SPAPR_DRC_CPU,
                          spapr_vcpu_id(spapr, cc->core_id));
    g_assert(drc);

    spapr_drc_detach(drc);

    spapr_hotplug_req_remove_by_index(drc);
}

static void spapr_core_plug(HotplugHandler *hotplug_dev, DeviceState *dev,
                            Error **errp)
{
    sPAPRMachineState *spapr = SPAPR_MACHINE(OBJECT(hotplug_dev));
    MachineClass *mc = MACHINE_GET_CLASS(spapr);
    sPAPRMachineClass *smc = SPAPR_MACHINE_CLASS(mc);
    sPAPRCPUCore *core = SPAPR_CPU_CORE(OBJECT(dev));
    CPUCore *cc = CPU_CORE(dev);
    CPUState *cs = CPU(core->threads[0]);
    sPAPRDRConnector *drc;
    Error *local_err = NULL;
    CPUArchId *core_slot;
    int index;
    bool hotplugged = spapr_drc_hotplugged(dev);

    core_slot = spapr_find_cpu_slot(MACHINE(hotplug_dev), cc->core_id, &index);
    if (!core_slot) {
        error_setg(errp, "Unable to find CPU core with core-id: %d",
                   cc->core_id);
        return;
    }
    drc = spapr_drc_by_id(TYPE_SPAPR_DRC_CPU,
                          spapr_vcpu_id(spapr, cc->core_id));

    g_assert(drc || !mc->has_hotpluggable_cpus);

    if (drc) {
        void *fdt;
        int fdt_offset;

        fdt = spapr_populate_hotplug_cpu_dt(cs, &fdt_offset, spapr);

        spapr_drc_attach(drc, dev, fdt, fdt_offset, &local_err);
        if (local_err) {
            g_free(fdt);
            error_propagate(errp, local_err);
            return;
        }

        if (hotplugged) {
            /*
             * Send hotplug notification interrupt to the guest only
             * in case of hotplugged CPUs.
             */
            spapr_hotplug_req_add_by_index(drc);
        } else {
            spapr_drc_reset(drc);
        }
    }

    core_slot->cpu = OBJECT(dev);

    if (smc->pre_2_10_has_unused_icps) {
        int i;

        for (i = 0; i < cc->nr_threads; i++) {
            cs = CPU(core->threads[i]);
            pre_2_10_vmstate_unregister_dummy_icp(cs->cpu_index);
        }
    }
}

static void spapr_core_pre_plug(HotplugHandler *hotplug_dev, DeviceState *dev,
                                Error **errp)
{
    MachineState *machine = MACHINE(OBJECT(hotplug_dev));
    MachineClass *mc = MACHINE_GET_CLASS(hotplug_dev);
    Error *local_err = NULL;
    CPUCore *cc = CPU_CORE(dev);
    const char *base_core_type = spapr_get_cpu_core_type(machine->cpu_type);
    const char *type = object_get_typename(OBJECT(dev));
    CPUArchId *core_slot;
    int index;

    if (dev->hotplugged && !mc->has_hotpluggable_cpus) {
        error_setg(&local_err, "CPU hotplug not supported for this machine");
        goto out;
    }

    if (strcmp(base_core_type, type)) {
        error_setg(&local_err, "CPU core type should be %s", base_core_type);
        goto out;
    }

    if (cc->core_id % smp_threads) {
        error_setg(&local_err, "invalid core id %d", cc->core_id);
        goto out;
    }

    /*
     * In general we should have homogeneous threads-per-core, but old
     * (pre hotplug support) machine types allow the last core to have
     * reduced threads as a compatibility hack for when we allowed
     * total vcpus not a multiple of threads-per-core.
     */
    if (mc->has_hotpluggable_cpus && (cc->nr_threads != smp_threads)) {
        error_setg(&local_err, "invalid nr-threads %d, must be %d",
                   cc->nr_threads, smp_threads);
        goto out;
    }

    core_slot = spapr_find_cpu_slot(MACHINE(hotplug_dev), cc->core_id, &index);
    if (!core_slot) {
        error_setg(&local_err, "core id %d out of range", cc->core_id);
        goto out;
    }

    if (core_slot->cpu) {
        error_setg(&local_err, "core %d already populated", cc->core_id);
        goto out;
    }

    numa_cpu_pre_plug(core_slot, dev, &local_err);

out:
    error_propagate(errp, local_err);
}

static void spapr_machine_device_plug(HotplugHandler *hotplug_dev,
                                      DeviceState *dev, Error **errp)
{
    MachineState *ms = MACHINE(hotplug_dev);
    sPAPRMachineClass *smc = SPAPR_MACHINE_GET_CLASS(ms);

    if (object_dynamic_cast(OBJECT(dev), TYPE_PC_DIMM)) {
        int node;

        if (!smc->dr_lmb_enabled) {
            error_setg(errp, "Memory hotplug not supported for this machine");
            return;
        }
        node = object_property_get_uint(OBJECT(dev), PC_DIMM_NODE_PROP, errp);
        if (*errp) {
            return;
        }
        if (node < 0 || node >= MAX_NODES) {
            error_setg(errp, "Invaild node %d", node);
            return;
        }

        /*
         * Currently PowerPC kernel doesn't allow hot-adding memory to
         * memory-less node, but instead will silently add the memory
         * to the first node that has some memory. This causes two
         * unexpected behaviours for the user.
         *
         * - Memory gets hotplugged to a different node than what the user
         *   specified.
         * - Since pc-dimm subsystem in QEMU still thinks that memory belongs
         *   to memory-less node, a reboot will set things accordingly
         *   and the previously hotplugged memory now ends in the right node.
         *   This appears as if some memory moved from one node to another.
         *
         * So until kernel starts supporting memory hotplug to memory-less
         * nodes, just prevent such attempts upfront in QEMU.
         */
        if (nb_numa_nodes && !numa_info[node].node_mem) {
            error_setg(errp, "Can't hotplug memory to memory-less node %d",
                       node);
            return;
        }

        spapr_memory_plug(hotplug_dev, dev, node, errp);
    } else if (object_dynamic_cast(OBJECT(dev), TYPE_SPAPR_CPU_CORE)) {
        spapr_core_plug(hotplug_dev, dev, errp);
    }
}

static void spapr_machine_device_unplug_request(HotplugHandler *hotplug_dev,
                                                DeviceState *dev, Error **errp)
{
    sPAPRMachineState *sms = SPAPR_MACHINE(OBJECT(hotplug_dev));
    MachineClass *mc = MACHINE_GET_CLASS(sms);

    if (object_dynamic_cast(OBJECT(dev), TYPE_PC_DIMM)) {
        if (spapr_ovec_test(sms->ov5_cas, OV5_HP_EVT)) {
            spapr_memory_unplug_request(hotplug_dev, dev, errp);
        } else {
            /* NOTE: this means there is a window after guest reset, prior to
             * CAS negotiation, where unplug requests will fail due to the
             * capability not being detected yet. This is a bit different than
             * the case with PCI unplug, where the events will be queued and
             * eventually handled by the guest after boot
             */
            error_setg(errp, "Memory hot unplug not supported for this guest");
        }
    } else if (object_dynamic_cast(OBJECT(dev), TYPE_SPAPR_CPU_CORE)) {
        if (!mc->has_hotpluggable_cpus) {
            error_setg(errp, "CPU hot unplug not supported on this machine");
            return;
        }
        spapr_core_unplug_request(hotplug_dev, dev, errp);
    }
}

static void spapr_machine_device_pre_plug(HotplugHandler *hotplug_dev,
                                          DeviceState *dev, Error **errp)
{
    if (object_dynamic_cast(OBJECT(dev), TYPE_PC_DIMM)) {
        spapr_memory_pre_plug(hotplug_dev, dev, errp);
    } else if (object_dynamic_cast(OBJECT(dev), TYPE_SPAPR_CPU_CORE)) {
        spapr_core_pre_plug(hotplug_dev, dev, errp);
    }
}

static HotplugHandler *spapr_get_hotplug_handler(MachineState *machine,
                                                 DeviceState *dev)
{
    if (object_dynamic_cast(OBJECT(dev), TYPE_PC_DIMM) ||
        object_dynamic_cast(OBJECT(dev), TYPE_SPAPR_CPU_CORE)) {
        return HOTPLUG_HANDLER(machine);
    }
    return NULL;
}

static CpuInstanceProperties
spapr_cpu_index_to_props(MachineState *machine, unsigned cpu_index)
{
    CPUArchId *core_slot;
    MachineClass *mc = MACHINE_GET_CLASS(machine);

    /* make sure possible_cpu are intialized */
    mc->possible_cpu_arch_ids(machine);
    /* get CPU core slot containing thread that matches cpu_index */
    core_slot = spapr_find_cpu_slot(machine, cpu_index, NULL);
    assert(core_slot);
    return core_slot->props;
}

static int64_t spapr_get_default_cpu_node_id(const MachineState *ms, int idx)
{
    return idx / smp_cores % nb_numa_nodes;
}

static const CPUArchIdList *spapr_possible_cpu_arch_ids(MachineState *machine)
{
    int i;
    const char *core_type;
    int spapr_max_cores = max_cpus / smp_threads;
    MachineClass *mc = MACHINE_GET_CLASS(machine);

    if (!mc->has_hotpluggable_cpus) {
        spapr_max_cores = QEMU_ALIGN_UP(smp_cpus, smp_threads) / smp_threads;
    }
    if (machine->possible_cpus) {
        assert(machine->possible_cpus->len == spapr_max_cores);
        return machine->possible_cpus;
    }

    core_type = spapr_get_cpu_core_type(machine->cpu_type);
    if (!core_type) {
        error_report("Unable to find sPAPR CPU Core definition");
        exit(1);
    }

    machine->possible_cpus = g_malloc0(sizeof(CPUArchIdList) +
                             sizeof(CPUArchId) * spapr_max_cores);
    machine->possible_cpus->len = spapr_max_cores;
    for (i = 0; i < machine->possible_cpus->len; i++) {
        int core_id = i * smp_threads;

        machine->possible_cpus->cpus[i].type = core_type;
        machine->possible_cpus->cpus[i].vcpus_count = smp_threads;
        machine->possible_cpus->cpus[i].arch_id = core_id;
        machine->possible_cpus->cpus[i].props.has_core_id = true;
        machine->possible_cpus->cpus[i].props.core_id = core_id;
    }
    return machine->possible_cpus;
}

static void spapr_phb_placement(sPAPRMachineState *spapr, uint32_t index,
                                uint64_t *buid, hwaddr *pio,
                                hwaddr *mmio32, hwaddr *mmio64,
                                unsigned n_dma, uint32_t *liobns, Error **errp)
{
    /*
     * New-style PHB window placement.
     *
     * Goals: Gives large (1TiB), naturally aligned 64-bit MMIO window
     * for each PHB, in addition to 2GiB 32-bit MMIO and 64kiB PIO
     * windows.
     *
     * Some guest kernels can't work with MMIO windows above 1<<46
     * (64TiB), so we place up to 31 PHBs in the area 32TiB..64TiB
     *
     * 32TiB..(33TiB+1984kiB) contains the 64kiB PIO windows for each
     * PHB stacked together.  (32TiB+2GiB)..(32TiB+64GiB) contains the
     * 2GiB 32-bit MMIO windows for each PHB.  Then 33..64TiB has the
     * 1TiB 64-bit MMIO windows for each PHB.
     */
    const uint64_t base_buid = 0x800000020000000ULL;
#define SPAPR_MAX_PHBS ((SPAPR_PCI_LIMIT - SPAPR_PCI_BASE) / \
                        SPAPR_PCI_MEM64_WIN_SIZE - 1)
    int i;

    /* Sanity check natural alignments */
    QEMU_BUILD_BUG_ON((SPAPR_PCI_BASE % SPAPR_PCI_MEM64_WIN_SIZE) != 0);
    QEMU_BUILD_BUG_ON((SPAPR_PCI_LIMIT % SPAPR_PCI_MEM64_WIN_SIZE) != 0);
    QEMU_BUILD_BUG_ON((SPAPR_PCI_MEM64_WIN_SIZE % SPAPR_PCI_MEM32_WIN_SIZE) != 0);
    QEMU_BUILD_BUG_ON((SPAPR_PCI_MEM32_WIN_SIZE % SPAPR_PCI_IO_WIN_SIZE) != 0);
    /* Sanity check bounds */
    QEMU_BUILD_BUG_ON((SPAPR_MAX_PHBS * SPAPR_PCI_IO_WIN_SIZE) >
                      SPAPR_PCI_MEM32_WIN_SIZE);
    QEMU_BUILD_BUG_ON((SPAPR_MAX_PHBS * SPAPR_PCI_MEM32_WIN_SIZE) >
                      SPAPR_PCI_MEM64_WIN_SIZE);

    if (index >= SPAPR_MAX_PHBS) {
        error_setg(errp, "\"index\" for PAPR PHB is too large (max %llu)",
                   SPAPR_MAX_PHBS - 1);
        return;
    }

    *buid = base_buid + index;
    for (i = 0; i < n_dma; ++i) {
        liobns[i] = SPAPR_PCI_LIOBN(index, i);
    }

    *pio = SPAPR_PCI_BASE + index * SPAPR_PCI_IO_WIN_SIZE;
    *mmio32 = SPAPR_PCI_BASE + (index + 1) * SPAPR_PCI_MEM32_WIN_SIZE;
    *mmio64 = SPAPR_PCI_BASE + (index + 1) * SPAPR_PCI_MEM64_WIN_SIZE;
}

static ICSState *spapr_ics_get(XICSFabric *dev, int irq)
{
    sPAPRMachineState *spapr = SPAPR_MACHINE(dev);

    return ics_valid_irq(spapr->ics, irq) ? spapr->ics : NULL;
}

static void spapr_ics_resend(XICSFabric *dev)
{
    sPAPRMachineState *spapr = SPAPR_MACHINE(dev);

    ics_resend(spapr->ics);
}

static ICPState *spapr_icp_get(XICSFabric *xi, int vcpu_id)
{
    PowerPCCPU *cpu = spapr_find_cpu(vcpu_id);

    return cpu ? ICP(cpu->intc) : NULL;
}

#define ICS_IRQ_FREE(ics, srcno)   \
    (!((ics)->irqs[(srcno)].flags & (XICS_FLAGS_IRQ_MASK)))

static int ics_find_free_block(ICSState *ics, int num, int alignnum)
{
    int first, i;

    for (first = 0; first < ics->nr_irqs; first += alignnum) {
        if (num > (ics->nr_irqs - first)) {
            return -1;
        }
        for (i = first; i < first + num; ++i) {
            if (!ICS_IRQ_FREE(ics, i)) {
                break;
            }
        }
        if (i == (first + num)) {
            return first;
        }
    }

    return -1;
}

/*
 * Allocate the IRQ number and set the IRQ type, LSI or MSI
 */
static void spapr_irq_set_lsi(sPAPRMachineState *spapr, int irq, bool lsi)
{
    ics_set_irq_type(spapr->ics, irq - spapr->ics->offset, lsi);
}

int spapr_irq_alloc(sPAPRMachineState *spapr, int irq_hint, bool lsi,
                    Error **errp)
{
    ICSState *ics = spapr->ics;
    int irq;

    if (!ics) {
        return -1;
    }
    if (irq_hint) {
        if (!ICS_IRQ_FREE(ics, irq_hint - ics->offset)) {
            error_setg(errp, "can't allocate IRQ %d: already in use", irq_hint);
            return -1;
        }
        irq = irq_hint;
    } else {
        irq = ics_find_free_block(ics, 1, 1);
        if (irq < 0) {
            error_setg(errp, "can't allocate IRQ: no IRQ left");
            return -1;
        }
        irq += ics->offset;
    }

    spapr_irq_set_lsi(spapr, irq, lsi);
    trace_spapr_irq_alloc(irq);

    return irq;
}

/*
 * Allocate block of consecutive IRQs, and return the number of the first IRQ in
 * the block. If align==true, aligns the first IRQ number to num.
 */
int spapr_irq_alloc_block(sPAPRMachineState *spapr, int num, bool lsi,
                          bool align, Error **errp)
{
    ICSState *ics = spapr->ics;
    int i, first = -1;

    if (!ics) {
        return -1;
    }

    /*
     * MSIMesage::data is used for storing VIRQ so
     * it has to be aligned to num to support multiple
     * MSI vectors. MSI-X is not affected by this.
     * The hint is used for the first IRQ, the rest should
     * be allocated continuously.
     */
    if (align) {
        assert((num == 1) || (num == 2) || (num == 4) ||
               (num == 8) || (num == 16) || (num == 32));
        first = ics_find_free_block(ics, num, num);
    } else {
        first = ics_find_free_block(ics, num, 1);
    }
    if (first < 0) {
        error_setg(errp, "can't find a free %d-IRQ block", num);
        return -1;
    }

    first += ics->offset;
    for (i = first; i < first + num; ++i) {
        spapr_irq_set_lsi(spapr, i, lsi);
    }

    trace_spapr_irq_alloc_block(first, num, lsi, align);

    return first;
}

void spapr_irq_free(sPAPRMachineState *spapr, int irq, int num)
{
    ICSState *ics = spapr->ics;
    int srcno = irq - ics->offset;
    int i;

    if (ics_valid_irq(ics, irq)) {
        trace_spapr_irq_free(0, irq, num);
        for (i = srcno; i < srcno + num; ++i) {
            if (ICS_IRQ_FREE(ics, i)) {
                trace_spapr_irq_free_warn(0, i + ics->offset);
            }
            memset(&ics->irqs[i], 0, sizeof(ICSIRQState));
        }
    }
}

qemu_irq spapr_qirq(sPAPRMachineState *spapr, int irq)
{
    ICSState *ics = spapr->ics;

    if (ics_valid_irq(ics, irq)) {
        return ics->qirqs[irq - ics->offset];
    }

    return NULL;
}

static void spapr_pic_print_info(InterruptStatsProvider *obj,
                                 Monitor *mon)
{
    sPAPRMachineState *spapr = SPAPR_MACHINE(obj);
    CPUState *cs;

    CPU_FOREACH(cs) {
        PowerPCCPU *cpu = POWERPC_CPU(cs);

        icp_pic_print_info(ICP(cpu->intc), mon);
    }

    ics_pic_print_info(spapr->ics, mon);
}

int spapr_get_vcpu_id(PowerPCCPU *cpu)
{
    return cpu->vcpu_id;
}

void spapr_set_vcpu_id(PowerPCCPU *cpu, int cpu_index, Error **errp)
{
    sPAPRMachineState *spapr = SPAPR_MACHINE(qdev_get_machine());
    int vcpu_id;

    vcpu_id = spapr_vcpu_id(spapr, cpu_index);

    if (kvm_enabled() && !kvm_vcpu_id_is_valid(vcpu_id)) {
        error_setg(errp, "Can't create CPU with id %d in KVM", vcpu_id);
        error_append_hint(errp, "Adjust the number of cpus to %d "
                          "or try to raise the number of threads per core\n",
                          vcpu_id * smp_threads / spapr->vsmt);
        return;
    }

    cpu->vcpu_id = vcpu_id;
}

PowerPCCPU *spapr_find_cpu(int vcpu_id)
{
    CPUState *cs;

    CPU_FOREACH(cs) {
        PowerPCCPU *cpu = POWERPC_CPU(cs);

        if (spapr_get_vcpu_id(cpu) == vcpu_id) {
            return cpu;
        }
    }

    return NULL;
}

static void spapr_machine_class_init(ObjectClass *oc, void *data)
{
    MachineClass *mc = MACHINE_CLASS(oc);
    sPAPRMachineClass *smc = SPAPR_MACHINE_CLASS(oc);
    FWPathProviderClass *fwc = FW_PATH_PROVIDER_CLASS(oc);
    NMIClass *nc = NMI_CLASS(oc);
    HotplugHandlerClass *hc = HOTPLUG_HANDLER_CLASS(oc);
    PPCVirtualHypervisorClass *vhc = PPC_VIRTUAL_HYPERVISOR_CLASS(oc);
    XICSFabricClass *xic = XICS_FABRIC_CLASS(oc);
    InterruptStatsProviderClass *ispc = INTERRUPT_STATS_PROVIDER_CLASS(oc);

    mc->desc = "pSeries Logical Partition (PAPR compliant)";

    /*
     * We set up the default / latest behaviour here.  The class_init
     * functions for the specific versioned machine types can override
     * these details for backwards compatibility
     */
    mc->init = spapr_machine_init;
    mc->reset = spapr_machine_reset;
    mc->block_default_type = IF_SCSI;
    mc->max_cpus = 1024;
    mc->no_parallel = 1;
    mc->default_boot_order = "";
    mc->default_ram_size = 512 * M_BYTE;
    mc->kvm_type = spapr_kvm_type;
    machine_class_allow_dynamic_sysbus_dev(mc, TYPE_SPAPR_PCI_HOST_BRIDGE);
    mc->pci_allow_0_address = true;
    mc->get_hotplug_handler = spapr_get_hotplug_handler;
    hc->pre_plug = spapr_machine_device_pre_plug;
    hc->plug = spapr_machine_device_plug;
    mc->cpu_index_to_instance_props = spapr_cpu_index_to_props;
    mc->get_default_cpu_node_id = spapr_get_default_cpu_node_id;
    mc->possible_cpu_arch_ids = spapr_possible_cpu_arch_ids;
    hc->unplug_request = spapr_machine_device_unplug_request;

    smc->dr_lmb_enabled = true;
    mc->default_cpu_type = POWERPC_CPU_TYPE_NAME("power8_v2.0");
    mc->has_hotpluggable_cpus = true;
    smc->resize_hpt_default = SPAPR_RESIZE_HPT_ENABLED;
    fwc->get_dev_path = spapr_get_fw_dev_path;
    nc->nmi_monitor_handler = spapr_nmi;
    smc->phb_placement = spapr_phb_placement;
    vhc->hypercall = emulate_spapr_hypercall;
    vhc->hpt_mask = spapr_hpt_mask;
    vhc->map_hptes = spapr_map_hptes;
    vhc->unmap_hptes = spapr_unmap_hptes;
    vhc->store_hpte = spapr_store_hpte;
    vhc->get_patbe = spapr_get_patbe;
    vhc->encode_hpt_for_kvm_pr = spapr_encode_hpt_for_kvm_pr;
    xic->ics_get = spapr_ics_get;
    xic->ics_resend = spapr_ics_resend;
    xic->icp_get = spapr_icp_get;
    ispc->print_info = spapr_pic_print_info;
    /* Force NUMA node memory size to be a multiple of
     * SPAPR_MEMORY_BLOCK_SIZE (256M) since that's the granularity
     * in which LMBs are represented and hot-added
     */
    mc->numa_mem_align_shift = 28;

    smc->default_caps.caps[SPAPR_CAP_HTM] = SPAPR_CAP_OFF;
    smc->default_caps.caps[SPAPR_CAP_VSX] = SPAPR_CAP_ON;
    smc->default_caps.caps[SPAPR_CAP_DFP] = SPAPR_CAP_ON;
    smc->default_caps.caps[SPAPR_CAP_CFPC] = SPAPR_CAP_BROKEN;
    smc->default_caps.caps[SPAPR_CAP_SBBC] = SPAPR_CAP_BROKEN;
    smc->default_caps.caps[SPAPR_CAP_IBS] = SPAPR_CAP_BROKEN;
    spapr_caps_add_properties(smc, &error_abort);
}

static const TypeInfo spapr_machine_info = {
    .name          = TYPE_SPAPR_MACHINE,
    .parent        = TYPE_MACHINE,
    .abstract      = true,
    .instance_size = sizeof(sPAPRMachineState),
    .instance_init = spapr_instance_init,
    .instance_finalize = spapr_machine_finalizefn,
    .class_size    = sizeof(sPAPRMachineClass),
    .class_init    = spapr_machine_class_init,
    .interfaces = (InterfaceInfo[]) {
        { TYPE_FW_PATH_PROVIDER },
        { TYPE_NMI },
        { TYPE_HOTPLUG_HANDLER },
        { TYPE_PPC_VIRTUAL_HYPERVISOR },
        { TYPE_XICS_FABRIC },
        { TYPE_INTERRUPT_STATS_PROVIDER },
        { }
    },
};

#define DEFINE_SPAPR_MACHINE(suffix, verstr, latest)                 \
    static void spapr_machine_##suffix##_class_init(ObjectClass *oc, \
                                                    void *data)      \
    {                                                                \
        MachineClass *mc = MACHINE_CLASS(oc);                        \
        spapr_machine_##suffix##_class_options(mc);                  \
        if (latest) {                                                \
            mc->alias = "pseries";                                   \
            mc->is_default = 1;                                      \
        }                                                            \
    }                                                                \
    static void spapr_machine_##suffix##_instance_init(Object *obj)  \
    {                                                                \
        MachineState *machine = MACHINE(obj);                        \
        spapr_machine_##suffix##_instance_options(machine);          \
    }                                                                \
    static const TypeInfo spapr_machine_##suffix##_info = {          \
        .name = MACHINE_TYPE_NAME("pseries-" verstr),                \
        .parent = TYPE_SPAPR_MACHINE,                                \
        .class_init = spapr_machine_##suffix##_class_init,           \
        .instance_init = spapr_machine_##suffix##_instance_init,     \
    };                                                               \
    static void spapr_machine_register_##suffix(void)                \
    {                                                                \
        type_register(&spapr_machine_##suffix##_info);               \
    }                                                                \
    type_init(spapr_machine_register_##suffix)

/*
 * pseries-2.12
 */
static void spapr_machine_2_12_instance_options(MachineState *machine)
{
}

static void spapr_machine_2_12_class_options(MachineClass *mc)
{
    /* Defaults for the latest behaviour inherited from the base class */
}

<<<<<<< HEAD
DEFINE_SPAPR_MACHINE(2_12, "2.12", false);
=======
DEFINE_SPAPR_MACHINE(2_12, "2.12", true);

static void spapr_machine_2_12_sxxm_instance_options(MachineState *machine)
{
    spapr_machine_2_12_instance_options(machine);
}

static void spapr_machine_2_12_sxxm_class_options(MachineClass *mc)
{
    sPAPRMachineClass *smc = SPAPR_MACHINE_CLASS(mc);

    spapr_machine_2_12_class_options(mc);
    smc->default_caps.caps[SPAPR_CAP_CFPC] = SPAPR_CAP_WORKAROUND;
    smc->default_caps.caps[SPAPR_CAP_SBBC] = SPAPR_CAP_WORKAROUND;
    smc->default_caps.caps[SPAPR_CAP_IBS] = SPAPR_CAP_FIXED_CCD;
}

DEFINE_SPAPR_MACHINE(2_12_sxxm, "2.12-sxxm", false);
>>>>>>> 4743c235

/*
 * pseries-2.11
 */
#define SPAPR_COMPAT_2_11                                              \
    HW_COMPAT_2_11

static void spapr_machine_2_11_instance_options(MachineState *machine)
{
    spapr_machine_2_12_instance_options(machine);
}

static void spapr_machine_2_11_class_options(MachineClass *mc)
{
    sPAPRMachineClass *smc = SPAPR_MACHINE_CLASS(mc);

    spapr_machine_2_12_class_options(mc);
    smc->default_caps.caps[SPAPR_CAP_HTM] = SPAPR_CAP_ON;
    SET_MACHINE_COMPAT(mc, SPAPR_COMPAT_2_11);
}

DEFINE_SPAPR_MACHINE(2_11, "2.11", false);

/*
 * pseries-2.10
 */
#define SPAPR_COMPAT_2_10                                              \
    HW_COMPAT_2_10

static void spapr_machine_2_10_instance_options(MachineState *machine)
{
    spapr_machine_2_11_instance_options(machine);
}

static void spapr_machine_2_10_class_options(MachineClass *mc)
{
    spapr_machine_2_11_class_options(mc);
    SET_MACHINE_COMPAT(mc, SPAPR_COMPAT_2_10);
}

DEFINE_SPAPR_MACHINE(2_10, "2.10", false);

/*
 * pseries-2.9
 */
#define SPAPR_COMPAT_2_9                                               \
    HW_COMPAT_2_9                                                      \
    {                                                                  \
        .driver = TYPE_POWERPC_CPU,                                    \
        .property = "pre-2.10-migration",                              \
        .value    = "on",                                              \
    },                                                                 \

static void spapr_machine_2_9_instance_options(MachineState *machine)
{
    spapr_machine_2_10_instance_options(machine);
}

static void spapr_machine_2_9_class_options(MachineClass *mc)
{
    sPAPRMachineClass *smc = SPAPR_MACHINE_CLASS(mc);

    spapr_machine_2_10_class_options(mc);
    SET_MACHINE_COMPAT(mc, SPAPR_COMPAT_2_9);
    mc->numa_auto_assign_ram = numa_legacy_auto_assign_ram;
    smc->pre_2_10_has_unused_icps = true;
    smc->resize_hpt_default = SPAPR_RESIZE_HPT_DISABLED;
}

DEFINE_SPAPR_MACHINE(2_9, "2.9", false);

/*
 * pseries-2.8
 */
#define SPAPR_COMPAT_2_8                                        \
    HW_COMPAT_2_8                                               \
    {                                                           \
        .driver   = TYPE_SPAPR_PCI_HOST_BRIDGE,                 \
        .property = "pcie-extended-configuration-space",        \
        .value    = "off",                                      \
    },

static void spapr_machine_2_8_instance_options(MachineState *machine)
{
    spapr_machine_2_9_instance_options(machine);
}

static void spapr_machine_2_8_class_options(MachineClass *mc)
{
    spapr_machine_2_9_class_options(mc);
    SET_MACHINE_COMPAT(mc, SPAPR_COMPAT_2_8);
    mc->numa_mem_align_shift = 23;
}

DEFINE_SPAPR_MACHINE(2_8, "2.8", false);

/*
 * pseries-2.7
 */
#define SPAPR_COMPAT_2_7                            \
    HW_COMPAT_2_7                                   \
    {                                               \
        .driver   = TYPE_SPAPR_PCI_HOST_BRIDGE,     \
        .property = "mem_win_size",                 \
        .value    = stringify(SPAPR_PCI_2_7_MMIO_WIN_SIZE),\
    },                                              \
    {                                               \
        .driver   = TYPE_SPAPR_PCI_HOST_BRIDGE,     \
        .property = "mem64_win_size",               \
        .value    = "0",                            \
    },                                              \
    {                                               \
        .driver = TYPE_POWERPC_CPU,                 \
        .property = "pre-2.8-migration",            \
        .value    = "on",                           \
    },                                              \
    {                                               \
        .driver = TYPE_SPAPR_PCI_HOST_BRIDGE,       \
        .property = "pre-2.8-migration",            \
        .value    = "on",                           \
    },

static void phb_placement_2_7(sPAPRMachineState *spapr, uint32_t index,
                              uint64_t *buid, hwaddr *pio,
                              hwaddr *mmio32, hwaddr *mmio64,
                              unsigned n_dma, uint32_t *liobns, Error **errp)
{
    /* Legacy PHB placement for pseries-2.7 and earlier machine types */
    const uint64_t base_buid = 0x800000020000000ULL;
    const hwaddr phb_spacing = 0x1000000000ULL; /* 64 GiB */
    const hwaddr mmio_offset = 0xa0000000; /* 2 GiB + 512 MiB */
    const hwaddr pio_offset = 0x80000000; /* 2 GiB */
    const uint32_t max_index = 255;
    const hwaddr phb0_alignment = 0x10000000000ULL; /* 1 TiB */

    uint64_t ram_top = MACHINE(spapr)->ram_size;
    hwaddr phb0_base, phb_base;
    int i;

    /* Do we have hotpluggable memory? */
    if (MACHINE(spapr)->maxram_size > ram_top) {
        /* Can't just use maxram_size, because there may be an
         * alignment gap between normal and hotpluggable memory
         * regions */
        ram_top = spapr->hotplug_memory.base +
            memory_region_size(&spapr->hotplug_memory.mr);
    }

    phb0_base = QEMU_ALIGN_UP(ram_top, phb0_alignment);

    if (index > max_index) {
        error_setg(errp, "\"index\" for PAPR PHB is too large (max %u)",
                   max_index);
        return;
    }

    *buid = base_buid + index;
    for (i = 0; i < n_dma; ++i) {
        liobns[i] = SPAPR_PCI_LIOBN(index, i);
    }

    phb_base = phb0_base + index * phb_spacing;
    *pio = phb_base + pio_offset;
    *mmio32 = phb_base + mmio_offset;
    /*
     * We don't set the 64-bit MMIO window, relying on the PHB's
     * fallback behaviour of automatically splitting a large "32-bit"
     * window into contiguous 32-bit and 64-bit windows
     */
}

static void spapr_machine_2_7_instance_options(MachineState *machine)
{
    sPAPRMachineState *spapr = SPAPR_MACHINE(machine);

    spapr_machine_2_8_instance_options(machine);
    spapr->use_hotplug_event_source = false;
}

static void spapr_machine_2_7_class_options(MachineClass *mc)
{
    sPAPRMachineClass *smc = SPAPR_MACHINE_CLASS(mc);

    spapr_machine_2_8_class_options(mc);
    mc->default_cpu_type = POWERPC_CPU_TYPE_NAME("power7_v2.3");
    SET_MACHINE_COMPAT(mc, SPAPR_COMPAT_2_7);
    smc->phb_placement = phb_placement_2_7;
}

DEFINE_SPAPR_MACHINE(2_7, "2.7", false);

/*
 * pseries-2.6
 */
#define SPAPR_COMPAT_2_6 \
    HW_COMPAT_2_6 \
    { \
        .driver   = TYPE_SPAPR_PCI_HOST_BRIDGE,\
        .property = "ddw",\
        .value    = stringify(off),\
    },

static void spapr_machine_2_6_instance_options(MachineState *machine)
{
    spapr_machine_2_7_instance_options(machine);
}

static void spapr_machine_2_6_class_options(MachineClass *mc)
{
    spapr_machine_2_7_class_options(mc);
    mc->has_hotpluggable_cpus = false;
    SET_MACHINE_COMPAT(mc, SPAPR_COMPAT_2_6);
}

DEFINE_SPAPR_MACHINE(2_6, "2.6", false);

/*
 * pseries-2.5
 */
#define SPAPR_COMPAT_2_5 \
    HW_COMPAT_2_5 \
    { \
        .driver   = "spapr-vlan", \
        .property = "use-rx-buffer-pools", \
        .value    = "off", \
    },

static void spapr_machine_2_5_instance_options(MachineState *machine)
{
    spapr_machine_2_6_instance_options(machine);
}

static void spapr_machine_2_5_class_options(MachineClass *mc)
{
    sPAPRMachineClass *smc = SPAPR_MACHINE_CLASS(mc);

    spapr_machine_2_6_class_options(mc);
    smc->use_ohci_by_default = true;
    SET_MACHINE_COMPAT(mc, SPAPR_COMPAT_2_5);
}

DEFINE_SPAPR_MACHINE(2_5, "2.5", false);

/*
 * pseries-2.4
 */
#define SPAPR_COMPAT_2_4 \
        HW_COMPAT_2_4

static void spapr_machine_2_4_instance_options(MachineState *machine)
{
    spapr_machine_2_5_instance_options(machine);
}

static void spapr_machine_2_4_class_options(MachineClass *mc)
{
    sPAPRMachineClass *smc = SPAPR_MACHINE_CLASS(mc);

    spapr_machine_2_5_class_options(mc);
    smc->dr_lmb_enabled = false;
    SET_MACHINE_COMPAT(mc, SPAPR_COMPAT_2_4);
}

DEFINE_SPAPR_MACHINE(2_4, "2.4", false);

/*
 * pseries-2.3
 */
#define SPAPR_COMPAT_2_3 \
        HW_COMPAT_2_3 \
        {\
            .driver   = "spapr-pci-host-bridge",\
            .property = "dynamic-reconfiguration",\
            .value    = "off",\
        },

static void spapr_machine_2_3_instance_options(MachineState *machine)
{
    spapr_machine_2_4_instance_options(machine);
}

static void spapr_machine_2_3_class_options(MachineClass *mc)
{
    spapr_machine_2_4_class_options(mc);
    SET_MACHINE_COMPAT(mc, SPAPR_COMPAT_2_3);
}
DEFINE_SPAPR_MACHINE(2_3, "2.3", false);

/*
 * pseries-2.2
 */

#define SPAPR_COMPAT_2_2 \
        HW_COMPAT_2_2 \
        {\
            .driver   = TYPE_SPAPR_PCI_HOST_BRIDGE,\
            .property = "mem_win_size",\
            .value    = "0x20000000",\
        },

static void spapr_machine_2_2_instance_options(MachineState *machine)
{
    spapr_machine_2_3_instance_options(machine);
    machine->suppress_vmdesc = true;
}

static void spapr_machine_2_2_class_options(MachineClass *mc)
{
    spapr_machine_2_3_class_options(mc);
    SET_MACHINE_COMPAT(mc, SPAPR_COMPAT_2_2);
}
DEFINE_SPAPR_MACHINE(2_2, "2.2", false);

/*
 * pseries-2.1
 */
#define SPAPR_COMPAT_2_1 \
        HW_COMPAT_2_1

static void spapr_machine_2_1_instance_options(MachineState *machine)
{
    spapr_machine_2_2_instance_options(machine);
}

static void spapr_machine_2_1_class_options(MachineClass *mc)
{
    spapr_machine_2_2_class_options(mc);
    SET_MACHINE_COMPAT(mc, SPAPR_COMPAT_2_1);
}
DEFINE_SPAPR_MACHINE(2_1, "2.1", false);

static void spapr_machine_register_types(void)
{
    type_register_static(&spapr_machine_info);
}

type_init(spapr_machine_register_types)<|MERGE_RESOLUTION|>--- conflicted
+++ resolved
@@ -105,20 +105,14 @@
  */
 static int spapr_vcpu_id(sPAPRMachineState *spapr, int cpu_index)
 {
-<<<<<<< HEAD
-=======
     assert(spapr->vsmt);
->>>>>>> 4743c235
     return
         (cpu_index / smp_threads) * spapr->vsmt + cpu_index % smp_threads;
 }
 static bool spapr_is_thread0_in_vcore(sPAPRMachineState *spapr,
                                       PowerPCCPU *cpu)
 {
-<<<<<<< HEAD
-=======
     assert(spapr->vsmt);
->>>>>>> 4743c235
     return spapr_get_vcpu_id(cpu) % spapr->vsmt == 0;
 }
 
@@ -185,10 +179,7 @@
 
 static int xics_max_server_number(sPAPRMachineState *spapr)
 {
-<<<<<<< HEAD
-=======
     assert(spapr->vsmt);
->>>>>>> 4743c235
     return DIV_ROUND_UP(max_cpus * spapr->vsmt, smp_threads);
 }
 
@@ -2341,14 +2332,11 @@
         boot_cores_nr = possible_cpus->len;
     }
 
-<<<<<<< HEAD
-=======
     /* VSMT must be set in order to be able to compute VCPU ids, ie to
      * call xics_max_server_number() or spapr_vcpu_id().
      */
     spapr_set_vsmt_mode(spapr, &error_fatal);
 
->>>>>>> 4743c235
     if (smc->pre_2_10_has_unused_icps) {
         int i;
 
@@ -2386,81 +2374,6 @@
     }
 }
 
-<<<<<<< HEAD
-static void spapr_set_vsmt_mode(sPAPRMachineState *spapr, Error **errp)
-{
-    Error *local_err = NULL;
-    bool vsmt_user = !!spapr->vsmt;
-    int kvm_smt = kvmppc_smt_threads();
-    int ret;
-
-    if (!kvm_enabled() && (smp_threads > 1)) {
-        error_setg(&local_err, "TCG cannot support more than 1 thread/core "
-                     "on a pseries machine");
-        goto out;
-    }
-    if (!is_power_of_2(smp_threads)) {
-        error_setg(&local_err, "Cannot support %d threads/core on a pseries "
-                     "machine because it must be a power of 2", smp_threads);
-        goto out;
-    }
-
-    /* Detemine the VSMT mode to use: */
-    if (vsmt_user) {
-        if (spapr->vsmt < smp_threads) {
-            error_setg(&local_err, "Cannot support VSMT mode %d"
-                         " because it must be >= threads/core (%d)",
-                         spapr->vsmt, smp_threads);
-            goto out;
-        }
-        /* In this case, spapr->vsmt has been set by the command line */
-    } else {
-        /*
-         * Default VSMT value is tricky, because we need it to be as
-         * consistent as possible (for migration), but this requires
-         * changing it for at least some existing cases.  We pick 8 as
-         * the value that we'd get with KVM on POWER8, the
-         * overwhelmingly common case in production systems.
-         */
-        spapr->vsmt = MAX(8, smp_threads);
-    }
-
-    /* KVM: If necessary, set the SMT mode: */
-    if (kvm_enabled() && (spapr->vsmt != kvm_smt)) {
-        ret = kvmppc_set_smt_threads(spapr->vsmt);
-        if (ret) {
-            /* Looks like KVM isn't able to change VSMT mode */
-            error_setg(&local_err,
-                       "Failed to set KVM's VSMT mode to %d (errno %d)",
-                       spapr->vsmt, ret);
-            /* We can live with that if the default one is big enough
-             * for the number of threads, and a submultiple of the one
-             * we want.  In this case we'll waste some vcpu ids, but
-             * behaviour will be correct */
-            if ((kvm_smt >= smp_threads) && ((spapr->vsmt % kvm_smt) == 0)) {
-                warn_report_err(local_err);
-                local_err = NULL;
-                goto out;
-            } else {
-                if (!vsmt_user) {
-                    error_append_hint(&local_err,
-                                      "On PPC, a VM with %d threads/core"
-                                      " on a host with %d threads/core"
-                                      " requires the use of VSMT mode %d.\n",
-                                      smp_threads, kvm_smt, spapr->vsmt);
-                }
-                kvmppc_hint_smt_possible(&local_err);
-                goto out;
-            }
-        }
-    }
-    /* else TCG: nothing to do currently */
-out:
-    error_propagate(errp, local_err);
-}
-
-=======
->>>>>>> 4743c235
 /* pSeries LPAR / sPAPR hardware init */
 static void spapr_machine_init(MachineState *machine)
 {
@@ -2479,7 +2392,6 @@
     long load_limit, fw_size;
     char *filename;
     Error *resize_hpt_err = NULL;
-    PowerPCCPU *first_ppc_cpu;
 
     msi_nonbroken = true;
 
@@ -2572,6 +2484,11 @@
     }
 
     spapr_ovec_set(spapr->ov5, OV5_FORM1_AFFINITY);
+    if (!kvm_enabled() || kvmppc_has_cap_mmu_radix()) {
+        /* KVM and TCG always allow GTSE with radix... */
+        spapr_ovec_set(spapr->ov5, OV5_MMU_RADIX_GTSE);
+    }
+    /* ... but not with hash (currently). */
 
     /* advertise support for dedicated HP event source to guests */
     if (spapr->use_hotplug_event_source) {
@@ -2585,15 +2502,6 @@
 
     /* init CPUs */
     spapr_init_cpus(spapr);
-
-    first_ppc_cpu = POWERPC_CPU(first_cpu);
-    if ((!kvm_enabled() || kvmppc_has_cap_mmu_radix()) &&
-        ppc_check_compat(first_ppc_cpu, CPU_POWERPC_LOGICAL_3_00, 0,
-                         spapr->max_compat_pvr)) {
-        /* KVM and TCG always allow GTSE with radix... */
-        spapr_ovec_set(spapr->ov5, OV5_MMU_RADIX_GTSE);
-    }
-    /* ... but not with hash (currently). */
 
     if (kvm_enabled()) {
         /* Enable H_LOGICAL_CI_* so SLOF can talk to in-kernel devices */
@@ -4088,9 +3996,6 @@
     /* Defaults for the latest behaviour inherited from the base class */
 }
 
-<<<<<<< HEAD
-DEFINE_SPAPR_MACHINE(2_12, "2.12", false);
-=======
 DEFINE_SPAPR_MACHINE(2_12, "2.12", true);
 
 static void spapr_machine_2_12_sxxm_instance_options(MachineState *machine)
@@ -4109,7 +4014,6 @@
 }
 
 DEFINE_SPAPR_MACHINE(2_12_sxxm, "2.12-sxxm", false);
->>>>>>> 4743c235
 
 /*
  * pseries-2.11

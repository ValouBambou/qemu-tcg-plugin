# Makefile for QEMU.

ifneq ($(words $(subst :, ,$(CURDIR))), 1)
  $(error main directory cannot contain spaces nor colons)
endif

# Always point to the root of the build tree (needs GNU make).
BUILD_DIR=$(CURDIR)

# Before including a proper config-host.mak, assume we are in the source tree
SRC_PATH=.

# Don't use implicit rules or variables
# we have explicit rules for everything
MAKEFLAGS += -rR

SHELL = bash -o pipefail

# Usage: $(call quiet-command,command and args,"NAME","args to print")
# This will run "command and args", and either:
#  if V=1 just print the whole command and args
#  otherwise print the 'quiet' output in the format "  NAME     args to print"
# NAME should be a short name of the command, 7 letters or fewer.
# If called with only a single argument, will print nothing in quiet mode.
quiet-command-run = $(if $(V),,$(if $2,printf "  %-7s %s\n" $2 $3 && ))$1
quiet-@ = $(if $(V),,@)
quiet-command = $(quiet-@)$(call quiet-command-run,$1,$2,$3)

UNCHECKED_GOALS := %clean TAGS cscope ctags dist \
    help check-help print-% \
    docker docker-% vm-help vm-test vm-build-%

all:
.PHONY: all clean distclean recurse-all dist msi FORCE

# Don't try to regenerate Makefile or configure
# We don't generate any of them
Makefile: ;
configure: ;

# All following code might depend on configuration variables
ifneq ($(wildcard config-host.mak),)
include config-host.mak

git-submodule-update:
.git-submodule-status: git-submodule-update config-host.mak
Makefile: .git-submodule-status

.PHONY: git-submodule-update
git-submodule-update:
ifneq ($(GIT_SUBMODULES_ACTION),ignore)
	$(call quiet-command, \
		(GIT="$(GIT)" "$(SRC_PATH)/scripts/git-submodule.sh" $(GIT_SUBMODULES_ACTION) $(GIT_SUBMODULES)), \
		"GIT","$(GIT_SUBMODULES)")
endif

# 0. ensure the build tree is okay

# Check that we're not trying to do an out-of-tree build from
# a tree that's been used for an in-tree build.
ifneq ($(realpath $(SRC_PATH)),$(realpath .))
ifneq ($(wildcard $(SRC_PATH)/config-host.mak),)
$(error This is an out of tree build but your source tree ($(SRC_PATH)) \
seems to have been used for an in-tree build. You can fix this by running \
"$(MAKE) distclean && rm -rf *-linux-user *-softmmu" in your source tree)
endif
endif

# force a rerun of configure if config-host.mak is too old or corrupted
ifeq ($(MESON),)
.PHONY: config-host.mak
x := $(shell rm -rf meson-private meson-info meson-logs)
endif
ifeq ($(NINJA),)
.PHONY: config-host.mak
x := $(shell rm -rf meson-private meson-info meson-logs)
else
export NINJA
endif
ifeq ($(wildcard build.ninja),)
.PHONY: config-host.mak
x := $(shell rm -rf meson-private meson-info meson-logs)
endif
ifeq ($(origin prefix),file)
.PHONY: config-host.mak
x := $(shell rm -rf meson-private meson-info meson-logs)
endif

# 1. ensure config-host.mak is up-to-date
config-host.mak: $(SRC_PATH)/configure $(SRC_PATH)/scripts/meson-buildoptions.sh $(SRC_PATH)/pc-bios $(SRC_PATH)/VERSION
	@echo config-host.mak is out-of-date, running configure
	@if test -f meson-private/coredata.dat; then \
	  ./config.status --skip-meson; \
	else \
	  ./config.status && touch build.ninja.stamp; \
	fi

# 2. meson.stamp exists if meson has run at least once (so ninja reconfigure
# works), but otherwise never needs to be updated
meson-private/coredata.dat: meson.stamp
meson.stamp: config-host.mak
	@touch meson.stamp

# 3. ensure generated build files are up-to-date

ifneq ($(NINJA),)
Makefile.ninja: build.ninja
	$(quiet-@){ \
	  echo 'ninja-targets = \'; \
	  $(NINJA) -t targets all | sed 's/:.*//; $$!s/$$/ \\/'; \
	  echo 'build-files = \'; \
	  $(NINJA) -t query build.ninja | sed -n '1,/^  input:/d; /^  outputs:/q; s/$$/ \\/p'; \
	} > $@.tmp && mv $@.tmp $@
-include Makefile.ninja

# A separate rule is needed for Makefile dependencies to avoid -n
build.ninja: build.ninja.stamp
$(build-files):
build.ninja.stamp: meson.stamp $(build-files)
	$(NINJA) $(if $V,-v,) build.ninja && touch $@
endif

ifneq ($(MESON),)
Makefile.mtest: build.ninja scripts/mtest2make.py
	$(MESON) introspect --targets --tests --benchmarks | $(PYTHON) scripts/mtest2make.py > $@
-include Makefile.mtest

.PHONY: update-buildoptions
all update-buildoptions: $(SRC_PATH)/scripts/meson-buildoptions.sh
$(SRC_PATH)/scripts/meson-buildoptions.sh: $(SRC_PATH)/meson_options.txt
	$(MESON) introspect --buildoptions $(SRC_PATH)/meson.build | $(PYTHON) \
	  scripts/meson-buildoptions.py > $@.tmp && mv $@.tmp $@
endif

# 4. Rules to bridge to other makefiles

ifneq ($(NINJA),)
# Filter out long options to avoid flags like --no-print-directory which
# may result in false positive match for MAKE.n
MAKE.n = $(findstring n,$(firstword $(filter-out --%,$(MAKEFLAGS))))
MAKE.k = $(findstring k,$(firstword $(filter-out --%,$(MAKEFLAGS))))
MAKE.q = $(findstring q,$(firstword $(filter-out --%,$(MAKEFLAGS))))
MAKE.nq = $(if $(word 2, $(MAKE.n) $(MAKE.q)),nq)
NINJAFLAGS = $(if $V,-v) $(if $(MAKE.n), -n) $(if $(MAKE.k), -k0) \
        $(filter-out -j, $(lastword -j1 $(filter -l% -j%, $(MAKEFLAGS)))) \

ninja-cmd-goals = $(or $(MAKECMDGOALS), all)
ninja-cmd-goals += $(foreach t, $(.check.build-suites), $(.check-$t.deps))
ninja-cmd-goals += $(foreach t, $(.bench.build-suites), $(.bench-$t.deps))

makefile-targets := build.ninja ctags TAGS cscope dist clean uninstall
# "ninja -t targets" also lists all prerequisites.  If build system
# files are marked as PHONY, however, Make will always try to execute
# "ninja build.ninja".
ninja-targets := $(filter-out $(build-files) $(makefile-targets), $(ninja-targets))
.PHONY: $(ninja-targets) run-ninja
$(ninja-targets): run-ninja

# Use "| cat" to give Ninja a more "make-y" output.  Use "+" to bypass the
# --output-sync line.
run-ninja: config-host.mak
ifneq ($(filter $(ninja-targets), $(ninja-cmd-goals)),)
	+$(quiet-@)$(if $(MAKE.nq),@:, $(NINJA) -d keepdepfile \
	   $(NINJAFLAGS) $(sort $(filter $(ninja-targets), $(ninja-cmd-goals))) | cat)
endif
endif

# Force configure to re-run if the API symbols are updated
ifeq ($(CONFIG_PLUGIN),y)
config-host.mak: $(SRC_PATH)/plugins/qemu-plugins.symbols

.PHONY: plugins
plugins:
	$(call quiet-command,\
		$(MAKE) $(SUBDIR_MAKEFLAGS) -C contrib/plugins V="$(V)", \
		"BUILD", "example plugins")
endif # $(CONFIG_PLUGIN)

else # config-host.mak does not exist
config-host.mak:
ifneq ($(filter-out $(UNCHECKED_GOALS),$(MAKECMDGOALS)),$(if $(MAKECMDGOALS),,fail))
	@echo "Please call configure before running make!"
	@exit 1
endif
<<<<<<< HEAD
endif

include $(SRC_PATH)/rules.mak

# lor is defined in rules.mak
CONFIG_BLOCK := $(call lor,$(CONFIG_SOFTMMU),$(CONFIG_TOOLS))

# Create QEMU_PKGVERSION and FULL_VERSION strings
# If PKGVERSION is set, use that; otherwise get version and -dirty status from git
QEMU_PKGVERSION := $(if $(PKGVERSION),$(PKGVERSION),$(shell \
  cd $(SRC_PATH); \
  if test -e .git; then \
    git describe --match 'v*' 2>/dev/null | tr -d '\n'; \
    if ! git diff-index --quiet HEAD &>/dev/null; then \
      echo "-dirty"; \
    fi; \
  fi))

# Either "version (pkgversion)", or just "version" if pkgversion not set
FULL_VERSION := $(if $(QEMU_PKGVERSION),$(VERSION) ($(QEMU_PKGVERSION)),$(VERSION))

generated-files-y = qemu-version.h config-host.h qemu-options.def

GENERATED_QAPI_FILES = qapi/qapi-builtin-types.h qapi/qapi-builtin-types.c
GENERATED_QAPI_FILES += qapi/qapi-types.h qapi/qapi-types.c
GENERATED_QAPI_FILES += $(QAPI_MODULES:%=qapi/qapi-types-%.h)
GENERATED_QAPI_FILES += $(QAPI_MODULES:%=qapi/qapi-types-%.c)
GENERATED_QAPI_FILES += qapi/qapi-builtin-visit.h qapi/qapi-builtin-visit.c
GENERATED_QAPI_FILES += qapi/qapi-visit.h qapi/qapi-visit.c
GENERATED_QAPI_FILES += $(QAPI_MODULES:%=qapi/qapi-visit-%.h)
GENERATED_QAPI_FILES += $(QAPI_MODULES:%=qapi/qapi-visit-%.c)
GENERATED_QAPI_FILES += qapi/qapi-init-commands.h qapi/qapi-init-commands.c
GENERATED_QAPI_FILES += qapi/qapi-commands.h qapi/qapi-commands.c
GENERATED_QAPI_FILES += $(QAPI_MODULES:%=qapi/qapi-commands-%.h)
GENERATED_QAPI_FILES += $(QAPI_MODULES:%=qapi/qapi-commands-%.c)
GENERATED_QAPI_FILES += qapi/qapi-emit-events.h qapi/qapi-emit-events.c
GENERATED_QAPI_FILES += qapi/qapi-events.h qapi/qapi-events.c
GENERATED_QAPI_FILES += $(QAPI_MODULES:%=qapi/qapi-events-%.h)
GENERATED_QAPI_FILES += $(QAPI_MODULES:%=qapi/qapi-events-%.c)
GENERATED_QAPI_FILES += qapi/qapi-introspect.c qapi/qapi-introspect.h
GENERATED_QAPI_FILES += qapi/qapi-doc.texi

# The following list considers only the storage daemon main module. All other
# modules are currently shared with the main schema, so we don't actually
# generate additional files.

GENERATED_STORAGE_DAEMON_QAPI_FILES = storage-daemon/qapi/qapi-commands.h
GENERATED_STORAGE_DAEMON_QAPI_FILES += storage-daemon/qapi/qapi-commands.c
GENERATED_STORAGE_DAEMON_QAPI_FILES += storage-daemon/qapi/qapi-emit-events.h
GENERATED_STORAGE_DAEMON_QAPI_FILES += storage-daemon/qapi/qapi-emit-events.c
GENERATED_STORAGE_DAEMON_QAPI_FILES += storage-daemon/qapi/qapi-events.h
GENERATED_STORAGE_DAEMON_QAPI_FILES += storage-daemon/qapi/qapi-events.c
GENERATED_STORAGE_DAEMON_QAPI_FILES += storage-daemon/qapi/qapi-init-commands.h
GENERATED_STORAGE_DAEMON_QAPI_FILES += storage-daemon/qapi/qapi-init-commands.c
GENERATED_STORAGE_DAEMON_QAPI_FILES += storage-daemon/qapi/qapi-introspect.h
GENERATED_STORAGE_DAEMON_QAPI_FILES += storage-daemon/qapi/qapi-introspect.c
GENERATED_STORAGE_DAEMON_QAPI_FILES += storage-daemon/qapi/qapi-types.h
GENERATED_STORAGE_DAEMON_QAPI_FILES += storage-daemon/qapi/qapi-types.c
GENERATED_STORAGE_DAEMON_QAPI_FILES += storage-daemon/qapi/qapi-visit.h
GENERATED_STORAGE_DAEMON_QAPI_FILES += storage-daemon/qapi/qapi-visit.c
GENERATED_STORAGE_DAEMON_QAPI_FILES += storage-daemon/qapi/qapi-doc.texi

generated-files-y += $(GENERATED_QAPI_FILES)
generated-files-y += $(GENERATED_STORAGE_DAEMON_QAPI_FILES)

generated-files-y += trace/generated-tcg-tracers.h

generated-files-y += trace/generated-helpers-wrappers.h
generated-files-y += trace/generated-helpers.h
generated-files-y += trace/generated-helpers.c

generated-files-$(CONFIG_TRACE_UST) += trace-ust-all.h
generated-files-$(CONFIG_TRACE_UST) += trace-ust-all.c

generated-files-y += module_block.h

TRACE_HEADERS = trace-root.h $(trace-events-subdirs:%=%/trace.h)
TRACE_SOURCES = trace-root.c $(trace-events-subdirs:%=%/trace.c)
TRACE_DTRACE =
ifdef CONFIG_TRACE_DTRACE
TRACE_HEADERS += trace-dtrace-root.h $(trace-events-subdirs:%=%/trace-dtrace.h)
TRACE_DTRACE += trace-dtrace-root.dtrace $(trace-events-subdirs:%=%/trace-dtrace.dtrace)
endif
ifdef CONFIG_TRACE_UST
TRACE_HEADERS += trace-ust-root.h $(trace-events-subdirs:%=%/trace-ust.h)
endif

generated-files-y += syscall_fwd_compat.h
generated-files-y += $(TRACE_HEADERS)
generated-files-y += $(TRACE_SOURCES)
generated-files-y += $(BUILD_DIR)/trace-events-all
generated-files-y += .git-submodule-status

trace-group-name = $(shell dirname $1 | sed -e 's/[^a-zA-Z0-9]/_/g')

tracetool-y = $(SRC_PATH)/scripts/tracetool.py
tracetool-y += $(shell find $(SRC_PATH)/scripts/tracetool -name "*.py")

%/trace.h: %/trace.h-timestamp
	@cmp $< $@ >/dev/null 2>&1 || cp $< $@
%/trace.h-timestamp: $(SRC_PATH)/%/trace-events $(tracetool-y) $(BUILD_DIR)/config-host.mak
	$(call quiet-command,$(TRACETOOL) \
		--group=$(call trace-group-name,$@) \
		--format=h \
		--backends=$(TRACE_BACKENDS) \
		$< > $@,"GEN","$(@:%-timestamp=%)")

%/trace.c: %/trace.c-timestamp
	@cmp $< $@ >/dev/null 2>&1 || cp $< $@
%/trace.c-timestamp: $(SRC_PATH)/%/trace-events $(tracetool-y) $(BUILD_DIR)/config-host.mak
	$(call quiet-command,$(TRACETOOL) \
		--group=$(call trace-group-name,$@) \
		--format=c \
		--backends=$(TRACE_BACKENDS) \
		$< > $@,"GEN","$(@:%-timestamp=%)")

%/trace-ust.h: %/trace-ust.h-timestamp
	@cmp $< $@ >/dev/null 2>&1 || cp $< $@
%/trace-ust.h-timestamp: $(SRC_PATH)/%/trace-events $(tracetool-y) $(BUILD_DIR)/config-host.mak
	$(call quiet-command,$(TRACETOOL) \
		--group=$(call trace-group-name,$@) \
		--format=ust-events-h \
		--backends=$(TRACE_BACKENDS) \
		$< > $@,"GEN","$(@:%-timestamp=%)")

%/trace-dtrace.dtrace: %/trace-dtrace.dtrace-timestamp
	@cmp $< $@ >/dev/null 2>&1 || cp $< $@
%/trace-dtrace.dtrace-timestamp: $(SRC_PATH)/%/trace-events $(BUILD_DIR)/config-host.mak $(tracetool-y)
	$(call quiet-command,$(TRACETOOL) \
		--group=$(call trace-group-name,$@) \
		--format=d \
		--backends=$(TRACE_BACKENDS) \
		$< > $@,"GEN","$(@:%-timestamp=%)")

%/trace-dtrace.h: %/trace-dtrace.dtrace $(tracetool-y)
	$(call quiet-command,dtrace -o $@ -h -s $<, "GEN","$@")

%/trace-dtrace.o: %/trace-dtrace.dtrace $(tracetool-y)


trace-root.h: trace-root.h-timestamp
	@cmp $< $@ >/dev/null 2>&1 || cp $< $@
trace-root.h-timestamp: $(SRC_PATH)/trace-events $(tracetool-y) $(BUILD_DIR)/config-host.mak
	$(call quiet-command,$(TRACETOOL) \
		--group=root \
		--format=h \
		--backends=$(TRACE_BACKENDS) \
		$< > $@,"GEN","$(@:%-timestamp=%)")

trace-root.c: trace-root.c-timestamp
	@cmp $< $@ >/dev/null 2>&1 || cp $< $@
trace-root.c-timestamp: $(SRC_PATH)/trace-events $(tracetool-y) $(BUILD_DIR)/config-host.mak
	$(call quiet-command,$(TRACETOOL) \
		--group=root \
		--format=c \
		--backends=$(TRACE_BACKENDS) \
		$< > $@,"GEN","$(@:%-timestamp=%)")

trace-ust-root.h: trace-ust-root.h-timestamp
	@cmp $< $@ >/dev/null 2>&1 || cp $< $@
trace-ust-root.h-timestamp: $(SRC_PATH)/trace-events $(tracetool-y) $(BUILD_DIR)/config-host.mak
	$(call quiet-command,$(TRACETOOL) \
		--group=root \
		--format=ust-events-h \
		--backends=$(TRACE_BACKENDS) \
		$< > $@,"GEN","$(@:%-timestamp=%)")

trace-ust-all.h: trace-ust-all.h-timestamp
	@cmp $< $@ >/dev/null 2>&1 || cp $< $@
trace-ust-all.h-timestamp: $(trace-events-files) $(tracetool-y) $(BUILD_DIR)/config-host.mak
	$(call quiet-command,$(TRACETOOL) \
		--group=all \
		--format=ust-events-h \
		--backends=$(TRACE_BACKENDS) \
		$(trace-events-files) > $@,"GEN","$(@:%-timestamp=%)")

trace-ust-all.c: trace-ust-all.c-timestamp
	@cmp $< $@ >/dev/null 2>&1 || cp $< $@
trace-ust-all.c-timestamp: $(trace-events-files) $(tracetool-y) $(BUILD_DIR)/config-host.mak
	$(call quiet-command,$(TRACETOOL) \
		--group=all \
		--format=ust-events-c \
		--backends=$(TRACE_BACKENDS) \
		$(trace-events-files) > $@,"GEN","$(@:%-timestamp=%)")

trace-dtrace-root.dtrace: trace-dtrace-root.dtrace-timestamp
	@cmp $< $@ >/dev/null 2>&1 || cp $< $@
trace-dtrace-root.dtrace-timestamp: $(SRC_PATH)/trace-events $(BUILD_DIR)/config-host.mak $(tracetool-y)
	$(call quiet-command,$(TRACETOOL) \
		--group=root \
		--format=d \
		--backends=$(TRACE_BACKENDS) \
		$< > $@,"GEN","$(@:%-timestamp=%)")

trace-dtrace-root.h: trace-dtrace-root.dtrace
	$(call quiet-command,dtrace -o $@ -h -s $<, "GEN","$@")

trace-dtrace-root.o: trace-dtrace-root.dtrace

KEYCODEMAP_GEN = $(SRC_PATH)/ui/keycodemapdb/tools/keymap-gen
KEYCODEMAP_CSV = $(SRC_PATH)/ui/keycodemapdb/data/keymaps.csv

KEYCODEMAP_FILES = \
		 ui/input-keymap-atset1-to-qcode.c \
		 ui/input-keymap-linux-to-qcode.c \
		 ui/input-keymap-qcode-to-atset1.c \
		 ui/input-keymap-qcode-to-atset2.c \
		 ui/input-keymap-qcode-to-atset3.c \
		 ui/input-keymap-qcode-to-linux.c \
		 ui/input-keymap-qcode-to-qnum.c \
		 ui/input-keymap-qcode-to-sun.c \
		 ui/input-keymap-qnum-to-qcode.c \
		 ui/input-keymap-usb-to-qcode.c \
		 ui/input-keymap-win32-to-qcode.c \
		 ui/input-keymap-x11-to-qcode.c \
		 ui/input-keymap-xorgevdev-to-qcode.c \
		 ui/input-keymap-xorgkbd-to-qcode.c \
		 ui/input-keymap-xorgxquartz-to-qcode.c \
		 ui/input-keymap-xorgxwin-to-qcode.c \
		 ui/input-keymap-osx-to-qcode.c \
		 $(NULL)

generated-files-$(CONFIG_SOFTMMU) += $(KEYCODEMAP_FILES)

ui/input-keymap-%.c: $(KEYCODEMAP_GEN) $(KEYCODEMAP_CSV) $(SRC_PATH)/ui/Makefile.objs
	$(call quiet-command,\
	    stem=$* && src=$${stem%-to-*} dst=$${stem#*-to-} && \
	    test -e $(KEYCODEMAP_GEN) && \
	    $(PYTHON) $(KEYCODEMAP_GEN) \
	          --lang glib2 \
	          --varname qemu_input_map_$${src}_to_$${dst} \
	          code-map $(KEYCODEMAP_CSV) $${src} $${dst} \
	        > $@ || rm -f $@, "GEN", "$@")

$(KEYCODEMAP_GEN): .git-submodule-status
$(KEYCODEMAP_CSV): .git-submodule-status

edk2-decompressed = $(basename $(wildcard pc-bios/edk2-*.fd.bz2))
pc-bios/edk2-%.fd: pc-bios/edk2-%.fd.bz2
	$(call quiet-command,bzip2 -d -c $< > $@,"BUNZIP2",$<)

# Don't try to regenerate Makefile or configure
# We don't generate any of them
Makefile: ;
configure: ;

.PHONY: all clean cscope distclean html info install install-doc \
	pdf txt recurse-all dist msi FORCE

$(call set-vpath, $(SRC_PATH))

LIBS+=-lz $(LIBS_TOOLS)

vhost-user-json-y =
HELPERS-y =

HELPERS-$(call land,$(CONFIG_SOFTMMU),$(CONFIG_LINUX)) = qemu-bridge-helper$(EXESUF)

ifeq ($(CONFIG_LINUX)$(CONFIG_VIRGL)$(CONFIG_GBM)$(CONFIG_TOOLS),yyyy)
HELPERS-y += vhost-user-gpu$(EXESUF)
vhost-user-json-y += contrib/vhost-user-gpu/50-qemu-gpu.json
endif

ifeq ($(CONFIG_LINUX)$(CONFIG_SECCOMP)$(CONFIG_LIBCAP_NG),yyy)
HELPERS-y += virtiofsd$(EXESUF)
vhost-user-json-y += tools/virtiofsd/50-qemu-virtiofsd.json
endif

# Sphinx does not allow building manuals into the same directory as
# the source files, so if we're doing an in-tree QEMU build we must
# build the manuals into a subdirectory (and then install them from
# there for 'make install'). For an out-of-tree build we can just
# use the docs/ subdirectory in the build tree as normal.
ifeq ($(realpath $(SRC_PATH)),$(realpath .))
MANUAL_BUILDDIR := docs/built
else
MANUAL_BUILDDIR := docs
endif
=======
endif # config-host.mak does not exist
>>>>>>> 823a3f11

SUBDIR_MAKEFLAGS=$(if $(V),,--no-print-directory --quiet)

include $(SRC_PATH)/tests/Makefile.include

<<<<<<< HEAD
all: $(DOCS) $(if $(BUILD_DOCS),sphinxdocs) $(TOOLS) $(HELPERS-y) recurse-all modules $(vhost-user-json-y)

qemu-version.h: FORCE
	$(call quiet-command, \
                (printf '#define QEMU_PKGVERSION "$(QEMU_PKGVERSION)"\n'; \
		printf '#define QEMU_FULL_VERSION "$(FULL_VERSION)"\n'; \
		) > $@.tmp)
	$(call quiet-command, if ! cmp -s $@ $@.tmp; then \
	  mv $@.tmp $@; \
	 else \
	  rm $@.tmp; \
	 fi)

config-host.h: config-host.h-timestamp
config-host.h-timestamp: config-host.mak
qemu-options.def: $(SRC_PATH)/qemu-options.hx $(SRC_PATH)/scripts/hxtool
	$(call quiet-command,sh $(SRC_PATH)/scripts/hxtool -h < $< > $@,"GEN","$@")

TARGET_DIRS_RULES := $(foreach t, all fuzz clean install, $(addsuffix /$(t), $(TARGET_DIRS)))

SOFTMMU_ALL_RULES=$(filter %-softmmu/all, $(TARGET_DIRS_RULES))
$(SOFTMMU_ALL_RULES): $(authz-obj-y)
$(SOFTMMU_ALL_RULES): $(block-obj-y)
$(SOFTMMU_ALL_RULES): $(storage-daemon-obj-y)
$(SOFTMMU_ALL_RULES): $(chardev-obj-y)
$(SOFTMMU_ALL_RULES): $(crypto-obj-y)
$(SOFTMMU_ALL_RULES): $(io-obj-y)
$(SOFTMMU_ALL_RULES): config-all-devices.mak
ifdef DECOMPRESS_EDK2_BLOBS
$(SOFTMMU_ALL_RULES): $(edk2-decompressed)
endif

SOFTMMU_FUZZ_RULES=$(filter %-softmmu/fuzz, $(TARGET_DIRS_RULES))
$(SOFTMMU_FUZZ_RULES): $(authz-obj-y)
$(SOFTMMU_FUZZ_RULES): $(block-obj-y)
$(SOFTMMU_FUZZ_RULES): $(chardev-obj-y)
$(SOFTMMU_FUZZ_RULES): $(crypto-obj-y)
$(SOFTMMU_FUZZ_RULES): $(io-obj-y)
$(SOFTMMU_FUZZ_RULES): config-all-devices.mak
$(SOFTMMU_FUZZ_RULES): $(edk2-decompressed)

.PHONY: $(TARGET_DIRS_RULES)
# The $(TARGET_DIRS_RULES) are of the form SUBDIR/GOAL, so that
# $(dir $@) yields the sub-directory, and $(notdir $@) yields the sub-goal
$(TARGET_DIRS_RULES):
	$(call quiet-command,$(MAKE) $(SUBDIR_MAKEFLAGS) -C $(dir $@) V="$(V)" TARGET_DIR="$(dir $@)" $(notdir $@),)

DTC_MAKE_ARGS=-I$(SRC_PATH)/dtc VPATH=$(SRC_PATH)/dtc -C dtc V="$(V)" LIBFDT_srcdir=$(SRC_PATH)/dtc/libfdt
DTC_CFLAGS=$(CFLAGS) $(QEMU_CFLAGS)
DTC_CPPFLAGS=-I$(BUILD_DIR)/dtc -I$(SRC_PATH)/dtc -I$(SRC_PATH)/dtc/libfdt

.PHONY: dtc/all
dtc/all: .git-submodule-status dtc/libfdt dtc/tests
	$(call quiet-command,$(MAKE) $(DTC_MAKE_ARGS) CPPFLAGS="$(DTC_CPPFLAGS)" CFLAGS="$(DTC_CFLAGS)" LDFLAGS="$(QEMU_LDFLAGS)" ARFLAGS="$(ARFLAGS)" CC="$(CC)" AR="$(AR)" LD="$(LD)" $(SUBDIR_MAKEFLAGS) libfdt/libfdt.a,)

dtc/%: .git-submodule-status
	@mkdir -p $@

# Overriding CFLAGS causes us to lose defines added in the sub-makefile.
# Not overriding CFLAGS leads to mis-matches between compilation modes.
# Therefore we replicate some of the logic in the sub-makefile.
# Remove all the extra -Warning flags that QEMU uses that Capstone doesn't;
# no need to annoy QEMU developers with such things.
CAP_CFLAGS = $(patsubst -W%,,$(CFLAGS) $(QEMU_CFLAGS))
CAP_CFLAGS += -DCAPSTONE_USE_SYS_DYN_MEM
CAP_CFLAGS += -DCAPSTONE_HAS_ARM
CAP_CFLAGS += -DCAPSTONE_HAS_ARM64
CAP_CFLAGS += -DCAPSTONE_HAS_POWERPC
CAP_CFLAGS += -DCAPSTONE_HAS_X86
ifdef CONFIG_TCG_PLUGIN
# TCG plugins are shared libraries, so in order for plugins to link to capstone
# it needs to be built with -fPIC
CAP_CFLAGS += -fPIC
endif

.PHONY: capstone/all
capstone/all: .git-submodule-status
	$(call quiet-command,$(MAKE) -C $(SRC_PATH)/capstone CAPSTONE_SHARED=no BUILDDIR="$(BUILD_DIR)/capstone" CC="$(CC)" AR="$(AR)" LD="$(LD)" RANLIB="$(RANLIB)" CFLAGS="$(CAP_CFLAGS)" $(SUBDIR_MAKEFLAGS) $(BUILD_DIR)/capstone/$(LIBCAPSTONE))

.PHONY: slirp/all
slirp/all: .git-submodule-status
	$(call quiet-command,$(MAKE) -C $(SRC_PATH)/slirp		\
		BUILD_DIR="$(BUILD_DIR)/slirp" 			\
		PKG_CONFIG="$(PKG_CONFIG)" 				\
		CC="$(CC)" AR="$(AR)" 	LD="$(LD)" RANLIB="$(RANLIB)"	\
		CFLAGS="$(QEMU_CFLAGS) $(CFLAGS)" LDFLAGS="$(QEMU_LDFLAGS)")

# Compatibility gunk to keep make working across the rename of targets
# for recursion, to be removed some time after 4.1.
subdir-dtc: dtc/all
subdir-capstone: capstone/all
subdir-slirp: slirp/all

$(filter %/all, $(TARGET_DIRS_RULES)): libqemuutil.a $(common-obj-y) \
	$(qom-obj-y)

$(filter %/fuzz, $(TARGET_DIRS_RULES)): libqemuutil.a $(common-obj-y) \
	$(qom-obj-y) $(crypto-user-obj-$(CONFIG_USER_ONLY))
=======
all: recurse-all
>>>>>>> 823a3f11

ROM_DIRS = $(addprefix pc-bios/, $(ROMS))
ROM_DIRS_RULES=$(foreach t, all clean, $(addsuffix /$(t), $(ROM_DIRS)))
# Only keep -O and -g cflags
.PHONY: $(ROM_DIRS_RULES)
$(ROM_DIRS_RULES):
	$(call quiet-command,$(MAKE) $(SUBDIR_MAKEFLAGS) -C $(dir $@) V="$(V)" TARGET_DIR="$(dir $@)" $(notdir $@),)

.PHONY: recurse-all recurse-clean
recurse-all: $(addsuffix /all, $(ROM_DIRS))
recurse-clean: $(addsuffix /clean, $(ROM_DIRS))

######################################################################

<<<<<<< HEAD
COMMON_LDADDS = libqemuutil.a

qemu-img.o: qemu-img-cmds.h

qemu-img$(EXESUF): qemu-img.o $(authz-obj-y) $(block-obj-y) $(crypto-obj-y) $(io-obj-y) $(qom-obj-y) $(COMMON_LDADDS)
qemu-nbd$(EXESUF): qemu-nbd.o $(authz-obj-y) $(block-obj-y) $(crypto-obj-y) $(io-obj-y) $(qom-obj-y) $(COMMON_LDADDS)
qemu-io$(EXESUF): qemu-io.o $(authz-obj-y) $(block-obj-y) $(crypto-obj-y) $(io-obj-y) $(qom-obj-y) $(COMMON_LDADDS)
qemu-storage-daemon$(EXESUF): qemu-storage-daemon.o $(authz-obj-y) $(block-obj-y) $(crypto-obj-y) $(chardev-obj-y) $(io-obj-y) $(qom-obj-y) $(storage-daemon-obj-y) $(COMMON_LDADDS)

qemu-bridge-helper$(EXESUF): qemu-bridge-helper.o $(COMMON_LDADDS)

qemu-keymap$(EXESUF): qemu-keymap.o ui/input-keymap.o $(COMMON_LDADDS)

qemu-edid$(EXESUF): qemu-edid.o hw/display/edid-generate.o $(COMMON_LDADDS)

fsdev/virtfs-proxy-helper$(EXESUF): fsdev/virtfs-proxy-helper.o fsdev/9p-marshal.o fsdev/9p-iov-marshal.o $(COMMON_LDADDS)

scsi/qemu-pr-helper$(EXESUF): scsi/qemu-pr-helper.o scsi/utils.o $(authz-obj-y) $(crypto-obj-y) $(io-obj-y) $(qom-obj-y) $(COMMON_LDADDS)
ifdef CONFIG_MPATH
scsi/qemu-pr-helper$(EXESUF): LIBS += -ludev -lmultipath -lmpathpersist
endif

qemu-img-cmds.h: $(SRC_PATH)/qemu-img-cmds.hx $(SRC_PATH)/scripts/hxtool
	$(call quiet-command,sh $(SRC_PATH)/scripts/hxtool -h < $< > $@,"GEN","$@")

qemu-ga$(EXESUF): LIBS = $(LIBS_QGA)
qemu-ga$(EXESUF): QEMU_CFLAGS += -I qga/qapi-generated

qemu-keymap$(EXESUF): LIBS += $(XKBCOMMON_LIBS)
qemu-keymap$(EXESUF): QEMU_CFLAGS += $(XKBCOMMON_CFLAGS)

qapi-py = $(SRC_PATH)/scripts/qapi/__init__.py \
$(SRC_PATH)/scripts/qapi/commands.py \
$(SRC_PATH)/scripts/qapi/common.py \
$(SRC_PATH)/scripts/qapi/doc.py \
$(SRC_PATH)/scripts/qapi/error.py \
$(SRC_PATH)/scripts/qapi/events.py \
$(SRC_PATH)/scripts/qapi/expr.py \
$(SRC_PATH)/scripts/qapi/gen.py \
$(SRC_PATH)/scripts/qapi/introspect.py \
$(SRC_PATH)/scripts/qapi/parser.py \
$(SRC_PATH)/scripts/qapi/schema.py \
$(SRC_PATH)/scripts/qapi/source.py \
$(SRC_PATH)/scripts/qapi/types.py \
$(SRC_PATH)/scripts/qapi/visit.py \
$(SRC_PATH)/scripts/qapi-gen.py

qga/qapi-generated/qga-qapi-types.c qga/qapi-generated/qga-qapi-types.h \
qga/qapi-generated/qga-qapi-visit.c qga/qapi-generated/qga-qapi-visit.h \
qga/qapi-generated/qga-qapi-commands.h qga/qapi-generated/qga-qapi-commands.c \
qga/qapi-generated/qga-qapi-init-commands.h qga/qapi-generated/qga-qapi-init-commands.c \
qga/qapi-generated/qga-qapi-doc.texi: \
qga/qapi-generated/qapi-gen-timestamp ;
qga/qapi-generated/qapi-gen-timestamp: $(SRC_PATH)/qga/qapi-schema.json $(qapi-py)
	$(call quiet-command,$(PYTHON) $(SRC_PATH)/scripts/qapi-gen.py \
		-o qga/qapi-generated -p "qga-" $<, \
		"GEN","$(@:%-timestamp=%)")
	@>$@

qapi-modules = $(SRC_PATH)/qapi/qapi-schema.json \
               $(QAPI_MODULES:%=$(SRC_PATH)/qapi/%.json)

$(GENERATED_QAPI_FILES): qapi-gen-timestamp ;
qapi-gen-timestamp: $(qapi-modules) $(qapi-py)
	$(call quiet-command,$(PYTHON) $(SRC_PATH)/scripts/qapi-gen.py \
		-o "qapi" -b $<, \
		"GEN","$(@:%-timestamp=%)")
	@>$@

syscall_fwd_compat.h: $(SRC_PATH)/scripts/create_compat
		$(call quiet-command,$(SHELL) $(SRC_PATH)/scripts/create_compat $(ARCH) > $@, "GEN", "$@")

qapi-modules-storage-daemon = \
	$(SRC_PATH)/storage-daemon/qapi/qapi-schema.json \
    $(QAPI_MODULES_STORAGE_DAEMON:%=$(SRC_PATH)/qapi/%.json)

$(GENERATED_STORAGE_DAEMON_QAPI_FILES): storage-daemon/qapi/qapi-gen-timestamp ;
storage-daemon/qapi/qapi-gen-timestamp: $(qapi-modules-storage-daemon) $(qapi-py)
	$(call quiet-command,$(PYTHON) $(SRC_PATH)/scripts/qapi-gen.py \
		-o "storage-daemon/qapi" $<, \
		"GEN","$(@:%-timestamp=%)")
	@>$@

QGALIB_GEN=$(addprefix qga/qapi-generated/, qga-qapi-types.h qga-qapi-visit.h qga-qapi-commands.h qga-qapi-init-commands.h)
$(qga-obj-y): $(QGALIB_GEN)

qemu-ga$(EXESUF): $(qga-obj-y) $(COMMON_LDADDS)
	$(call LINK, $^)

ifdef QEMU_GA_MSI_ENABLED
QEMU_GA_MSI=qemu-ga-$(ARCH).msi

msi: $(QEMU_GA_MSI)

$(QEMU_GA_MSI): qemu-ga.exe $(QGA_VSS_PROVIDER)

$(QEMU_GA_MSI): config-host.mak

$(QEMU_GA_MSI):  $(SRC_PATH)/qga/installer/qemu-ga.wxs
	$(call quiet-command,QEMU_GA_VERSION="$(QEMU_GA_VERSION)" QEMU_GA_MANUFACTURER="$(QEMU_GA_MANUFACTURER)" QEMU_GA_DISTRO="$(QEMU_GA_DISTRO)" BUILD_DIR="$(BUILD_DIR)" \
	wixl -o $@ $(QEMU_GA_MSI_ARCH) $(QEMU_GA_MSI_WITH_VSS) $(QEMU_GA_MSI_MINGW_DLL_PATH) $<,"WIXL","$@")
else
msi:
	@echo "MSI build not configured or dependency resolution failed (reconfigure with --enable-guest-agent-msi option)"
endif

ifneq ($(EXESUF),)
.PHONY: qemu-ga
qemu-ga: qemu-ga$(EXESUF) $(QGA_VSS_PROVIDER) $(QEMU_GA_MSI)
endif

elf2dmp$(EXESUF): $(elf2dmp-obj-y)
	$(call LINK, $^)

ifdef CONFIG_IVSHMEM
ivshmem-client$(EXESUF): $(ivshmem-client-obj-y) $(COMMON_LDADDS)
	$(call LINK, $^)
ivshmem-server$(EXESUF): $(ivshmem-server-obj-y) $(COMMON_LDADDS)
	$(call LINK, $^)
endif
vhost-user-scsi$(EXESUF): $(vhost-user-scsi-obj-y) libvhost-user.a
	$(call LINK, $^)
vhost-user-blk$(EXESUF): $(vhost-user-blk-obj-y) libvhost-user.a
	$(call LINK, $^)

rdmacm-mux$(EXESUF): LIBS += "-libumad"
rdmacm-mux$(EXESUF): $(rdmacm-mux-obj-y) $(COMMON_LDADDS)
	$(call LINK, $^)

# relies on Linux-specific syscalls
ifeq ($(CONFIG_LINUX)$(CONFIG_SECCOMP)$(CONFIG_LIBCAP_NG),yyy)
virtiofsd$(EXESUF): $(virtiofsd-obj-y) libvhost-user.a $(COMMON_LDADDS)
	$(call LINK, $^)
endif

vhost-user-gpu$(EXESUF): $(vhost-user-gpu-obj-y) $(libvhost-user-obj-y) libqemuutil.a libqemustub.a
	$(call LINK, $^)

ifdef CONFIG_VHOST_USER_INPUT
ifdef CONFIG_LINUX
vhost-user-input$(EXESUF): $(vhost-user-input-obj-y) libvhost-user.a libqemuutil.a
	$(call LINK, $^)

# build by default, do not install
all: vhost-user-input$(EXESUF)
endif
endif

module_block.h: $(SRC_PATH)/scripts/modules/module_block.py config-host.mak
	$(call quiet-command,$(PYTHON) $< $@ \
	$(addprefix $(SRC_PATH)/,$(patsubst %.mo,%.c,$(block-obj-m))), \
	"GEN","$@")

ifdef CONFIG_GCOV
.PHONY: clean-coverage
clean-coverage:
	$(call quiet-command, \
		find . \( -name '*.gcda' -o -name '*.gcov' \) -type f -exec rm {} +, \
		"CLEAN", "coverage files")
endif

=======
>>>>>>> 823a3f11
clean: recurse-clean
	-$(quiet-@)test -f build.ninja && $(NINJA) $(NINJAFLAGS) -t clean || :
	-$(quiet-@)test -f build.ninja && $(NINJA) $(NINJAFLAGS) clean-ctlist || :
	find . \( -name '*.so' -o -name '*.dll' -o \
		  -name '*.[oda]' -o -name '*.gcno' \) -type f \
		! -path ./roms/edk2/ArmPkg/Library/GccLto/liblto-aarch64.a \
		! -path ./roms/edk2/ArmPkg/Library/GccLto/liblto-arm.a \
		-exec rm {} +
	rm -f TAGS cscope.* *~ */*~

VERSION = $(shell cat $(SRC_PATH)/VERSION)

dist: qemu-$(VERSION).tar.bz2

qemu-%.tar.bz2:
	$(SRC_PATH)/scripts/make-release "$(SRC_PATH)" "$(patsubst qemu-%.tar.bz2,%,$@)"

distclean: clean
	-$(quiet-@)test -f build.ninja && $(NINJA) $(NINJAFLAGS) -t clean -g || :
	rm -f config-host.mak
	rm -f tests/tcg/config-*.mak
	rm -f config.status
	rm -f roms/seabios/config.mak
	rm -f qemu-plugins-ld.symbols qemu-plugins-ld64.symbols
	rm -f *-config-target.h *-config-devices.mak *-config-devices.h
	rm -rf meson-private meson-logs meson-info compile_commands.json
	rm -f Makefile.ninja Makefile.mtest build.ninja.stamp meson.stamp
	rm -f config.log
	rm -f linux-headers/asm
	rm -Rf .sdk

find-src-path = find "$(SRC_PATH)" -path "$(SRC_PATH)/meson" -prune -o \
	-type l -prune -o \( -name "*.[chsS]" -o -name "*.[ch].inc" \)

.PHONY: ctags
ctags:
	$(call quiet-command, 			\
		rm -f "$(SRC_PATH)/"tags, 	\
		"CTAGS", "Remove old tags")
	$(call quiet-command, \
		$(find-src-path) -exec ctags 		\
		-f "$(SRC_PATH)/"tags --append {} +,	\
		"CTAGS", "Re-index $(SRC_PATH)")

.PHONY: gtags
gtags:
	$(call quiet-command, 			\
		rm -f "$(SRC_PATH)/"GTAGS; 	\
		rm -f "$(SRC_PATH)/"GRTAGS; 	\
		rm -f "$(SRC_PATH)/"GPATH, 	\
		"GTAGS", "Remove old $@ files")
	$(call quiet-command, 				\
	        (cd $(SRC_PATH) && 			\
		 $(find-src-path) -print | gtags -f -),	\
		"GTAGS", "Re-index $(SRC_PATH)")

.PHONY: TAGS
TAGS:
	$(call quiet-command, 			\
		rm -f "$(SRC_PATH)/"TAGS,	\
		"TAGS", "Remove old $@")
	$(call quiet-command, 				\
		$(find-src-path) -exec etags 		\
		-f "$(SRC_PATH)/"TAGS --append {} +, 	\
		"TAGS", "Re-index $(SRC_PATH)")

.PHONY: cscope
cscope:
	$(call quiet-command,			\
		rm -f "$(SRC_PATH)/"cscope.* ,	\
		"cscope", "Remove old $@ files")
	$(call quiet-command, 					\
		($(find-src-path) -print | sed -e 's,^\./,,'    \
		> "$(SRC_PATH)/cscope.files"), 			\
		"cscope", "Create file list")
	$(call quiet-command, 				\
		cscope -b -i"$(SRC_PATH)/cscope.files" 	\
		-f"$(SRC_PATH)"/cscope.out, 		\
		"cscope", "Re-index $(SRC_PATH)")

# Needed by "meson install"
export DESTDIR

include $(SRC_PATH)/tests/lcitool/Makefile.include
include $(SRC_PATH)/tests/docker/Makefile.include
include $(SRC_PATH)/tests/vm/Makefile.include

print-help-run = printf "  %-30s - %s\\n" "$1" "$2"
print-help = @$(call print-help-run,$1,$2)

.PHONY: help
help:
	@echo  'Generic targets:'
	$(call print-help,all,Build all)
	$(call print-help,dir/file.o,Build specified target only)
	$(call print-help,install,Install QEMU, documentation and tools)
	$(call print-help,ctags/gtags/TAGS,Generate tags file for editors)
	$(call print-help,cscope,Generate cscope index)
	$(call print-help,sparse,Run sparse on the QEMU source)
	@echo  ''
ifeq ($(CONFIG_PLUGIN),y)
	@echo  'Plugin targets:'
	$(call print-help,plugins,Build the example TCG plugins)
	@echo  ''
endif
	@echo  'Cleaning targets:'
	$(call print-help,clean,Remove most generated files but keep the config)
	$(call print-help,distclean,Remove all generated files)
	$(call print-help,dist,Build a distributable tarball)
	@echo  ''
	@echo  'Test targets:'
	$(call print-help,check,Run all tests (check-help for details))
	$(call print-help,bench,Run all benchmarks)
	$(call print-help,lcitool-help,Help about targets for managing build environment manifests)
	$(call print-help,docker-help,Help about targets running tests inside containers)
	$(call print-help,vm-help,Help about targets running tests inside VM)
	@echo  ''
	@echo  'Documentation targets:'
	$(call print-help,html man,Build documentation in specified format)
	@echo  ''
ifdef CONFIG_WIN32
	@echo  'Windows targets:'
	$(call print-help,installer,Build NSIS-based installer for QEMU)
	$(call print-help,msi,Build MSI-based installer for qemu-ga)
	@echo  ''
endif
	$(call print-help,$(MAKE) [targets],(quiet build, default))
	$(call print-help,$(MAKE) V=1 [targets],(verbose build))

# will delete the target of a rule if commands exit with a nonzero exit status
.DELETE_ON_ERROR:

print-%:
	@echo '$*=$($*)'<|MERGE_RESOLUTION|>--- conflicted
+++ resolved
@@ -182,395 +182,13 @@
 	@echo "Please call configure before running make!"
 	@exit 1
 endif
-<<<<<<< HEAD
-endif
-
-include $(SRC_PATH)/rules.mak
-
-# lor is defined in rules.mak
-CONFIG_BLOCK := $(call lor,$(CONFIG_SOFTMMU),$(CONFIG_TOOLS))
-
-# Create QEMU_PKGVERSION and FULL_VERSION strings
-# If PKGVERSION is set, use that; otherwise get version and -dirty status from git
-QEMU_PKGVERSION := $(if $(PKGVERSION),$(PKGVERSION),$(shell \
-  cd $(SRC_PATH); \
-  if test -e .git; then \
-    git describe --match 'v*' 2>/dev/null | tr -d '\n'; \
-    if ! git diff-index --quiet HEAD &>/dev/null; then \
-      echo "-dirty"; \
-    fi; \
-  fi))
-
-# Either "version (pkgversion)", or just "version" if pkgversion not set
-FULL_VERSION := $(if $(QEMU_PKGVERSION),$(VERSION) ($(QEMU_PKGVERSION)),$(VERSION))
-
-generated-files-y = qemu-version.h config-host.h qemu-options.def
-
-GENERATED_QAPI_FILES = qapi/qapi-builtin-types.h qapi/qapi-builtin-types.c
-GENERATED_QAPI_FILES += qapi/qapi-types.h qapi/qapi-types.c
-GENERATED_QAPI_FILES += $(QAPI_MODULES:%=qapi/qapi-types-%.h)
-GENERATED_QAPI_FILES += $(QAPI_MODULES:%=qapi/qapi-types-%.c)
-GENERATED_QAPI_FILES += qapi/qapi-builtin-visit.h qapi/qapi-builtin-visit.c
-GENERATED_QAPI_FILES += qapi/qapi-visit.h qapi/qapi-visit.c
-GENERATED_QAPI_FILES += $(QAPI_MODULES:%=qapi/qapi-visit-%.h)
-GENERATED_QAPI_FILES += $(QAPI_MODULES:%=qapi/qapi-visit-%.c)
-GENERATED_QAPI_FILES += qapi/qapi-init-commands.h qapi/qapi-init-commands.c
-GENERATED_QAPI_FILES += qapi/qapi-commands.h qapi/qapi-commands.c
-GENERATED_QAPI_FILES += $(QAPI_MODULES:%=qapi/qapi-commands-%.h)
-GENERATED_QAPI_FILES += $(QAPI_MODULES:%=qapi/qapi-commands-%.c)
-GENERATED_QAPI_FILES += qapi/qapi-emit-events.h qapi/qapi-emit-events.c
-GENERATED_QAPI_FILES += qapi/qapi-events.h qapi/qapi-events.c
-GENERATED_QAPI_FILES += $(QAPI_MODULES:%=qapi/qapi-events-%.h)
-GENERATED_QAPI_FILES += $(QAPI_MODULES:%=qapi/qapi-events-%.c)
-GENERATED_QAPI_FILES += qapi/qapi-introspect.c qapi/qapi-introspect.h
-GENERATED_QAPI_FILES += qapi/qapi-doc.texi
-
-# The following list considers only the storage daemon main module. All other
-# modules are currently shared with the main schema, so we don't actually
-# generate additional files.
-
-GENERATED_STORAGE_DAEMON_QAPI_FILES = storage-daemon/qapi/qapi-commands.h
-GENERATED_STORAGE_DAEMON_QAPI_FILES += storage-daemon/qapi/qapi-commands.c
-GENERATED_STORAGE_DAEMON_QAPI_FILES += storage-daemon/qapi/qapi-emit-events.h
-GENERATED_STORAGE_DAEMON_QAPI_FILES += storage-daemon/qapi/qapi-emit-events.c
-GENERATED_STORAGE_DAEMON_QAPI_FILES += storage-daemon/qapi/qapi-events.h
-GENERATED_STORAGE_DAEMON_QAPI_FILES += storage-daemon/qapi/qapi-events.c
-GENERATED_STORAGE_DAEMON_QAPI_FILES += storage-daemon/qapi/qapi-init-commands.h
-GENERATED_STORAGE_DAEMON_QAPI_FILES += storage-daemon/qapi/qapi-init-commands.c
-GENERATED_STORAGE_DAEMON_QAPI_FILES += storage-daemon/qapi/qapi-introspect.h
-GENERATED_STORAGE_DAEMON_QAPI_FILES += storage-daemon/qapi/qapi-introspect.c
-GENERATED_STORAGE_DAEMON_QAPI_FILES += storage-daemon/qapi/qapi-types.h
-GENERATED_STORAGE_DAEMON_QAPI_FILES += storage-daemon/qapi/qapi-types.c
-GENERATED_STORAGE_DAEMON_QAPI_FILES += storage-daemon/qapi/qapi-visit.h
-GENERATED_STORAGE_DAEMON_QAPI_FILES += storage-daemon/qapi/qapi-visit.c
-GENERATED_STORAGE_DAEMON_QAPI_FILES += storage-daemon/qapi/qapi-doc.texi
-
-generated-files-y += $(GENERATED_QAPI_FILES)
-generated-files-y += $(GENERATED_STORAGE_DAEMON_QAPI_FILES)
-
-generated-files-y += trace/generated-tcg-tracers.h
-
-generated-files-y += trace/generated-helpers-wrappers.h
-generated-files-y += trace/generated-helpers.h
-generated-files-y += trace/generated-helpers.c
-
-generated-files-$(CONFIG_TRACE_UST) += trace-ust-all.h
-generated-files-$(CONFIG_TRACE_UST) += trace-ust-all.c
-
-generated-files-y += module_block.h
-
-TRACE_HEADERS = trace-root.h $(trace-events-subdirs:%=%/trace.h)
-TRACE_SOURCES = trace-root.c $(trace-events-subdirs:%=%/trace.c)
-TRACE_DTRACE =
-ifdef CONFIG_TRACE_DTRACE
-TRACE_HEADERS += trace-dtrace-root.h $(trace-events-subdirs:%=%/trace-dtrace.h)
-TRACE_DTRACE += trace-dtrace-root.dtrace $(trace-events-subdirs:%=%/trace-dtrace.dtrace)
-endif
-ifdef CONFIG_TRACE_UST
-TRACE_HEADERS += trace-ust-root.h $(trace-events-subdirs:%=%/trace-ust.h)
-endif
-
-generated-files-y += syscall_fwd_compat.h
-generated-files-y += $(TRACE_HEADERS)
-generated-files-y += $(TRACE_SOURCES)
-generated-files-y += $(BUILD_DIR)/trace-events-all
-generated-files-y += .git-submodule-status
-
-trace-group-name = $(shell dirname $1 | sed -e 's/[^a-zA-Z0-9]/_/g')
-
-tracetool-y = $(SRC_PATH)/scripts/tracetool.py
-tracetool-y += $(shell find $(SRC_PATH)/scripts/tracetool -name "*.py")
-
-%/trace.h: %/trace.h-timestamp
-	@cmp $< $@ >/dev/null 2>&1 || cp $< $@
-%/trace.h-timestamp: $(SRC_PATH)/%/trace-events $(tracetool-y) $(BUILD_DIR)/config-host.mak
-	$(call quiet-command,$(TRACETOOL) \
-		--group=$(call trace-group-name,$@) \
-		--format=h \
-		--backends=$(TRACE_BACKENDS) \
-		$< > $@,"GEN","$(@:%-timestamp=%)")
-
-%/trace.c: %/trace.c-timestamp
-	@cmp $< $@ >/dev/null 2>&1 || cp $< $@
-%/trace.c-timestamp: $(SRC_PATH)/%/trace-events $(tracetool-y) $(BUILD_DIR)/config-host.mak
-	$(call quiet-command,$(TRACETOOL) \
-		--group=$(call trace-group-name,$@) \
-		--format=c \
-		--backends=$(TRACE_BACKENDS) \
-		$< > $@,"GEN","$(@:%-timestamp=%)")
-
-%/trace-ust.h: %/trace-ust.h-timestamp
-	@cmp $< $@ >/dev/null 2>&1 || cp $< $@
-%/trace-ust.h-timestamp: $(SRC_PATH)/%/trace-events $(tracetool-y) $(BUILD_DIR)/config-host.mak
-	$(call quiet-command,$(TRACETOOL) \
-		--group=$(call trace-group-name,$@) \
-		--format=ust-events-h \
-		--backends=$(TRACE_BACKENDS) \
-		$< > $@,"GEN","$(@:%-timestamp=%)")
-
-%/trace-dtrace.dtrace: %/trace-dtrace.dtrace-timestamp
-	@cmp $< $@ >/dev/null 2>&1 || cp $< $@
-%/trace-dtrace.dtrace-timestamp: $(SRC_PATH)/%/trace-events $(BUILD_DIR)/config-host.mak $(tracetool-y)
-	$(call quiet-command,$(TRACETOOL) \
-		--group=$(call trace-group-name,$@) \
-		--format=d \
-		--backends=$(TRACE_BACKENDS) \
-		$< > $@,"GEN","$(@:%-timestamp=%)")
-
-%/trace-dtrace.h: %/trace-dtrace.dtrace $(tracetool-y)
-	$(call quiet-command,dtrace -o $@ -h -s $<, "GEN","$@")
-
-%/trace-dtrace.o: %/trace-dtrace.dtrace $(tracetool-y)
-
-
-trace-root.h: trace-root.h-timestamp
-	@cmp $< $@ >/dev/null 2>&1 || cp $< $@
-trace-root.h-timestamp: $(SRC_PATH)/trace-events $(tracetool-y) $(BUILD_DIR)/config-host.mak
-	$(call quiet-command,$(TRACETOOL) \
-		--group=root \
-		--format=h \
-		--backends=$(TRACE_BACKENDS) \
-		$< > $@,"GEN","$(@:%-timestamp=%)")
-
-trace-root.c: trace-root.c-timestamp
-	@cmp $< $@ >/dev/null 2>&1 || cp $< $@
-trace-root.c-timestamp: $(SRC_PATH)/trace-events $(tracetool-y) $(BUILD_DIR)/config-host.mak
-	$(call quiet-command,$(TRACETOOL) \
-		--group=root \
-		--format=c \
-		--backends=$(TRACE_BACKENDS) \
-		$< > $@,"GEN","$(@:%-timestamp=%)")
-
-trace-ust-root.h: trace-ust-root.h-timestamp
-	@cmp $< $@ >/dev/null 2>&1 || cp $< $@
-trace-ust-root.h-timestamp: $(SRC_PATH)/trace-events $(tracetool-y) $(BUILD_DIR)/config-host.mak
-	$(call quiet-command,$(TRACETOOL) \
-		--group=root \
-		--format=ust-events-h \
-		--backends=$(TRACE_BACKENDS) \
-		$< > $@,"GEN","$(@:%-timestamp=%)")
-
-trace-ust-all.h: trace-ust-all.h-timestamp
-	@cmp $< $@ >/dev/null 2>&1 || cp $< $@
-trace-ust-all.h-timestamp: $(trace-events-files) $(tracetool-y) $(BUILD_DIR)/config-host.mak
-	$(call quiet-command,$(TRACETOOL) \
-		--group=all \
-		--format=ust-events-h \
-		--backends=$(TRACE_BACKENDS) \
-		$(trace-events-files) > $@,"GEN","$(@:%-timestamp=%)")
-
-trace-ust-all.c: trace-ust-all.c-timestamp
-	@cmp $< $@ >/dev/null 2>&1 || cp $< $@
-trace-ust-all.c-timestamp: $(trace-events-files) $(tracetool-y) $(BUILD_DIR)/config-host.mak
-	$(call quiet-command,$(TRACETOOL) \
-		--group=all \
-		--format=ust-events-c \
-		--backends=$(TRACE_BACKENDS) \
-		$(trace-events-files) > $@,"GEN","$(@:%-timestamp=%)")
-
-trace-dtrace-root.dtrace: trace-dtrace-root.dtrace-timestamp
-	@cmp $< $@ >/dev/null 2>&1 || cp $< $@
-trace-dtrace-root.dtrace-timestamp: $(SRC_PATH)/trace-events $(BUILD_DIR)/config-host.mak $(tracetool-y)
-	$(call quiet-command,$(TRACETOOL) \
-		--group=root \
-		--format=d \
-		--backends=$(TRACE_BACKENDS) \
-		$< > $@,"GEN","$(@:%-timestamp=%)")
-
-trace-dtrace-root.h: trace-dtrace-root.dtrace
-	$(call quiet-command,dtrace -o $@ -h -s $<, "GEN","$@")
-
-trace-dtrace-root.o: trace-dtrace-root.dtrace
-
-KEYCODEMAP_GEN = $(SRC_PATH)/ui/keycodemapdb/tools/keymap-gen
-KEYCODEMAP_CSV = $(SRC_PATH)/ui/keycodemapdb/data/keymaps.csv
-
-KEYCODEMAP_FILES = \
-		 ui/input-keymap-atset1-to-qcode.c \
-		 ui/input-keymap-linux-to-qcode.c \
-		 ui/input-keymap-qcode-to-atset1.c \
-		 ui/input-keymap-qcode-to-atset2.c \
-		 ui/input-keymap-qcode-to-atset3.c \
-		 ui/input-keymap-qcode-to-linux.c \
-		 ui/input-keymap-qcode-to-qnum.c \
-		 ui/input-keymap-qcode-to-sun.c \
-		 ui/input-keymap-qnum-to-qcode.c \
-		 ui/input-keymap-usb-to-qcode.c \
-		 ui/input-keymap-win32-to-qcode.c \
-		 ui/input-keymap-x11-to-qcode.c \
-		 ui/input-keymap-xorgevdev-to-qcode.c \
-		 ui/input-keymap-xorgkbd-to-qcode.c \
-		 ui/input-keymap-xorgxquartz-to-qcode.c \
-		 ui/input-keymap-xorgxwin-to-qcode.c \
-		 ui/input-keymap-osx-to-qcode.c \
-		 $(NULL)
-
-generated-files-$(CONFIG_SOFTMMU) += $(KEYCODEMAP_FILES)
-
-ui/input-keymap-%.c: $(KEYCODEMAP_GEN) $(KEYCODEMAP_CSV) $(SRC_PATH)/ui/Makefile.objs
-	$(call quiet-command,\
-	    stem=$* && src=$${stem%-to-*} dst=$${stem#*-to-} && \
-	    test -e $(KEYCODEMAP_GEN) && \
-	    $(PYTHON) $(KEYCODEMAP_GEN) \
-	          --lang glib2 \
-	          --varname qemu_input_map_$${src}_to_$${dst} \
-	          code-map $(KEYCODEMAP_CSV) $${src} $${dst} \
-	        > $@ || rm -f $@, "GEN", "$@")
-
-$(KEYCODEMAP_GEN): .git-submodule-status
-$(KEYCODEMAP_CSV): .git-submodule-status
-
-edk2-decompressed = $(basename $(wildcard pc-bios/edk2-*.fd.bz2))
-pc-bios/edk2-%.fd: pc-bios/edk2-%.fd.bz2
-	$(call quiet-command,bzip2 -d -c $< > $@,"BUNZIP2",$<)
-
-# Don't try to regenerate Makefile or configure
-# We don't generate any of them
-Makefile: ;
-configure: ;
-
-.PHONY: all clean cscope distclean html info install install-doc \
-	pdf txt recurse-all dist msi FORCE
-
-$(call set-vpath, $(SRC_PATH))
-
-LIBS+=-lz $(LIBS_TOOLS)
-
-vhost-user-json-y =
-HELPERS-y =
-
-HELPERS-$(call land,$(CONFIG_SOFTMMU),$(CONFIG_LINUX)) = qemu-bridge-helper$(EXESUF)
-
-ifeq ($(CONFIG_LINUX)$(CONFIG_VIRGL)$(CONFIG_GBM)$(CONFIG_TOOLS),yyyy)
-HELPERS-y += vhost-user-gpu$(EXESUF)
-vhost-user-json-y += contrib/vhost-user-gpu/50-qemu-gpu.json
-endif
-
-ifeq ($(CONFIG_LINUX)$(CONFIG_SECCOMP)$(CONFIG_LIBCAP_NG),yyy)
-HELPERS-y += virtiofsd$(EXESUF)
-vhost-user-json-y += tools/virtiofsd/50-qemu-virtiofsd.json
-endif
-
-# Sphinx does not allow building manuals into the same directory as
-# the source files, so if we're doing an in-tree QEMU build we must
-# build the manuals into a subdirectory (and then install them from
-# there for 'make install'). For an out-of-tree build we can just
-# use the docs/ subdirectory in the build tree as normal.
-ifeq ($(realpath $(SRC_PATH)),$(realpath .))
-MANUAL_BUILDDIR := docs/built
-else
-MANUAL_BUILDDIR := docs
-endif
-=======
 endif # config-host.mak does not exist
->>>>>>> 823a3f11
 
 SUBDIR_MAKEFLAGS=$(if $(V),,--no-print-directory --quiet)
 
 include $(SRC_PATH)/tests/Makefile.include
 
-<<<<<<< HEAD
-all: $(DOCS) $(if $(BUILD_DOCS),sphinxdocs) $(TOOLS) $(HELPERS-y) recurse-all modules $(vhost-user-json-y)
-
-qemu-version.h: FORCE
-	$(call quiet-command, \
-                (printf '#define QEMU_PKGVERSION "$(QEMU_PKGVERSION)"\n'; \
-		printf '#define QEMU_FULL_VERSION "$(FULL_VERSION)"\n'; \
-		) > $@.tmp)
-	$(call quiet-command, if ! cmp -s $@ $@.tmp; then \
-	  mv $@.tmp $@; \
-	 else \
-	  rm $@.tmp; \
-	 fi)
-
-config-host.h: config-host.h-timestamp
-config-host.h-timestamp: config-host.mak
-qemu-options.def: $(SRC_PATH)/qemu-options.hx $(SRC_PATH)/scripts/hxtool
-	$(call quiet-command,sh $(SRC_PATH)/scripts/hxtool -h < $< > $@,"GEN","$@")
-
-TARGET_DIRS_RULES := $(foreach t, all fuzz clean install, $(addsuffix /$(t), $(TARGET_DIRS)))
-
-SOFTMMU_ALL_RULES=$(filter %-softmmu/all, $(TARGET_DIRS_RULES))
-$(SOFTMMU_ALL_RULES): $(authz-obj-y)
-$(SOFTMMU_ALL_RULES): $(block-obj-y)
-$(SOFTMMU_ALL_RULES): $(storage-daemon-obj-y)
-$(SOFTMMU_ALL_RULES): $(chardev-obj-y)
-$(SOFTMMU_ALL_RULES): $(crypto-obj-y)
-$(SOFTMMU_ALL_RULES): $(io-obj-y)
-$(SOFTMMU_ALL_RULES): config-all-devices.mak
-ifdef DECOMPRESS_EDK2_BLOBS
-$(SOFTMMU_ALL_RULES): $(edk2-decompressed)
-endif
-
-SOFTMMU_FUZZ_RULES=$(filter %-softmmu/fuzz, $(TARGET_DIRS_RULES))
-$(SOFTMMU_FUZZ_RULES): $(authz-obj-y)
-$(SOFTMMU_FUZZ_RULES): $(block-obj-y)
-$(SOFTMMU_FUZZ_RULES): $(chardev-obj-y)
-$(SOFTMMU_FUZZ_RULES): $(crypto-obj-y)
-$(SOFTMMU_FUZZ_RULES): $(io-obj-y)
-$(SOFTMMU_FUZZ_RULES): config-all-devices.mak
-$(SOFTMMU_FUZZ_RULES): $(edk2-decompressed)
-
-.PHONY: $(TARGET_DIRS_RULES)
-# The $(TARGET_DIRS_RULES) are of the form SUBDIR/GOAL, so that
-# $(dir $@) yields the sub-directory, and $(notdir $@) yields the sub-goal
-$(TARGET_DIRS_RULES):
-	$(call quiet-command,$(MAKE) $(SUBDIR_MAKEFLAGS) -C $(dir $@) V="$(V)" TARGET_DIR="$(dir $@)" $(notdir $@),)
-
-DTC_MAKE_ARGS=-I$(SRC_PATH)/dtc VPATH=$(SRC_PATH)/dtc -C dtc V="$(V)" LIBFDT_srcdir=$(SRC_PATH)/dtc/libfdt
-DTC_CFLAGS=$(CFLAGS) $(QEMU_CFLAGS)
-DTC_CPPFLAGS=-I$(BUILD_DIR)/dtc -I$(SRC_PATH)/dtc -I$(SRC_PATH)/dtc/libfdt
-
-.PHONY: dtc/all
-dtc/all: .git-submodule-status dtc/libfdt dtc/tests
-	$(call quiet-command,$(MAKE) $(DTC_MAKE_ARGS) CPPFLAGS="$(DTC_CPPFLAGS)" CFLAGS="$(DTC_CFLAGS)" LDFLAGS="$(QEMU_LDFLAGS)" ARFLAGS="$(ARFLAGS)" CC="$(CC)" AR="$(AR)" LD="$(LD)" $(SUBDIR_MAKEFLAGS) libfdt/libfdt.a,)
-
-dtc/%: .git-submodule-status
-	@mkdir -p $@
-
-# Overriding CFLAGS causes us to lose defines added in the sub-makefile.
-# Not overriding CFLAGS leads to mis-matches between compilation modes.
-# Therefore we replicate some of the logic in the sub-makefile.
-# Remove all the extra -Warning flags that QEMU uses that Capstone doesn't;
-# no need to annoy QEMU developers with such things.
-CAP_CFLAGS = $(patsubst -W%,,$(CFLAGS) $(QEMU_CFLAGS))
-CAP_CFLAGS += -DCAPSTONE_USE_SYS_DYN_MEM
-CAP_CFLAGS += -DCAPSTONE_HAS_ARM
-CAP_CFLAGS += -DCAPSTONE_HAS_ARM64
-CAP_CFLAGS += -DCAPSTONE_HAS_POWERPC
-CAP_CFLAGS += -DCAPSTONE_HAS_X86
-ifdef CONFIG_TCG_PLUGIN
-# TCG plugins are shared libraries, so in order for plugins to link to capstone
-# it needs to be built with -fPIC
-CAP_CFLAGS += -fPIC
-endif
-
-.PHONY: capstone/all
-capstone/all: .git-submodule-status
-	$(call quiet-command,$(MAKE) -C $(SRC_PATH)/capstone CAPSTONE_SHARED=no BUILDDIR="$(BUILD_DIR)/capstone" CC="$(CC)" AR="$(AR)" LD="$(LD)" RANLIB="$(RANLIB)" CFLAGS="$(CAP_CFLAGS)" $(SUBDIR_MAKEFLAGS) $(BUILD_DIR)/capstone/$(LIBCAPSTONE))
-
-.PHONY: slirp/all
-slirp/all: .git-submodule-status
-	$(call quiet-command,$(MAKE) -C $(SRC_PATH)/slirp		\
-		BUILD_DIR="$(BUILD_DIR)/slirp" 			\
-		PKG_CONFIG="$(PKG_CONFIG)" 				\
-		CC="$(CC)" AR="$(AR)" 	LD="$(LD)" RANLIB="$(RANLIB)"	\
-		CFLAGS="$(QEMU_CFLAGS) $(CFLAGS)" LDFLAGS="$(QEMU_LDFLAGS)")
-
-# Compatibility gunk to keep make working across the rename of targets
-# for recursion, to be removed some time after 4.1.
-subdir-dtc: dtc/all
-subdir-capstone: capstone/all
-subdir-slirp: slirp/all
-
-$(filter %/all, $(TARGET_DIRS_RULES)): libqemuutil.a $(common-obj-y) \
-	$(qom-obj-y)
-
-$(filter %/fuzz, $(TARGET_DIRS_RULES)): libqemuutil.a $(common-obj-y) \
-	$(qom-obj-y) $(crypto-user-obj-$(CONFIG_USER_ONLY))
-=======
 all: recurse-all
->>>>>>> 823a3f11
 
 ROM_DIRS = $(addprefix pc-bios/, $(ROMS))
 ROM_DIRS_RULES=$(foreach t, all clean, $(addsuffix /$(t), $(ROM_DIRS)))
@@ -585,170 +203,6 @@
 
 ######################################################################
 
-<<<<<<< HEAD
-COMMON_LDADDS = libqemuutil.a
-
-qemu-img.o: qemu-img-cmds.h
-
-qemu-img$(EXESUF): qemu-img.o $(authz-obj-y) $(block-obj-y) $(crypto-obj-y) $(io-obj-y) $(qom-obj-y) $(COMMON_LDADDS)
-qemu-nbd$(EXESUF): qemu-nbd.o $(authz-obj-y) $(block-obj-y) $(crypto-obj-y) $(io-obj-y) $(qom-obj-y) $(COMMON_LDADDS)
-qemu-io$(EXESUF): qemu-io.o $(authz-obj-y) $(block-obj-y) $(crypto-obj-y) $(io-obj-y) $(qom-obj-y) $(COMMON_LDADDS)
-qemu-storage-daemon$(EXESUF): qemu-storage-daemon.o $(authz-obj-y) $(block-obj-y) $(crypto-obj-y) $(chardev-obj-y) $(io-obj-y) $(qom-obj-y) $(storage-daemon-obj-y) $(COMMON_LDADDS)
-
-qemu-bridge-helper$(EXESUF): qemu-bridge-helper.o $(COMMON_LDADDS)
-
-qemu-keymap$(EXESUF): qemu-keymap.o ui/input-keymap.o $(COMMON_LDADDS)
-
-qemu-edid$(EXESUF): qemu-edid.o hw/display/edid-generate.o $(COMMON_LDADDS)
-
-fsdev/virtfs-proxy-helper$(EXESUF): fsdev/virtfs-proxy-helper.o fsdev/9p-marshal.o fsdev/9p-iov-marshal.o $(COMMON_LDADDS)
-
-scsi/qemu-pr-helper$(EXESUF): scsi/qemu-pr-helper.o scsi/utils.o $(authz-obj-y) $(crypto-obj-y) $(io-obj-y) $(qom-obj-y) $(COMMON_LDADDS)
-ifdef CONFIG_MPATH
-scsi/qemu-pr-helper$(EXESUF): LIBS += -ludev -lmultipath -lmpathpersist
-endif
-
-qemu-img-cmds.h: $(SRC_PATH)/qemu-img-cmds.hx $(SRC_PATH)/scripts/hxtool
-	$(call quiet-command,sh $(SRC_PATH)/scripts/hxtool -h < $< > $@,"GEN","$@")
-
-qemu-ga$(EXESUF): LIBS = $(LIBS_QGA)
-qemu-ga$(EXESUF): QEMU_CFLAGS += -I qga/qapi-generated
-
-qemu-keymap$(EXESUF): LIBS += $(XKBCOMMON_LIBS)
-qemu-keymap$(EXESUF): QEMU_CFLAGS += $(XKBCOMMON_CFLAGS)
-
-qapi-py = $(SRC_PATH)/scripts/qapi/__init__.py \
-$(SRC_PATH)/scripts/qapi/commands.py \
-$(SRC_PATH)/scripts/qapi/common.py \
-$(SRC_PATH)/scripts/qapi/doc.py \
-$(SRC_PATH)/scripts/qapi/error.py \
-$(SRC_PATH)/scripts/qapi/events.py \
-$(SRC_PATH)/scripts/qapi/expr.py \
-$(SRC_PATH)/scripts/qapi/gen.py \
-$(SRC_PATH)/scripts/qapi/introspect.py \
-$(SRC_PATH)/scripts/qapi/parser.py \
-$(SRC_PATH)/scripts/qapi/schema.py \
-$(SRC_PATH)/scripts/qapi/source.py \
-$(SRC_PATH)/scripts/qapi/types.py \
-$(SRC_PATH)/scripts/qapi/visit.py \
-$(SRC_PATH)/scripts/qapi-gen.py
-
-qga/qapi-generated/qga-qapi-types.c qga/qapi-generated/qga-qapi-types.h \
-qga/qapi-generated/qga-qapi-visit.c qga/qapi-generated/qga-qapi-visit.h \
-qga/qapi-generated/qga-qapi-commands.h qga/qapi-generated/qga-qapi-commands.c \
-qga/qapi-generated/qga-qapi-init-commands.h qga/qapi-generated/qga-qapi-init-commands.c \
-qga/qapi-generated/qga-qapi-doc.texi: \
-qga/qapi-generated/qapi-gen-timestamp ;
-qga/qapi-generated/qapi-gen-timestamp: $(SRC_PATH)/qga/qapi-schema.json $(qapi-py)
-	$(call quiet-command,$(PYTHON) $(SRC_PATH)/scripts/qapi-gen.py \
-		-o qga/qapi-generated -p "qga-" $<, \
-		"GEN","$(@:%-timestamp=%)")
-	@>$@
-
-qapi-modules = $(SRC_PATH)/qapi/qapi-schema.json \
-               $(QAPI_MODULES:%=$(SRC_PATH)/qapi/%.json)
-
-$(GENERATED_QAPI_FILES): qapi-gen-timestamp ;
-qapi-gen-timestamp: $(qapi-modules) $(qapi-py)
-	$(call quiet-command,$(PYTHON) $(SRC_PATH)/scripts/qapi-gen.py \
-		-o "qapi" -b $<, \
-		"GEN","$(@:%-timestamp=%)")
-	@>$@
-
-syscall_fwd_compat.h: $(SRC_PATH)/scripts/create_compat
-		$(call quiet-command,$(SHELL) $(SRC_PATH)/scripts/create_compat $(ARCH) > $@, "GEN", "$@")
-
-qapi-modules-storage-daemon = \
-	$(SRC_PATH)/storage-daemon/qapi/qapi-schema.json \
-    $(QAPI_MODULES_STORAGE_DAEMON:%=$(SRC_PATH)/qapi/%.json)
-
-$(GENERATED_STORAGE_DAEMON_QAPI_FILES): storage-daemon/qapi/qapi-gen-timestamp ;
-storage-daemon/qapi/qapi-gen-timestamp: $(qapi-modules-storage-daemon) $(qapi-py)
-	$(call quiet-command,$(PYTHON) $(SRC_PATH)/scripts/qapi-gen.py \
-		-o "storage-daemon/qapi" $<, \
-		"GEN","$(@:%-timestamp=%)")
-	@>$@
-
-QGALIB_GEN=$(addprefix qga/qapi-generated/, qga-qapi-types.h qga-qapi-visit.h qga-qapi-commands.h qga-qapi-init-commands.h)
-$(qga-obj-y): $(QGALIB_GEN)
-
-qemu-ga$(EXESUF): $(qga-obj-y) $(COMMON_LDADDS)
-	$(call LINK, $^)
-
-ifdef QEMU_GA_MSI_ENABLED
-QEMU_GA_MSI=qemu-ga-$(ARCH).msi
-
-msi: $(QEMU_GA_MSI)
-
-$(QEMU_GA_MSI): qemu-ga.exe $(QGA_VSS_PROVIDER)
-
-$(QEMU_GA_MSI): config-host.mak
-
-$(QEMU_GA_MSI):  $(SRC_PATH)/qga/installer/qemu-ga.wxs
-	$(call quiet-command,QEMU_GA_VERSION="$(QEMU_GA_VERSION)" QEMU_GA_MANUFACTURER="$(QEMU_GA_MANUFACTURER)" QEMU_GA_DISTRO="$(QEMU_GA_DISTRO)" BUILD_DIR="$(BUILD_DIR)" \
-	wixl -o $@ $(QEMU_GA_MSI_ARCH) $(QEMU_GA_MSI_WITH_VSS) $(QEMU_GA_MSI_MINGW_DLL_PATH) $<,"WIXL","$@")
-else
-msi:
-	@echo "MSI build not configured or dependency resolution failed (reconfigure with --enable-guest-agent-msi option)"
-endif
-
-ifneq ($(EXESUF),)
-.PHONY: qemu-ga
-qemu-ga: qemu-ga$(EXESUF) $(QGA_VSS_PROVIDER) $(QEMU_GA_MSI)
-endif
-
-elf2dmp$(EXESUF): $(elf2dmp-obj-y)
-	$(call LINK, $^)
-
-ifdef CONFIG_IVSHMEM
-ivshmem-client$(EXESUF): $(ivshmem-client-obj-y) $(COMMON_LDADDS)
-	$(call LINK, $^)
-ivshmem-server$(EXESUF): $(ivshmem-server-obj-y) $(COMMON_LDADDS)
-	$(call LINK, $^)
-endif
-vhost-user-scsi$(EXESUF): $(vhost-user-scsi-obj-y) libvhost-user.a
-	$(call LINK, $^)
-vhost-user-blk$(EXESUF): $(vhost-user-blk-obj-y) libvhost-user.a
-	$(call LINK, $^)
-
-rdmacm-mux$(EXESUF): LIBS += "-libumad"
-rdmacm-mux$(EXESUF): $(rdmacm-mux-obj-y) $(COMMON_LDADDS)
-	$(call LINK, $^)
-
-# relies on Linux-specific syscalls
-ifeq ($(CONFIG_LINUX)$(CONFIG_SECCOMP)$(CONFIG_LIBCAP_NG),yyy)
-virtiofsd$(EXESUF): $(virtiofsd-obj-y) libvhost-user.a $(COMMON_LDADDS)
-	$(call LINK, $^)
-endif
-
-vhost-user-gpu$(EXESUF): $(vhost-user-gpu-obj-y) $(libvhost-user-obj-y) libqemuutil.a libqemustub.a
-	$(call LINK, $^)
-
-ifdef CONFIG_VHOST_USER_INPUT
-ifdef CONFIG_LINUX
-vhost-user-input$(EXESUF): $(vhost-user-input-obj-y) libvhost-user.a libqemuutil.a
-	$(call LINK, $^)
-
-# build by default, do not install
-all: vhost-user-input$(EXESUF)
-endif
-endif
-
-module_block.h: $(SRC_PATH)/scripts/modules/module_block.py config-host.mak
-	$(call quiet-command,$(PYTHON) $< $@ \
-	$(addprefix $(SRC_PATH)/,$(patsubst %.mo,%.c,$(block-obj-m))), \
-	"GEN","$@")
-
-ifdef CONFIG_GCOV
-.PHONY: clean-coverage
-clean-coverage:
-	$(call quiet-command, \
-		find . \( -name '*.gcda' -o -name '*.gcov' \) -type f -exec rm {} +, \
-		"CLEAN", "coverage files")
-endif
-
-=======
->>>>>>> 823a3f11
 clean: recurse-clean
 	-$(quiet-@)test -f build.ninja && $(NINJA) $(NINJAFLAGS) -t clean || :
 	-$(quiet-@)test -f build.ninja && $(NINJA) $(NINJAFLAGS) clean-ctlist || :

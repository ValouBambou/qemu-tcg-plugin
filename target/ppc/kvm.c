--- conflicted
+++ resolved
@@ -2494,15 +2494,10 @@
         cap_ppc_safe_bounds_check = 1;
     }
     /* Parse and set cap_ppc_safe_indirect_branch */
-<<<<<<< HEAD
-    if (c.character & H_CPU_CHAR_BCCTRL_SERIALISED) {
-        cap_ppc_safe_indirect_branch = 2;
-=======
     if (c.character & c.character_mask & H_CPU_CHAR_CACHE_COUNT_DIS) {
         cap_ppc_safe_indirect_branch = SPAPR_CAP_FIXED_CCD;
     } else if (c.character & c.character_mask & H_CPU_CHAR_BCCTRL_SERIALISED) {
         cap_ppc_safe_indirect_branch = SPAPR_CAP_FIXED_IBS;
->>>>>>> 4743c235
     }
 }
 
@@ -2521,14 +2516,11 @@
     return cap_ppc_safe_indirect_branch;
 }
 
-<<<<<<< HEAD
-=======
 bool kvmppc_has_cap_spapr_vfio(void)
 {
     return cap_spapr_vfio;
 }
 
->>>>>>> 4743c235
 PowerPCCPUClass *kvm_ppc_get_host_cpu_class(void)
 {
     uint32_t host_pvr = mfpvr();

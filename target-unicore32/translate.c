/*
 *  UniCore32 translation
 *
 * Copyright (C) 2010-2012 Guan Xuetao
 *
 * This program is free software; you can redistribute it and/or modify
 * it under the terms of the GNU General Public License version 2 as
 * published by the Free Software Foundation, or (at your option) any
 * later version. See the COPYING file in the top-level directory.
 */
#include "qemu/osdep.h"

#include "cpu.h"
#include "disas/disas.h"
#include "tcg-op.h"
#include "qemu/log.h"
#include "exec/cpu_ldst.h"

#include "exec/helper-proto.h"
#include "exec/helper-gen.h"

#include "trace-tcg.h"
#include "exec/log.h"


/* internal defines */
typedef struct DisasContext {
    target_ulong pc;
    int is_jmp;
    /* Nonzero if this instruction has been conditionally skipped.  */
    int condjmp;
    /* The label that will be jumped to when the instruction is skipped.  */
    TCGLabel *condlabel;
    struct TranslationBlock *tb;
    int singlestep_enabled;
#ifndef CONFIG_USER_ONLY
    int user;
#endif
} DisasContext;

#ifndef CONFIG_USER_ONLY
#define IS_USER(s)      (s->user)
#else
#define IS_USER(s)      1
#endif

/* These instructions trap after executing, so defer them until after the
   conditional executions state has been updated.  */
#define DISAS_SYSCALL 5

static TCGv_env cpu_env;
static TCGv_i32 cpu_R[32];

/* FIXME:  These should be removed.  */
static TCGv cpu_F0s, cpu_F1s;
static TCGv_i64 cpu_F0d, cpu_F1d;

#include "exec/gen-icount.h"

static const char *regnames[] = {
      "r00", "r01", "r02", "r03", "r04", "r05", "r06", "r07",
      "r08", "r09", "r10", "r11", "r12", "r13", "r14", "r15",
      "r16", "r17", "r18", "r19", "r20", "r21", "r22", "r23",
      "r24", "r25", "r26", "r27", "r28", "r29", "r30", "pc" };

/* initialize TCG globals.  */
void uc32_translate_init(void)
{
    int i;

    cpu_env = tcg_global_reg_new_ptr(TCG_AREG0, "env");

    for (i = 0; i < 32; i++) {
        cpu_R[i] = tcg_global_mem_new_i32(cpu_env,
                                offsetof(CPUUniCore32State, regs[i]), regnames[i]);
    }
}

static int num_temps;

/* Allocate a temporary variable.  */
static TCGv_i32 new_tmp(void)
{
    num_temps++;
    return tcg_temp_new_i32();
}

/* Release a temporary variable.  */
static void dead_tmp(TCGv tmp)
{
    tcg_temp_free(tmp);
    num_temps--;
}

static inline TCGv load_cpu_offset(int offset)
{
    TCGv tmp = new_tmp();
    tcg_gen_ld_i32(tmp, cpu_env, offset);
    return tmp;
}

#define load_cpu_field(name) load_cpu_offset(offsetof(CPUUniCore32State, name))

static inline void store_cpu_offset(TCGv var, int offset)
{
    tcg_gen_st_i32(var, cpu_env, offset);
    dead_tmp(var);
}

#define store_cpu_field(var, name) \
    store_cpu_offset(var, offsetof(CPUUniCore32State, name))

/* Set a variable to the value of a CPU register.  */
static void load_reg_var(DisasContext *s, TCGv var, int reg)
{
    if (reg == 31) {
        uint32_t addr;
        /* normaly, since we updated PC */
        addr = (long)s->pc;
        tcg_gen_movi_i32(var, addr);
    } else {
        tcg_gen_mov_i32(var, cpu_R[reg]);
    }
}

/* Create a new temporary and set it to the value of a CPU register.  */
static inline TCGv load_reg(DisasContext *s, int reg)
{
    TCGv tmp = new_tmp();
    load_reg_var(s, tmp, reg);
    return tmp;
}

/* Set a CPU register.  The source must be a temporary and will be
   marked as dead.  */
static void store_reg(DisasContext *s, int reg, TCGv var)
{
    if (reg == 31) {
        tcg_gen_andi_i32(var, var, ~3);
        s->is_jmp = DISAS_JUMP;
    }
    tcg_gen_mov_i32(cpu_R[reg], var);
    dead_tmp(var);
}

/* Value extensions.  */
#define gen_uxtb(var)           tcg_gen_ext8u_i32(var, var)
#define gen_uxth(var)           tcg_gen_ext16u_i32(var, var)
#define gen_sxtb(var)           tcg_gen_ext8s_i32(var, var)
#define gen_sxth(var)           tcg_gen_ext16s_i32(var, var)

#define UCOP_REG_M              (((insn) >>  0) & 0x1f)
#define UCOP_REG_N              (((insn) >> 19) & 0x1f)
#define UCOP_REG_D              (((insn) >> 14) & 0x1f)
#define UCOP_REG_S              (((insn) >>  9) & 0x1f)
#define UCOP_REG_LO             (((insn) >> 14) & 0x1f)
#define UCOP_REG_HI             (((insn) >>  9) & 0x1f)
#define UCOP_SH_OP              (((insn) >>  6) & 0x03)
#define UCOP_SH_IM              (((insn) >>  9) & 0x1f)
#define UCOP_OPCODES            (((insn) >> 25) & 0x0f)
#define UCOP_IMM_9              (((insn) >>  0) & 0x1ff)
#define UCOP_IMM10              (((insn) >>  0) & 0x3ff)
#define UCOP_IMM14              (((insn) >>  0) & 0x3fff)
#define UCOP_COND               (((insn) >> 25) & 0x0f)
#define UCOP_CMOV_COND          (((insn) >> 19) & 0x0f)
#define UCOP_CPNUM              (((insn) >> 10) & 0x0f)
#define UCOP_UCF64_FMT          (((insn) >> 24) & 0x03)
#define UCOP_UCF64_FUNC         (((insn) >>  6) & 0x0f)
#define UCOP_UCF64_COND         (((insn) >>  6) & 0x0f)

#define UCOP_SET(i)             ((insn) & (1 << (i)))
#define UCOP_SET_P              UCOP_SET(28)
#define UCOP_SET_U              UCOP_SET(27)
#define UCOP_SET_B              UCOP_SET(26)
#define UCOP_SET_W              UCOP_SET(25)
#define UCOP_SET_L              UCOP_SET(24)
#define UCOP_SET_S              UCOP_SET(24)

#define ILLEGAL         cpu_abort(CPU(cpu),                             \
                        "Illegal UniCore32 instruction %x at line %d!", \
                        insn, __LINE__)

#ifndef CONFIG_USER_ONLY
static void disas_cp0_insn(CPUUniCore32State *env, DisasContext *s,
        uint32_t insn)
{
    UniCore32CPU *cpu = uc32_env_get_cpu(env);
    TCGv tmp, tmp2, tmp3;
    if ((insn & 0xfe000000) == 0xe0000000) {
        tmp2 = new_tmp();
        tmp3 = new_tmp();
        tcg_gen_movi_i32(tmp2, UCOP_REG_N);
        tcg_gen_movi_i32(tmp3, UCOP_IMM10);
        if (UCOP_SET_L) {
            tmp = new_tmp();
            gen_helper_cp0_get(tmp, cpu_env, tmp2, tmp3);
            store_reg(s, UCOP_REG_D, tmp);
        } else {
            tmp = load_reg(s, UCOP_REG_D);
            gen_helper_cp0_set(cpu_env, tmp, tmp2, tmp3);
            dead_tmp(tmp);
        }
        dead_tmp(tmp2);
        dead_tmp(tmp3);
        return;
    }
    ILLEGAL;
}

static void disas_ocd_insn(CPUUniCore32State *env, DisasContext *s,
        uint32_t insn)
{
    UniCore32CPU *cpu = uc32_env_get_cpu(env);
    TCGv tmp;

    if ((insn & 0xff003fff) == 0xe1000400) {
        /*
         * movc rd, pp.nn, #imm9
         *      rd: UCOP_REG_D
         *      nn: UCOP_REG_N (must be 0)
         *      imm9: 0
         */
        if (UCOP_REG_N == 0) {
            tmp = new_tmp();
            tcg_gen_movi_i32(tmp, 0);
            store_reg(s, UCOP_REG_D, tmp);
            return;
        } else {
            ILLEGAL;
        }
    }
    if ((insn & 0xff003fff) == 0xe0000401) {
        /*
         * movc pp.nn, rn, #imm9
         *      rn: UCOP_REG_D
         *      nn: UCOP_REG_N (must be 1)
         *      imm9: 1
         */
        if (UCOP_REG_N == 1) {
            tmp = load_reg(s, UCOP_REG_D);
            gen_helper_cp1_putc(tmp);
            dead_tmp(tmp);
            return;
        } else {
            ILLEGAL;
        }
    }
    ILLEGAL;
}
#endif

static inline void gen_set_asr(TCGv var, uint32_t mask)
{
    TCGv tmp_mask = tcg_const_i32(mask);
    gen_helper_asr_write(cpu_env, var, tmp_mask);
    tcg_temp_free_i32(tmp_mask);
}
/* Set NZCV flags from the high 4 bits of var.  */
#define gen_set_nzcv(var) gen_set_asr(var, ASR_NZCV)

static void gen_exception(int excp)
{
    TCGv tmp = new_tmp();
    tcg_gen_movi_i32(tmp, excp);
    gen_helper_exception(cpu_env, tmp);
    dead_tmp(tmp);
}

#define gen_set_CF(var) tcg_gen_st_i32(var, cpu_env, offsetof(CPUUniCore32State, CF))

/* Set CF to the top bit of var.  */
static void gen_set_CF_bit31(TCGv var)
{
    TCGv tmp = new_tmp();
    tcg_gen_shri_i32(tmp, var, 31);
    gen_set_CF(tmp);
    dead_tmp(tmp);
}

/* Set N and Z flags from var.  */
static inline void gen_logic_CC(TCGv var)
{
    tcg_gen_st_i32(var, cpu_env, offsetof(CPUUniCore32State, NF));
    tcg_gen_st_i32(var, cpu_env, offsetof(CPUUniCore32State, ZF));
}

/* dest = T0 + T1 + CF. */
static void gen_add_carry(TCGv dest, TCGv t0, TCGv t1)
{
    TCGv tmp;
    tcg_gen_add_i32(dest, t0, t1);
    tmp = load_cpu_field(CF);
    tcg_gen_add_i32(dest, dest, tmp);
    dead_tmp(tmp);
}

/* dest = T0 - T1 + CF - 1.  */
static void gen_sub_carry(TCGv dest, TCGv t0, TCGv t1)
{
    TCGv tmp;
    tcg_gen_sub_i32(dest, t0, t1);
    tmp = load_cpu_field(CF);
    tcg_gen_add_i32(dest, dest, tmp);
    tcg_gen_subi_i32(dest, dest, 1);
    dead_tmp(tmp);
}

static void shifter_out_im(TCGv var, int shift)
{
    TCGv tmp = new_tmp();
    if (shift == 0) {
        tcg_gen_andi_i32(tmp, var, 1);
    } else {
        tcg_gen_shri_i32(tmp, var, shift);
        if (shift != 31) {
            tcg_gen_andi_i32(tmp, tmp, 1);
        }
    }
    gen_set_CF(tmp);
    dead_tmp(tmp);
}

/* Shift by immediate.  Includes special handling for shift == 0.  */
static inline void gen_uc32_shift_im(TCGv var, int shiftop, int shift,
        int flags)
{
    switch (shiftop) {
    case 0: /* LSL */
        if (shift != 0) {
            if (flags) {
                shifter_out_im(var, 32 - shift);
            }
            tcg_gen_shli_i32(var, var, shift);
        }
        break;
    case 1: /* LSR */
        if (shift == 0) {
            if (flags) {
                tcg_gen_shri_i32(var, var, 31);
                gen_set_CF(var);
            }
            tcg_gen_movi_i32(var, 0);
        } else {
            if (flags) {
                shifter_out_im(var, shift - 1);
            }
            tcg_gen_shri_i32(var, var, shift);
        }
        break;
    case 2: /* ASR */
        if (shift == 0) {
            shift = 32;
        }
        if (flags) {
            shifter_out_im(var, shift - 1);
        }
        if (shift == 32) {
            shift = 31;
        }
        tcg_gen_sari_i32(var, var, shift);
        break;
    case 3: /* ROR/RRX */
        if (shift != 0) {
            if (flags) {
                shifter_out_im(var, shift - 1);
            }
            tcg_gen_rotri_i32(var, var, shift); break;
        } else {
            TCGv tmp = load_cpu_field(CF);
            if (flags) {
                shifter_out_im(var, 0);
            }
            tcg_gen_shri_i32(var, var, 1);
            tcg_gen_shli_i32(tmp, tmp, 31);
            tcg_gen_or_i32(var, var, tmp);
            dead_tmp(tmp);
        }
    }
};

static inline void gen_uc32_shift_reg(TCGv var, int shiftop,
                                     TCGv shift, int flags)
{
    if (flags) {
        switch (shiftop) {
        case 0:
            gen_helper_shl_cc(var, cpu_env, var, shift);
            break;
        case 1:
            gen_helper_shr_cc(var, cpu_env, var, shift);
            break;
        case 2:
            gen_helper_sar_cc(var, cpu_env, var, shift);
            break;
        case 3:
            gen_helper_ror_cc(var, cpu_env, var, shift);
            break;
        }
    } else {
        switch (shiftop) {
        case 0:
            gen_helper_shl(var, var, shift);
            break;
        case 1:
            gen_helper_shr(var, var, shift);
            break;
        case 2:
            gen_helper_sar(var, var, shift);
            break;
        case 3:
            tcg_gen_andi_i32(shift, shift, 0x1f);
            tcg_gen_rotr_i32(var, var, shift);
            break;
        }
    }
    dead_tmp(shift);
}

static void gen_test_cc(int cc, TCGLabel *label)
{
    TCGv tmp;
    TCGv tmp2;
    TCGLabel *inv;

    switch (cc) {
    case 0: /* eq: Z */
        tmp = load_cpu_field(ZF);
        tcg_gen_brcondi_i32(TCG_COND_EQ, tmp, 0, label);
        break;
    case 1: /* ne: !Z */
        tmp = load_cpu_field(ZF);
        tcg_gen_brcondi_i32(TCG_COND_NE, tmp, 0, label);
        break;
    case 2: /* cs: C */
        tmp = load_cpu_field(CF);
        tcg_gen_brcondi_i32(TCG_COND_NE, tmp, 0, label);
        break;
    case 3: /* cc: !C */
        tmp = load_cpu_field(CF);
        tcg_gen_brcondi_i32(TCG_COND_EQ, tmp, 0, label);
        break;
    case 4: /* mi: N */
        tmp = load_cpu_field(NF);
        tcg_gen_brcondi_i32(TCG_COND_LT, tmp, 0, label);
        break;
    case 5: /* pl: !N */
        tmp = load_cpu_field(NF);
        tcg_gen_brcondi_i32(TCG_COND_GE, tmp, 0, label);
        break;
    case 6: /* vs: V */
        tmp = load_cpu_field(VF);
        tcg_gen_brcondi_i32(TCG_COND_LT, tmp, 0, label);
        break;
    case 7: /* vc: !V */
        tmp = load_cpu_field(VF);
        tcg_gen_brcondi_i32(TCG_COND_GE, tmp, 0, label);
        break;
    case 8: /* hi: C && !Z */
        inv = gen_new_label();
        tmp = load_cpu_field(CF);
        tcg_gen_brcondi_i32(TCG_COND_EQ, tmp, 0, inv);
        dead_tmp(tmp);
        tmp = load_cpu_field(ZF);
        tcg_gen_brcondi_i32(TCG_COND_NE, tmp, 0, label);
        gen_set_label(inv);
        break;
    case 9: /* ls: !C || Z */
        tmp = load_cpu_field(CF);
        tcg_gen_brcondi_i32(TCG_COND_EQ, tmp, 0, label);
        dead_tmp(tmp);
        tmp = load_cpu_field(ZF);
        tcg_gen_brcondi_i32(TCG_COND_EQ, tmp, 0, label);
        break;
    case 10: /* ge: N == V -> N ^ V == 0 */
        tmp = load_cpu_field(VF);
        tmp2 = load_cpu_field(NF);
        tcg_gen_xor_i32(tmp, tmp, tmp2);
        dead_tmp(tmp2);
        tcg_gen_brcondi_i32(TCG_COND_GE, tmp, 0, label);
        break;
    case 11: /* lt: N != V -> N ^ V != 0 */
        tmp = load_cpu_field(VF);
        tmp2 = load_cpu_field(NF);
        tcg_gen_xor_i32(tmp, tmp, tmp2);
        dead_tmp(tmp2);
        tcg_gen_brcondi_i32(TCG_COND_LT, tmp, 0, label);
        break;
    case 12: /* gt: !Z && N == V */
        inv = gen_new_label();
        tmp = load_cpu_field(ZF);
        tcg_gen_brcondi_i32(TCG_COND_EQ, tmp, 0, inv);
        dead_tmp(tmp);
        tmp = load_cpu_field(VF);
        tmp2 = load_cpu_field(NF);
        tcg_gen_xor_i32(tmp, tmp, tmp2);
        dead_tmp(tmp2);
        tcg_gen_brcondi_i32(TCG_COND_GE, tmp, 0, label);
        gen_set_label(inv);
        break;
    case 13: /* le: Z || N != V */
        tmp = load_cpu_field(ZF);
        tcg_gen_brcondi_i32(TCG_COND_EQ, tmp, 0, label);
        dead_tmp(tmp);
        tmp = load_cpu_field(VF);
        tmp2 = load_cpu_field(NF);
        tcg_gen_xor_i32(tmp, tmp, tmp2);
        dead_tmp(tmp2);
        tcg_gen_brcondi_i32(TCG_COND_LT, tmp, 0, label);
        break;
    default:
        fprintf(stderr, "Bad condition code 0x%x\n", cc);
        abort();
    }
    dead_tmp(tmp);
}

static const uint8_t table_logic_cc[16] = {
    1, /* and */    1, /* xor */    0, /* sub */    0, /* rsb */
    0, /* add */    0, /* adc */    0, /* sbc */    0, /* rsc */
    1, /* andl */   1, /* xorl */   0, /* cmp */    0, /* cmn */
    1, /* orr */    1, /* mov */    1, /* bic */    1, /* mvn */
};

/* Set PC state from an immediate address.  */
static inline void gen_bx_im(DisasContext *s, uint32_t addr)
{
    s->is_jmp = DISAS_UPDATE;
    tcg_gen_movi_i32(cpu_R[31], addr & ~3);
}

/* Set PC state from var.  var is marked as dead.  */
static inline void gen_bx(DisasContext *s, TCGv var)
{
    s->is_jmp = DISAS_UPDATE;
    tcg_gen_andi_i32(cpu_R[31], var, ~3);
    dead_tmp(var);
}

static inline void store_reg_bx(DisasContext *s, int reg, TCGv var)
{
    store_reg(s, reg, var);
}

static inline TCGv gen_ld8s(TCGv addr, int index)
{
    TCGv tmp = new_tmp();
    tcg_gen_qemu_ld8s(tmp, addr, index);
    return tmp;
}

static inline TCGv gen_ld8u(TCGv addr, int index)
{
    TCGv tmp = new_tmp();
    tcg_gen_qemu_ld8u(tmp, addr, index);
    return tmp;
}

static inline TCGv gen_ld16s(TCGv addr, int index)
{
    TCGv tmp = new_tmp();
    tcg_gen_qemu_ld16s(tmp, addr, index);
    return tmp;
}

static inline TCGv gen_ld16u(TCGv addr, int index)
{
    TCGv tmp = new_tmp();
    tcg_gen_qemu_ld16u(tmp, addr, index);
    return tmp;
}

static inline TCGv gen_ld32(TCGv addr, int index)
{
    TCGv tmp = new_tmp();
    tcg_gen_qemu_ld32u(tmp, addr, index);
    return tmp;
}

static inline void gen_st8(TCGv val, TCGv addr, int index)
{
    tcg_gen_qemu_st8(val, addr, index);
    dead_tmp(val);
}

static inline void gen_st16(TCGv val, TCGv addr, int index)
{
    tcg_gen_qemu_st16(val, addr, index);
    dead_tmp(val);
}

static inline void gen_st32(TCGv val, TCGv addr, int index)
{
    tcg_gen_qemu_st32(val, addr, index);
    dead_tmp(val);
}

static inline void gen_set_pc_im(uint32_t val)
{
    tcg_gen_movi_i32(cpu_R[31], val);
}

/* Force a TB lookup after an instruction that changes the CPU state.  */
static inline void gen_lookup_tb(DisasContext *s)
{
    tcg_gen_movi_i32(cpu_R[31], s->pc & ~1);
    s->is_jmp = DISAS_UPDATE;
}

static inline void gen_add_data_offset(DisasContext *s, unsigned int insn,
        TCGv var)
{
    int val;
    TCGv offset;

    if (UCOP_SET(29)) {
        /* immediate */
        val = UCOP_IMM14;
        if (!UCOP_SET_U) {
            val = -val;
        }
        if (val != 0) {
            tcg_gen_addi_i32(var, var, val);
        }
    } else {
        /* shift/register */
        offset = load_reg(s, UCOP_REG_M);
        gen_uc32_shift_im(offset, UCOP_SH_OP, UCOP_SH_IM, 0);
        if (!UCOP_SET_U) {
            tcg_gen_sub_i32(var, var, offset);
        } else {
            tcg_gen_add_i32(var, var, offset);
        }
        dead_tmp(offset);
    }
}

static inline void gen_add_datah_offset(DisasContext *s, unsigned int insn,
        TCGv var)
{
    int val;
    TCGv offset;

    if (UCOP_SET(26)) {
        /* immediate */
        val = (insn & 0x1f) | ((insn >> 4) & 0x3e0);
        if (!UCOP_SET_U) {
            val = -val;
        }
        if (val != 0) {
            tcg_gen_addi_i32(var, var, val);
        }
    } else {
        /* register */
        offset = load_reg(s, UCOP_REG_M);
        if (!UCOP_SET_U) {
            tcg_gen_sub_i32(var, var, offset);
        } else {
            tcg_gen_add_i32(var, var, offset);
        }
        dead_tmp(offset);
    }
}

static inline long ucf64_reg_offset(int reg)
{
    if (reg & 1) {
        return offsetof(CPUUniCore32State, ucf64.regs[reg >> 1])
          + offsetof(CPU_DoubleU, l.upper);
    } else {
        return offsetof(CPUUniCore32State, ucf64.regs[reg >> 1])
          + offsetof(CPU_DoubleU, l.lower);
    }
}

#define ucf64_gen_ld32(reg)      load_cpu_offset(ucf64_reg_offset(reg))
#define ucf64_gen_st32(var, reg) store_cpu_offset(var, ucf64_reg_offset(reg))

/* UniCore-F64 single load/store I_offset */
static void do_ucf64_ldst_i(CPUUniCore32State *env, DisasContext *s, uint32_t insn)
{
    UniCore32CPU *cpu = uc32_env_get_cpu(env);
    int offset;
    TCGv tmp;
    TCGv addr;

    addr = load_reg(s, UCOP_REG_N);
    if (!UCOP_SET_P && !UCOP_SET_W) {
        ILLEGAL;
    }

    if (UCOP_SET_P) {
        offset = UCOP_IMM10 << 2;
        if (!UCOP_SET_U) {
            offset = -offset;
        }
        if (offset != 0) {
            tcg_gen_addi_i32(addr, addr, offset);
        }
    }

    if (UCOP_SET_L) { /* load */
        tmp = gen_ld32(addr, IS_USER(s));
        ucf64_gen_st32(tmp, UCOP_REG_D);
    } else { /* store */
        tmp = ucf64_gen_ld32(UCOP_REG_D);
        gen_st32(tmp, addr, IS_USER(s));
    }

    if (!UCOP_SET_P) {
        offset = UCOP_IMM10 << 2;
        if (!UCOP_SET_U) {
            offset = -offset;
        }
        if (offset != 0) {
            tcg_gen_addi_i32(addr, addr, offset);
        }
    }
    if (UCOP_SET_W) {
        store_reg(s, UCOP_REG_N, addr);
    } else {
        dead_tmp(addr);
    }
}

/* UniCore-F64 load/store multiple words */
static void do_ucf64_ldst_m(CPUUniCore32State *env, DisasContext *s, uint32_t insn)
{
    UniCore32CPU *cpu = uc32_env_get_cpu(env);
    unsigned int i;
    int j, n, freg;
    TCGv tmp;
    TCGv addr;

    if (UCOP_REG_D != 0) {
        ILLEGAL;
    }
    if (UCOP_REG_N == 31) {
        ILLEGAL;
    }
    if ((insn << 24) == 0) {
        ILLEGAL;
    }

    addr = load_reg(s, UCOP_REG_N);

    n = 0;
    for (i = 0; i < 8; i++) {
        if (UCOP_SET(i)) {
            n++;
        }
    }

    if (UCOP_SET_U) {
        if (UCOP_SET_P) { /* pre increment */
            tcg_gen_addi_i32(addr, addr, 4);
        } /* unnecessary to do anything when post increment */
    } else {
        if (UCOP_SET_P) { /* pre decrement */
            tcg_gen_addi_i32(addr, addr, -(n * 4));
        } else { /* post decrement */
            if (n != 1) {
                tcg_gen_addi_i32(addr, addr, -((n - 1) * 4));
            }
        }
    }

    freg = ((insn >> 8) & 3) << 3; /* freg should be 0, 8, 16, 24 */

    for (i = 0, j = 0; i < 8; i++, freg++) {
        if (!UCOP_SET(i)) {
            continue;
        }

        if (UCOP_SET_L) { /* load */
            tmp = gen_ld32(addr, IS_USER(s));
            ucf64_gen_st32(tmp, freg);
        } else { /* store */
            tmp = ucf64_gen_ld32(freg);
            gen_st32(tmp, addr, IS_USER(s));
        }

        j++;
        /* unnecessary to add after the last transfer */
        if (j != n) {
            tcg_gen_addi_i32(addr, addr, 4);
        }
    }

    if (UCOP_SET_W) { /* write back */
        if (UCOP_SET_U) {
            if (!UCOP_SET_P) { /* post increment */
                tcg_gen_addi_i32(addr, addr, 4);
            } /* unnecessary to do anything when pre increment */
        } else {
            if (UCOP_SET_P) {
                /* pre decrement */
                if (n != 1) {
                    tcg_gen_addi_i32(addr, addr, -((n - 1) * 4));
                }
            } else {
                /* post decrement */
                tcg_gen_addi_i32(addr, addr, -(n * 4));
            }
        }
        store_reg(s, UCOP_REG_N, addr);
    } else {
        dead_tmp(addr);
    }
}

/* UniCore-F64 mrc/mcr */
static void do_ucf64_trans(CPUUniCore32State *env, DisasContext *s, uint32_t insn)
{
    UniCore32CPU *cpu = uc32_env_get_cpu(env);
    TCGv tmp;

    if ((insn & 0xfe0003ff) == 0xe2000000) {
        /* control register */
        if ((UCOP_REG_N != UC32_UCF64_FPSCR) || (UCOP_REG_D == 31)) {
            ILLEGAL;
        }
        if (UCOP_SET(24)) {
            /* CFF */
            tmp = new_tmp();
            gen_helper_ucf64_get_fpscr(tmp, cpu_env);
            store_reg(s, UCOP_REG_D, tmp);
        } else {
            /* CTF */
            tmp = load_reg(s, UCOP_REG_D);
            gen_helper_ucf64_set_fpscr(cpu_env, tmp);
            dead_tmp(tmp);
            gen_lookup_tb(s);
        }
        return;
    }
    if ((insn & 0xfe0003ff) == 0xe0000000) {
        /* general register */
        if (UCOP_REG_D == 31) {
            ILLEGAL;
        }
        if (UCOP_SET(24)) { /* MFF */
            tmp = ucf64_gen_ld32(UCOP_REG_N);
            store_reg(s, UCOP_REG_D, tmp);
        } else { /* MTF */
            tmp = load_reg(s, UCOP_REG_D);
            ucf64_gen_st32(tmp, UCOP_REG_N);
        }
        return;
    }
    if ((insn & 0xfb000000) == 0xe9000000) {
        /* MFFC */
        if (UCOP_REG_D != 31) {
            ILLEGAL;
        }
        if (UCOP_UCF64_COND & 0x8) {
            ILLEGAL;
        }

        tmp = new_tmp();
        tcg_gen_movi_i32(tmp, UCOP_UCF64_COND);
        if (UCOP_SET(26)) {
            tcg_gen_ld_i64(cpu_F0d, cpu_env, ucf64_reg_offset(UCOP_REG_N));
            tcg_gen_ld_i64(cpu_F1d, cpu_env, ucf64_reg_offset(UCOP_REG_M));
            gen_helper_ucf64_cmpd(cpu_F0d, cpu_F1d, tmp, cpu_env);
        } else {
            tcg_gen_ld_i32(cpu_F0s, cpu_env, ucf64_reg_offset(UCOP_REG_N));
            tcg_gen_ld_i32(cpu_F1s, cpu_env, ucf64_reg_offset(UCOP_REG_M));
            gen_helper_ucf64_cmps(cpu_F0s, cpu_F1s, tmp, cpu_env);
        }
        dead_tmp(tmp);
        return;
    }
    ILLEGAL;
}

/* UniCore-F64 convert instructions */
static void do_ucf64_fcvt(CPUUniCore32State *env, DisasContext *s, uint32_t insn)
{
    UniCore32CPU *cpu = uc32_env_get_cpu(env);

    if (UCOP_UCF64_FMT == 3) {
        ILLEGAL;
    }
    if (UCOP_REG_N != 0) {
        ILLEGAL;
    }
    switch (UCOP_UCF64_FUNC) {
    case 0: /* cvt.s */
        switch (UCOP_UCF64_FMT) {
        case 1 /* d */:
            tcg_gen_ld_i64(cpu_F0d, cpu_env, ucf64_reg_offset(UCOP_REG_M));
            gen_helper_ucf64_df2sf(cpu_F0s, cpu_F0d, cpu_env);
            tcg_gen_st_i32(cpu_F0s, cpu_env, ucf64_reg_offset(UCOP_REG_D));
            break;
        case 2 /* w */:
            tcg_gen_ld_i32(cpu_F0s, cpu_env, ucf64_reg_offset(UCOP_REG_M));
            gen_helper_ucf64_si2sf(cpu_F0s, cpu_F0s, cpu_env);
            tcg_gen_st_i32(cpu_F0s, cpu_env, ucf64_reg_offset(UCOP_REG_D));
            break;
        default /* s */:
            ILLEGAL;
            break;
        }
        break;
    case 1: /* cvt.d */
        switch (UCOP_UCF64_FMT) {
        case 0 /* s */:
            tcg_gen_ld_i32(cpu_F0s, cpu_env, ucf64_reg_offset(UCOP_REG_M));
            gen_helper_ucf64_sf2df(cpu_F0d, cpu_F0s, cpu_env);
            tcg_gen_st_i64(cpu_F0d, cpu_env, ucf64_reg_offset(UCOP_REG_D));
            break;
        case 2 /* w */:
            tcg_gen_ld_i32(cpu_F0s, cpu_env, ucf64_reg_offset(UCOP_REG_M));
            gen_helper_ucf64_si2df(cpu_F0d, cpu_F0s, cpu_env);
            tcg_gen_st_i64(cpu_F0d, cpu_env, ucf64_reg_offset(UCOP_REG_D));
            break;
        default /* d */:
            ILLEGAL;
            break;
        }
        break;
    case 4: /* cvt.w */
        switch (UCOP_UCF64_FMT) {
        case 0 /* s */:
            tcg_gen_ld_i32(cpu_F0s, cpu_env, ucf64_reg_offset(UCOP_REG_M));
            gen_helper_ucf64_sf2si(cpu_F0s, cpu_F0s, cpu_env);
            tcg_gen_st_i32(cpu_F0s, cpu_env, ucf64_reg_offset(UCOP_REG_D));
            break;
        case 1 /* d */:
            tcg_gen_ld_i64(cpu_F0d, cpu_env, ucf64_reg_offset(UCOP_REG_M));
            gen_helper_ucf64_df2si(cpu_F0s, cpu_F0d, cpu_env);
            tcg_gen_st_i32(cpu_F0s, cpu_env, ucf64_reg_offset(UCOP_REG_D));
            break;
    default /* w */:
            ILLEGAL;
            break;
        }
        break;
    default:
        ILLEGAL;
    }
}

/* UniCore-F64 compare instructions */
static void do_ucf64_fcmp(CPUUniCore32State *env, DisasContext *s, uint32_t insn)
{
    UniCore32CPU *cpu = uc32_env_get_cpu(env);

    if (UCOP_SET(25)) {
        ILLEGAL;
    }
    if (UCOP_REG_D != 0) {
        ILLEGAL;
    }

    ILLEGAL; /* TODO */
    if (UCOP_SET(24)) {
        tcg_gen_ld_i64(cpu_F0d, cpu_env, ucf64_reg_offset(UCOP_REG_N));
        tcg_gen_ld_i64(cpu_F1d, cpu_env, ucf64_reg_offset(UCOP_REG_M));
        /* gen_helper_ucf64_cmpd(cpu_F0d, cpu_F1d, cpu_env); */
    } else {
        tcg_gen_ld_i32(cpu_F0s, cpu_env, ucf64_reg_offset(UCOP_REG_N));
        tcg_gen_ld_i32(cpu_F1s, cpu_env, ucf64_reg_offset(UCOP_REG_M));
        /* gen_helper_ucf64_cmps(cpu_F0s, cpu_F1s, cpu_env); */
    }
}

#define gen_helper_ucf64_movs(x, y)      do { } while (0)
#define gen_helper_ucf64_movd(x, y)      do { } while (0)

#define UCF64_OP1(name)    do {                           \
        if (UCOP_REG_N != 0) {                            \
            ILLEGAL;                                      \
        }                                                 \
        switch (UCOP_UCF64_FMT) {                         \
        case 0 /* s */:                                   \
            tcg_gen_ld_i32(cpu_F0s, cpu_env,              \
                           ucf64_reg_offset(UCOP_REG_M)); \
            gen_helper_ucf64_##name##s(cpu_F0s, cpu_F0s); \
            tcg_gen_st_i32(cpu_F0s, cpu_env,              \
                           ucf64_reg_offset(UCOP_REG_D)); \
            break;                                        \
        case 1 /* d */:                                   \
            tcg_gen_ld_i64(cpu_F0d, cpu_env,              \
                           ucf64_reg_offset(UCOP_REG_M)); \
            gen_helper_ucf64_##name##d(cpu_F0d, cpu_F0d); \
            tcg_gen_st_i64(cpu_F0d, cpu_env,              \
                           ucf64_reg_offset(UCOP_REG_D)); \
            break;                                        \
        case 2 /* w */:                                   \
            ILLEGAL;                                      \
            break;                                        \
        }                                                 \
    } while (0)

#define UCF64_OP2(name)    do {                           \
        switch (UCOP_UCF64_FMT) {                         \
        case 0 /* s */:                                   \
            tcg_gen_ld_i32(cpu_F0s, cpu_env,              \
                           ucf64_reg_offset(UCOP_REG_N)); \
            tcg_gen_ld_i32(cpu_F1s, cpu_env,              \
                           ucf64_reg_offset(UCOP_REG_M)); \
            gen_helper_ucf64_##name##s(cpu_F0s,           \
                           cpu_F0s, cpu_F1s, cpu_env);    \
            tcg_gen_st_i32(cpu_F0s, cpu_env,              \
                           ucf64_reg_offset(UCOP_REG_D)); \
            break;                                        \
        case 1 /* d */:                                   \
            tcg_gen_ld_i64(cpu_F0d, cpu_env,              \
                           ucf64_reg_offset(UCOP_REG_N)); \
            tcg_gen_ld_i64(cpu_F1d, cpu_env,              \
                           ucf64_reg_offset(UCOP_REG_M)); \
            gen_helper_ucf64_##name##d(cpu_F0d,           \
                           cpu_F0d, cpu_F1d, cpu_env);    \
            tcg_gen_st_i64(cpu_F0d, cpu_env,              \
                           ucf64_reg_offset(UCOP_REG_D)); \
            break;                                        \
        case 2 /* w */:                                   \
            ILLEGAL;                                      \
            break;                                        \
        }                                                 \
    } while (0)

/* UniCore-F64 data processing */
static void do_ucf64_datap(CPUUniCore32State *env, DisasContext *s, uint32_t insn)
{
    UniCore32CPU *cpu = uc32_env_get_cpu(env);

    if (UCOP_UCF64_FMT == 3) {
        ILLEGAL;
    }
    switch (UCOP_UCF64_FUNC) {
    case 0: /* add */
        UCF64_OP2(add);
        break;
    case 1: /* sub */
        UCF64_OP2(sub);
        break;
    case 2: /* mul */
        UCF64_OP2(mul);
        break;
    case 4: /* div */
        UCF64_OP2(div);
        break;
    case 5: /* abs */
        UCF64_OP1(abs);
        break;
    case 6: /* mov */
        UCF64_OP1(mov);
        break;
    case 7: /* neg */
        UCF64_OP1(neg);
        break;
    default:
        ILLEGAL;
    }
}

/* Disassemble an F64 instruction */
static void disas_ucf64_insn(CPUUniCore32State *env, DisasContext *s, uint32_t insn)
{
    UniCore32CPU *cpu = uc32_env_get_cpu(env);

    if (!UCOP_SET(29)) {
        if (UCOP_SET(26)) {
            do_ucf64_ldst_m(env, s, insn);
        } else {
            do_ucf64_ldst_i(env, s, insn);
        }
    } else {
        if (UCOP_SET(5)) {
            switch ((insn >> 26) & 0x3) {
            case 0:
                do_ucf64_datap(env, s, insn);
                break;
            case 1:
                ILLEGAL;
                break;
            case 2:
                do_ucf64_fcvt(env, s, insn);
                break;
            case 3:
                do_ucf64_fcmp(env, s, insn);
                break;
            }
        } else {
            do_ucf64_trans(env, s, insn);
        }
    }
}

static inline void gen_goto_tb(DisasContext *s, int n, uint32_t dest)
{
    TranslationBlock *tb;

    tb = s->tb;
    if ((tb->pc & TARGET_PAGE_MASK) == (dest & TARGET_PAGE_MASK)) {
        tcg_gen_goto_tb(n);
        gen_set_pc_im(dest);
        tcg_gen_exit_tb((uintptr_t)tb + n);
    } else {
        gen_set_pc_im(dest);
        tcg_gen_exit_tb(0);
    }
}

static inline void gen_jmp(DisasContext *s, uint32_t dest)
{
    if (unlikely(s->singlestep_enabled)) {
        /* An indirect jump so that we still trigger the debug exception.  */
        gen_bx_im(s, dest);
    } else {
        gen_goto_tb(s, 0, dest);
        s->is_jmp = DISAS_TB_JUMP;
    }
}

/* Returns nonzero if access to the PSR is not permitted. Marks t0 as dead. */
static int gen_set_psr(DisasContext *s, uint32_t mask, int bsr, TCGv t0)
{
    TCGv tmp;
    if (bsr) {
        /* ??? This is also undefined in system mode.  */
        if (IS_USER(s)) {
            return 1;
        }

        tmp = load_cpu_field(bsr);
        tcg_gen_andi_i32(tmp, tmp, ~mask);
        tcg_gen_andi_i32(t0, t0, mask);
        tcg_gen_or_i32(tmp, tmp, t0);
        store_cpu_field(tmp, bsr);
    } else {
        gen_set_asr(t0, mask);
    }
    dead_tmp(t0);
    gen_lookup_tb(s);
    return 0;
}

/* Generate an old-style exception return. Marks pc as dead. */
static void gen_exception_return(DisasContext *s, TCGv pc)
{
    TCGv tmp;
    store_reg(s, 31, pc);
    tmp = load_cpu_field(bsr);
    gen_set_asr(tmp, 0xffffffff);
    dead_tmp(tmp);
    s->is_jmp = DISAS_UPDATE;
}

static void disas_coproc_insn(CPUUniCore32State *env, DisasContext *s,
        uint32_t insn)
{
    UniCore32CPU *cpu = uc32_env_get_cpu(env);

    switch (UCOP_CPNUM) {
#ifndef CONFIG_USER_ONLY
    case 0:
        disas_cp0_insn(env, s, insn);
        break;
    case 1:
        disas_ocd_insn(env, s, insn);
        break;
#endif
    case 2:
        disas_ucf64_insn(env, s, insn);
        break;
    default:
        /* Unknown coprocessor. */
        cpu_abort(CPU(cpu), "Unknown coprocessor!");
    }
}

/* data processing instructions */
static void do_datap(CPUUniCore32State *env, DisasContext *s, uint32_t insn)
{
    UniCore32CPU *cpu = uc32_env_get_cpu(env);
    TCGv tmp;
    TCGv tmp2;
    int logic_cc;

    if (UCOP_OPCODES == 0x0f || UCOP_OPCODES == 0x0d) {
        if (UCOP_SET(23)) { /* CMOV instructions */
            if ((UCOP_CMOV_COND == 0xe) || (UCOP_CMOV_COND == 0xf)) {
                ILLEGAL;
            }
            /* if not always execute, we generate a conditional jump to
               next instruction */
            s->condlabel = gen_new_label();
            gen_test_cc(UCOP_CMOV_COND ^ 1, s->condlabel);
            s->condjmp = 1;
        }
    }

    logic_cc = table_logic_cc[UCOP_OPCODES] & (UCOP_SET_S >> 24);

    if (UCOP_SET(29)) {
        unsigned int val;
        /* immediate operand */
        val = UCOP_IMM_9;
        if (UCOP_SH_IM) {
            val = (val >> UCOP_SH_IM) | (val << (32 - UCOP_SH_IM));
        }
        tmp2 = new_tmp();
        tcg_gen_movi_i32(tmp2, val);
        if (logic_cc && UCOP_SH_IM) {
            gen_set_CF_bit31(tmp2);
        }
   } else {
        /* register */
        tmp2 = load_reg(s, UCOP_REG_M);
        if (UCOP_SET(5)) {
            tmp = load_reg(s, UCOP_REG_S);
            gen_uc32_shift_reg(tmp2, UCOP_SH_OP, tmp, logic_cc);
        } else {
            gen_uc32_shift_im(tmp2, UCOP_SH_OP, UCOP_SH_IM, logic_cc);
        }
    }

    if (UCOP_OPCODES != 0x0f && UCOP_OPCODES != 0x0d) {
        tmp = load_reg(s, UCOP_REG_N);
    } else {
        TCGV_UNUSED(tmp);
    }

    switch (UCOP_OPCODES) {
    case 0x00:
        tcg_gen_and_i32(tmp, tmp, tmp2);
        if (logic_cc) {
            gen_logic_CC(tmp);
        }
        store_reg_bx(s, UCOP_REG_D, tmp);
        break;
    case 0x01:
        tcg_gen_xor_i32(tmp, tmp, tmp2);
        if (logic_cc) {
            gen_logic_CC(tmp);
        }
        store_reg_bx(s, UCOP_REG_D, tmp);
        break;
    case 0x02:
        if (UCOP_SET_S && UCOP_REG_D == 31) {
            /* SUBS r31, ... is used for exception return.  */
            if (IS_USER(s)) {
                ILLEGAL;
            }
            gen_helper_sub_cc(tmp, cpu_env, tmp, tmp2);
            gen_exception_return(s, tmp);
        } else {
            if (UCOP_SET_S) {
                gen_helper_sub_cc(tmp, cpu_env, tmp, tmp2);
            } else {
                tcg_gen_sub_i32(tmp, tmp, tmp2);
            }
            store_reg_bx(s, UCOP_REG_D, tmp);
        }
        break;
    case 0x03:
        if (UCOP_SET_S) {
            gen_helper_sub_cc(tmp, cpu_env, tmp2, tmp);
        } else {
            tcg_gen_sub_i32(tmp, tmp2, tmp);
        }
        store_reg_bx(s, UCOP_REG_D, tmp);
        break;
    case 0x04:
        if (UCOP_SET_S) {
            gen_helper_add_cc(tmp, cpu_env, tmp, tmp2);
        } else {
            tcg_gen_add_i32(tmp, tmp, tmp2);
        }
        store_reg_bx(s, UCOP_REG_D, tmp);
        break;
    case 0x05:
        if (UCOP_SET_S) {
            gen_helper_adc_cc(tmp, cpu_env, tmp, tmp2);
        } else {
            gen_add_carry(tmp, tmp, tmp2);
        }
        store_reg_bx(s, UCOP_REG_D, tmp);
        break;
    case 0x06:
        if (UCOP_SET_S) {
            gen_helper_sbc_cc(tmp, cpu_env, tmp, tmp2);
        } else {
            gen_sub_carry(tmp, tmp, tmp2);
        }
        store_reg_bx(s, UCOP_REG_D, tmp);
        break;
    case 0x07:
        if (UCOP_SET_S) {
            gen_helper_sbc_cc(tmp, cpu_env, tmp2, tmp);
        } else {
            gen_sub_carry(tmp, tmp2, tmp);
        }
        store_reg_bx(s, UCOP_REG_D, tmp);
        break;
    case 0x08:
        if (UCOP_SET_S) {
            tcg_gen_and_i32(tmp, tmp, tmp2);
            gen_logic_CC(tmp);
        }
        dead_tmp(tmp);
        break;
    case 0x09:
        if (UCOP_SET_S) {
            tcg_gen_xor_i32(tmp, tmp, tmp2);
            gen_logic_CC(tmp);
        }
        dead_tmp(tmp);
        break;
    case 0x0a:
        if (UCOP_SET_S) {
            gen_helper_sub_cc(tmp, cpu_env, tmp, tmp2);
        }
        dead_tmp(tmp);
        break;
    case 0x0b:
        if (UCOP_SET_S) {
            gen_helper_add_cc(tmp, cpu_env, tmp, tmp2);
        }
        dead_tmp(tmp);
        break;
    case 0x0c:
        tcg_gen_or_i32(tmp, tmp, tmp2);
        if (logic_cc) {
            gen_logic_CC(tmp);
        }
        store_reg_bx(s, UCOP_REG_D, tmp);
        break;
    case 0x0d:
        if (logic_cc && UCOP_REG_D == 31) {
            /* MOVS r31, ... is used for exception return.  */
            if (IS_USER(s)) {
                ILLEGAL;
            }
            gen_exception_return(s, tmp2);
        } else {
            if (logic_cc) {
                gen_logic_CC(tmp2);
            }
            store_reg_bx(s, UCOP_REG_D, tmp2);
        }
        break;
    case 0x0e:
        tcg_gen_andc_i32(tmp, tmp, tmp2);
        if (logic_cc) {
            gen_logic_CC(tmp);
        }
        store_reg_bx(s, UCOP_REG_D, tmp);
        break;
    default:
    case 0x0f:
        tcg_gen_not_i32(tmp2, tmp2);
        if (logic_cc) {
            gen_logic_CC(tmp2);
        }
        store_reg_bx(s, UCOP_REG_D, tmp2);
        break;
    }
    if (UCOP_OPCODES != 0x0f && UCOP_OPCODES != 0x0d) {
        dead_tmp(tmp2);
    }
}

/* multiply */
static void do_mult(CPUUniCore32State *env, DisasContext *s, uint32_t insn)
{
    TCGv tmp, tmp2, tmp3, tmp4;

    if (UCOP_SET(27)) {
        /* 64 bit mul */
        tmp = load_reg(s, UCOP_REG_M);
        tmp2 = load_reg(s, UCOP_REG_N);
        if (UCOP_SET(26)) {
            tcg_gen_muls2_i32(tmp, tmp2, tmp, tmp2);
        } else {
            tcg_gen_mulu2_i32(tmp, tmp2, tmp, tmp2);
        }
        if (UCOP_SET(25)) { /* mult accumulate */
            tmp3 = load_reg(s, UCOP_REG_LO);
            tmp4 = load_reg(s, UCOP_REG_HI);
            tcg_gen_add2_i32(tmp, tmp2, tmp, tmp2, tmp3, tmp4);
            dead_tmp(tmp3);
            dead_tmp(tmp4);
        }
        store_reg(s, UCOP_REG_LO, tmp);
        store_reg(s, UCOP_REG_HI, tmp2);
    } else {
        /* 32 bit mul */
        tmp = load_reg(s, UCOP_REG_M);
        tmp2 = load_reg(s, UCOP_REG_N);
        tcg_gen_mul_i32(tmp, tmp, tmp2);
        dead_tmp(tmp2);
        if (UCOP_SET(25)) {
            /* Add */
            tmp2 = load_reg(s, UCOP_REG_S);
            tcg_gen_add_i32(tmp, tmp, tmp2);
            dead_tmp(tmp2);
        }
        if (UCOP_SET_S) {
            gen_logic_CC(tmp);
        }
        store_reg(s, UCOP_REG_D, tmp);
    }
}

/* miscellaneous instructions */
static void do_misc(CPUUniCore32State *env, DisasContext *s, uint32_t insn)
{
    UniCore32CPU *cpu = uc32_env_get_cpu(env);
    unsigned int val;
    TCGv tmp;

    if ((insn & 0xffffffe0) == 0x10ffc120) {
        /* Trivial implementation equivalent to bx.  */
        tmp = load_reg(s, UCOP_REG_M);
        gen_bx(s, tmp);
        return;
    }

    if ((insn & 0xfbffc000) == 0x30ffc000) {
        /* PSR = immediate */
        val = UCOP_IMM_9;
        if (UCOP_SH_IM) {
            val = (val >> UCOP_SH_IM) | (val << (32 - UCOP_SH_IM));
        }
        tmp = new_tmp();
        tcg_gen_movi_i32(tmp, val);
        if (gen_set_psr(s, ~ASR_RESERVED, UCOP_SET_B, tmp)) {
            ILLEGAL;
        }
        return;
    }

    if ((insn & 0xfbffffe0) == 0x12ffc020) {
        /* PSR.flag = reg */
        tmp = load_reg(s, UCOP_REG_M);
        if (gen_set_psr(s, ASR_NZCV, UCOP_SET_B, tmp)) {
            ILLEGAL;
        }
        return;
    }

    if ((insn & 0xfbffffe0) == 0x10ffc020) {
        /* PSR = reg */
        tmp = load_reg(s, UCOP_REG_M);
        if (gen_set_psr(s, ~ASR_RESERVED, UCOP_SET_B, tmp)) {
            ILLEGAL;
        }
        return;
    }

    if ((insn & 0xfbf83fff) == 0x10f80000) {
        /* reg = PSR */
        if (UCOP_SET_B) {
            if (IS_USER(s)) {
                ILLEGAL;
            }
            tmp = load_cpu_field(bsr);
        } else {
            tmp = new_tmp();
            gen_helper_asr_read(tmp, cpu_env);
        }
        store_reg(s, UCOP_REG_D, tmp);
        return;
    }

    if ((insn & 0xfbf83fe0) == 0x12f80120) {
        /* clz */
        tmp = load_reg(s, UCOP_REG_M);
        if (UCOP_SET(26)) {
            gen_helper_clo(tmp, tmp);
        } else {
            gen_helper_clz(tmp, tmp);
        }
        store_reg(s, UCOP_REG_D, tmp);
        return;
    }

    /* otherwise */
    ILLEGAL;
}

/* load/store I_offset and R_offset */
static void do_ldst_ir(CPUUniCore32State *env, DisasContext *s, uint32_t insn)
{
    unsigned int mmu_idx;
    TCGv tmp;
    TCGv tmp2;

    tmp2 = load_reg(s, UCOP_REG_N);
    mmu_idx = (IS_USER(s) || (!UCOP_SET_P && UCOP_SET_W));

    /* immediate */
    if (UCOP_SET_P) {
        gen_add_data_offset(s, insn, tmp2);
    }

    if (UCOP_SET_L) {
        /* load */
        if (UCOP_SET_B) {
            tmp = gen_ld8u(tmp2, mmu_idx);
        } else {
            tmp = gen_ld32(tmp2, mmu_idx);
        }
    } else {
        /* store */
        tmp = load_reg(s, UCOP_REG_D);
        if (UCOP_SET_B) {
            gen_st8(tmp, tmp2, mmu_idx);
        } else {
            gen_st32(tmp, tmp2, mmu_idx);
        }
    }
    if (!UCOP_SET_P) {
        gen_add_data_offset(s, insn, tmp2);
        store_reg(s, UCOP_REG_N, tmp2);
    } else if (UCOP_SET_W) {
        store_reg(s, UCOP_REG_N, tmp2);
    } else {
        dead_tmp(tmp2);
    }
    if (UCOP_SET_L) {
        /* Complete the load.  */
        if (UCOP_REG_D == 31) {
            gen_bx(s, tmp);
        } else {
            store_reg(s, UCOP_REG_D, tmp);
        }
    }
}

/* SWP instruction */
static void do_swap(CPUUniCore32State *env, DisasContext *s, uint32_t insn)
{
    UniCore32CPU *cpu = uc32_env_get_cpu(env);
    TCGv addr;
    TCGv tmp;
    TCGv tmp2;

    if ((insn & 0xff003fe0) != 0x40000120) {
        ILLEGAL;
    }

    /* ??? This is not really atomic.  However we know
       we never have multiple CPUs running in parallel,
       so it is good enough.  */
    addr = load_reg(s, UCOP_REG_N);
    tmp = load_reg(s, UCOP_REG_M);
    if (UCOP_SET_B) {
        tmp2 = gen_ld8u(addr, IS_USER(s));
        gen_st8(tmp, addr, IS_USER(s));
    } else {
        tmp2 = gen_ld32(addr, IS_USER(s));
        gen_st32(tmp, addr, IS_USER(s));
    }
    dead_tmp(addr);
    store_reg(s, UCOP_REG_D, tmp2);
}

/* load/store hw/sb */
static void do_ldst_hwsb(CPUUniCore32State *env, DisasContext *s, uint32_t insn)
{
    UniCore32CPU *cpu = uc32_env_get_cpu(env);
    TCGv addr;
    TCGv tmp;

    if (UCOP_SH_OP == 0) {
        do_swap(env, s, insn);
        return;
    }

    addr = load_reg(s, UCOP_REG_N);
    if (UCOP_SET_P) {
        gen_add_datah_offset(s, insn, addr);
    }

    if (UCOP_SET_L) { /* load */
        switch (UCOP_SH_OP) {
        case 1:
            tmp = gen_ld16u(addr, IS_USER(s));
            break;
        case 2:
            tmp = gen_ld8s(addr, IS_USER(s));
            break;
        default: /* see do_swap */
        case 3:
            tmp = gen_ld16s(addr, IS_USER(s));
            break;
        }
    } else { /* store */
        if (UCOP_SH_OP != 1) {
            ILLEGAL;
        }
        tmp = load_reg(s, UCOP_REG_D);
        gen_st16(tmp, addr, IS_USER(s));
    }
    /* Perform base writeback before the loaded value to
       ensure correct behavior with overlapping index registers. */
    if (!UCOP_SET_P) {
        gen_add_datah_offset(s, insn, addr);
        store_reg(s, UCOP_REG_N, addr);
    } else if (UCOP_SET_W) {
        store_reg(s, UCOP_REG_N, addr);
    } else {
        dead_tmp(addr);
    }
    if (UCOP_SET_L) {
        /* Complete the load.  */
        store_reg(s, UCOP_REG_D, tmp);
    }
}

/* load/store multiple words */
static void do_ldst_m(CPUUniCore32State *env, DisasContext *s, uint32_t insn)
{
    UniCore32CPU *cpu = uc32_env_get_cpu(env);
    unsigned int val, i, mmu_idx;
    int j, n, reg, user, loaded_base;
    TCGv tmp;
    TCGv tmp2;
    TCGv addr;
    TCGv loaded_var;

    if (UCOP_SET(7)) {
        ILLEGAL;
    }
    /* XXX: store correct base if write back */
    user = 0;
    if (UCOP_SET_B) { /* S bit in instruction table */
        if (IS_USER(s)) {
            ILLEGAL; /* only usable in supervisor mode */
        }
        if (UCOP_SET(18) == 0) { /* pc reg */
            user = 1;
        }
    }

    mmu_idx = (IS_USER(s) || (!UCOP_SET_P && UCOP_SET_W));
    addr = load_reg(s, UCOP_REG_N);

    /* compute total size */
    loaded_base = 0;
    TCGV_UNUSED(loaded_var);
    n = 0;
    for (i = 0; i < 6; i++) {
        if (UCOP_SET(i)) {
            n++;
        }
    }
    for (i = 9; i < 19; i++) {
        if (UCOP_SET(i)) {
            n++;
        }
    }
    /* XXX: test invalid n == 0 case ? */
    if (UCOP_SET_U) {
        if (UCOP_SET_P) {
            /* pre increment */
            tcg_gen_addi_i32(addr, addr, 4);
        } else {
            /* post increment */
        }
    } else {
        if (UCOP_SET_P) {
            /* pre decrement */
            tcg_gen_addi_i32(addr, addr, -(n * 4));
        } else {
            /* post decrement */
            if (n != 1) {
                tcg_gen_addi_i32(addr, addr, -((n - 1) * 4));
            }
        }
    }

    j = 0;
    reg = UCOP_SET(6) ? 16 : 0;
    for (i = 0; i < 19; i++, reg++) {
        if (i == 6) {
            i = i + 3;
        }
        if (UCOP_SET(i)) {
            if (UCOP_SET_L) { /* load */
                tmp = gen_ld32(addr, mmu_idx);
                if (reg == 31) {
                    gen_bx(s, tmp);
                } else if (user) {
                    tmp2 = tcg_const_i32(reg);
                    gen_helper_set_user_reg(cpu_env, tmp2, tmp);
                    tcg_temp_free_i32(tmp2);
                    dead_tmp(tmp);
                } else if (reg == UCOP_REG_N) {
                    loaded_var = tmp;
                    loaded_base = 1;
                } else {
                    store_reg(s, reg, tmp);
                }
            } else { /* store */
                if (reg == 31) {
                    /* special case: r31 = PC + 4 */
                    val = (long)s->pc;
                    tmp = new_tmp();
                    tcg_gen_movi_i32(tmp, val);
                } else if (user) {
                    tmp = new_tmp();
                    tmp2 = tcg_const_i32(reg);
                    gen_helper_get_user_reg(tmp, cpu_env, tmp2);
                    tcg_temp_free_i32(tmp2);
                } else {
                    tmp = load_reg(s, reg);
                }
                gen_st32(tmp, addr, mmu_idx);
            }
            j++;
            /* no need to add after the last transfer */
            if (j != n) {
                tcg_gen_addi_i32(addr, addr, 4);
            }
        }
    }
    if (UCOP_SET_W) { /* write back */
        if (UCOP_SET_U) {
            if (UCOP_SET_P) {
                /* pre increment */
            } else {
                /* post increment */
                tcg_gen_addi_i32(addr, addr, 4);
            }
        } else {
            if (UCOP_SET_P) {
                /* pre decrement */
                if (n != 1) {
                    tcg_gen_addi_i32(addr, addr, -((n - 1) * 4));
                }
            } else {
                /* post decrement */
                tcg_gen_addi_i32(addr, addr, -(n * 4));
            }
        }
        store_reg(s, UCOP_REG_N, addr);
    } else {
        dead_tmp(addr);
    }
    if (loaded_base) {
        store_reg(s, UCOP_REG_N, loaded_var);
    }
    if (UCOP_SET_B && !user) {
        /* Restore ASR from BSR.  */
        tmp = load_cpu_field(bsr);
        gen_set_asr(tmp, 0xffffffff);
        dead_tmp(tmp);
        s->is_jmp = DISAS_UPDATE;
    }
}

/* branch (and link) */
static void do_branch(CPUUniCore32State *env, DisasContext *s, uint32_t insn)
{
    UniCore32CPU *cpu = uc32_env_get_cpu(env);
    unsigned int val;
    int32_t offset;
    TCGv tmp;

    if (UCOP_COND == 0xf) {
        ILLEGAL;
    }

    if (UCOP_COND != 0xe) {
        /* if not always execute, we generate a conditional jump to
           next instruction */
        s->condlabel = gen_new_label();
        gen_test_cc(UCOP_COND ^ 1, s->condlabel);
        s->condjmp = 1;
    }

    val = (int32_t)s->pc;
    if (UCOP_SET_L) {
        tmp = new_tmp();
        tcg_gen_movi_i32(tmp, val);
        store_reg(s, 30, tmp);
    }
    offset = (((int32_t)insn << 8) >> 8);
    val += (offset << 2); /* unicore is pc+4 */
    gen_jmp(s, val);
}

static void disas_uc32_insn(CPUUniCore32State *env, DisasContext *s)
{
    UniCore32CPU *cpu = uc32_env_get_cpu(env);
    unsigned int insn;

    insn = cpu_ldl_code(env, s->pc);
    s->pc += 4;

    /* UniCore instructions class:
     * AAAB BBBC xxxx xxxx xxxx xxxD xxEx xxxx
     * AAA  : see switch case
     * BBBB : opcodes or cond or PUBW
     * C    : S OR L
     * D    : 8
     * E    : 5
     */
    switch (insn >> 29) {
    case 0x0:
        if (UCOP_SET(5) && UCOP_SET(8) && !UCOP_SET(28)) {
            do_mult(env, s, insn);
            break;
        }

        if (UCOP_SET(8)) {
            do_misc(env, s, insn);
            break;
        }
    case 0x1:
        if (((UCOP_OPCODES >> 2) == 2) && !UCOP_SET_S) {
            do_misc(env, s, insn);
            break;
        }
        do_datap(env, s, insn);
        break;

    case 0x2:
        if (UCOP_SET(8) && UCOP_SET(5)) {
            do_ldst_hwsb(env, s, insn);
            break;
        }
        if (UCOP_SET(8) || UCOP_SET(5)) {
            ILLEGAL;
        }
    case 0x3:
        do_ldst_ir(env, s, insn);
        break;

    case 0x4:
        if (UCOP_SET(8)) {
            ILLEGAL; /* extended instructions */
        }
        do_ldst_m(env, s, insn);
        break;
    case 0x5:
        do_branch(env, s, insn);
        break;
    case 0x6:
        /* Coprocessor.  */
        disas_coproc_insn(env, s, insn);
        break;
    case 0x7:
        if (!UCOP_SET(28)) {
            disas_coproc_insn(env, s, insn);
            break;
        }
        if ((insn & 0xff000000) == 0xff000000) { /* syscall */
            gen_set_pc_im(s->pc);
            s->is_jmp = DISAS_SYSCALL;
            break;
        }
        ILLEGAL;
    }
}

/* generate intermediate code for basic block 'tb'.  */
void gen_intermediate_code(CPUUniCore32State *env, TranslationBlock *tb)
{
    UniCore32CPU *cpu = uc32_env_get_cpu(env);
    CPUState *cs = CPU(cpu);
    DisasContext dc1, *dc = &dc1;
    target_ulong pc_start;
    uint32_t next_page_start;
    int num_insns;
    int max_insns;

    /* generate intermediate code */
    num_temps = 0;

    pc_start = tb->pc;

    dc->tb = tb;

    dc->is_jmp = DISAS_NEXT;
    dc->pc = pc_start;
    dc->singlestep_enabled = cs->singlestep_enabled;
    dc->condjmp = 0;
    cpu_F0s = tcg_temp_new_i32();
    cpu_F1s = tcg_temp_new_i32();
    cpu_F0d = tcg_temp_new_i64();
    cpu_F1d = tcg_temp_new_i64();
    next_page_start = (pc_start & TARGET_PAGE_MASK) + TARGET_PAGE_SIZE;
    num_insns = 0;
    max_insns = tb->cflags & CF_COUNT_MASK;
    if (max_insns == 0) {
        max_insns = CF_COUNT_MASK;
    }
    if (max_insns > TCG_MAX_INSNS) {
        max_insns = TCG_MAX_INSNS;
    }

#ifndef CONFIG_USER_ONLY
    if ((env->uncached_asr & ASR_M) == ASR_MODE_USER) {
        dc->user = 1;
    } else {
        dc->user = 0;
    }
#endif

    gen_tb_start(tb);
    do {
<<<<<<< HEAD
        tcg_plugin_register_info(dc->pc, cs, tb);

        if (unlikely(!QTAILQ_EMPTY(&env->breakpoints))) {
            QTAILQ_FOREACH(bp, &env->breakpoints, entry) {
                if (bp->pc == dc->pc) {
                    gen_set_pc_im(dc->pc);
                    gen_exception(EXCP_DEBUG);
                    dc->is_jmp = DISAS_JUMP;
                    /* Advance PC so that clearing the breakpoint will
                       invalidate this TB.  */
                    dc->pc += 2; /* FIXME */
                    goto done_generating;
                }
            }
        }
        if (search_pc) {
            j = tcg_ctx.gen_opc_ptr - tcg_ctx.gen_opc_buf;
            if (lj < j) {
                lj++;
                while (lj < j) {
                    tcg_ctx.gen_opc_instr_start[lj++] = 0;
                }
            }
            tcg_ctx.gen_opc_pc[lj] = dc->pc;
            tcg_ctx.gen_opc_instr_start[lj] = 1;
            tcg_ctx.gen_opc_icount[lj] = num_insns;
=======
        tcg_gen_insn_start(dc->pc);
        num_insns++;

        if (unlikely(cpu_breakpoint_test(cs, dc->pc, BP_ANY))) {
            gen_set_pc_im(dc->pc);
            gen_exception(EXCP_DEBUG);
            dc->is_jmp = DISAS_JUMP;
            /* The address covered by the breakpoint must be included in
               [tb->pc, tb->pc + tb->size) in order to for it to be
               properly cleared -- thus we increment the PC here so that
               the logic setting tb->size below does the right thing.  */
            dc->pc += 4;
            goto done_generating;
>>>>>>> bfc766d3
        }

        if (num_insns == max_insns && (tb->cflags & CF_LAST_IO)) {
            gen_io_start();
        }

        disas_uc32_insn(env, dc);

        if (num_temps) {
            fprintf(stderr, "Internal resource leak before %08x\n", dc->pc);
            num_temps = 0;
        }

        if (dc->condjmp && !dc->is_jmp) {
            gen_set_label(dc->condlabel);
            dc->condjmp = 0;
        }
        /* Translation stops when a conditional branch is encountered.
         * Otherwise the subsequent code could get translated several times.
         * Also stop translation when a page boundary is reached.  This
         * ensures prefetch aborts occur at the right place.  */
    } while (!dc->is_jmp && !tcg_op_buf_full() &&
             !cs->singlestep_enabled &&
             !singlestep &&
             dc->pc < next_page_start &&
             num_insns < max_insns);

    if (tb->cflags & CF_LAST_IO) {
        if (dc->condjmp) {
            /* FIXME:  This can theoretically happen with self-modifying
               code.  */
            cpu_abort(cs, "IO on conditional branch instruction");
        }
        gen_io_end();
    }

    /* At this stage dc->condjmp will only be set when the skipped
       instruction was a conditional branch or trap, and the PC has
       already been written.  */
    if (unlikely(cs->singlestep_enabled)) {
        /* Make sure the pc is updated, and raise a debug exception.  */
        if (dc->condjmp) {
            if (dc->is_jmp == DISAS_SYSCALL) {
                gen_exception(UC32_EXCP_PRIV);
            } else {
                gen_exception(EXCP_DEBUG);
            }
            gen_set_label(dc->condlabel);
        }
        if (dc->condjmp || !dc->is_jmp) {
            gen_set_pc_im(dc->pc);
            dc->condjmp = 0;
        }
        if (dc->is_jmp == DISAS_SYSCALL && !dc->condjmp) {
            gen_exception(UC32_EXCP_PRIV);
        } else {
            gen_exception(EXCP_DEBUG);
        }
    } else {
        /* While branches must always occur at the end of an IT block,
           there are a few other things that can cause us to terminate
           the TB in the middel of an IT block:
            - Exception generating instructions (bkpt, swi, undefined).
            - Page boundaries.
            - Hardware watchpoints.
           Hardware breakpoints have already been handled and skip this code.
         */
        switch (dc->is_jmp) {
        case DISAS_NEXT:
            gen_goto_tb(dc, 1, dc->pc);
            break;
        default:
        case DISAS_JUMP:
        case DISAS_UPDATE:
            /* indicate that the hash table must be used to find the next TB */
            tcg_gen_exit_tb(0);
            break;
        case DISAS_TB_JUMP:
            /* nothing more to generate */
            break;
        case DISAS_SYSCALL:
            gen_exception(UC32_EXCP_PRIV);
            break;
        }
        if (dc->condjmp) {
            gen_set_label(dc->condlabel);
            gen_goto_tb(dc, 1, dc->pc);
            dc->condjmp = 0;
        }
    }

done_generating:
    gen_tb_end(tb, num_insns);

#ifdef DEBUG_DISAS
    if (qemu_loglevel_mask(CPU_LOG_TB_IN_ASM)) {
        qemu_log("----------------\n");
        qemu_log("IN: %s\n", lookup_symbol(pc_start));
        log_target_disas(cs, pc_start, dc->pc - pc_start, 0);
        qemu_log("\n");
    }
#endif
    tb->size = dc->pc - pc_start;
    tb->icount = num_insns;
}

static const char *cpu_mode_names[16] = {
    "USER", "REAL", "INTR", "PRIV", "UM14", "UM15", "UM16", "TRAP",
    "UM18", "UM19", "UM1A", "EXTN", "UM1C", "UM1D", "UM1E", "SUSR"
};

#undef UCF64_DUMP_STATE
#ifdef UCF64_DUMP_STATE
static void cpu_dump_state_ucf64(CPUUniCore32State *env, FILE *f,
        fprintf_function cpu_fprintf, int flags)
{
    int i;
    union {
        uint32_t i;
        float s;
    } s0, s1;
    CPU_DoubleU d;
    /* ??? This assumes float64 and double have the same layout.
       Oh well, it's only debug dumps.  */
    union {
        float64 f64;
        double d;
    } d0;

    for (i = 0; i < 16; i++) {
        d.d = env->ucf64.regs[i];
        s0.i = d.l.lower;
        s1.i = d.l.upper;
        d0.f64 = d.d;
        cpu_fprintf(f, "s%02d=%08x(%8g) s%02d=%08x(%8g)",
                    i * 2, (int)s0.i, s0.s,
                    i * 2 + 1, (int)s1.i, s1.s);
        cpu_fprintf(f, " d%02d=%" PRIx64 "(%8g)\n",
                    i, (uint64_t)d0.f64, d0.d);
    }
    cpu_fprintf(f, "FPSCR: %08x\n", (int)env->ucf64.xregs[UC32_UCF64_FPSCR]);
}
#else
#define cpu_dump_state_ucf64(env, file, pr, flags)      do { } while (0)
#endif

void uc32_cpu_dump_state(CPUState *cs, FILE *f,
                         fprintf_function cpu_fprintf, int flags)
{
    UniCore32CPU *cpu = UNICORE32_CPU(cs);
    CPUUniCore32State *env = &cpu->env;
    int i;
    uint32_t psr;

    for (i = 0; i < 32; i++) {
        cpu_fprintf(f, "R%02d=%08x", i, env->regs[i]);
        if ((i % 4) == 3) {
            cpu_fprintf(f, "\n");
        } else {
            cpu_fprintf(f, " ");
        }
    }
    psr = cpu_asr_read(env);
    cpu_fprintf(f, "PSR=%08x %c%c%c%c %s\n",
                psr,
                psr & (1 << 31) ? 'N' : '-',
                psr & (1 << 30) ? 'Z' : '-',
                psr & (1 << 29) ? 'C' : '-',
                psr & (1 << 28) ? 'V' : '-',
                cpu_mode_names[psr & 0xf]);

    cpu_dump_state_ucf64(env, f, cpu_fprintf, flags);
}

void restore_state_to_opc(CPUUniCore32State *env, TranslationBlock *tb,
                          target_ulong *data)
{
    env->regs[31] = data[0];
}<|MERGE_RESOLUTION|>--- conflicted
+++ resolved
@@ -1906,34 +1906,6 @@
 
     gen_tb_start(tb);
     do {
-<<<<<<< HEAD
-        tcg_plugin_register_info(dc->pc, cs, tb);
-
-        if (unlikely(!QTAILQ_EMPTY(&env->breakpoints))) {
-            QTAILQ_FOREACH(bp, &env->breakpoints, entry) {
-                if (bp->pc == dc->pc) {
-                    gen_set_pc_im(dc->pc);
-                    gen_exception(EXCP_DEBUG);
-                    dc->is_jmp = DISAS_JUMP;
-                    /* Advance PC so that clearing the breakpoint will
-                       invalidate this TB.  */
-                    dc->pc += 2; /* FIXME */
-                    goto done_generating;
-                }
-            }
-        }
-        if (search_pc) {
-            j = tcg_ctx.gen_opc_ptr - tcg_ctx.gen_opc_buf;
-            if (lj < j) {
-                lj++;
-                while (lj < j) {
-                    tcg_ctx.gen_opc_instr_start[lj++] = 0;
-                }
-            }
-            tcg_ctx.gen_opc_pc[lj] = dc->pc;
-            tcg_ctx.gen_opc_instr_start[lj] = 1;
-            tcg_ctx.gen_opc_icount[lj] = num_insns;
-=======
         tcg_gen_insn_start(dc->pc);
         num_insns++;
 
@@ -1947,7 +1919,6 @@
                the logic setting tb->size below does the right thing.  */
             dc->pc += 4;
             goto done_generating;
->>>>>>> bfc766d3
         }
 
         if (num_insns == max_insns && (tb->cflags & CF_LAST_IO)) {

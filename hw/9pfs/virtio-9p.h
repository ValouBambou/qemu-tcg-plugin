--- conflicted
+++ resolved
@@ -155,43 +155,6 @@
 
 typedef struct V9fsFidState V9fsFidState;
 
-<<<<<<< HEAD
-typedef struct V9fsString
-{
-    uint16_t size;
-    char *data;
-} V9fsString;
-
-typedef struct V9fsQID
-{
-    int8_t type;
-    int32_t version;
-    int64_t path;
-} V9fsQID;
-
-typedef struct V9fsStat
-{
-    int16_t size;
-    int16_t type;
-    int32_t dev;
-    V9fsQID qid;
-    int32_t mode;
-    int32_t atime;
-    int32_t mtime;
-    int64_t length;
-    V9fsString name;
-    V9fsString uid;
-    V9fsString gid;
-    V9fsString muid;
-    /* 9p2000.u */
-    V9fsString extension;
-   int32_t n_uid;
-    int32_t n_gid;
-    int32_t n_muid;
-} V9fsStat;
-
-=======
->>>>>>> 0e7b9f06
 enum {
     P9_FID_NONE = 0,
     P9_FID_FILE,
@@ -261,10 +224,7 @@
     CoRwlock rename_lock;
     int32_t root_fid;
     Error *migration_blocker;
-<<<<<<< HEAD
-=======
     V9fsConf fsconf;
->>>>>>> 0e7b9f06
 } V9fsState;
 
 typedef struct V9fsStatState {

/*
 *  qemu bsd user main
 *
 *  Copyright (c) 2003-2008 Fabrice Bellard
 *  Copyright (c) 2013-14 Stacey Son
 *
 *  This program is free software; you can redistribute it and/or modify
 *  it under the terms of the GNU General Public License as published by
 *  the Free Software Foundation; either version 2 of the License, or
 *  (at your option) any later version.
 *
 *  This program is distributed in the hope that it will be useful,
 *  but WITHOUT ANY WARRANTY; without even the implied warranty of
 *  MERCHANTABILITY or FITNESS FOR A PARTICULAR PURPOSE.  See the
 *  GNU General Public License for more details.
 *
 *  You should have received a copy of the GNU General Public License
 *  along with this program; if not, see <http://www.gnu.org/licenses/>.
 */

#include <sys/types.h>
#include <sys/time.h>
#include <sys/resource.h>
#include <sys/sysctl.h>

#include "qemu/osdep.h"
#include "qemu-common.h"
#include "qemu/units.h"
#include "qemu/accel.h"
#include "sysemu/tcg.h"
#include "qemu-version.h"
#include <machine/trap.h>

#include "qapi/error.h"
#include "qemu.h"
#include "qemu/config-file.h"
#include "qemu/error-report.h"
#include "qemu/path.h"
#include "qemu/help_option.h"
#include "qemu/module.h"
#include "exec/exec-all.h"
#include "tcg/tcg.h"
#include "qemu/timer.h"
#include "qemu/envlist.h"
#include "qemu/cutils.h"
#include "exec/log.h"
#include "trace/control.h"
#include "crypto/init.h"
#include "qemu/guest-random.h"

#include "host-os.h"
#include "target_arch_cpu.h"

int singlestep;
uintptr_t guest_base;
bool have_guest_base;
/*
 * When running 32-on-64 we should make sure we can fit all of the possible
 * guest address space into a contiguous chunk of virtual host memory.
 *
 * This way we will never overlap with our own libraries or binaries or stack
 * or anything else that QEMU maps.
 *
 * Many cpus reserve the high bit (or more than one for some 64-bit cpus)
 * of the address for the kernel.  Some cpus rely on this and user space
 * uses the high bit(s) for pointer tagging and the like.  For them, we
 * must preserve the expected address space.
 */
#ifndef MAX_RESERVED_VA
# if HOST_LONG_BITS > TARGET_VIRT_ADDR_SPACE_BITS
#  if TARGET_VIRT_ADDR_SPACE_BITS == 32 && \
      (TARGET_LONG_BITS == 32 || defined(TARGET_ABI32))
/*
 * There are a number of places where we assign reserved_va to a variable
 * of type abi_ulong and expect it to fit.  Avoid the last page.
 */
#   define MAX_RESERVED_VA  (0xfffffffful & TARGET_PAGE_MASK)
#  else
#   define MAX_RESERVED_VA  (1ul << TARGET_VIRT_ADDR_SPACE_BITS)
#  endif
# else
#  define MAX_RESERVED_VA  0
# endif
#endif

/*
 * That said, reserving *too* much vm space via mmap can run into problems
 * with rlimits, oom due to page table creation, etc.  We will still try it,
 * if directed by the command-line option, but not by default.
 */
#if HOST_LONG_BITS == 64 && TARGET_VIRT_ADDR_SPACE_BITS <= 32
unsigned long reserved_va = MAX_RESERVED_VA;
#else
unsigned long reserved_va;
#endif

static const char *interp_prefix = CONFIG_QEMU_INTERP_PREFIX;
const char *qemu_uname_release;
char qemu_proc_pathname[PATH_MAX];  /* full path to exeutable */

unsigned long target_maxtsiz = TARGET_MAXTSIZ;   /* max text size */
unsigned long target_dfldsiz = TARGET_DFLDSIZ;   /* initial data size limit */
unsigned long target_maxdsiz = TARGET_MAXDSIZ;   /* max data size */
unsigned long target_dflssiz = TARGET_DFLSSIZ;   /* initial data size limit */
unsigned long target_maxssiz = TARGET_MAXSSIZ;   /* max stack size */
unsigned long target_sgrowsiz = TARGET_SGROWSIZ; /* amount to grow stack */

/* Helper routines for implementing atomic operations. */

void fork_start(void)
{
    start_exclusive();
    cpu_list_lock();
    mmap_fork_start();
}

void fork_end(int child)
{
    if (child) {
        CPUState *cpu, *next_cpu;
        /*
         * Child processes created by fork() only have a single thread.  Discard
         * information about the parent threads.
         */
        CPU_FOREACH_SAFE(cpu, next_cpu) {
            if (cpu != thread_cpu) {
                QTAILQ_REMOVE_RCU(&cpus, cpu, node);
            }
        }
        mmap_fork_end(child);
        /*
         * qemu_init_cpu_list() takes care of reinitializing the exclusive
         * state, so we don't need to end_exclusive() here.
         */
        qemu_init_cpu_list();
        gdbserver_fork(thread_cpu);
    } else {
        mmap_fork_end(child);
        cpu_list_unlock();
        end_exclusive();
    }
}

void cpu_loop(CPUArchState *env)
{
    target_cpu_loop(env);
}

static void usage(void)
{
    printf("qemu-" TARGET_NAME " version " QEMU_FULL_VERSION
           "\n" QEMU_COPYRIGHT "\n"
           "usage: qemu-" TARGET_NAME " [options] program [arguments...]\n"
           "BSD CPU emulator (compiled for %s emulation)\n"
           "\n"
           "Standard options:\n"
           "-h                print this help\n"
           "-g port           wait gdb connection to port\n"
           "-L path           set the elf interpreter prefix (default=%s)\n"
           "-s size           set the stack size in bytes (default=%ld)\n"
           "-cpu model        select CPU (-cpu help for list)\n"
           "-drop-ld-preload  drop LD_PRELOAD for target process\n"
           "-E var=value      sets/modifies targets environment variable(s)\n"
           "-U var            unsets targets environment variable(s)\n"
           "-B address        set guest_base address to address\n"
           "\n"
           "Debug options:\n"
           "-d item1[,...]    enable logging of specified items\n"
           "                  (use '-d help' for a list of log items)\n"
           "-D logfile        write logs to 'logfile' (default stderr)\n"
           "-singlestep       always run in singlestep mode\n"
           "-strace           log system calls\n"
           "-trace            [[enable=]<pattern>][,events=<file>][,file=<file>]\n"
           "                  specify tracing options\n"
           "\n"
           "Environment variables:\n"
           "QEMU_STRACE       Print system calls and arguments similar to the\n"
           "                  'strace' program.  Enable by setting to any value.\n"
           "You can use -E and -U options to set/unset environment variables\n"
           "for target process.  It is possible to provide several variables\n"
           "by repeating the option.  For example:\n"
           "    -E var1=val2 -E var2=val2 -U LD_PRELOAD -U LD_DEBUG\n"
           "Note that if you provide several changes to single variable\n"
           "last change will stay in effect.\n"
           "\n"
           QEMU_HELP_BOTTOM "\n"
           ,
           TARGET_NAME,
           interp_prefix,
           target_dflssiz);
    exit(1);
}

__thread CPUState *thread_cpu;

void stop_all_tasks(void)
{
    /*
     * We trust when using NPTL (pthreads) start_exclusive() handles thread
     * stopping correctly.
     */
    start_exclusive();
}

bool qemu_cpu_is_self(CPUState *cpu)
{
    return thread_cpu == cpu;
}

void qemu_cpu_kick(CPUState *cpu)
{
    cpu_exit(cpu);
}

/* Assumes contents are already zeroed.  */
static void init_task_state(TaskState *ts)
{
    ts->sigaltstack_used = (struct target_sigaltstack) {
        .ss_sp = 0,
        .ss_size = 0,
        .ss_flags = TARGET_SS_DISABLE,
    };
}

void gemu_log(const char *fmt, ...)
{
    va_list ap;

    va_start(ap, fmt);
    vfprintf(stderr, fmt, ap);
    va_end(ap);
}

static void
adjust_ssize(void)
{
    struct rlimit rl;

    if (getrlimit(RLIMIT_STACK, &rl) != 0) {
        return;
    }

    target_maxssiz = MIN(target_maxssiz, rl.rlim_max);
    target_dflssiz = MIN(MAX(target_dflssiz, rl.rlim_cur), target_maxssiz);

    rl.rlim_max = target_maxssiz;
    rl.rlim_cur = target_dflssiz;
    setrlimit(RLIMIT_STACK, &rl);
}

static void save_proc_pathname(char *argv0)
{
    int mib[4];
    size_t len;

    mib[0] = CTL_KERN;
    mib[1] = KERN_PROC;
    mib[2] = KERN_PROC_PATHNAME;
    mib[3] = -1;

    len = sizeof(qemu_proc_pathname);
    if (sysctl(mib, 4, qemu_proc_pathname, &len, NULL, 0)) {
        perror("sysctl");
    }
}

int main(int argc, char **argv)
{
    const char *filename;
    const char *cpu_model;
    const char *cpu_type;
    const char *log_file = NULL;
    const char *log_mask = NULL;
    const char *seed_optarg = NULL;
    struct target_pt_regs regs1, *regs = &regs1;
    struct image_info info1, *info = &info1;
    struct bsd_binprm bprm;
    TaskState *ts;
    CPUArchState *env;
    CPUState *cpu;
    int optind, rv;
    const char *r;
    const char *gdbstub = NULL;
    char **target_environ, **wrk;
    envlist_t *envlist = NULL;
    char *argv0 = NULL;

    adjust_ssize();

    if (argc <= 1) {
        usage();
    }

    save_proc_pathname(argv[0]);

    error_init(argv[0]);
    module_call_init(MODULE_INIT_TRACE);
    qemu_init_cpu_list();
    module_call_init(MODULE_INIT_QOM);

    envlist = envlist_create();

    /* add current environment into the list */
    for (wrk = environ; *wrk != NULL; wrk++) {
        (void) envlist_setenv(envlist, *wrk);
    }

    cpu_model = NULL;

    qemu_add_opts(&qemu_trace_opts);

    optind = 1;
    for (;;) {
        if (optind >= argc) {
            break;
        }
        r = argv[optind];
        if (r[0] != '-') {
            break;
        }
        optind++;
        r++;
        if (!strcmp(r, "-")) {
            break;
        } else if (!strcmp(r, "d")) {
            if (optind >= argc) {
                break;
            }
            log_mask = argv[optind++];
        } else if (!strcmp(r, "D")) {
            if (optind >= argc) {
                break;
            }
            log_file = argv[optind++];
        } else if (!strcmp(r, "E")) {
            r = argv[optind++];
            if (envlist_setenv(envlist, r) != 0) {
                usage();
            }
        } else if (!strcmp(r, "ignore-environment")) {
            envlist_free(envlist);
            envlist = envlist_create();
        } else if (!strcmp(r, "U")) {
            r = argv[optind++];
            if (envlist_unsetenv(envlist, r) != 0) {
                usage();
            }
        } else if (!strcmp(r, "s")) {
            r = argv[optind++];
            rv = qemu_strtoul(r, &r, 0, &target_dflssiz);
            if (rv < 0 || target_dflssiz <= 0) {
                usage();
            }
            if (*r == 'M') {
                target_dflssiz *= 1024 * 1024;
            } else if (*r == 'k' || *r == 'K') {
                target_dflssiz *= 1024;
            }
            if (target_dflssiz > target_maxssiz) {
                usage();
            }
        } else if (!strcmp(r, "L")) {
            interp_prefix = argv[optind++];
        } else if (!strcmp(r, "p")) {
            qemu_host_page_size = atoi(argv[optind++]);
            if (qemu_host_page_size == 0 ||
                (qemu_host_page_size & (qemu_host_page_size - 1)) != 0) {
                fprintf(stderr, "page size must be a power of two\n");
                exit(1);
            }
        } else if (!strcmp(r, "g")) {
            gdbstub = g_strdup(argv[optind++]);
        } else if (!strcmp(r, "r")) {
            qemu_uname_release = argv[optind++];
        } else if (!strcmp(r, "cpu")) {
            cpu_model = argv[optind++];
            if (is_help_option(cpu_model)) {
                /* XXX: implement xxx_cpu_list for targets that still miss it */
#if defined(cpu_list)
                cpu_list();
#endif
                exit(1);
            }
        } else if (!strcmp(r, "B")) {
            rv = qemu_strtoul(argv[optind++], NULL, 0, &guest_base);
            if (rv < 0) {
                usage();
            }
            have_guest_base = true;
        } else if (!strcmp(r, "drop-ld-preload")) {
            (void) envlist_unsetenv(envlist, "LD_PRELOAD");
        } else if (!strcmp(r, "seed")) {
            seed_optarg = optarg;
        } else if (!strcmp(r, "singlestep")) {
            singlestep = 1;
        } else if (!strcmp(r, "strace")) {
            do_strace = 1;
        } else if (!strcmp(r, "trace")) {
            trace_opt_parse(optarg);
        } else if (!strcmp(r, "0")) {
            argv0 = argv[optind++];
        } else {
            usage();
        }
    }

    /* init debug */
    qemu_log_needs_buffers();
    qemu_set_log_filename(log_file, &error_fatal);
    if (log_mask) {
        int mask;

        mask = qemu_str_to_log_mask(log_mask);
        if (!mask) {
            qemu_print_log_usage(stdout);
            exit(1);
        }
        qemu_set_log(mask);
    }

    if (optind >= argc) {
        usage();
    }
    filename = argv[optind];
    if (argv0) {
        argv[optind] = argv0;
    }

    if (!trace_init_backends()) {
        exit(1);
    }
    trace_init_file();

    /* Zero out regs */
    memset(regs, 0, sizeof(struct target_pt_regs));

    /* Zero bsd params */
    memset(&bprm, 0, sizeof(bprm));

    /* Zero out image_info */
    memset(info, 0, sizeof(struct image_info));

    /* Scan interp_prefix dir for replacement files. */
    init_paths(interp_prefix);

    if (cpu_model == NULL) {
        cpu_model = TARGET_DEFAULT_CPU_MODEL;
    }

    cpu_type = parse_cpu_option(cpu_model);

    /* init tcg before creating CPUs and to get qemu_host_page_size */
    {
        AccelClass *ac = ACCEL_GET_CLASS(current_accel());

        accel_init_interfaces(ac);
        ac->init_machine(NULL);
    }
    cpu = cpu_create(cpu_type);
    env = cpu->env_ptr;
    cpu_reset(cpu);
    thread_cpu = cpu;

    if (getenv("QEMU_STRACE")) {
        do_strace = 1;
    }

    target_environ = envlist_to_environ(envlist, NULL);
    envlist_free(envlist);

    if (reserved_va) {
            mmap_next_start = reserved_va;
    }

    {
        Error *err = NULL;
        if (seed_optarg != NULL) {
            qemu_guest_random_seed_main(seed_optarg, &err);
        } else {
            qcrypto_init(&err);
        }
        if (err) {
            error_reportf_err(err, "cannot initialize crypto: ");
            exit(1);
        }
    }

    /*
     * Now that page sizes are configured we can do
     * proper page alignment for guest_base.
     */
    guest_base = HOST_PAGE_ALIGN(guest_base);

    if (loader_exec(filename, argv + optind, target_environ, regs, info,
                    &bprm) != 0) {
        printf("Error loading %s\n", filename);
        _exit(1);
    }

    for (wrk = target_environ; *wrk; wrk++) {
        g_free(*wrk);
    }

    g_free(target_environ);

    if (qemu_loglevel_mask(CPU_LOG_PAGE)) {
        qemu_log("guest_base  %p\n", (void *)guest_base);
        log_page_dump("binary load");

        qemu_log("start_brk   0x" TARGET_ABI_FMT_lx "\n", info->start_brk);
        qemu_log("end_code    0x" TARGET_ABI_FMT_lx "\n", info->end_code);
        qemu_log("start_code  0x" TARGET_ABI_FMT_lx "\n",
                 info->start_code);
        qemu_log("start_data  0x" TARGET_ABI_FMT_lx "\n",
                 info->start_data);
        qemu_log("end_data    0x" TARGET_ABI_FMT_lx "\n", info->end_data);
        qemu_log("start_stack 0x" TARGET_ABI_FMT_lx "\n",
                 info->start_stack);
        qemu_log("brk         0x" TARGET_ABI_FMT_lx "\n", info->brk);
        qemu_log("entry       0x" TARGET_ABI_FMT_lx "\n", info->entry);
    }

    /* build Task State */
    ts = g_new0(TaskState, 1);
    init_task_state(ts);
    ts->info = info;
    ts->bprm = &bprm;
    cpu->opaque = ts;

    target_set_brk(info->brk);
    syscall_init();
    signal_init();

    /*
     * Now that we've loaded the binary, GUEST_BASE is fixed.  Delay
     * generating the prologue until now so that the prologue can take
     * the real value of GUEST_BASE into account.
     */
    tcg_prologue_init(tcg_ctx);

    target_cpu_init(env, regs);

<<<<<<< HEAD
    if (gdbstub_port) {
        gdbserver_start (gdbstub_port, filename);
=======
    if (gdbstub) {
        gdbserver_start(gdbstub);
>>>>>>> 823a3f11
        gdb_handlesig(cpu, 0);
    }
    cpu_loop(env);
    /* never exits */
    return 0;
}<|MERGE_RESOLUTION|>--- conflicted
+++ resolved
@@ -540,13 +540,8 @@
 
     target_cpu_init(env, regs);
 
-<<<<<<< HEAD
-    if (gdbstub_port) {
-        gdbserver_start (gdbstub_port, filename);
-=======
     if (gdbstub) {
         gdbserver_start(gdbstub);
->>>>>>> 823a3f11
         gdb_handlesig(cpu, 0);
     }
     cpu_loop(env);


/* Common header file that is included by all of QEMU.
 *
 * This file is supposed to be included only by .c files. No header file should
 * depend on qemu-common.h, as this would easily lead to circular header
 * dependencies.
 *
 * If a header file uses a definition from qemu-common.h, that definition
 * must be moved to a separate header file, and the header that uses it
 * must include that header.
 */
#ifndef QEMU_COMMON_H
#define QEMU_COMMON_H

#include "qemu/fprintf-fn.h"

#if defined(__arm__) || defined(__sparc__) || defined(__mips__) || defined(__hppa__) || defined(__ia64__)
#define WORDS_ALIGNED
#endif

#define TFR(expr) do { if ((expr) != -1) break; } while (errno == EINTR)

#include "qemu/option.h"
#include "qemu/host-utils.h"

<<<<<<< HEAD
#ifdef _WIN32
#include "sysemu/os-win32.h"
#endif

#ifdef CONFIG_POSIX
#include "sysemu/os-posix.h"
#endif

#ifndef O_LARGEFILE
#define O_LARGEFILE 0
#endif
#ifndef O_BINARY
#define O_BINARY 0
#endif
#ifndef MAP_ANONYMOUS
#define MAP_ANONYMOUS MAP_ANON
#endif
#ifndef ENOMEDIUM
#define ENOMEDIUM ENODEV
#endif
#if !defined(ENOTSUP)
#define ENOTSUP 4096
#endif
#if !defined(ECANCELED)
#define ECANCELED 4097
#endif
#if !defined(EMEDIUMTYPE)
#define EMEDIUMTYPE 4098
#endif
#ifndef TIME_MAX
#define TIME_MAX LONG_MAX
#endif
#ifndef RLIMIT_NICE
#define RLIMIT_NICE 13
#endif
#ifndef RLIMIT_RTPRIO
#define RLIMIT_RTPRIO 14
#endif

/* HOST_LONG_BITS is the size of a native pointer in bits. */
#if UINTPTR_MAX == UINT32_MAX
# define HOST_LONG_BITS 32
#elif UINTPTR_MAX == UINT64_MAX
# define HOST_LONG_BITS 64
#else
# error Unknown pointer size
#endif

typedef int (*fprintf_function)(FILE *f, const char *fmt, ...)
    GCC_FMT_ATTR(2, 3);

#ifdef _WIN32
#define fsync _commit
#if !defined(lseek)
# define lseek _lseeki64
#endif
int qemu_ftruncate64(int, int64_t);
#if !defined(ftruncate)
# define ftruncate qemu_ftruncate64
#endif

static inline char *realpath(const char *path, char *resolved_path)
{
    _fullpath(resolved_path, path, _MAX_PATH);
    return resolved_path;
}
#endif
=======
void cpu_ticks_init(void);
>>>>>>> bfc766d3

/* icount */
void configure_icount(QemuOpts *opts, Error **errp);
extern int use_icount;
extern int icount_align_option;
/* drift information for info jit command */
extern int64_t max_delay;
extern int64_t max_advance;
void dump_drift_info(FILE *f, fprintf_function cpu_fprintf);

#include "qemu/bswap.h"

/* FIXME: Remove NEED_CPU_H.  */
#ifdef NEED_CPU_H
#include "cpu.h"
#endif /* !defined(NEED_CPU_H) */

/* main function, renamed */
#if defined(CONFIG_COCOA)
int qemu_main(int argc, char **argv, char **envp);
#endif

void qemu_get_timedate(struct tm *tm, int offset);
int qemu_timedate_diff(struct tm *tm);

#define qemu_isalnum(c)		isalnum((unsigned char)(c))
#define qemu_isalpha(c)		isalpha((unsigned char)(c))
#define qemu_iscntrl(c)		iscntrl((unsigned char)(c))
#define qemu_isdigit(c)		isdigit((unsigned char)(c))
#define qemu_isgraph(c)		isgraph((unsigned char)(c))
#define qemu_islower(c)		islower((unsigned char)(c))
#define qemu_isprint(c)		isprint((unsigned char)(c))
#define qemu_ispunct(c)		ispunct((unsigned char)(c))
#define qemu_isspace(c)		isspace((unsigned char)(c))
#define qemu_isupper(c)		isupper((unsigned char)(c))
#define qemu_isxdigit(c)	isxdigit((unsigned char)(c))
#define qemu_tolower(c)		tolower((unsigned char)(c))
#define qemu_toupper(c)		toupper((unsigned char)(c))
#define qemu_isascii(c)		isascii((unsigned char)(c))
#define qemu_toascii(c)		toascii((unsigned char)(c))

void *qemu_oom_check(void *ptr);

ssize_t qemu_write_full(int fd, const void *buf, size_t count)
    QEMU_WARN_UNUSED_RESULT;

#ifndef _WIN32
int qemu_pipe(int pipefd[2]);
/* like openpty() but also makes it raw; return master fd */
int qemu_openpty_raw(int *aslave, char *pty_name);
#endif

#ifdef _WIN32
/* MinGW needs type casts for the 'buf' and 'optval' arguments. */
#define qemu_getsockopt(sockfd, level, optname, optval, optlen) \
    getsockopt(sockfd, level, optname, (void *)optval, optlen)
#define qemu_setsockopt(sockfd, level, optname, optval, optlen) \
    setsockopt(sockfd, level, optname, (const void *)optval, optlen)
#define qemu_recv(sockfd, buf, len, flags) recv(sockfd, (void *)buf, len, flags)
#define qemu_sendto(sockfd, buf, len, flags, destaddr, addrlen) \
    sendto(sockfd, (const void *)buf, len, flags, destaddr, addrlen)
#else
#define qemu_getsockopt(sockfd, level, optname, optval, optlen) \
    getsockopt(sockfd, level, optname, optval, optlen)
#define qemu_setsockopt(sockfd, level, optname, optval, optlen) \
    setsockopt(sockfd, level, optname, optval, optlen)
#define qemu_recv(sockfd, buf, len, flags) recv(sockfd, buf, len, flags)
#define qemu_sendto(sockfd, buf, len, flags, destaddr, addrlen) \
    sendto(sockfd, buf, len, flags, destaddr, addrlen)
#endif

void tcg_exec_init(unsigned long tb_size);
bool tcg_enabled(void);

void cpu_exec_init_all(void);

/* Unblock cpu */
void qemu_cpu_kick_self(void);

/* Count the number of fetched instructions.  */
extern int count_ifetch;
void show_all_ifetch_counters(void);

/* Number of fetched instructions per second.  */
extern uint64_t clock_ifetch;
uint64_t convert_string_to_frequency(const char *string);

/* work queue */
struct qemu_work_item {
    struct qemu_work_item *next;
    void (*func)(void *data);
    void *data;
    int done;
    bool free;
};


/**
 * Sends a (part of) iovec down a socket, yielding when the socket is full, or
 * Receives data into a (part of) iovec from a socket,
 * yielding when there is no data in the socket.
 * The same interface as qemu_sendv_recvv(), with added yielding.
 * XXX should mark these as coroutine_fn
 */
ssize_t qemu_co_sendv_recvv(int sockfd, struct iovec *iov, unsigned iov_cnt,
                            size_t offset, size_t bytes, bool do_send);
#define qemu_co_recvv(sockfd, iov, iov_cnt, offset, bytes) \
  qemu_co_sendv_recvv(sockfd, iov, iov_cnt, offset, bytes, false)
#define qemu_co_sendv(sockfd, iov, iov_cnt, offset, bytes) \
  qemu_co_sendv_recvv(sockfd, iov, iov_cnt, offset, bytes, true)

/**
 * The same as above, but with just a single buffer
 */
ssize_t qemu_co_send_recv(int sockfd, void *buf, size_t bytes, bool do_send);
#define qemu_co_recv(sockfd, buf, bytes) \
  qemu_co_send_recv(sockfd, buf, bytes, false)
#define qemu_co_send(sockfd, buf, bytes) \
  qemu_co_send_recv(sockfd, buf, bytes, true)

void qemu_progress_init(int enabled, float min_skip);
void qemu_progress_end(void);
void qemu_progress_print(float delta, int max);
const char *qemu_get_vm_name(void);

#define QEMU_FILE_TYPE_BIOS   0
#define QEMU_FILE_TYPE_KEYMAP 1
char *qemu_find_file(int type, const char *name);

/* OS specific functions */
void os_setup_early_signal_handling(void);
char *os_find_datadir(void);
void os_parse_cmd_args(int index, const char *optarg);

#include "qemu/module.h"

/*
 * Hexdump a buffer to a file. An optional string prefix is added to every line
 */

void qemu_hexdump(const char *buf, FILE *fp, const char *prefix, size_t size);

/*
 * helper to parse debug environment variables
 */
int parse_debug_env(const char *name, int max, int initial);

const char *qemu_ether_ntoa(const MACAddr *mac);
void page_size_init(void);

/* returns non-zero if dump is in progress, otherwise zero is
 * returned. */
bool dump_in_progress(void);

#endif<|MERGE_RESOLUTION|>--- conflicted
+++ resolved
@@ -23,77 +23,7 @@
 #include "qemu/option.h"
 #include "qemu/host-utils.h"
 
-<<<<<<< HEAD
-#ifdef _WIN32
-#include "sysemu/os-win32.h"
-#endif
-
-#ifdef CONFIG_POSIX
-#include "sysemu/os-posix.h"
-#endif
-
-#ifndef O_LARGEFILE
-#define O_LARGEFILE 0
-#endif
-#ifndef O_BINARY
-#define O_BINARY 0
-#endif
-#ifndef MAP_ANONYMOUS
-#define MAP_ANONYMOUS MAP_ANON
-#endif
-#ifndef ENOMEDIUM
-#define ENOMEDIUM ENODEV
-#endif
-#if !defined(ENOTSUP)
-#define ENOTSUP 4096
-#endif
-#if !defined(ECANCELED)
-#define ECANCELED 4097
-#endif
-#if !defined(EMEDIUMTYPE)
-#define EMEDIUMTYPE 4098
-#endif
-#ifndef TIME_MAX
-#define TIME_MAX LONG_MAX
-#endif
-#ifndef RLIMIT_NICE
-#define RLIMIT_NICE 13
-#endif
-#ifndef RLIMIT_RTPRIO
-#define RLIMIT_RTPRIO 14
-#endif
-
-/* HOST_LONG_BITS is the size of a native pointer in bits. */
-#if UINTPTR_MAX == UINT32_MAX
-# define HOST_LONG_BITS 32
-#elif UINTPTR_MAX == UINT64_MAX
-# define HOST_LONG_BITS 64
-#else
-# error Unknown pointer size
-#endif
-
-typedef int (*fprintf_function)(FILE *f, const char *fmt, ...)
-    GCC_FMT_ATTR(2, 3);
-
-#ifdef _WIN32
-#define fsync _commit
-#if !defined(lseek)
-# define lseek _lseeki64
-#endif
-int qemu_ftruncate64(int, int64_t);
-#if !defined(ftruncate)
-# define ftruncate qemu_ftruncate64
-#endif
-
-static inline char *realpath(const char *path, char *resolved_path)
-{
-    _fullpath(resolved_path, path, _MAX_PATH);
-    return resolved_path;
-}
-#endif
-=======
 void cpu_ticks_init(void);
->>>>>>> bfc766d3
 
 /* icount */
 void configure_icount(QemuOpts *opts, Error **errp);

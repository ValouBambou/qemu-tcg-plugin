--- conflicted
+++ resolved
@@ -17,15 +17,6 @@
  * License along with this library; if not, see <http://www.gnu.org/licenses/>.
  */
 
-<<<<<<< HEAD
-#include "exec/def-helper.h"
-
-#ifdef CONFIG_TCG_PLUGIN
-DEF_HELPER_FLAGS_4(tcg_plugin_pre_tb, 0, void, i64, i64, i64, i64)
-#endif
-
-=======
->>>>>>> bfc766d3
 /* exception */
 DEF_HELPER_FLAGS_2(exception, 0, void, env, i32)
 

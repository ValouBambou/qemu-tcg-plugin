--- conflicted
+++ resolved
@@ -19,16 +19,10 @@
 
 #include "qemu/osdep.h"
 #include "cpu.h"
-<<<<<<< HEAD
 #include "tcg/tcg.h"
 #include "tcg/tcg-op.h"
 #include "tcg/tcg-mo.h"
-=======
-#include "tcg.h"
-#include "tcg-op.h"
-#include "tcg-mo.h"
-#include "tcg-plugin.h"
->>>>>>> 7c5f39d1
+#include "tcg/tcg-plugin.h"
 
 /* Reduce the number of ifdefs below.  This assumes that all uses of
    TCGV_HIGH and TCGV_LOW are properly protected by a conditional that

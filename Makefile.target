# -*- Mode: makefile -*-

BUILD_DIR?=$(CURDIR)/..

include ../config-host.mak
include config-target.mak
include $(SRC_PATH)/rules.mak

ifdef CONFIG_SOFTMMU
include config-devices.mak
endif

$(call set-vpath, $(SRC_PATH):$(BUILD_DIR))
ifdef CONFIG_LINUX
QEMU_CFLAGS += -I../linux-headers
endif
QEMU_CFLAGS += -iquote .. -iquote $(SRC_PATH)/target/$(TARGET_BASE_ARCH) -DNEED_CPU_H

QEMU_CFLAGS+=-iquote $(SRC_PATH)/include

ifdef CONFIG_USER_ONLY
# user emulator name
QEMU_PROG=qemu-$(TARGET_NAME)
QEMU_PROG_BUILD = $(QEMU_PROG)
else
# system emulator name
QEMU_PROG=qemu-system-$(TARGET_NAME)$(EXESUF)
ifneq (,$(findstring -mwindows,$(SDL_LIBS)))
# Terminate program name with a 'w' because the linker builds a windows executable.
QEMU_PROGW=qemu-system-$(TARGET_NAME)w$(EXESUF)
$(QEMU_PROG): $(QEMU_PROGW)
	$(call quiet-command,$(OBJCOPY) --subsystem console $(QEMU_PROGW) $(QEMU_PROG),"GEN","$(TARGET_DIR)$(QEMU_PROG)")
QEMU_PROG_BUILD = $(QEMU_PROGW)
else
QEMU_PROG_BUILD = $(QEMU_PROG)
endif
endif

PROGS=$(QEMU_PROG) $(QEMU_PROGW)
STPFILES=

config-target.h: config-target.h-timestamp
config-target.h-timestamp: config-target.mak

config-devices.h: config-devices.h-timestamp
config-devices.h-timestamp: config-devices.mak

ifdef CONFIG_TRACE_SYSTEMTAP
stap: $(QEMU_PROG).stp-installed $(QEMU_PROG).stp $(QEMU_PROG)-simpletrace.stp $(QEMU_PROG)-log.stp

ifdef CONFIG_USER_ONLY
TARGET_TYPE=user
else
TARGET_TYPE=system
endif

tracetool-y = $(SRC_PATH)/scripts/tracetool.py
tracetool-y += $(shell find $(SRC_PATH)/scripts/tracetool -name "*.py")

$(QEMU_PROG).stp-installed: $(BUILD_DIR)/trace-events-all $(tracetool-y)
	$(call quiet-command,$(TRACETOOL) \
		--group=all \
		--format=stap \
		--backends=$(TRACE_BACKENDS) \
		--binary=$(bindir)/$(QEMU_PROG) \
		--target-name=$(TARGET_NAME) \
		--target-type=$(TARGET_TYPE) \
		$< > $@,"GEN","$(TARGET_DIR)$(QEMU_PROG).stp-installed")

$(QEMU_PROG).stp: $(BUILD_DIR)/trace-events-all $(tracetool-y)
	$(call quiet-command,$(TRACETOOL) \
		--group=all \
		--format=stap \
		--backends=$(TRACE_BACKENDS) \
		--binary=$(realpath .)/$(QEMU_PROG) \
		--target-name=$(TARGET_NAME) \
		--target-type=$(TARGET_TYPE) \
		$< > $@,"GEN","$(TARGET_DIR)$(QEMU_PROG).stp")

$(QEMU_PROG)-simpletrace.stp: $(BUILD_DIR)/trace-events-all $(tracetool-y)
	$(call quiet-command,$(TRACETOOL) \
		--group=all \
		--format=simpletrace-stap \
		--backends=$(TRACE_BACKENDS) \
		--probe-prefix=qemu.$(TARGET_TYPE).$(TARGET_NAME) \
		$< > $@,"GEN","$(TARGET_DIR)$(QEMU_PROG)-simpletrace.stp")

$(QEMU_PROG)-log.stp: $(BUILD_DIR)/trace-events-all $(tracetool-y)
	$(call quiet-command,$(TRACETOOL) \
		--group=all \
		--format=log-stap \
		--backends=$(TRACE_BACKENDS) \
		--probe-prefix=qemu.$(TARGET_TYPE).$(TARGET_NAME) \
		$< > $@,"GEN","$(TARGET_DIR)$(QEMU_PROG)-log.stp")

else
stap:
endif
.PHONY: stap

all: $(PROGS) stap

# Dummy command so that make thinks it has done something
	@true

obj-y += trace/

#########################################################
# cpu emulator library
obj-y += exec.o
obj-y += accel/
obj-$(CONFIG_TCG) += tcg/tcg.o tcg/tcg-op.o tcg/tcg-op-vec.o tcg/tcg-op-gvec.o
obj-$(CONFIG_TCG) += tcg/tcg-common.o tcg/optimize.o
obj-$(CONFIG_TCG_INTERPRETER) += tcg/tci.o
obj-$(CONFIG_TCG_INTERPRETER) += disas/tci.o
obj-$(CONFIG_TCG) += fpu/softfloat.o
obj-y += target/$(TARGET_BASE_ARCH)/
obj-y += disas.o
obj-$(call notempty,$(TARGET_XML_FILES)) += gdbstub-xml.o
LIBS := $(libs_cpu) $(LIBS)

obj-$(CONFIG_TCG_PLUGIN) += tcg/tcg-plugin.o

#########################################################
# Linux user emulator target

ifdef CONFIG_LINUX_USER

QEMU_CFLAGS+=-I$(SRC_PATH)/linux-user/$(TARGET_ABI_DIR) \
             -I$(SRC_PATH)/linux-user/host/$(ARCH) \
             -I$(SRC_PATH)/linux-user

obj-y += linux-user/
obj-y += gdbstub.o thunk.o

endif #CONFIG_LINUX_USER

#########################################################
# BSD user emulator target

ifdef CONFIG_BSD_USER

QEMU_CFLAGS+=-I$(SRC_PATH)/bsd-user -I$(SRC_PATH)/bsd-user/$(TARGET_ABI_DIR) \
			 -I$(SRC_PATH)/bsd-user/$(HOST_VARIANT_DIR)

obj-y += bsd-user/
obj-y += gdbstub.o

endif #CONFIG_BSD_USER

#########################################################
# System emulator target
ifdef CONFIG_SOFTMMU
obj-y += arch_init.o cpus.o gdbstub.o balloon.o ioport.o
obj-y += qtest.o
obj-y += dump/
obj-y += hw/
obj-y += monitor/
obj-y += qapi/
obj-y += memory.o
obj-y += memory_mapping.o
obj-y += migration/ram.o
LIBS := $(libs_softmmu) $(LIBS)

# Hardware support
ifeq ($(TARGET_NAME), sparc64)
obj-y += hw/sparc64/
else
obj-y += hw/$(TARGET_BASE_ARCH)/
endif

generated-files-y += hmp-commands.h hmp-commands-info.h
generated-files-y += config-devices.h

endif # CONFIG_SOFTMMU

<<<<<<< HEAD
#########################################################
# TCG plugin targets

ifdef CONFIG_TCG_PLUGIN

ifdef CONFIG_USER_ONLY
EMULATION_MODE=user
else
EMULATION_MODE=system
endif

TCG_PLUGINS := $(patsubst $(SRC_PATH)/tcg/plugins/%.c,tcg-plugin-%.so,$(wildcard $(SRC_PATH)/tcg/plugins/*.c))
all: $(TCG_PLUGINS)

.SECONDARY: $(TCG_PLUGINS:.so=.o)

tcg/tcg-plugin.o: QEMU_CFLAGS += -DEMULATION_MODE=\"$(EMULATION_MODE)\"

$(TCG_PLUGINS:.so=.o): QEMU_CFLAGS += -fno-PIE -fPIC -DEMULATION_MODE=\"$(EMULATION_MODE)\"
$(TCG_PLUGINS:.so=.o): $(SRC_PATH)/tcg/tcg-plugin.h
tcg-plugin-%.o: $(SRC_PATH)/tcg/plugins/%.c
	$(call COMPILE_CC)

$(TCG_PLUGINS): LDFLAGS += -shared
tcg-plugin-%.so: tcg-plugin-%.o
	$(call LINK,$^)

d4-7/config.h: $(SRC_PATH)/tcg/plugins/d4-7/configure
	mkdir -p d4-7
	cd d4-7 && env CFLAGS="-O2 -DD4ADDR=uint64_t -include stdint.h -fPIC -I$${PWD}" $^

D4_OBJS=d4-7/ref.o d4-7/misc.o d4-7/cmdmain.o d4-7/cmdargs.o d4-7/tracein.o d4-7/xdinfmt.o d4-7/dinfmt.o d4-7/binaryfmt.o d4-7/pixie32fmt.o d4-7/pixie64fmt.o
$(D4_OBJS): d4-7/config.h
$(D4_OBJS): d4-7/%.o:
	cd d4-7 && env MAKEFLAGS= $(MAKE) $*.o

tcg-plugin-dineroIV.o: CFLAGS += -Id4-7/
tcg-plugin-dineroIV.o: d4-7/config.h

tcg-plugin-dineroIV.so: tcg-plugin-dineroIV.o $(D4_OBJS)
	$(call LINK,$^)

tcg-plugin-dyncount.o: CFLAGS += $(CAP_CFLAGS)
tcg-plugin-dyncount.so: LIBS += $(CAP_LDFLAGS)

tcg-plugin-dyntrace.o: CFLAGS += $(CAP_CFLAGS)
tcg-plugin-dyntrace.so: LIBS += $(CAP_LDFLAGS)

tcg-plugin-coverage.o: CFLAGS += $(CAP_CFLAGS)
tcg-plugin-coverage.so: LIBS += $(CAP_LDFLAGS)

# cxx plugin
ifdef CONFIG_TCG_PLUGIN_CPP

tcg-plugin-cpp.so: LIBS += $(CAP_LDFLAGS) $(LDFLAGS) -ldwarf++ -lelf++

CXX_PLUGIN_FLAGS := -Wall -std=c++14 \
					$(QEMU_CXXFLAGS) $(CAP_CFLAGS) $(CFLAGS) -fno-PIE -fPIC

CPP_PLUGIN_OBJS := $(patsubst $(SRC_PATH)/tcg/plugins/cpp/%.cpp,cpp-%.o,$(wildcard $(SRC_PATH)/tcg/plugins/cpp/*.cpp))
CPP_DEPS := $(patsubst %.o,%.d,$(CPP_PLUGIN_OBJS))
cpp-%.o: $(SRC_PATH)/tcg/plugins/cpp/%.cpp
	$(CXX) -c $(CXX_PLUGIN_FLAGS) -MD $< -o $@
-include $(CPP_DEPS)

tcg-plugin-cpp.so: tcg-plugin-cpp.o $(CPP_PLUGIN_OBJS)
endif # CONFIG_TCG_PLUGIN_CPP

endif # CONFIG_TCG_PLUGIN

# Workaround for http://gcc.gnu.org/PR55489, see configure.
%/translate.o: QEMU_CFLAGS += $(TRANSLATE_OPT_CFLAGS)

=======
>>>>>>> 98b2e3c9
dummy := $(call unnest-vars,,obj-y)
all-obj-y := $(obj-y)

include $(SRC_PATH)/Makefile.objs
dummy := $(call unnest-vars,.., \
               authz-obj-y \
               block-obj-y \
               block-obj-m \
               chardev-obj-y \
               crypto-obj-y \
               crypto-user-obj-y \
               qom-obj-y \
               io-obj-y \
               common-obj-y \
               common-obj-m)
all-obj-y += $(common-obj-y)
all-obj-y += $(qom-obj-y)
all-obj-$(CONFIG_SOFTMMU) += $(authz-obj-y)
all-obj-$(CONFIG_SOFTMMU) += $(block-obj-y) $(chardev-obj-y)
all-obj-$(CONFIG_USER_ONLY) += $(crypto-user-obj-y)
all-obj-$(CONFIG_SOFTMMU) += $(crypto-obj-y)
all-obj-$(CONFIG_SOFTMMU) += $(io-obj-y)

ifdef CONFIG_SOFTMMU
$(QEMU_PROG_BUILD): config-devices.mak
endif

COMMON_LDADDS = ../libqemuutil.a

# build either PROG or PROGW
$(QEMU_PROG_BUILD): $(all-obj-y) $(COMMON_LDADDS)
	$(call LINK, $(filter-out %.mak, $^))
ifdef CONFIG_DARWIN
	$(call quiet-command,Rez -append $(SRC_PATH)/pc-bios/qemu.rsrc -o $@,"REZ","$(TARGET_DIR)$@")
	$(call quiet-command,SetFile -a C $@,"SETFILE","$(TARGET_DIR)$@")
endif

gdbstub-xml.c: $(TARGET_XML_FILES) $(SRC_PATH)/scripts/feature_to_c.sh
	$(call quiet-command,rm -f $@ && $(SHELL) $(SRC_PATH)/scripts/feature_to_c.sh $@ $(TARGET_XML_FILES),"GEN","$(TARGET_DIR)$@")

hmp-commands.h: $(SRC_PATH)/hmp-commands.hx $(SRC_PATH)/scripts/hxtool
	$(call quiet-command,sh $(SRC_PATH)/scripts/hxtool -h < $< > $@,"GEN","$(TARGET_DIR)$@")

hmp-commands-info.h: $(SRC_PATH)/hmp-commands-info.hx $(SRC_PATH)/scripts/hxtool
	$(call quiet-command,sh $(SRC_PATH)/scripts/hxtool -h < $< > $@,"GEN","$(TARGET_DIR)$@")

clean: clean-target
	rm -f *.a *~ $(PROGS)
	rm -f $(shell find . -name '*.[od]')
	rm -f hmp-commands.h gdbstub-xml.c
	rm -f trace/generated-helpers.c trace/generated-helpers.c-timestamp
ifdef CONFIG_TRACE_SYSTEMTAP
	rm -f *.stp
endif
ifdef CONFIG_TCG_PLUGIN
	rm -f $(TCG_PLUGINS)
endif

install: all
ifneq ($(PROGS),)
	$(call install-prog,$(PROGS),$(DESTDIR)$(bindir))
endif
ifdef CONFIG_TRACE_SYSTEMTAP
	$(INSTALL_DIR) "$(DESTDIR)$(qemu_datadir)/../systemtap/tapset"
	$(INSTALL_DATA) $(QEMU_PROG).stp-installed "$(DESTDIR)$(qemu_datadir)/../systemtap/tapset/$(QEMU_PROG).stp"
	$(INSTALL_DATA) $(QEMU_PROG)-simpletrace.stp "$(DESTDIR)$(qemu_datadir)/../systemtap/tapset/$(QEMU_PROG)-simpletrace.stp"
	$(INSTALL_DATA) $(QEMU_PROG)-log.stp "$(DESTDIR)$(qemu_datadir)/../systemtap/tapset/$(QEMU_PROG)-log.stp"
endif
ifdef CONFIG_TCG_PLUGIN
	$(INSTALL_DIR) "$(DESTDIR)$(libexecdir)/$(TARGET_NAME)/$(EMULATION_MODE)"
	$(INSTALL_PROG) $(TCG_PLUGINS) "$(DESTDIR)$(libexecdir)/$(TARGET_NAME)/$(EMULATION_MODE)"
endif

generated-files-y += config-target.h
Makefile: $(generated-files-y)

# Reports/Analysis
#
# The target specific coverage report only cares about target specific
# blobs and not the shared code.
#

%/coverage-report.html:
	@mkdir -p $*
	$(call quiet-command,\
		gcovr -r $(SRC_PATH) --object-directory $(CURDIR) \
		-p --html --html-details -o $@, \
		"GEN", "coverage-report.html")

.PHONY: coverage-report
coverage-report: $(CURDIR)/reports/coverage/coverage-report.html<|MERGE_RESOLUTION|>--- conflicted
+++ resolved
@@ -174,7 +174,6 @@
 
 endif # CONFIG_SOFTMMU
 
-<<<<<<< HEAD
 #########################################################
 # TCG plugin targets
 
@@ -248,8 +247,6 @@
 # Workaround for http://gcc.gnu.org/PR55489, see configure.
 %/translate.o: QEMU_CFLAGS += $(TRANSLATE_OPT_CFLAGS)
 
-=======
->>>>>>> 98b2e3c9
 dummy := $(call unnest-vars,,obj-y)
 all-obj-y := $(obj-y)
 

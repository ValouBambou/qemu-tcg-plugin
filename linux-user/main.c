--- conflicted
+++ resolved
@@ -3968,7 +3968,6 @@
      "argv0",      "forces target process argv[0] to be 'argv0'"},
     {"r",          "QEMU_UNAME",       true,  handle_arg_uname,
      "uname",      "set qemu uname release string to 'uname'"},
-<<<<<<< HEAD
     {"count-ifetch", "QEMU_COUNT_IFETCH", false,  handle_arg_count_ifetch,
      "",           "count the number of fetched instructions"},
     {"clock-ifetch", "QEMU_CLOCK_IFETCH", true,  handle_arg_clock_ifetch,
@@ -3977,9 +3976,6 @@
     {"tcg-plugin", "QEMU_TCG_PLUGIN", true,  handle_arg_tcg_plugin,
      "dso",        "load the dynamic shared object as TCG plugin"},
 #endif /* CONFIG_TCG_PLUGIN */
-#if defined(CONFIG_USE_GUEST_BASE)
-=======
->>>>>>> bfc766d3
     {"B",          "QEMU_GUEST_BASE",  true,  handle_arg_guest_base,
      "address",    "set guest_base address to 'address'"},
     {"R",          "QEMU_RESERVED_VA", true,  handle_arg_reserved_va,

/*
 *  i386 helpers (without register variable usage)
 *
 *  Copyright (c) 2003 Fabrice Bellard
 *
 * This library is free software; you can redistribute it and/or
 * modify it under the terms of the GNU Lesser General Public
 * License as published by the Free Software Foundation; either
 * version 2 of the License, or (at your option) any later version.
 *
 * This library is distributed in the hope that it will be useful,
 * but WITHOUT ANY WARRANTY; without even the implied warranty of
 * MERCHANTABILITY or FITNESS FOR A PARTICULAR PURPOSE.  See the GNU
 * Lesser General Public License for more details.
 *
 * You should have received a copy of the GNU Lesser General Public
 * License along with this library; if not, see <http://www.gnu.org/licenses/>.
 */
#include <stdarg.h>
#include <stdlib.h>
#include <stdio.h>
#include <string.h>
#include <inttypes.h>

#include "cpu.h"
#include "qemu-common.h"
#include "kvm.h"
#ifndef CONFIG_USER_ONLY
#include "sysemu.h"
#include "monitor.h"
#endif

//#define DEBUG_MMU

/* NOTE: must be called outside the CPU execute loop */
void cpu_reset(CPUX86State *env)
{
    int i;

    if (qemu_loglevel_mask(CPU_LOG_RESET)) {
        qemu_log("CPU Reset (CPU %d)\n", env->cpu_index);
        log_cpu_state(env, X86_DUMP_FPU | X86_DUMP_CCOP);
    }

    memset(env, 0, offsetof(CPUX86State, breakpoints));

    tlb_flush(env, 1);

    env->old_exception = -1;

    /* init to reset state */

#ifdef CONFIG_SOFTMMU
    env->hflags |= HF_SOFTMMU_MASK;
#endif
    env->hflags2 |= HF2_GIF_MASK;

    cpu_x86_update_cr0(env, 0x60000010);
    env->a20_mask = ~0x0;
    env->smbase = 0x30000;

    env->idt.limit = 0xffff;
    env->gdt.limit = 0xffff;
    env->ldt.limit = 0xffff;
    env->ldt.flags = DESC_P_MASK | (2 << DESC_TYPE_SHIFT);
    env->tr.limit = 0xffff;
    env->tr.flags = DESC_P_MASK | (11 << DESC_TYPE_SHIFT);

    cpu_x86_load_seg_cache(env, R_CS, 0xf000, 0xffff0000, 0xffff,
                           DESC_P_MASK | DESC_S_MASK | DESC_CS_MASK |
                           DESC_R_MASK | DESC_A_MASK);
    cpu_x86_load_seg_cache(env, R_DS, 0, 0, 0xffff,
                           DESC_P_MASK | DESC_S_MASK | DESC_W_MASK |
                           DESC_A_MASK);
    cpu_x86_load_seg_cache(env, R_ES, 0, 0, 0xffff,
                           DESC_P_MASK | DESC_S_MASK | DESC_W_MASK |
                           DESC_A_MASK);
    cpu_x86_load_seg_cache(env, R_SS, 0, 0, 0xffff,
                           DESC_P_MASK | DESC_S_MASK | DESC_W_MASK |
                           DESC_A_MASK);
    cpu_x86_load_seg_cache(env, R_FS, 0, 0, 0xffff,
                           DESC_P_MASK | DESC_S_MASK | DESC_W_MASK |
                           DESC_A_MASK);
    cpu_x86_load_seg_cache(env, R_GS, 0, 0, 0xffff,
                           DESC_P_MASK | DESC_S_MASK | DESC_W_MASK |
                           DESC_A_MASK);

    env->eip = 0xfff0;
    env->regs[R_EDX] = env->cpuid_version;

    env->eflags = 0x2;

    /* FPU init */
    for(i = 0;i < 8; i++)
        env->fptags[i] = 1;
    env->fpuc = 0x37f;

    env->mxcsr = 0x1f80;

    env->pat = 0x0007040600070406ULL;

    memset(env->dr, 0, sizeof(env->dr));
    env->dr[6] = DR6_FIXED_1;
    env->dr[7] = DR7_FIXED_1;
    cpu_breakpoint_remove_all(env, BP_CPU);
    cpu_watchpoint_remove_all(env, BP_CPU);
}

void cpu_x86_close(CPUX86State *env)
{
    qemu_free(env);
}

static void cpu_x86_version(CPUState *env, int *family, int *model)
{
    int cpuver = env->cpuid_version;

    if (family == NULL || model == NULL) {
        return;
    }

    *family = (cpuver >> 8) & 0x0f;
    *model = ((cpuver >> 12) & 0xf0) + ((cpuver >> 4) & 0x0f);
}

/* Broadcast MCA signal for processor version 06H_EH and above */
int cpu_x86_support_mca_broadcast(CPUState *env)
{
    int family = 0;
    int model = 0;

    cpu_x86_version(env, &family, &model);
    if ((family == 6 && model >= 14) || family > 6) {
        return 1;
    }

    return 0;
}

/***********************************************************/
/* x86 debug */

static const char *cc_op_str[] = {
    "DYNAMIC",
    "EFLAGS",

    "MULB",
    "MULW",
    "MULL",
    "MULQ",

    "ADDB",
    "ADDW",
    "ADDL",
    "ADDQ",

    "ADCB",
    "ADCW",
    "ADCL",
    "ADCQ",

    "SUBB",
    "SUBW",
    "SUBL",
    "SUBQ",

    "SBBB",
    "SBBW",
    "SBBL",
    "SBBQ",

    "LOGICB",
    "LOGICW",
    "LOGICL",
    "LOGICQ",

    "INCB",
    "INCW",
    "INCL",
    "INCQ",

    "DECB",
    "DECW",
    "DECL",
    "DECQ",

    "SHLB",
    "SHLW",
    "SHLL",
    "SHLQ",

    "SARB",
    "SARW",
    "SARL",
    "SARQ",
};

static void
cpu_x86_dump_seg_cache(CPUState *env, FILE *f, fprintf_function cpu_fprintf,
                       const char *name, struct SegmentCache *sc)
{
#ifdef TARGET_X86_64
    if (env->hflags & HF_CS64_MASK) {
        cpu_fprintf(f, "%-3s=%04x %016" PRIx64 " %08x %08x", name,
                    sc->selector, sc->base, sc->limit, sc->flags & 0x00ffff00);
    } else
#endif
    {
        cpu_fprintf(f, "%-3s=%04x %08x %08x %08x", name, sc->selector,
                    (uint32_t)sc->base, sc->limit, sc->flags & 0x00ffff00);
    }

    if (!(env->hflags & HF_PE_MASK) || !(sc->flags & DESC_P_MASK))
        goto done;

    cpu_fprintf(f, " DPL=%d ", (sc->flags & DESC_DPL_MASK) >> DESC_DPL_SHIFT);
    if (sc->flags & DESC_S_MASK) {
        if (sc->flags & DESC_CS_MASK) {
            cpu_fprintf(f, (sc->flags & DESC_L_MASK) ? "CS64" :
                           ((sc->flags & DESC_B_MASK) ? "CS32" : "CS16"));
            cpu_fprintf(f, " [%c%c", (sc->flags & DESC_C_MASK) ? 'C' : '-',
                        (sc->flags & DESC_R_MASK) ? 'R' : '-');
        } else {
            cpu_fprintf(f, (sc->flags & DESC_B_MASK) ? "DS  " : "DS16");
            cpu_fprintf(f, " [%c%c", (sc->flags & DESC_E_MASK) ? 'E' : '-',
                        (sc->flags & DESC_W_MASK) ? 'W' : '-');
        }
        cpu_fprintf(f, "%c]", (sc->flags & DESC_A_MASK) ? 'A' : '-');
    } else {
        static const char *sys_type_name[2][16] = {
            { /* 32 bit mode */
                "Reserved", "TSS16-avl", "LDT", "TSS16-busy",
                "CallGate16", "TaskGate", "IntGate16", "TrapGate16",
                "Reserved", "TSS32-avl", "Reserved", "TSS32-busy",
                "CallGate32", "Reserved", "IntGate32", "TrapGate32"
            },
            { /* 64 bit mode */
                "<hiword>", "Reserved", "LDT", "Reserved", "Reserved",
                "Reserved", "Reserved", "Reserved", "Reserved",
                "TSS64-avl", "Reserved", "TSS64-busy", "CallGate64",
                "Reserved", "IntGate64", "TrapGate64"
            }
        };
        cpu_fprintf(f, "%s",
                    sys_type_name[(env->hflags & HF_LMA_MASK) ? 1 : 0]
                                 [(sc->flags & DESC_TYPE_MASK)
                                  >> DESC_TYPE_SHIFT]);
    }
done:
    cpu_fprintf(f, "\n");
}

#define DUMP_CODE_BYTES_TOTAL    50
#define DUMP_CODE_BYTES_BACKWARD 20

void cpu_dump_state(CPUState *env, FILE *f, fprintf_function cpu_fprintf,
                    int flags)
{
    int eflags, i, nb;
    char cc_op_name[32];
    static const char *seg_name[6] = { "ES", "CS", "SS", "DS", "FS", "GS" };

    cpu_synchronize_state(env);

    eflags = env->eflags;
#ifdef TARGET_X86_64
    if (env->hflags & HF_CS64_MASK) {
        cpu_fprintf(f,
                    "RAX=%016" PRIx64 " RBX=%016" PRIx64 " RCX=%016" PRIx64 " RDX=%016" PRIx64 "\n"
                    "RSI=%016" PRIx64 " RDI=%016" PRIx64 " RBP=%016" PRIx64 " RSP=%016" PRIx64 "\n"
                    "R8 =%016" PRIx64 " R9 =%016" PRIx64 " R10=%016" PRIx64 " R11=%016" PRIx64 "\n"
                    "R12=%016" PRIx64 " R13=%016" PRIx64 " R14=%016" PRIx64 " R15=%016" PRIx64 "\n"
                    "RIP=%016" PRIx64 " RFL=%08x [%c%c%c%c%c%c%c] CPL=%d II=%d A20=%d SMM=%d HLT=%d\n",
                    env->regs[R_EAX],
                    env->regs[R_EBX],
                    env->regs[R_ECX],
                    env->regs[R_EDX],
                    env->regs[R_ESI],
                    env->regs[R_EDI],
                    env->regs[R_EBP],
                    env->regs[R_ESP],
                    env->regs[8],
                    env->regs[9],
                    env->regs[10],
                    env->regs[11],
                    env->regs[12],
                    env->regs[13],
                    env->regs[14],
                    env->regs[15],
                    env->eip, eflags,
                    eflags & DF_MASK ? 'D' : '-',
                    eflags & CC_O ? 'O' : '-',
                    eflags & CC_S ? 'S' : '-',
                    eflags & CC_Z ? 'Z' : '-',
                    eflags & CC_A ? 'A' : '-',
                    eflags & CC_P ? 'P' : '-',
                    eflags & CC_C ? 'C' : '-',
                    env->hflags & HF_CPL_MASK,
                    (env->hflags >> HF_INHIBIT_IRQ_SHIFT) & 1,
                    (env->a20_mask >> 20) & 1,
                    (env->hflags >> HF_SMM_SHIFT) & 1,
                    env->halted);
    } else
#endif
    {
        cpu_fprintf(f, "EAX=%08x EBX=%08x ECX=%08x EDX=%08x\n"
                    "ESI=%08x EDI=%08x EBP=%08x ESP=%08x\n"
                    "EIP=%08x EFL=%08x [%c%c%c%c%c%c%c] CPL=%d II=%d A20=%d SMM=%d HLT=%d\n",
                    (uint32_t)env->regs[R_EAX],
                    (uint32_t)env->regs[R_EBX],
                    (uint32_t)env->regs[R_ECX],
                    (uint32_t)env->regs[R_EDX],
                    (uint32_t)env->regs[R_ESI],
                    (uint32_t)env->regs[R_EDI],
                    (uint32_t)env->regs[R_EBP],
                    (uint32_t)env->regs[R_ESP],
                    (uint32_t)env->eip, eflags,
                    eflags & DF_MASK ? 'D' : '-',
                    eflags & CC_O ? 'O' : '-',
                    eflags & CC_S ? 'S' : '-',
                    eflags & CC_Z ? 'Z' : '-',
                    eflags & CC_A ? 'A' : '-',
                    eflags & CC_P ? 'P' : '-',
                    eflags & CC_C ? 'C' : '-',
                    env->hflags & HF_CPL_MASK,
                    (env->hflags >> HF_INHIBIT_IRQ_SHIFT) & 1,
                    (env->a20_mask >> 20) & 1,
                    (env->hflags >> HF_SMM_SHIFT) & 1,
                    env->halted);
    }

    for(i = 0; i < 6; i++) {
        cpu_x86_dump_seg_cache(env, f, cpu_fprintf, seg_name[i],
                               &env->segs[i]);
    }
    cpu_x86_dump_seg_cache(env, f, cpu_fprintf, "LDT", &env->ldt);
    cpu_x86_dump_seg_cache(env, f, cpu_fprintf, "TR", &env->tr);

#ifdef TARGET_X86_64
    if (env->hflags & HF_LMA_MASK) {
        cpu_fprintf(f, "GDT=     %016" PRIx64 " %08x\n",
                    env->gdt.base, env->gdt.limit);
        cpu_fprintf(f, "IDT=     %016" PRIx64 " %08x\n",
                    env->idt.base, env->idt.limit);
        cpu_fprintf(f, "CR0=%08x CR2=%016" PRIx64 " CR3=%016" PRIx64 " CR4=%08x\n",
                    (uint32_t)env->cr[0],
                    env->cr[2],
                    env->cr[3],
                    (uint32_t)env->cr[4]);
        for(i = 0; i < 4; i++)
            cpu_fprintf(f, "DR%d=%016" PRIx64 " ", i, env->dr[i]);
        cpu_fprintf(f, "\nDR6=%016" PRIx64 " DR7=%016" PRIx64 "\n",
                    env->dr[6], env->dr[7]);
    } else
#endif
    {
        cpu_fprintf(f, "GDT=     %08x %08x\n",
                    (uint32_t)env->gdt.base, env->gdt.limit);
        cpu_fprintf(f, "IDT=     %08x %08x\n",
                    (uint32_t)env->idt.base, env->idt.limit);
        cpu_fprintf(f, "CR0=%08x CR2=%08x CR3=%08x CR4=%08x\n",
                    (uint32_t)env->cr[0],
                    (uint32_t)env->cr[2],
                    (uint32_t)env->cr[3],
                    (uint32_t)env->cr[4]);
        for(i = 0; i < 4; i++) {
            cpu_fprintf(f, "DR%d=" TARGET_FMT_lx " ", i, env->dr[i]);
        }
        cpu_fprintf(f, "\nDR6=" TARGET_FMT_lx " DR7=" TARGET_FMT_lx "\n",
                    env->dr[6], env->dr[7]);
    }
    if (flags & X86_DUMP_CCOP) {
        if ((unsigned)env->cc_op < CC_OP_NB)
            snprintf(cc_op_name, sizeof(cc_op_name), "%s", cc_op_str[env->cc_op]);
        else
            snprintf(cc_op_name, sizeof(cc_op_name), "[%d]", env->cc_op);
#ifdef TARGET_X86_64
        if (env->hflags & HF_CS64_MASK) {
            cpu_fprintf(f, "CCS=%016" PRIx64 " CCD=%016" PRIx64 " CCO=%-8s\n",
                        env->cc_src, env->cc_dst,
                        cc_op_name);
        } else
#endif
        {
            cpu_fprintf(f, "CCS=%08x CCD=%08x CCO=%-8s\n",
                        (uint32_t)env->cc_src, (uint32_t)env->cc_dst,
                        cc_op_name);
        }
    }
    cpu_fprintf(f, "EFER=%016" PRIx64 "\n", env->efer);
    if (flags & X86_DUMP_FPU) {
        int fptag;
        fptag = 0;
        for(i = 0; i < 8; i++) {
            fptag |= ((!env->fptags[i]) << i);
        }
        cpu_fprintf(f, "FCW=%04x FSW=%04x [ST=%d] FTW=%02x MXCSR=%08x\n",
                    env->fpuc,
                    (env->fpus & ~0x3800) | (env->fpstt & 0x7) << 11,
                    env->fpstt,
                    fptag,
                    env->mxcsr);
        for(i=0;i<8;i++) {
            CPU_LDoubleU u;
            u.d = env->fpregs[i].d;
            cpu_fprintf(f, "FPR%d=%016" PRIx64 " %04x",
                        i, u.l.lower, u.l.upper);
            if ((i & 1) == 1)
                cpu_fprintf(f, "\n");
            else
                cpu_fprintf(f, " ");
        }
        if (env->hflags & HF_CS64_MASK)
            nb = 16;
        else
            nb = 8;
        for(i=0;i<nb;i++) {
            cpu_fprintf(f, "XMM%02d=%08x%08x%08x%08x",
                        i,
                        env->xmm_regs[i].XMM_L(3),
                        env->xmm_regs[i].XMM_L(2),
                        env->xmm_regs[i].XMM_L(1),
                        env->xmm_regs[i].XMM_L(0));
            if ((i & 1) == 1)
                cpu_fprintf(f, "\n");
            else
                cpu_fprintf(f, " ");
        }
    }
    if (flags & CPU_DUMP_CODE) {
        target_ulong base = env->segs[R_CS].base + env->eip;
        target_ulong offs = MIN(env->eip, DUMP_CODE_BYTES_BACKWARD);
        uint8_t code;
        char codestr[3];

        cpu_fprintf(f, "Code=");
        for (i = 0; i < DUMP_CODE_BYTES_TOTAL; i++) {
            if (cpu_memory_rw_debug(env, base - offs + i, &code, 1, 0) == 0) {
                snprintf(codestr, sizeof(codestr), "%02x", code);
            } else {
                snprintf(codestr, sizeof(codestr), "??");
            }
            cpu_fprintf(f, "%s%s%s%s", i > 0 ? " " : "",
                        i == offs ? "<" : "", codestr, i == offs ? ">" : "");
        }
        cpu_fprintf(f, "\n");
    }
}

/***********************************************************/
/* x86 mmu */
/* XXX: add PGE support */

void cpu_x86_set_a20(CPUX86State *env, int a20_state)
{
    a20_state = (a20_state != 0);
    if (a20_state != ((env->a20_mask >> 20) & 1)) {
#if defined(DEBUG_MMU)
        printf("A20 update: a20=%d\n", a20_state);
#endif
        /* if the cpu is currently executing code, we must unlink it and
           all the potentially executing TB */
        cpu_interrupt(env, CPU_INTERRUPT_EXITTB);

        /* when a20 is changed, all the MMU mappings are invalid, so
           we must flush everything */
        tlb_flush(env, 1);
        env->a20_mask = ~(1 << 20) | (a20_state << 20);
    }
}

void cpu_x86_update_cr0(CPUX86State *env, uint32_t new_cr0)
{
    int pe_state;

#if defined(DEBUG_MMU)
    printf("CR0 update: CR0=0x%08x\n", new_cr0);
#endif
    if ((new_cr0 & (CR0_PG_MASK | CR0_WP_MASK | CR0_PE_MASK)) !=
        (env->cr[0] & (CR0_PG_MASK | CR0_WP_MASK | CR0_PE_MASK))) {
        tlb_flush(env, 1);
    }

#ifdef TARGET_X86_64
    if (!(env->cr[0] & CR0_PG_MASK) && (new_cr0 & CR0_PG_MASK) &&
        (env->efer & MSR_EFER_LME)) {
        /* enter in long mode */
        /* XXX: generate an exception */
        if (!(env->cr[4] & CR4_PAE_MASK))
            return;
        env->efer |= MSR_EFER_LMA;
        env->hflags |= HF_LMA_MASK;
    } else if ((env->cr[0] & CR0_PG_MASK) && !(new_cr0 & CR0_PG_MASK) &&
               (env->efer & MSR_EFER_LMA)) {
        /* exit long mode */
        env->efer &= ~MSR_EFER_LMA;
        env->hflags &= ~(HF_LMA_MASK | HF_CS64_MASK);
        env->eip &= 0xffffffff;
    }
#endif
    env->cr[0] = new_cr0 | CR0_ET_MASK;

    /* update PE flag in hidden flags */
    pe_state = (env->cr[0] & CR0_PE_MASK);
    env->hflags = (env->hflags & ~HF_PE_MASK) | (pe_state << HF_PE_SHIFT);
    /* ensure that ADDSEG is always set in real mode */
    env->hflags |= ((pe_state ^ 1) << HF_ADDSEG_SHIFT);
    /* update FPU flags */
    env->hflags = (env->hflags & ~(HF_MP_MASK | HF_EM_MASK | HF_TS_MASK)) |
        ((new_cr0 << (HF_MP_SHIFT - 1)) & (HF_MP_MASK | HF_EM_MASK | HF_TS_MASK));
}

/* XXX: in legacy PAE mode, generate a GPF if reserved bits are set in
   the PDPT */
void cpu_x86_update_cr3(CPUX86State *env, target_ulong new_cr3)
{
    env->cr[3] = new_cr3;
    if (env->cr[0] & CR0_PG_MASK) {
#if defined(DEBUG_MMU)
        printf("CR3 update: CR3=" TARGET_FMT_lx "\n", new_cr3);
#endif
        tlb_flush(env, 0);
    }
}

void cpu_x86_update_cr4(CPUX86State *env, uint32_t new_cr4)
{
#if defined(DEBUG_MMU)
    printf("CR4 update: CR4=%08x\n", (uint32_t)env->cr[4]);
#endif
    if ((new_cr4 & (CR4_PGE_MASK | CR4_PAE_MASK | CR4_PSE_MASK)) !=
        (env->cr[4] & (CR4_PGE_MASK | CR4_PAE_MASK | CR4_PSE_MASK))) {
        tlb_flush(env, 1);
    }
    /* SSE handling */
    if (!(env->cpuid_features & CPUID_SSE))
        new_cr4 &= ~CR4_OSFXSR_MASK;
    if (new_cr4 & CR4_OSFXSR_MASK)
        env->hflags |= HF_OSFXSR_MASK;
    else
        env->hflags &= ~HF_OSFXSR_MASK;

    env->cr[4] = new_cr4;
}

#if defined(CONFIG_USER_ONLY)

int cpu_x86_handle_mmu_fault(CPUX86State *env, target_ulong addr,
                             int is_write, int mmu_idx, int is_softmmu)
{
    /* user mode only emulation */
    is_write &= 1;
    env->cr[2] = addr;
    env->error_code = (is_write << PG_ERROR_W_BIT);
    env->error_code |= PG_ERROR_U_MASK;
    env->exception_index = EXCP0E_PAGE;
    return 1;
}

#else

/* XXX: This value should match the one returned by CPUID
 * and in exec.c */
# if defined(TARGET_X86_64)
# define PHYS_ADDR_MASK 0xfffffff000LL
# else
# define PHYS_ADDR_MASK 0xffffff000LL
# endif

/* return value:
   -1 = cannot handle fault
   0  = nothing more to do
   1  = generate PF fault
*/
int cpu_x86_handle_mmu_fault(CPUX86State *env, target_ulong addr,
                             int is_write1, int mmu_idx, int is_softmmu)
{
    uint64_t ptep, pte;
    target_ulong pde_addr, pte_addr;
    int error_code, is_dirty, prot, page_size, is_write, is_user;
    target_phys_addr_t paddr;
    uint32_t page_offset;
    target_ulong vaddr, virt_addr;

    is_user = mmu_idx == MMU_USER_IDX;
#if defined(DEBUG_MMU)
    printf("MMU fault: addr=" TARGET_FMT_lx " w=%d u=%d eip=" TARGET_FMT_lx "\n",
           addr, is_write1, is_user, env->eip);
#endif
    is_write = is_write1 & 1;

    if (!(env->cr[0] & CR0_PG_MASK)) {
        pte = addr;
        virt_addr = addr & TARGET_PAGE_MASK;
        prot = PAGE_READ | PAGE_WRITE | PAGE_EXEC;
        page_size = 4096;
        goto do_mapping;
    }

    if (env->cr[4] & CR4_PAE_MASK) {
        uint64_t pde, pdpe;
        target_ulong pdpe_addr;

#ifdef TARGET_X86_64
        if (env->hflags & HF_LMA_MASK) {
            uint64_t pml4e_addr, pml4e;
            int32_t sext;

            /* test virtual address sign extension */
            sext = (int64_t)addr >> 47;
            if (sext != 0 && sext != -1) {
                env->error_code = 0;
                env->exception_index = EXCP0D_GPF;
                return 1;
            }

            pml4e_addr = ((env->cr[3] & ~0xfff) + (((addr >> 39) & 0x1ff) << 3)) &
                env->a20_mask;
            pml4e = ldq_phys(pml4e_addr);
            if (!(pml4e & PG_PRESENT_MASK)) {
                error_code = 0;
                goto do_fault;
            }
            if (!(env->efer & MSR_EFER_NXE) && (pml4e & PG_NX_MASK)) {
                error_code = PG_ERROR_RSVD_MASK;
                goto do_fault;
            }
            if (!(pml4e & PG_ACCESSED_MASK)) {
                pml4e |= PG_ACCESSED_MASK;
                stl_phys_notdirty(pml4e_addr, pml4e);
            }
            ptep = pml4e ^ PG_NX_MASK;
            pdpe_addr = ((pml4e & PHYS_ADDR_MASK) + (((addr >> 30) & 0x1ff) << 3)) &
                env->a20_mask;
            pdpe = ldq_phys(pdpe_addr);
            if (!(pdpe & PG_PRESENT_MASK)) {
                error_code = 0;
                goto do_fault;
            }
            if (!(env->efer & MSR_EFER_NXE) && (pdpe & PG_NX_MASK)) {
                error_code = PG_ERROR_RSVD_MASK;
                goto do_fault;
            }
            ptep &= pdpe ^ PG_NX_MASK;
            if (!(pdpe & PG_ACCESSED_MASK)) {
                pdpe |= PG_ACCESSED_MASK;
                stl_phys_notdirty(pdpe_addr, pdpe);
            }
        } else
#endif
        {
            /* XXX: load them when cr3 is loaded ? */
            pdpe_addr = ((env->cr[3] & ~0x1f) + ((addr >> 27) & 0x18)) &
                env->a20_mask;
            pdpe = ldq_phys(pdpe_addr);
            if (!(pdpe & PG_PRESENT_MASK)) {
                error_code = 0;
                goto do_fault;
            }
            ptep = PG_NX_MASK | PG_USER_MASK | PG_RW_MASK;
        }

        pde_addr = ((pdpe & PHYS_ADDR_MASK) + (((addr >> 21) & 0x1ff) << 3)) &
            env->a20_mask;
        pde = ldq_phys(pde_addr);
        if (!(pde & PG_PRESENT_MASK)) {
            error_code = 0;
            goto do_fault;
        }
        if (!(env->efer & MSR_EFER_NXE) && (pde & PG_NX_MASK)) {
            error_code = PG_ERROR_RSVD_MASK;
            goto do_fault;
        }
        ptep &= pde ^ PG_NX_MASK;
        if (pde & PG_PSE_MASK) {
            /* 2 MB page */
            page_size = 2048 * 1024;
            ptep ^= PG_NX_MASK;
            if ((ptep & PG_NX_MASK) && is_write1 == 2)
                goto do_fault_protect;
            if (is_user) {
                if (!(ptep & PG_USER_MASK))
                    goto do_fault_protect;
                if (is_write && !(ptep & PG_RW_MASK))
                    goto do_fault_protect;
            } else {
                if ((env->cr[0] & CR0_WP_MASK) &&
                    is_write && !(ptep & PG_RW_MASK))
                    goto do_fault_protect;
            }
            is_dirty = is_write && !(pde & PG_DIRTY_MASK);
            if (!(pde & PG_ACCESSED_MASK) || is_dirty) {
                pde |= PG_ACCESSED_MASK;
                if (is_dirty)
                    pde |= PG_DIRTY_MASK;
                stl_phys_notdirty(pde_addr, pde);
            }
            /* align to page_size */
            pte = pde & ((PHYS_ADDR_MASK & ~(page_size - 1)) | 0xfff);
            virt_addr = addr & ~(page_size - 1);
        } else {
            /* 4 KB page */
            if (!(pde & PG_ACCESSED_MASK)) {
                pde |= PG_ACCESSED_MASK;
                stl_phys_notdirty(pde_addr, pde);
            }
            pte_addr = ((pde & PHYS_ADDR_MASK) + (((addr >> 12) & 0x1ff) << 3)) &
                env->a20_mask;
            pte = ldq_phys(pte_addr);
            if (!(pte & PG_PRESENT_MASK)) {
                error_code = 0;
                goto do_fault;
            }
            if (!(env->efer & MSR_EFER_NXE) && (pte & PG_NX_MASK)) {
                error_code = PG_ERROR_RSVD_MASK;
                goto do_fault;
            }
            /* combine pde and pte nx, user and rw protections */
            ptep &= pte ^ PG_NX_MASK;
            ptep ^= PG_NX_MASK;
            if ((ptep & PG_NX_MASK) && is_write1 == 2)
                goto do_fault_protect;
            if (is_user) {
                if (!(ptep & PG_USER_MASK))
                    goto do_fault_protect;
                if (is_write && !(ptep & PG_RW_MASK))
                    goto do_fault_protect;
            } else {
                if ((env->cr[0] & CR0_WP_MASK) &&
                    is_write && !(ptep & PG_RW_MASK))
                    goto do_fault_protect;
            }
            is_dirty = is_write && !(pte & PG_DIRTY_MASK);
            if (!(pte & PG_ACCESSED_MASK) || is_dirty) {
                pte |= PG_ACCESSED_MASK;
                if (is_dirty)
                    pte |= PG_DIRTY_MASK;
                stl_phys_notdirty(pte_addr, pte);
            }
            page_size = 4096;
            virt_addr = addr & ~0xfff;
            pte = pte & (PHYS_ADDR_MASK | 0xfff);
        }
    } else {
        uint32_t pde;

        /* page directory entry */
        pde_addr = ((env->cr[3] & ~0xfff) + ((addr >> 20) & 0xffc)) &
            env->a20_mask;
        pde = ldl_phys(pde_addr);
        if (!(pde & PG_PRESENT_MASK)) {
            error_code = 0;
            goto do_fault;
        }
        /* if PSE bit is set, then we use a 4MB page */
        if ((pde & PG_PSE_MASK) && (env->cr[4] & CR4_PSE_MASK)) {
            page_size = 4096 * 1024;
            if (is_user) {
                if (!(pde & PG_USER_MASK))
                    goto do_fault_protect;
                if (is_write && !(pde & PG_RW_MASK))
                    goto do_fault_protect;
            } else {
                if ((env->cr[0] & CR0_WP_MASK) &&
                    is_write && !(pde & PG_RW_MASK))
                    goto do_fault_protect;
            }
            is_dirty = is_write && !(pde & PG_DIRTY_MASK);
            if (!(pde & PG_ACCESSED_MASK) || is_dirty) {
                pde |= PG_ACCESSED_MASK;
                if (is_dirty)
                    pde |= PG_DIRTY_MASK;
                stl_phys_notdirty(pde_addr, pde);
            }

            pte = pde & ~( (page_size - 1) & ~0xfff); /* align to page_size */
            ptep = pte;
            virt_addr = addr & ~(page_size - 1);
        } else {
            if (!(pde & PG_ACCESSED_MASK)) {
                pde |= PG_ACCESSED_MASK;
                stl_phys_notdirty(pde_addr, pde);
            }

            /* page directory entry */
            pte_addr = ((pde & ~0xfff) + ((addr >> 10) & 0xffc)) &
                env->a20_mask;
            pte = ldl_phys(pte_addr);
            if (!(pte & PG_PRESENT_MASK)) {
                error_code = 0;
                goto do_fault;
            }
            /* combine pde and pte user and rw protections */
            ptep = pte & pde;
            if (is_user) {
                if (!(ptep & PG_USER_MASK))
                    goto do_fault_protect;
                if (is_write && !(ptep & PG_RW_MASK))
                    goto do_fault_protect;
            } else {
                if ((env->cr[0] & CR0_WP_MASK) &&
                    is_write && !(ptep & PG_RW_MASK))
                    goto do_fault_protect;
            }
            is_dirty = is_write && !(pte & PG_DIRTY_MASK);
            if (!(pte & PG_ACCESSED_MASK) || is_dirty) {
                pte |= PG_ACCESSED_MASK;
                if (is_dirty)
                    pte |= PG_DIRTY_MASK;
                stl_phys_notdirty(pte_addr, pte);
            }
            page_size = 4096;
            virt_addr = addr & ~0xfff;
        }
    }
    /* the page can be put in the TLB */
    prot = PAGE_READ;
    if (!(ptep & PG_NX_MASK))
        prot |= PAGE_EXEC;
    if (pte & PG_DIRTY_MASK) {
        /* only set write access if already dirty... otherwise wait
           for dirty access */
        if (is_user) {
            if (ptep & PG_RW_MASK)
                prot |= PAGE_WRITE;
        } else {
            if (!(env->cr[0] & CR0_WP_MASK) ||
                (ptep & PG_RW_MASK))
                prot |= PAGE_WRITE;
        }
    }
 do_mapping:
    pte = pte & env->a20_mask;

    /* Even if 4MB pages, we map only one 4KB page in the cache to
       avoid filling it too fast */
    page_offset = (addr & TARGET_PAGE_MASK) & (page_size - 1);
    paddr = (pte & TARGET_PAGE_MASK) + page_offset;
    vaddr = virt_addr + page_offset;

    tlb_set_page(env, vaddr, paddr, prot, mmu_idx, page_size);
    return 0;
 do_fault_protect:
    error_code = PG_ERROR_P_MASK;
 do_fault:
    error_code |= (is_write << PG_ERROR_W_BIT);
    if (is_user)
        error_code |= PG_ERROR_U_MASK;
    if (is_write1 == 2 &&
        (env->efer & MSR_EFER_NXE) &&
        (env->cr[4] & CR4_PAE_MASK))
        error_code |= PG_ERROR_I_D_MASK;
    if (env->intercept_exceptions & (1 << EXCP0E_PAGE)) {
        /* cr2 is not modified in case of exceptions */
        stq_phys(env->vm_vmcb + offsetof(struct vmcb, control.exit_info_2), 
                 addr);
    } else {
        env->cr[2] = addr;
    }
    env->error_code = error_code;
    env->exception_index = EXCP0E_PAGE;
    return 1;
}

target_phys_addr_t cpu_get_phys_page_debug(CPUState *env, target_ulong addr)
{
    target_ulong pde_addr, pte_addr;
    uint64_t pte;
    target_phys_addr_t paddr;
    uint32_t page_offset;
    int page_size;

    if (env->cr[4] & CR4_PAE_MASK) {
        target_ulong pdpe_addr;
        uint64_t pde, pdpe;

#ifdef TARGET_X86_64
        if (env->hflags & HF_LMA_MASK) {
            uint64_t pml4e_addr, pml4e;
            int32_t sext;

            /* test virtual address sign extension */
            sext = (int64_t)addr >> 47;
            if (sext != 0 && sext != -1)
                return -1;

            pml4e_addr = ((env->cr[3] & ~0xfff) + (((addr >> 39) & 0x1ff) << 3)) &
                env->a20_mask;
            pml4e = ldq_phys(pml4e_addr);
            if (!(pml4e & PG_PRESENT_MASK))
                return -1;

            pdpe_addr = ((pml4e & ~0xfff) + (((addr >> 30) & 0x1ff) << 3)) &
                env->a20_mask;
            pdpe = ldq_phys(pdpe_addr);
            if (!(pdpe & PG_PRESENT_MASK))
                return -1;
        } else
#endif
        {
            pdpe_addr = ((env->cr[3] & ~0x1f) + ((addr >> 27) & 0x18)) &
                env->a20_mask;
            pdpe = ldq_phys(pdpe_addr);
            if (!(pdpe & PG_PRESENT_MASK))
                return -1;
        }

        pde_addr = ((pdpe & ~0xfff) + (((addr >> 21) & 0x1ff) << 3)) &
            env->a20_mask;
        pde = ldq_phys(pde_addr);
        if (!(pde & PG_PRESENT_MASK)) {
            return -1;
        }
        if (pde & PG_PSE_MASK) {
            /* 2 MB page */
            page_size = 2048 * 1024;
            pte = pde & ~( (page_size - 1) & ~0xfff); /* align to page_size */
        } else {
            /* 4 KB page */
            pte_addr = ((pde & ~0xfff) + (((addr >> 12) & 0x1ff) << 3)) &
                env->a20_mask;
            page_size = 4096;
            pte = ldq_phys(pte_addr);
        }
        if (!(pte & PG_PRESENT_MASK))
            return -1;
    } else {
        uint32_t pde;

        if (!(env->cr[0] & CR0_PG_MASK)) {
            pte = addr;
            page_size = 4096;
        } else {
            /* page directory entry */
            pde_addr = ((env->cr[3] & ~0xfff) + ((addr >> 20) & 0xffc)) & env->a20_mask;
            pde = ldl_phys(pde_addr);
            if (!(pde & PG_PRESENT_MASK))
                return -1;
            if ((pde & PG_PSE_MASK) && (env->cr[4] & CR4_PSE_MASK)) {
                pte = pde & ~0x003ff000; /* align to 4MB */
                page_size = 4096 * 1024;
            } else {
                /* page directory entry */
                pte_addr = ((pde & ~0xfff) + ((addr >> 10) & 0xffc)) & env->a20_mask;
                pte = ldl_phys(pte_addr);
                if (!(pte & PG_PRESENT_MASK))
                    return -1;
                page_size = 4096;
            }
        }
        pte = pte & env->a20_mask;
    }

    page_offset = (addr & TARGET_PAGE_MASK) & (page_size - 1);
    paddr = (pte & TARGET_PAGE_MASK) + page_offset;
    return paddr;
}

void hw_breakpoint_insert(CPUState *env, int index)
{
    int type, err = 0;

    switch (hw_breakpoint_type(env->dr[7], index)) {
    case 0:
        if (hw_breakpoint_enabled(env->dr[7], index))
            err = cpu_breakpoint_insert(env, env->dr[index], BP_CPU,
                                        &env->cpu_breakpoint[index]);
        break;
    case 1:
        type = BP_CPU | BP_MEM_WRITE;
        goto insert_wp;
    case 2:
         /* No support for I/O watchpoints yet */
        break;
    case 3:
        type = BP_CPU | BP_MEM_ACCESS;
    insert_wp:
        err = cpu_watchpoint_insert(env, env->dr[index],
                                    hw_breakpoint_len(env->dr[7], index),
                                    type, &env->cpu_watchpoint[index]);
        break;
    }
    if (err)
        env->cpu_breakpoint[index] = NULL;
}

void hw_breakpoint_remove(CPUState *env, int index)
{
    if (!env->cpu_breakpoint[index])
        return;
    switch (hw_breakpoint_type(env->dr[7], index)) {
    case 0:
        if (hw_breakpoint_enabled(env->dr[7], index))
            cpu_breakpoint_remove_by_ref(env, env->cpu_breakpoint[index]);
        break;
    case 1:
    case 3:
        cpu_watchpoint_remove_by_ref(env, env->cpu_watchpoint[index]);
        break;
    case 2:
        /* No support for I/O watchpoints yet */
        break;
    }
}

int check_hw_breakpoints(CPUState *env, int force_dr6_update)
{
    target_ulong dr6;
    int reg, type;
    int hit_enabled = 0;

    dr6 = env->dr[6] & ~0xf;
    for (reg = 0; reg < 4; reg++) {
        type = hw_breakpoint_type(env->dr[7], reg);
        if ((type == 0 && env->dr[reg] == env->eip) ||
            ((type & 1) && env->cpu_watchpoint[reg] &&
             (env->cpu_watchpoint[reg]->flags & BP_WATCHPOINT_HIT))) {
            dr6 |= 1 << reg;
            if (hw_breakpoint_enabled(env->dr[7], reg))
                hit_enabled = 1;
        }
    }
    if (hit_enabled || force_dr6_update)
        env->dr[6] = dr6;
    return hit_enabled;
}

static CPUDebugExcpHandler *prev_debug_excp_handler;

void raise_exception_env(int exception_index, CPUState *env);

static void breakpoint_handler(CPUState *env)
{
    CPUBreakpoint *bp;

    if (env->watchpoint_hit) {
        if (env->watchpoint_hit->flags & BP_CPU) {
            env->watchpoint_hit = NULL;
            if (check_hw_breakpoints(env, 0))
                raise_exception_env(EXCP01_DB, env);
            else
                cpu_resume_from_signal(env, NULL);
        }
    } else {
        QTAILQ_FOREACH(bp, &env->breakpoints, entry)
            if (bp->pc == env->eip) {
                if (bp->flags & BP_CPU) {
                    check_hw_breakpoints(env, 1);
                    raise_exception_env(EXCP01_DB, env);
                }
                break;
            }
    }
    if (prev_debug_excp_handler)
        prev_debug_excp_handler(env);
}

typedef struct MCEInjectionParams {
    Monitor *mon;
    CPUState *env;
    int bank;
    uint64_t status;
    uint64_t mcg_status;
    uint64_t addr;
    uint64_t misc;
    int flags;
} MCEInjectionParams;

static void do_inject_x86_mce(void *data)
{
    MCEInjectionParams *params = data;
    CPUState *cenv = params->env;
    uint64_t *banks = cenv->mce_banks + 4 * params->bank;

    cpu_synchronize_state(cenv);

    /*
     * If there is an MCE exception being processed, ignore this SRAO MCE
     * unless unconditional injection was requested.
     */
    if (!(params->flags & MCE_INJECT_UNCOND_AO)
        && !(params->status & MCI_STATUS_AR)
        && (cenv->mcg_status & MCG_STATUS_MCIP)) {
        return;
    }

    if (params->status & MCI_STATUS_UC) {
        /*
         * if MSR_MCG_CTL is not all 1s, the uncorrected error
         * reporting is disabled
         */
        if ((cenv->mcg_cap & MCG_CTL_P) && cenv->mcg_ctl != ~(uint64_t)0) {
            monitor_printf(params->mon,
                           "CPU %d: Uncorrected error reporting disabled\n",
                           cenv->cpu_index);
            return;
        }

        /*
         * if MSR_MCi_CTL is not all 1s, the uncorrected error
         * reporting is disabled for the bank
         */
        if (banks[0] != ~(uint64_t)0) {
            monitor_printf(params->mon,
                           "CPU %d: Uncorrected error reporting disabled for"
                           " bank %d\n",
                           cenv->cpu_index, params->bank);
            return;
        }

        if ((cenv->mcg_status & MCG_STATUS_MCIP) ||
            !(cenv->cr[4] & CR4_MCE_MASK)) {
            monitor_printf(params->mon,
                           "CPU %d: Previous MCE still in progress, raising"
                           " triple fault\n",
                           cenv->cpu_index);
            qemu_log_mask(CPU_LOG_RESET, "Triple fault\n");
            qemu_system_reset_request();
            return;
        }
        if (banks[1] & MCI_STATUS_VAL) {
            params->status |= MCI_STATUS_OVER;
        }
        banks[2] = params->addr;
        banks[3] = params->misc;
        cenv->mcg_status = params->mcg_status;
        banks[1] = params->status;
        cpu_interrupt(cenv, CPU_INTERRUPT_MCE);
    } else if (!(banks[1] & MCI_STATUS_VAL)
               || !(banks[1] & MCI_STATUS_UC)) {
        if (banks[1] & MCI_STATUS_VAL) {
            params->status |= MCI_STATUS_OVER;
        }
        banks[2] = params->addr;
        banks[3] = params->misc;
        banks[1] = params->status;
    } else {
        banks[1] |= MCI_STATUS_OVER;
    }
}

void cpu_x86_inject_mce(Monitor *mon, CPUState *cenv, int bank,
                        uint64_t status, uint64_t mcg_status, uint64_t addr,
                        uint64_t misc, int flags)
{
    MCEInjectionParams params = {
        .mon = mon,
        .env = cenv,
        .bank = bank,
        .status = status,
        .mcg_status = mcg_status,
        .addr = addr,
        .misc = misc,
        .flags = flags,
    };
    unsigned bank_num = cenv->mcg_cap & 0xff;
    CPUState *env;

    if (!cenv->mcg_cap) {
        monitor_printf(mon, "MCE injection not supported\n");
        return;
    }
    if (bank >= bank_num) {
        monitor_printf(mon, "Invalid MCE bank number\n");
        return;
    }
    if (!(status & MCI_STATUS_VAL)) {
        monitor_printf(mon, "Invalid MCE status code\n");
        return;
    }
    if ((flags & MCE_INJECT_BROADCAST)
        && !cpu_x86_support_mca_broadcast(cenv)) {
        monitor_printf(mon, "Guest CPU does not support MCA broadcast\n");
        return;
    }

<<<<<<< HEAD
    if (kvm_enabled()) {
        if (broadcast) {
            flag |= MCE_BROADCAST;
        }

        kvm_inject_x86_mce(cenv, bank, status, mcg_status, addr, misc, flag);
    } else {
        qemu_inject_x86_mce(cenv, bank, status, mcg_status, addr, misc);
        if (broadcast) {
            for (env = first_cpu; env != NULL; env = env->next_cpu) {
                if (cenv == env) {
                    continue;
                }
                qemu_inject_x86_mce(env, 1, MCI_STATUS_VAL | MCI_STATUS_UC,
                                    MCG_STATUS_MCIP | MCG_STATUS_RIPV, 0, 0);
=======
    run_on_cpu(cenv, do_inject_x86_mce, &params);
    if (flags & MCE_INJECT_BROADCAST) {
        params.bank = 1;
        params.status = MCI_STATUS_VAL | MCI_STATUS_UC;
        params.mcg_status = MCG_STATUS_MCIP | MCG_STATUS_RIPV;
        params.addr = 0;
        params.misc = 0;
        for (env = first_cpu; env != NULL; env = env->next_cpu) {
            if (cenv == env) {
                continue;
>>>>>>> 76e4e1d2
            }
            params.env = env;
            run_on_cpu(cenv, do_inject_x86_mce, &params);
        }
    }
}
#endif /* !CONFIG_USER_ONLY */

static void mce_init(CPUX86State *cenv)
{
    unsigned int bank;

    if (((cenv->cpuid_version >> 8) & 0xf) >= 6
        && (cenv->cpuid_features & (CPUID_MCE | CPUID_MCA)) ==
            (CPUID_MCE | CPUID_MCA)) {
        cenv->mcg_cap = MCE_CAP_DEF | MCE_BANKS_DEF;
        cenv->mcg_ctl = ~(uint64_t)0;
        for (bank = 0; bank < MCE_BANKS_DEF; bank++) {
            cenv->mce_banks[bank * 4] = ~(uint64_t)0;
        }
    }
}

int cpu_x86_get_descr_debug(CPUX86State *env, unsigned int selector,
                            target_ulong *base, unsigned int *limit,
                            unsigned int *flags)
{
    SegmentCache *dt;
    target_ulong ptr;
    uint32_t e1, e2;
    int index;

    if (selector & 0x4)
        dt = &env->ldt;
    else
        dt = &env->gdt;
    index = selector & ~7;
    ptr = dt->base + index;
    if ((index + 7) > dt->limit
        || cpu_memory_rw_debug(env, ptr, (uint8_t *)&e1, sizeof(e1), 0) != 0
        || cpu_memory_rw_debug(env, ptr+4, (uint8_t *)&e2, sizeof(e2), 0) != 0)
        return 0;

    *base = ((e1 >> 16) | ((e2 & 0xff) << 16) | (e2 & 0xff000000));
    *limit = (e1 & 0xffff) | (e2 & 0x000f0000);
    if (e2 & DESC_G_MASK)
        *limit = (*limit << 12) | 0xfff;
    *flags = e2;

    return 1;
}

CPUX86State *cpu_x86_init(const char *cpu_model)
{
    CPUX86State *env;
    static int inited;

    env = qemu_mallocz(sizeof(CPUX86State));
    cpu_exec_init(env);
    env->cpu_model_str = cpu_model;

    /* init various static tables */
    if (!inited) {
        inited = 1;
        optimize_flags_init();
#ifndef CONFIG_USER_ONLY
        prev_debug_excp_handler =
            cpu_set_debug_excp_handler(breakpoint_handler);
#endif
    }
    if (cpu_x86_register(env, cpu_model) < 0) {
        cpu_x86_close(env);
        return NULL;
    }
    mce_init(env);

    qemu_init_vcpu(env);

    return env;
}

#if !defined(CONFIG_USER_ONLY)
void do_cpu_init(CPUState *env)
{
    int sipi = env->interrupt_request & CPU_INTERRUPT_SIPI;
    uint64_t pat = env->pat;

    cpu_reset(env);
    env->interrupt_request = sipi;
    env->pat = pat;
    apic_init_reset(env->apic_state);
    env->halted = !cpu_is_bsp(env);
}

void do_cpu_sipi(CPUState *env)
{
    apic_sipi(env->apic_state);
}
#else
void do_cpu_init(CPUState *env)
{
}
void do_cpu_sipi(CPUState *env)
{
}
#endif<|MERGE_RESOLUTION|>--- conflicted
+++ resolved
@@ -1174,23 +1174,6 @@
         return;
     }
 
-<<<<<<< HEAD
-    if (kvm_enabled()) {
-        if (broadcast) {
-            flag |= MCE_BROADCAST;
-        }
-
-        kvm_inject_x86_mce(cenv, bank, status, mcg_status, addr, misc, flag);
-    } else {
-        qemu_inject_x86_mce(cenv, bank, status, mcg_status, addr, misc);
-        if (broadcast) {
-            for (env = first_cpu; env != NULL; env = env->next_cpu) {
-                if (cenv == env) {
-                    continue;
-                }
-                qemu_inject_x86_mce(env, 1, MCI_STATUS_VAL | MCI_STATUS_UC,
-                                    MCG_STATUS_MCIP | MCG_STATUS_RIPV, 0, 0);
-=======
     run_on_cpu(cenv, do_inject_x86_mce, &params);
     if (flags & MCE_INJECT_BROADCAST) {
         params.bank = 1;
@@ -1201,7 +1184,6 @@
         for (env = first_cpu; env != NULL; env = env->next_cpu) {
             if (cenv == env) {
                 continue;
->>>>>>> 76e4e1d2
             }
             params.env = env;
             run_on_cpu(cenv, do_inject_x86_mce, &params);

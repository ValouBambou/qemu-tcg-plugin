--- conflicted
+++ resolved
@@ -375,11 +375,8 @@
     ARM_FEATURE_V5,
     ARM_FEATURE_STRONGARM,
     ARM_FEATURE_VAPA, /* cp15 VA to PA lookups */
-<<<<<<< HEAD
-=======
     ARM_FEATURE_ARM_DIV, /* divide supported in ARM encoding */
     ARM_FEATURE_VFP4, /* VFPv4 (implies that NEON is v2) */
->>>>>>> 3ffb4001
 };
 
 static inline int arm_feature(CPUARMState *env, int feature)

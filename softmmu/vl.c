/*
 * QEMU System Emulator
 *
 * Copyright (c) 2003-2008 Fabrice Bellard
 *
 * Permission is hereby granted, free of charge, to any person obtaining a copy
 * of this software and associated documentation files (the "Software"), to deal
 * in the Software without restriction, including without limitation the rights
 * to use, copy, modify, merge, publish, distribute, sublicense, and/or sell
 * copies of the Software, and to permit persons to whom the Software is
 * furnished to do so, subject to the following conditions:
 *
 * The above copyright notice and this permission notice shall be included in
 * all copies or substantial portions of the Software.
 *
 * THE SOFTWARE IS PROVIDED "AS IS", WITHOUT WARRANTY OF ANY KIND, EXPRESS OR
 * IMPLIED, INCLUDING BUT NOT LIMITED TO THE WARRANTIES OF MERCHANTABILITY,
 * FITNESS FOR A PARTICULAR PURPOSE AND NONINFRINGEMENT. IN NO EVENT SHALL
 * THE AUTHORS OR COPYRIGHT HOLDERS BE LIABLE FOR ANY CLAIM, DAMAGES OR OTHER
 * LIABILITY, WHETHER IN AN ACTION OF CONTRACT, TORT OR OTHERWISE, ARISING FROM,
 * OUT OF OR IN CONNECTION WITH THE SOFTWARE OR THE USE OR OTHER DEALINGS IN
 * THE SOFTWARE.
 */

#include "qemu/osdep.h"
#include "qemu-common.h"
#include "qemu/datadir.h"
#include "qemu/units.h"
#include "exec/cpu-common.h"
#include "hw/qdev-properties.h"
#include "qapi/compat-policy.h"
#include "qapi/error.h"
#include "qapi/qmp/qdict.h"
#include "qapi/qmp/qstring.h"
#include "qapi/qmp/qjson.h"
#include "qemu-version.h"
#include "qemu/cutils.h"
#include "qemu/help_option.h"
#include "qemu/hw-version.h"
#include "qemu/uuid.h"
#include "sysemu/reset.h"
#include "sysemu/runstate.h"
#include "sysemu/runstate-action.h"
#include "sysemu/seccomp.h"
#include "sysemu/tcg.h"
#include "sysemu/xen.h"

#ifdef CONFIG_TCG_PLUGIN
extern void tcg_plugin_load(const char *);
extern void tcg_plugin_initialize_all(void);
extern void tcg_plugin_set_filename(const char *filename);
#else
#define tcg_plugin_load(a) ((void)0)
#define tcg_plugin_initialize_all() ((void)0)
#define tcg_plugin_set_filename(f) ((void)0)
#endif

#include "qemu/error-report.h"
#include "qemu/sockets.h"
#include "qemu/accel.h"
#include "hw/usb.h"
#include "hw/isa/isa.h"
#include "hw/scsi/scsi.h"
#include "hw/display/vga.h"
#include "sysemu/watchdog.h"
#include "hw/firmware/smbios.h"
#include "hw/acpi/acpi.h"
#include "hw/xen/xen.h"
#include "hw/loader.h"
#include "monitor/qdev.h"
#include "net/net.h"
#include "net/slirp.h"
#include "monitor/monitor.h"
#include "ui/console.h"
#include "ui/input.h"
#include "sysemu/sysemu.h"
#include "sysemu/numa.h"
#include "sysemu/hostmem.h"
#include "exec/gdbstub.h"
#include "qemu/timer.h"
#include "chardev/char.h"
#include "qemu/bitmap.h"
#include "qemu/log.h"
#include "sysemu/blockdev.h"
#include "hw/block/block.h"
#include "hw/i386/x86.h"
#include "hw/i386/pc.h"
#include "migration/misc.h"
#include "migration/snapshot.h"
#include "sysemu/tpm.h"
#include "sysemu/dma.h"
#include "hw/audio/soundhw.h"
#include "audio/audio.h"
#include "sysemu/cpus.h"
#include "sysemu/cpu-timers.h"
#include "migration/colo.h"
#include "migration/postcopy-ram.h"
#include "sysemu/kvm.h"
#include "sysemu/hax.h"
#include "qapi/qobject-input-visitor.h"
#include "qemu/option.h"
#include "qemu/config-file.h"
#include "qemu/qemu-options.h"
#include "qemu/main-loop.h"
#ifdef CONFIG_VIRTFS
#include "fsdev/qemu-fsdev.h"
#endif
#include "sysemu/qtest.h"

#include "disas/disas.h"

#include "trace.h"
#include "trace/control.h"
#include "qemu/plugin.h"
#include "qemu/queue.h"
#include "sysemu/arch_init.h"
#include "exec/confidential-guest-support.h"

#include "ui/qemu-spice.h"
#include "qapi/string-input-visitor.h"
#include "qapi/opts-visitor.h"
#include "qapi/clone-visitor.h"
#include "qom/object_interfaces.h"
#include "semihosting/semihost.h"
#include "crypto/init.h"
#include "sysemu/replay.h"
#include "qapi/qapi-events-run-state.h"
#include "qapi/qapi-visit-block-core.h"
#include "qapi/qapi-visit-compat.h"
#include "qapi/qapi-visit-ui.h"
#include "qapi/qapi-commands-block-core.h"
#include "qapi/qapi-commands-migration.h"
#include "qapi/qapi-commands-misc.h"
#include "qapi/qapi-visit-qom.h"
#include "qapi/qapi-commands-ui.h"
#include "qapi/qmp/qdict.h"
#include "qapi/qmp/qerror.h"
#include "sysemu/iothread.h"
#include "qemu/guest-random.h"

#include "config-host.h"

#define MAX_VIRTIO_CONSOLES 1

typedef struct BlockdevOptionsQueueEntry {
    BlockdevOptions *bdo;
    Location loc;
    QSIMPLEQ_ENTRY(BlockdevOptionsQueueEntry) entry;
} BlockdevOptionsQueueEntry;

typedef QSIMPLEQ_HEAD(, BlockdevOptionsQueueEntry) BlockdevOptionsQueue;

typedef struct ObjectOption {
    ObjectOptions *opts;
    QTAILQ_ENTRY(ObjectOption) next;
} ObjectOption;

typedef struct DeviceOption {
    QDict *opts;
    Location loc;
    QTAILQ_ENTRY(DeviceOption) next;
} DeviceOption;

static const char *cpu_option;
static const char *mem_path;
static const char *incoming;
static const char *loadvm;
static const char *accelerators;
static QDict *machine_opts_dict;
static QTAILQ_HEAD(, ObjectOption) object_opts = QTAILQ_HEAD_INITIALIZER(object_opts);
static QTAILQ_HEAD(, DeviceOption) device_opts = QTAILQ_HEAD_INITIALIZER(device_opts);
static ram_addr_t maxram_size;
static uint64_t ram_slots;
static int display_remote;
static int snapshot;
static bool preconfig_requested;
static QemuPluginList plugin_list = QTAILQ_HEAD_INITIALIZER(plugin_list);
static BlockdevOptionsQueue bdo_queue = QSIMPLEQ_HEAD_INITIALIZER(bdo_queue);
static bool nographic = false;
static int mem_prealloc; /* force preallocation of physical target memory */
static ram_addr_t ram_size;
static const char *vga_model = NULL;
static DisplayOptions dpy;
static int num_serial_hds;
static Chardev **serial_hds;
static const char *log_mask;
static const char *log_file;
static bool list_data_dirs;
static const char *watchdog;
static const char *qtest_chrdev;
static const char *qtest_log;

static int has_defaults = 1;
static int default_serial = 1;
static int default_parallel = 1;
static int default_monitor = 1;
static int default_floppy = 1;
static int default_cdrom = 1;
static int default_sdcard = 1;
static int default_vga = 1;
static int default_net = 1;

static struct {
    const char *driver;
    int *flag;
} default_list[] = {
    { .driver = "isa-serial",           .flag = &default_serial    },
    { .driver = "isa-parallel",         .flag = &default_parallel  },
    { .driver = "isa-fdc",              .flag = &default_floppy    },
    { .driver = "floppy",               .flag = &default_floppy    },
    { .driver = "ide-cd",               .flag = &default_cdrom     },
    { .driver = "ide-hd",               .flag = &default_cdrom     },
    { .driver = "scsi-cd",              .flag = &default_cdrom     },
    { .driver = "scsi-hd",              .flag = &default_cdrom     },
    { .driver = "VGA",                  .flag = &default_vga       },
    { .driver = "isa-vga",              .flag = &default_vga       },
    { .driver = "cirrus-vga",           .flag = &default_vga       },
    { .driver = "isa-cirrus-vga",       .flag = &default_vga       },
    { .driver = "vmware-svga",          .flag = &default_vga       },
    { .driver = "qxl-vga",              .flag = &default_vga       },
    { .driver = "virtio-vga",           .flag = &default_vga       },
    { .driver = "ati-vga",              .flag = &default_vga       },
    { .driver = "vhost-user-vga",       .flag = &default_vga       },
    { .driver = "virtio-vga-gl",        .flag = &default_vga       },
};

static QemuOptsList qemu_rtc_opts = {
    .name = "rtc",
    .head = QTAILQ_HEAD_INITIALIZER(qemu_rtc_opts.head),
    .merge_lists = true,
    .desc = {
        {
            .name = "base",
            .type = QEMU_OPT_STRING,
        },{
            .name = "clock",
            .type = QEMU_OPT_STRING,
        },{
            .name = "driftfix",
            .type = QEMU_OPT_STRING,
        },
        { /* end of list */ }
    },
};

static QemuOptsList qemu_option_rom_opts = {
    .name = "option-rom",
    .implied_opt_name = "romfile",
    .head = QTAILQ_HEAD_INITIALIZER(qemu_option_rom_opts.head),
    .desc = {
        {
            .name = "bootindex",
            .type = QEMU_OPT_NUMBER,
        }, {
            .name = "romfile",
            .type = QEMU_OPT_STRING,
        },
        { /* end of list */ }
    },
};

static QemuOptsList qemu_accel_opts = {
    .name = "accel",
    .implied_opt_name = "accel",
    .head = QTAILQ_HEAD_INITIALIZER(qemu_accel_opts.head),
    .desc = {
        /*
         * no elements => accept any
         * sanity checking will happen later
         * when setting accelerator properties
         */
        { }
    },
};

static QemuOptsList qemu_boot_opts = {
    .name = "boot-opts",
    .implied_opt_name = "order",
    .merge_lists = true,
    .head = QTAILQ_HEAD_INITIALIZER(qemu_boot_opts.head),
    .desc = {
        {
            .name = "order",
            .type = QEMU_OPT_STRING,
        }, {
            .name = "once",
            .type = QEMU_OPT_STRING,
        }, {
            .name = "menu",
            .type = QEMU_OPT_BOOL,
        }, {
            .name = "splash",
            .type = QEMU_OPT_STRING,
        }, {
            .name = "splash-time",
            .type = QEMU_OPT_NUMBER,
        }, {
            .name = "reboot-timeout",
            .type = QEMU_OPT_NUMBER,
        }, {
            .name = "strict",
            .type = QEMU_OPT_BOOL,
        },
        { /*End of list */ }
    },
};

static QemuOptsList qemu_add_fd_opts = {
    .name = "add-fd",
    .head = QTAILQ_HEAD_INITIALIZER(qemu_add_fd_opts.head),
    .desc = {
        {
            .name = "fd",
            .type = QEMU_OPT_NUMBER,
            .help = "file descriptor of which a duplicate is added to fd set",
        },{
            .name = "set",
            .type = QEMU_OPT_NUMBER,
            .help = "ID of the fd set to add fd to",
        },{
            .name = "opaque",
            .type = QEMU_OPT_STRING,
            .help = "free-form string used to describe fd",
        },
        { /* end of list */ }
    },
};

static QemuOptsList qemu_object_opts = {
    .name = "object",
    .implied_opt_name = "qom-type",
    .head = QTAILQ_HEAD_INITIALIZER(qemu_object_opts.head),
    .desc = {
        { }
    },
};

static QemuOptsList qemu_tpmdev_opts = {
    .name = "tpmdev",
    .implied_opt_name = "type",
    .head = QTAILQ_HEAD_INITIALIZER(qemu_tpmdev_opts.head),
    .desc = {
        /* options are defined in the TPM backends */
        { /* end of list */ }
    },
};

static QemuOptsList qemu_overcommit_opts = {
    .name = "overcommit",
    .head = QTAILQ_HEAD_INITIALIZER(qemu_overcommit_opts.head),
    .desc = {
        {
            .name = "mem-lock",
            .type = QEMU_OPT_BOOL,
        },
        {
            .name = "cpu-pm",
            .type = QEMU_OPT_BOOL,
        },
        { /* end of list */ }
    },
};

static QemuOptsList qemu_msg_opts = {
    .name = "msg",
    .head = QTAILQ_HEAD_INITIALIZER(qemu_msg_opts.head),
    .desc = {
        {
            .name = "timestamp",
            .type = QEMU_OPT_BOOL,
        },
        {
            .name = "guest-name",
            .type = QEMU_OPT_BOOL,
            .help = "Prepends guest name for error messages but only if "
                    "-name guest is set otherwise option is ignored\n",
        },
        { /* end of list */ }
    },
};

static QemuOptsList qemu_name_opts = {
    .name = "name",
    .implied_opt_name = "guest",
    .merge_lists = true,
    .head = QTAILQ_HEAD_INITIALIZER(qemu_name_opts.head),
    .desc = {
        {
            .name = "guest",
            .type = QEMU_OPT_STRING,
            .help = "Sets the name of the guest.\n"
                    "This name will be displayed in the SDL window caption.\n"
                    "The name will also be used for the VNC server",
        }, {
            .name = "process",
            .type = QEMU_OPT_STRING,
            .help = "Sets the name of the QEMU process, as shown in top etc",
        }, {
            .name = "debug-threads",
            .type = QEMU_OPT_BOOL,
            .help = "When enabled, name the individual threads; defaults off.\n"
                    "NOTE: The thread names are for debugging and not a\n"
                    "stable API.",
        },
        { /* End of list */ }
    },
};

static QemuOptsList qemu_mem_opts = {
    .name = "memory",
    .implied_opt_name = "size",
    .head = QTAILQ_HEAD_INITIALIZER(qemu_mem_opts.head),
    .merge_lists = true,
    .desc = {
        {
            .name = "size",
            .type = QEMU_OPT_SIZE,
        },
        {
            .name = "slots",
            .type = QEMU_OPT_NUMBER,
        },
        {
            .name = "maxmem",
            .type = QEMU_OPT_SIZE,
        },
        { /* end of list */ }
    },
};

static QemuOptsList qemu_icount_opts = {
    .name = "icount",
    .implied_opt_name = "shift",
    .merge_lists = true,
    .head = QTAILQ_HEAD_INITIALIZER(qemu_icount_opts.head),
    .desc = {
        {
            .name = "shift",
            .type = QEMU_OPT_STRING,
        }, {
            .name = "align",
            .type = QEMU_OPT_BOOL,
        }, {
            .name = "sleep",
            .type = QEMU_OPT_BOOL,
        }, {
            .name = "rr",
            .type = QEMU_OPT_STRING,
        }, {
            .name = "rrfile",
            .type = QEMU_OPT_STRING,
        }, {
            .name = "rrsnapshot",
            .type = QEMU_OPT_STRING,
        },
        { /* end of list */ }
    },
};

static QemuOptsList qemu_fw_cfg_opts = {
    .name = "fw_cfg",
    .implied_opt_name = "name",
    .head = QTAILQ_HEAD_INITIALIZER(qemu_fw_cfg_opts.head),
    .desc = {
        {
            .name = "name",
            .type = QEMU_OPT_STRING,
            .help = "Sets the fw_cfg name of the blob to be inserted",
        }, {
            .name = "file",
            .type = QEMU_OPT_STRING,
            .help = "Sets the name of the file from which "
                    "the fw_cfg blob will be loaded",
        }, {
            .name = "string",
            .type = QEMU_OPT_STRING,
            .help = "Sets content of the blob to be inserted from a string",
        }, {
            .name = "gen_id",
            .type = QEMU_OPT_STRING,
            .help = "Sets id of the object generating the fw_cfg blob "
                    "to be inserted",
        },
        { /* end of list */ }
    },
};

static QemuOptsList qemu_action_opts = {
    .name = "action",
    .merge_lists = true,
    .head = QTAILQ_HEAD_INITIALIZER(qemu_action_opts.head),
    .desc = {
        {
            .name = "shutdown",
            .type = QEMU_OPT_STRING,
        },{
            .name = "reboot",
            .type = QEMU_OPT_STRING,
        },{
            .name = "panic",
            .type = QEMU_OPT_STRING,
        },{
            .name = "watchdog",
            .type = QEMU_OPT_STRING,
        },
        { /* end of list */ }
    },
};

const char *qemu_get_vm_name(void)
{
    return qemu_name;
}

static void default_driver_disable(const char *driver)
{
    int i;

    if (!driver) {
        return;
    }

    for (i = 0; i < ARRAY_SIZE(default_list); i++) {
        if (strcmp(default_list[i].driver, driver) != 0)
            continue;
        *(default_list[i].flag) = 0;
    }
}

static int default_driver_check(void *opaque, QemuOpts *opts, Error **errp)
{
    const char *driver = qemu_opt_get(opts, "driver");

    default_driver_disable(driver);
    return 0;
}

static void default_driver_check_json(void)
{
    DeviceOption *opt;

    QTAILQ_FOREACH(opt, &device_opts, next) {
        const char *driver = qdict_get_try_str(opt->opts, "driver");
        default_driver_disable(driver);
    }
}

static int parse_name(void *opaque, QemuOpts *opts, Error **errp)
{
    const char *proc_name;

    if (qemu_opt_get(opts, "debug-threads")) {
        qemu_thread_naming(qemu_opt_get_bool(opts, "debug-threads", false));
    }
    qemu_name = qemu_opt_get(opts, "guest");

    proc_name = qemu_opt_get(opts, "process");
    if (proc_name) {
        os_set_proc_name(proc_name);
    }

    return 0;
}

bool defaults_enabled(void)
{
    return has_defaults;
}

#ifndef _WIN32
static int parse_add_fd(void *opaque, QemuOpts *opts, Error **errp)
{
    int fd, dupfd, flags;
    int64_t fdset_id;
    const char *fd_opaque = NULL;
    AddfdInfo *fdinfo;

    fd = qemu_opt_get_number(opts, "fd", -1);
    fdset_id = qemu_opt_get_number(opts, "set", -1);
    fd_opaque = qemu_opt_get(opts, "opaque");

    if (fd < 0) {
        error_setg(errp, "fd option is required and must be non-negative");
        return -1;
    }

    if (fd <= STDERR_FILENO) {
        error_setg(errp, "fd cannot be a standard I/O stream");
        return -1;
    }

    /*
     * All fds inherited across exec() necessarily have FD_CLOEXEC
     * clear, while qemu sets FD_CLOEXEC on all other fds used internally.
     */
    flags = fcntl(fd, F_GETFD);
    if (flags == -1 || (flags & FD_CLOEXEC)) {
        error_setg(errp, "fd is not valid or already in use");
        return -1;
    }

    if (fdset_id < 0) {
        error_setg(errp, "set option is required and must be non-negative");
        return -1;
    }

#ifdef F_DUPFD_CLOEXEC
    dupfd = fcntl(fd, F_DUPFD_CLOEXEC, 0);
#else
    dupfd = dup(fd);
    if (dupfd != -1) {
        qemu_set_cloexec(dupfd);
    }
#endif
    if (dupfd == -1) {
        error_setg(errp, "error duplicating fd: %s", strerror(errno));
        return -1;
    }

    /* add the duplicate fd, and optionally the opaque string, to the fd set */
    fdinfo = monitor_fdset_add_fd(dupfd, true, fdset_id, !!fd_opaque, fd_opaque,
                                  &error_abort);
    g_free(fdinfo);

    return 0;
}

static int cleanup_add_fd(void *opaque, QemuOpts *opts, Error **errp)
{
    int fd;

    fd = qemu_opt_get_number(opts, "fd", -1);
    close(fd);

    return 0;
}
#endif

/***********************************************************/
/* QEMU Block devices */

#define HD_OPTS "media=disk"
#define CDROM_OPTS "media=cdrom"
#define FD_OPTS ""
#define PFLASH_OPTS ""
#define MTD_OPTS ""
#define SD_OPTS ""

static int drive_init_func(void *opaque, QemuOpts *opts, Error **errp)
{
    BlockInterfaceType *block_default_type = opaque;

    return drive_new(opts, *block_default_type, errp) == NULL;
}

static int drive_enable_snapshot(void *opaque, QemuOpts *opts, Error **errp)
{
    if (qemu_opt_get(opts, "snapshot") == NULL) {
        qemu_opt_set(opts, "snapshot", "on", &error_abort);
    }
    return 0;
}

static void default_drive(int enable, int snapshot, BlockInterfaceType type,
                          int index, const char *optstr)
{
    QemuOpts *opts;
    DriveInfo *dinfo;

    if (!enable || drive_get_by_index(type, index)) {
        return;
    }

    opts = drive_add(type, index, NULL, optstr);
    if (snapshot) {
        drive_enable_snapshot(NULL, opts, NULL);
    }

    dinfo = drive_new(opts, type, &error_abort);
    dinfo->is_default = true;

}

static void configure_blockdev(BlockdevOptionsQueue *bdo_queue,
                               MachineClass *machine_class, int snapshot)
{
    /*
     * If the currently selected machine wishes to override the
     * units-per-bus property of its default HBA interface type, do so
     * now.
     */
    if (machine_class->units_per_default_bus) {
        override_max_devs(machine_class->block_default_type,
                          machine_class->units_per_default_bus);
    }

    /* open the virtual block devices */
    while (!QSIMPLEQ_EMPTY(bdo_queue)) {
        BlockdevOptionsQueueEntry *bdo = QSIMPLEQ_FIRST(bdo_queue);

        QSIMPLEQ_REMOVE_HEAD(bdo_queue, entry);
        loc_push_restore(&bdo->loc);
        qmp_blockdev_add(bdo->bdo, &error_fatal);
        loc_pop(&bdo->loc);
        qapi_free_BlockdevOptions(bdo->bdo);
        g_free(bdo);
    }
    if (snapshot) {
        qemu_opts_foreach(qemu_find_opts("drive"), drive_enable_snapshot,
                          NULL, NULL);
    }
    if (qemu_opts_foreach(qemu_find_opts("drive"), drive_init_func,
                          &machine_class->block_default_type, &error_fatal)) {
        /* We printed help */
        exit(0);
    }

    default_drive(default_cdrom, snapshot, machine_class->block_default_type, 2,
                  CDROM_OPTS);
    default_drive(default_floppy, snapshot, IF_FLOPPY, 0, FD_OPTS);
    default_drive(default_sdcard, snapshot, IF_SD, 0, SD_OPTS);

}

static QemuOptsList qemu_smp_opts = {
    .name = "smp-opts",
    .implied_opt_name = "cpus",
    .merge_lists = true,
    .head = QTAILQ_HEAD_INITIALIZER(qemu_smp_opts.head),
    .desc = {
        {
            .name = "cpus",
            .type = QEMU_OPT_NUMBER,
        }, {
            .name = "sockets",
            .type = QEMU_OPT_NUMBER,
        }, {
            .name = "dies",
            .type = QEMU_OPT_NUMBER,
        }, {
            .name = "clusters",
            .type = QEMU_OPT_NUMBER,
        }, {
            .name = "cores",
            .type = QEMU_OPT_NUMBER,
        }, {
            .name = "threads",
            .type = QEMU_OPT_NUMBER,
        }, {
            .name = "maxcpus",
            .type = QEMU_OPT_NUMBER,
        },
        { /*End of list */ }
    },
};

static void realtime_init(void)
{
    if (enable_mlock) {
        if (os_mlock() < 0) {
            error_report("locking memory failed");
            exit(1);
        }
    }
}


static void configure_msg(QemuOpts *opts)
{
    message_with_timestamp = qemu_opt_get_bool(opts, "timestamp", false);
    error_with_guestname = qemu_opt_get_bool(opts, "guest-name", false);
}


/***********************************************************/
/* USB devices */

static int usb_device_add(const char *devname)
{
    USBDevice *dev = NULL;

    if (!machine_usb(current_machine)) {
        return -1;
    }

    dev = usbdevice_create(devname);
    if (!dev)
        return -1;

    return 0;
}

static int usb_parse(const char *cmdline)
{
    int r;
    r = usb_device_add(cmdline);
    if (r < 0) {
        error_report("could not add USB device '%s'", cmdline);
    }
    return r;
}

/***********************************************************/
/* machine registration */

static MachineClass *find_machine(const char *name, GSList *machines)
{
    GSList *el;

    for (el = machines; el; el = el->next) {
        MachineClass *mc = el->data;

        if (!strcmp(mc->name, name) || !g_strcmp0(mc->alias, name)) {
            return mc;
        }
    }

    return NULL;
}

static MachineClass *find_default_machine(GSList *machines)
{
    GSList *el;
    MachineClass *default_machineclass = NULL;

    for (el = machines; el; el = el->next) {
        MachineClass *mc = el->data;

        if (mc->is_default) {
            assert(default_machineclass == NULL && "Multiple default machines");
            default_machineclass = mc;
        }
    }

    return default_machineclass;
}

static void version(void)
{
    printf("QEMU emulator version " QEMU_FULL_VERSION "\n"
           QEMU_COPYRIGHT "\n");
}

static void help(int exitcode)
{
    version();
    printf("usage: %s [options] [disk_image]\n\n"
           "'disk_image' is a raw hard disk image for IDE hard disk 0\n\n",
            g_get_prgname());

#define DEF(option, opt_arg, opt_enum, opt_help, arch_mask)    \
    if ((arch_mask) & arch_type)                               \
        fputs(opt_help, stdout);

#define ARCHHEADING(text, arch_mask) \
    if ((arch_mask) & arch_type)    \
        puts(stringify(text));

#define DEFHEADING(text) ARCHHEADING(text, QEMU_ARCH_ALL)

#include "qemu-options.def"

    printf("\nDuring emulation, the following keys are useful:\n"
           "ctrl-alt-f      toggle full screen\n"
           "ctrl-alt-n      switch to virtual console 'n'\n"
           "ctrl-alt        toggle mouse and keyboard grab\n"
           "\n"
           "When using -nographic, press 'ctrl-a h' to get some help.\n"
           "\n"
           QEMU_HELP_BOTTOM "\n");

    exit(exitcode);
}

#define HAS_ARG 0x0001

typedef struct QEMUOption {
    const char *name;
    int flags;
    int index;
    uint32_t arch_mask;
} QEMUOption;

static const QEMUOption qemu_options[] = {
    { "h", 0, QEMU_OPTION_h, QEMU_ARCH_ALL },

#define DEF(option, opt_arg, opt_enum, opt_help, arch_mask)     \
    { option, opt_arg, opt_enum, arch_mask },
#define DEFHEADING(text)
#define ARCHHEADING(text, arch_mask)

#include "qemu-options.def"
    { NULL },
};

typedef struct VGAInterfaceInfo {
    const char *opt_name;    /* option name */
    const char *name;        /* human-readable name */
    /* Class names indicating that support is available.
     * If no class is specified, the interface is always available */
    const char *class_names[2];
} VGAInterfaceInfo;

static const VGAInterfaceInfo vga_interfaces[VGA_TYPE_MAX] = {
    [VGA_NONE] = {
        .opt_name = "none",
        .name = "no graphic card",
    },
    [VGA_STD] = {
        .opt_name = "std",
        .name = "standard VGA",
        .class_names = { "VGA", "isa-vga" },
    },
    [VGA_CIRRUS] = {
        .opt_name = "cirrus",
        .name = "Cirrus VGA",
        .class_names = { "cirrus-vga", "isa-cirrus-vga" },
    },
    [VGA_VMWARE] = {
        .opt_name = "vmware",
        .name = "VMWare SVGA",
        .class_names = { "vmware-svga" },
    },
    [VGA_VIRTIO] = {
        .opt_name = "virtio",
        .name = "Virtio VGA",
        .class_names = { "virtio-vga" },
    },
    [VGA_QXL] = {
        .opt_name = "qxl",
        .name = "QXL VGA",
        .class_names = { "qxl-vga" },
    },
    [VGA_TCX] = {
        .opt_name = "tcx",
        .name = "TCX framebuffer",
        .class_names = { "sun-tcx" },
    },
    [VGA_CG3] = {
        .opt_name = "cg3",
        .name = "CG3 framebuffer",
        .class_names = { "cgthree" },
    },
    [VGA_XENFB] = {
        .opt_name = "xenfb",
        .name = "Xen paravirtualized framebuffer",
    },
};

static bool vga_interface_available(VGAInterfaceType t)
{
    const VGAInterfaceInfo *ti = &vga_interfaces[t];

    assert(t < VGA_TYPE_MAX);
    return !ti->class_names[0] ||
           module_object_class_by_name(ti->class_names[0]) ||
           module_object_class_by_name(ti->class_names[1]);
}

static const char *
get_default_vga_model(const MachineClass *machine_class)
{
    if (machine_class->default_display) {
        return machine_class->default_display;
    } else if (vga_interface_available(VGA_CIRRUS)) {
        return "cirrus";
    } else if (vga_interface_available(VGA_STD)) {
        return "std";
    }

    return NULL;
}

static void select_vgahw(const MachineClass *machine_class, const char *p)
{
    const char *opts;
    int t;

    if (g_str_equal(p, "help")) {
        const char *def = get_default_vga_model(machine_class);

        for (t = 0; t < VGA_TYPE_MAX; t++) {
            const VGAInterfaceInfo *ti = &vga_interfaces[t];

            if (vga_interface_available(t) && ti->opt_name) {
                printf("%-20s %s%s\n", ti->opt_name, ti->name ?: "",
                       g_str_equal(ti->opt_name, def) ? " (default)" : "");
            }
        }
        exit(0);
    }

    assert(vga_interface_type == VGA_NONE);
    for (t = 0; t < VGA_TYPE_MAX; t++) {
        const VGAInterfaceInfo *ti = &vga_interfaces[t];
        if (ti->opt_name && strstart(p, ti->opt_name, &opts)) {
            if (!vga_interface_available(t)) {
                error_report("%s not available", ti->name);
                exit(1);
            }
            vga_interface_type = t;
            break;
        }
    }
    if (t == VGA_TYPE_MAX) {
    invalid_vga:
        error_report("unknown vga type: %s", p);
        exit(1);
    }
    while (*opts) {
        const char *nextopt;

        if (strstart(opts, ",retrace=", &nextopt)) {
            opts = nextopt;
            if (strstart(opts, "dumb", &nextopt))
                vga_retrace_method = VGA_RETRACE_DUMB;
            else if (strstart(opts, "precise", &nextopt))
                vga_retrace_method = VGA_RETRACE_PRECISE;
            else goto invalid_vga;
        } else goto invalid_vga;
        opts = nextopt;
    }
}

static void parse_display_qapi(const char *optarg)
{
    DisplayOptions *opts;
    Visitor *v;

    v = qobject_input_visitor_new_str(optarg, "type", &error_fatal);

    visit_type_DisplayOptions(v, NULL, &opts, &error_fatal);
    QAPI_CLONE_MEMBERS(DisplayOptions, &dpy, opts);

    qapi_free_DisplayOptions(opts);
    visit_free(v);
}

DisplayOptions *qmp_query_display_options(Error **errp)
{
    return QAPI_CLONE(DisplayOptions, &dpy);
}

static void parse_display(const char *p)
{
    const char *opts;

    if (is_help_option(p)) {
        qemu_display_help();
        exit(0);
    }

    if (strstart(p, "sdl", &opts)) {
        /*
         * sdl DisplayType needs hand-crafted parser instead of
         * parse_display_qapi() due to some options not in
         * DisplayOptions, specifically:
         *   - ctrl_grab + alt_grab
         *     They can't be moved into the QAPI since they use underscores,
         *     thus they will get replaced by "grab-mod" in the long term
         */
#if defined(CONFIG_SDL)
        dpy.type = DISPLAY_TYPE_SDL;
        while (*opts) {
            const char *nextopt;

            if (strstart(opts, ",grab-mod=", &nextopt)) {
                opts = nextopt;
                if (strstart(opts, "lshift-lctrl-lalt", &nextopt)) {
                    alt_grab = 1;
                } else if (strstart(opts, "rctrl", &nextopt)) {
                    ctrl_grab = 1;
                } else {
                    goto invalid_sdl_args;
                }
            } else if (strstart(opts, ",alt_grab=", &nextopt)) {
                opts = nextopt;
                if (strstart(opts, "on", &nextopt)) {
                    alt_grab = 1;
                } else if (strstart(opts, "off", &nextopt)) {
                    alt_grab = 0;
                } else {
                    goto invalid_sdl_args;
                }
                warn_report("alt_grab is deprecated, use grab-mod instead.");
            } else if (strstart(opts, ",ctrl_grab=", &nextopt)) {
                opts = nextopt;
                if (strstart(opts, "on", &nextopt)) {
                    ctrl_grab = 1;
                } else if (strstart(opts, "off", &nextopt)) {
                    ctrl_grab = 0;
                } else {
                    goto invalid_sdl_args;
                }
                warn_report("ctrl_grab is deprecated, use grab-mod instead.");
            } else if (strstart(opts, ",window_close=", &nextopt) ||
                       strstart(opts, ",window-close=", &nextopt)) {
                if (strstart(opts, ",window_close=", NULL)) {
                    warn_report("window_close with an underscore is deprecated,"
                                " please use window-close instead.");
                }
                opts = nextopt;
                dpy.has_window_close = true;
                if (strstart(opts, "on", &nextopt)) {
                    dpy.window_close = true;
                } else if (strstart(opts, "off", &nextopt)) {
                    dpy.window_close = false;
                } else {
                    goto invalid_sdl_args;
                }
            } else if (strstart(opts, ",show-cursor=", &nextopt)) {
                opts = nextopt;
                dpy.has_show_cursor = true;
                if (strstart(opts, "on", &nextopt)) {
                    dpy.show_cursor = true;
                } else if (strstart(opts, "off", &nextopt)) {
                    dpy.show_cursor = false;
                } else {
                    goto invalid_sdl_args;
                }
            } else if (strstart(opts, ",gl=", &nextopt)) {
                opts = nextopt;
                dpy.has_gl = true;
                if (strstart(opts, "on", &nextopt)) {
                    dpy.gl = DISPLAYGL_MODE_ON;
                } else if (strstart(opts, "core", &nextopt)) {
                    dpy.gl = DISPLAYGL_MODE_CORE;
                } else if (strstart(opts, "es", &nextopt)) {
                    dpy.gl = DISPLAYGL_MODE_ES;
                } else if (strstart(opts, "off", &nextopt)) {
                    dpy.gl = DISPLAYGL_MODE_OFF;
                } else {
                    goto invalid_sdl_args;
                }
            } else {
            invalid_sdl_args:
                error_report("invalid SDL option string");
                exit(1);
            }
            opts = nextopt;
        }
#else
        error_report("SDL display supported is not available in this binary");
        exit(1);
#endif
    } else if (strstart(p, "vnc", &opts)) {
        /*
         * vnc isn't a (local) DisplayType but a protocol for remote
         * display access.
         */
        if (*opts == '=') {
            vnc_parse(opts + 1);
        } else {
            error_report("VNC requires a display argument vnc=<display>");
            exit(1);
        }
    } else {
        parse_display_qapi(p);
    }
}

static inline bool nonempty_str(const char *str)
{
    return str && *str;
}

static int parse_fw_cfg(void *opaque, QemuOpts *opts, Error **errp)
{
    gchar *buf;
    size_t size;
    const char *name, *file, *str, *gen_id;
    FWCfgState *fw_cfg = (FWCfgState *) opaque;

    if (fw_cfg == NULL) {
        error_setg(errp, "fw_cfg device not available");
        return -1;
    }
    name = qemu_opt_get(opts, "name");
    file = qemu_opt_get(opts, "file");
    str = qemu_opt_get(opts, "string");
    gen_id = qemu_opt_get(opts, "gen_id");

    /* we need the name, and exactly one of: file, content string, gen_id */
    if (!nonempty_str(name) ||
        nonempty_str(file) + nonempty_str(str) + nonempty_str(gen_id) != 1) {
        error_setg(errp, "name, plus exactly one of file,"
                         " string and gen_id, are needed");
        return -1;
    }
    if (strlen(name) > FW_CFG_MAX_FILE_PATH - 1) {
        error_setg(errp, "name too long (max. %d char)",
                   FW_CFG_MAX_FILE_PATH - 1);
        return -1;
    }
    if (nonempty_str(gen_id)) {
        /*
         * In this particular case where the content is populated
         * internally, the "etc/" namespace protection is relaxed,
         * so do not emit a warning.
         */
    } else if (strncmp(name, "opt/", 4) != 0) {
        warn_report("externally provided fw_cfg item names "
                    "should be prefixed with \"opt/\"");
    }
    if (nonempty_str(str)) {
        size = strlen(str); /* NUL terminator NOT included in fw_cfg blob */
        buf = g_memdup(str, size);
    } else if (nonempty_str(gen_id)) {
        if (!fw_cfg_add_from_generator(fw_cfg, name, gen_id, errp)) {
            return -1;
        }
        return 0;
    } else {
        GError *err = NULL;
        if (!g_file_get_contents(file, &buf, &size, &err)) {
            error_setg(errp, "can't load %s: %s", file, err->message);
            g_error_free(err);
            return -1;
        }
    }
    /* For legacy, keep user files in a specific global order. */
    fw_cfg_set_order_override(fw_cfg, FW_CFG_ORDER_OVERRIDE_USER);
    fw_cfg_add_file(fw_cfg, name, buf, size);
    fw_cfg_reset_order_override(fw_cfg);
    return 0;
}

static int device_help_func(void *opaque, QemuOpts *opts, Error **errp)
{
    return qdev_device_help(opts);
}

static int device_init_func(void *opaque, QemuOpts *opts, Error **errp)
{
    DeviceState *dev;

    dev = qdev_device_add(opts, errp);
    if (!dev && *errp) {
        error_report_err(*errp);
        return -1;
    } else if (dev) {
        object_unref(OBJECT(dev));
    }
    return 0;
}

static int chardev_init_func(void *opaque, QemuOpts *opts, Error **errp)
{
    Error *local_err = NULL;

    if (!qemu_chr_new_from_opts(opts, NULL, &local_err)) {
        if (local_err) {
            error_propagate(errp, local_err);
            return -1;
        }
        exit(0);
    }
    return 0;
}

#ifdef CONFIG_VIRTFS
static int fsdev_init_func(void *opaque, QemuOpts *opts, Error **errp)
{
    return qemu_fsdev_add(opts, errp);
}
#endif

static int mon_init_func(void *opaque, QemuOpts *opts, Error **errp)
{
    return monitor_init_opts(opts, errp);
}

static void monitor_parse(const char *optarg, const char *mode, bool pretty)
{
    static int monitor_device_index = 0;
    QemuOpts *opts;
    const char *p;
    char label[32];

    if (strstart(optarg, "chardev:", &p)) {
        snprintf(label, sizeof(label), "%s", p);
    } else {
        snprintf(label, sizeof(label), "compat_monitor%d",
                 monitor_device_index);
        opts = qemu_chr_parse_compat(label, optarg, true);
        if (!opts) {
            error_report("parse error: %s", optarg);
            exit(1);
        }
    }

    opts = qemu_opts_create(qemu_find_opts("mon"), label, 1, &error_fatal);
    qemu_opt_set(opts, "mode", mode, &error_abort);
    qemu_opt_set(opts, "chardev", label, &error_abort);
    if (!strcmp(mode, "control")) {
        qemu_opt_set_bool(opts, "pretty", pretty, &error_abort);
    } else {
        assert(pretty == false);
    }
    monitor_device_index++;
}

struct device_config {
    enum {
        DEV_USB,       /* -usbdevice     */
        DEV_SERIAL,    /* -serial        */
        DEV_PARALLEL,  /* -parallel      */
        DEV_DEBUGCON,  /* -debugcon */
        DEV_GDB,       /* -gdb, -s */
        DEV_SCLP,      /* s390 sclp */
    } type;
    const char *cmdline;
    Location loc;
    QTAILQ_ENTRY(device_config) next;
};

static QTAILQ_HEAD(, device_config) device_configs =
    QTAILQ_HEAD_INITIALIZER(device_configs);

static void add_device_config(int type, const char *cmdline)
{
    struct device_config *conf;

    conf = g_malloc0(sizeof(*conf));
    conf->type = type;
    conf->cmdline = cmdline;
    loc_save(&conf->loc);
    QTAILQ_INSERT_TAIL(&device_configs, conf, next);
}

static int foreach_device_config(int type, int (*func)(const char *cmdline))
{
    struct device_config *conf;
    int rc;

    QTAILQ_FOREACH(conf, &device_configs, next) {
        if (conf->type != type)
            continue;
        loc_push_restore(&conf->loc);
        rc = func(conf->cmdline);
        loc_pop(&conf->loc);
        if (rc) {
            return rc;
        }
    }
    return 0;
}

static void qemu_disable_default_devices(void)
{
    MachineClass *machine_class = MACHINE_GET_CLASS(current_machine);

    default_driver_check_json();
    qemu_opts_foreach(qemu_find_opts("device"),
                      default_driver_check, NULL, NULL);
    qemu_opts_foreach(qemu_find_opts("global"),
                      default_driver_check, NULL, NULL);

    if (!vga_model && !default_vga) {
        vga_interface_type = VGA_DEVICE;
    }
    if (!has_defaults || machine_class->no_serial) {
        default_serial = 0;
    }
    if (!has_defaults || machine_class->no_parallel) {
        default_parallel = 0;
    }
    if (!has_defaults || machine_class->no_floppy) {
        default_floppy = 0;
    }
    if (!has_defaults || machine_class->no_cdrom) {
        default_cdrom = 0;
    }
    if (!has_defaults || machine_class->no_sdcard) {
        default_sdcard = 0;
    }
    if (!has_defaults) {
        default_monitor = 0;
        default_net = 0;
        default_vga = 0;
    }
}

static void qemu_create_default_devices(void)
{
    MachineClass *machine_class = MACHINE_GET_CLASS(current_machine);

    if (is_daemonized()) {
        /* According to documentation and historically, -nographic redirects
         * serial port, parallel port and monitor to stdio, which does not work
         * with -daemonize.  We can redirect these to null instead, but since
         * -nographic is legacy, let's just error out.
         * We disallow -nographic only if all other ports are not redirected
         * explicitly, to not break existing legacy setups which uses
         * -nographic _and_ redirects all ports explicitly - this is valid
         * usage, -nographic is just a no-op in this case.
         */
        if (nographic
            && (default_parallel || default_serial || default_monitor)) {
            error_report("-nographic cannot be used with -daemonize");
            exit(1);
        }
    }

    if (nographic) {
        if (default_parallel)
            add_device_config(DEV_PARALLEL, "null");
        if (default_serial && default_monitor) {
            add_device_config(DEV_SERIAL, "mon:stdio");
        } else {
            if (default_serial)
                add_device_config(DEV_SERIAL, "stdio");
            if (default_monitor)
                monitor_parse("stdio", "readline", false);
        }
    } else {
        if (default_serial)
            add_device_config(DEV_SERIAL, "vc:80Cx24C");
        if (default_parallel)
            add_device_config(DEV_PARALLEL, "vc:80Cx24C");
        if (default_monitor)
            monitor_parse("vc:80Cx24C", "readline", false);
    }

    if (default_net) {
        QemuOptsList *net = qemu_find_opts("net");
        qemu_opts_parse(net, "nic", true, &error_abort);
#ifdef CONFIG_SLIRP
        qemu_opts_parse(net, "user", true, &error_abort);
#endif
    }

#if defined(CONFIG_VNC)
    if (!QTAILQ_EMPTY(&(qemu_find_opts("vnc")->head))) {
        display_remote++;
    }
#endif
    if (dpy.type == DISPLAY_TYPE_DEFAULT && !display_remote) {
        if (!qemu_display_find_default(&dpy)) {
            dpy.type = DISPLAY_TYPE_NONE;
#if defined(CONFIG_VNC)
            vnc_parse("localhost:0,to=99,id=default");
#endif
        }
    }
    if (dpy.type == DISPLAY_TYPE_DEFAULT) {
        dpy.type = DISPLAY_TYPE_NONE;
    }

    /* If no default VGA is requested, the default is "none".  */
    if (default_vga) {
        vga_model = get_default_vga_model(machine_class);
    }
    if (vga_model) {
        select_vgahw(machine_class, vga_model);
    }
}

static int serial_parse(const char *devname)
{
    int index = num_serial_hds;
    char label[32];

    if (strcmp(devname, "none") == 0)
        return 0;
    snprintf(label, sizeof(label), "serial%d", index);
    serial_hds = g_renew(Chardev *, serial_hds, index + 1);

    serial_hds[index] = qemu_chr_new_mux_mon(label, devname, NULL);
    if (!serial_hds[index]) {
        error_report("could not connect serial device"
                     " to character backend '%s'", devname);
        return -1;
    }
    num_serial_hds++;
    return 0;
}

Chardev *serial_hd(int i)
{
    assert(i >= 0);
    if (i < num_serial_hds) {
        return serial_hds[i];
    }
    return NULL;
}

static int parallel_parse(const char *devname)
{
    static int index = 0;
    char label[32];

    if (strcmp(devname, "none") == 0)
        return 0;
    if (index == MAX_PARALLEL_PORTS) {
        error_report("too many parallel ports");
        exit(1);
    }
    snprintf(label, sizeof(label), "parallel%d", index);
    parallel_hds[index] = qemu_chr_new_mux_mon(label, devname, NULL);
    if (!parallel_hds[index]) {
        error_report("could not connect parallel device"
                     " to character backend '%s'", devname);
        return -1;
    }
    index++;
    return 0;
}

static int debugcon_parse(const char *devname)
{
    QemuOpts *opts;

    if (!qemu_chr_new_mux_mon("debugcon", devname, NULL)) {
        error_report("invalid character backend '%s'", devname);
        exit(1);
    }
    opts = qemu_opts_create(qemu_find_opts("device"), "debugcon", 1, NULL);
    if (!opts) {
        error_report("already have a debugcon device");
        exit(1);
    }
    qemu_opt_set(opts, "driver", "isa-debugcon", &error_abort);
    qemu_opt_set(opts, "chardev", "debugcon", &error_abort);
    return 0;
}

static gint machine_class_cmp(gconstpointer a, gconstpointer b)
{
    const MachineClass *mc1 = a, *mc2 = b;
    int res;

    if (mc1->family == NULL) {
        if (mc2->family == NULL) {
            /* Compare standalone machine types against each other; they sort
             * in increasing order.
             */
            return strcmp(object_class_get_name(OBJECT_CLASS(mc1)),
                          object_class_get_name(OBJECT_CLASS(mc2)));
        }

        /* Standalone machine types sort after families. */
        return 1;
    }

    if (mc2->family == NULL) {
        /* Families sort before standalone machine types. */
        return -1;
    }

    /* Families sort between each other alphabetically increasingly. */
    res = strcmp(mc1->family, mc2->family);
    if (res != 0) {
        return res;
    }

    /* Within the same family, machine types sort in decreasing order. */
    return strcmp(object_class_get_name(OBJECT_CLASS(mc2)),
                  object_class_get_name(OBJECT_CLASS(mc1)));
}

static void machine_help_func(const QDict *qdict)
{
    GSList *machines, *el;
    const char *type = qdict_get_try_str(qdict, "type");

    machines = object_class_get_list(TYPE_MACHINE, false);
    if (type) {
        ObjectClass *machine_class = OBJECT_CLASS(find_machine(type, machines));
        if (machine_class) {
            type_print_class_properties(object_class_get_name(machine_class));
            return;
        }
    }

    printf("Supported machines are:\n");
    machines = g_slist_sort(machines, machine_class_cmp);
    for (el = machines; el; el = el->next) {
        MachineClass *mc = el->data;
        if (mc->alias) {
            printf("%-20s %s (alias of %s)\n", mc->alias, mc->desc, mc->name);
        }
        printf("%-20s %s%s%s\n", mc->name, mc->desc,
               mc->is_default ? " (default)" : "",
               mc->deprecation_reason ? " (deprecated)" : "");
    }
}

static void
machine_merge_property(const char *propname, QDict *prop, Error **errp)
{
    QDict *opts;

    opts = qdict_new();
    /* Preserve the caller's reference to prop.  */
    qobject_ref(prop);
    qdict_put(opts, propname, prop);
    keyval_merge(machine_opts_dict, opts, errp);
    qobject_unref(opts);
}

static void
machine_parse_property_opt(QemuOptsList *opts_list, const char *propname,
                           const char *arg)
{
    QDict *prop = NULL;
    bool help = false;

    prop = keyval_parse(arg, opts_list->implied_opt_name, &help, &error_fatal);
    if (help) {
        qemu_opts_print_help(opts_list, true);
        exit(0);
    }
    machine_merge_property(propname, prop, &error_fatal);
    qobject_unref(prop);
}

static const char *pid_file;
static Notifier qemu_unlink_pidfile_notifier;

static void qemu_unlink_pidfile(Notifier *n, void *data)
{
    if (pid_file) {
        unlink(pid_file);
    }
}

static const QEMUOption *lookup_opt(int argc, char **argv,
                                    const char **poptarg, int *poptind)
{
    const QEMUOption *popt;
    int optind = *poptind;
    char *r = argv[optind];
    const char *optarg;

    loc_set_cmdline(argv, optind, 1);
    optind++;
    /* Treat --foo the same as -foo.  */
    if (r[1] == '-')
        r++;
    popt = qemu_options;
    for(;;) {
        if (!popt->name) {
            error_report("invalid option");
            exit(1);
        }
        if (!strcmp(popt->name, r + 1))
            break;
        popt++;
    }
    if (popt->flags & HAS_ARG) {
        if (optind >= argc) {
            error_report("requires an argument");
            exit(1);
        }
        optarg = argv[optind++];
        loc_set_cmdline(argv, optind - 2, 2);
    } else {
        optarg = NULL;
    }

    *poptarg = optarg;
    *poptind = optind;

    return popt;
}

static MachineClass *select_machine(QDict *qdict, Error **errp)
{
    const char *optarg = qdict_get_try_str(qdict, "type");
    GSList *machines = object_class_get_list(TYPE_MACHINE, false);
    MachineClass *machine_class;
    Error *local_err = NULL;

    if (optarg) {
        machine_class = find_machine(optarg, machines);
        qdict_del(qdict, "type");
        if (!machine_class) {
            error_setg(&local_err, "unsupported machine type");
        }
    } else {
        machine_class = find_default_machine(machines);
        if (!machine_class) {
            error_setg(&local_err, "No machine specified, and there is no default");
        }
    }

    g_slist_free(machines);
    if (local_err) {
        error_append_hint(&local_err, "Use -machine help to list supported machines\n");
        error_propagate(errp, local_err);
    }
    return machine_class;
}

static int object_parse_property_opt(Object *obj,
                                     const char *name, const char *value,
                                     const char *skip, Error **errp)
{
    if (g_str_equal(name, skip)) {
        return 0;
    }

    if (!object_property_parse(obj, name, value, errp)) {
        return -1;
    }

    return 0;
}

/* *Non*recursively replace underscores with dashes in QDict keys.  */
static void keyval_dashify(QDict *qdict, Error **errp)
{
    const QDictEntry *ent, *next;
    char *p;

    for (ent = qdict_first(qdict); ent; ent = next) {
        g_autofree char *new_key = NULL;

        next = qdict_next(qdict, ent);
        if (!strchr(ent->key, '_')) {
            continue;
        }
        new_key = g_strdup(ent->key);
        for (p = new_key; *p; p++) {
            if (*p == '_') {
                *p = '-';
            }
        }
        if (qdict_haskey(qdict, new_key)) {
            error_setg(errp, "Conflict between '%s' and '%s'", ent->key, new_key);
            return;
        }
        qobject_ref(ent->value);
        qdict_put_obj(qdict, new_key, ent->value);
        qdict_del(qdict, ent->key);
    }
}

static void qemu_apply_legacy_machine_options(QDict *qdict)
{
    const char *value;

    keyval_dashify(qdict, &error_fatal);

    /* Legacy options do not correspond to MachineState properties.  */
    value = qdict_get_try_str(qdict, "accel");
    if (value) {
        accelerators = g_strdup(value);
        qdict_del(qdict, "accel");
    }

    value = qdict_get_try_str(qdict, "igd-passthru");
    if (value) {
        object_register_sugar_prop(ACCEL_CLASS_NAME("xen"), "igd-passthru", value,
                                   false);
        qdict_del(qdict, "igd-passthru");
    }

    value = qdict_get_try_str(qdict, "kvm-shadow-mem");
    if (value) {
        object_register_sugar_prop(ACCEL_CLASS_NAME("kvm"), "kvm-shadow-mem", value,
                                   false);
        qdict_del(qdict, "kvm-shadow-mem");
    }

    value = qdict_get_try_str(qdict, "kernel-irqchip");
    if (value) {
        object_register_sugar_prop(ACCEL_CLASS_NAME("kvm"), "kernel-irqchip", value,
                                   false);
        object_register_sugar_prop(ACCEL_CLASS_NAME("whpx"), "kernel-irqchip", value,
                                   false);
        qdict_del(qdict, "kernel-irqchip");
    }
}

static void object_option_foreach_add(bool (*type_opt_predicate)(const char *))
{
    ObjectOption *opt, *next;

    QTAILQ_FOREACH_SAFE(opt, &object_opts, next, next) {
        const char *type = ObjectType_str(opt->opts->qom_type);
        if (type_opt_predicate(type)) {
            user_creatable_add_qapi(opt->opts, &error_fatal);
            qapi_free_ObjectOptions(opt->opts);
            QTAILQ_REMOVE(&object_opts, opt, next);
            g_free(opt);
        }
    }
}

static void object_option_add_visitor(Visitor *v)
{
    ObjectOption *opt = g_new0(ObjectOption, 1);
    visit_type_ObjectOptions(v, NULL, &opt->opts, &error_fatal);
    QTAILQ_INSERT_TAIL(&object_opts, opt, next);
}

static void object_option_parse(const char *optarg)
{
    QemuOpts *opts;
    const char *type;
    Visitor *v;

    if (optarg[0] == '{') {
        QObject *obj = qobject_from_json(optarg, &error_fatal);

        v = qobject_input_visitor_new(obj);
        qobject_unref(obj);
    } else {
        opts = qemu_opts_parse_noisily(qemu_find_opts("object"),
                                       optarg, true);
        if (!opts) {
            exit(1);
        }

        type = qemu_opt_get(opts, "qom-type");
        if (!type) {
            error_setg(&error_fatal, QERR_MISSING_PARAMETER, "qom-type");
        }
        if (user_creatable_print_help(type, opts)) {
            exit(0);
        }

        v = opts_visitor_new(opts);
    }

    object_option_add_visitor(v);
    visit_free(v);
}

/*
 * Initial object creation happens before all other
 * QEMU data types are created. The majority of objects
 * can be created at this point. The rng-egd object
 * cannot be created here, as it depends on the chardev
 * already existing.
 */
static bool object_create_early(const char *type)
{
    /*
     * Objects should not be made "delayed" without a reason.  If you
     * add one, state the reason in a comment!
     */

    /* Reason: property "chardev" */
    if (g_str_equal(type, "rng-egd") ||
        g_str_equal(type, "qtest")) {
        return false;
    }

#if defined(CONFIG_VHOST_USER) && defined(CONFIG_LINUX)
    /* Reason: cryptodev-vhost-user property "chardev" */
    if (g_str_equal(type, "cryptodev-vhost-user")) {
        return false;
    }
#endif

    /* Reason: vhost-user-blk-server property "node-name" */
    if (g_str_equal(type, "vhost-user-blk-server")) {
        return false;
    }
    /*
     * Reason: filter-* property "netdev" etc.
     */
    if (g_str_equal(type, "filter-buffer") ||
        g_str_equal(type, "filter-dump") ||
        g_str_equal(type, "filter-mirror") ||
        g_str_equal(type, "filter-redirector") ||
        g_str_equal(type, "colo-compare") ||
        g_str_equal(type, "filter-rewriter") ||
        g_str_equal(type, "filter-replay")) {
        return false;
    }

    /*
     * Allocation of large amounts of memory may delay
     * chardev initialization for too long, and trigger timeouts
     * on software that waits for a monitor socket to be created
     * (e.g. libvirt).
     */
    if (g_str_has_prefix(type, "memory-backend-")) {
        return false;
    }

    return true;
}

static void qemu_apply_machine_options(QDict *qdict)
{
    MachineClass *machine_class = MACHINE_GET_CLASS(current_machine);
    const char *boot_order = NULL;
    const char *boot_once = NULL;
    QemuOpts *opts;

    object_set_properties_from_keyval(OBJECT(current_machine), qdict, false, &error_fatal);
    current_machine->ram_size = ram_size;
    current_machine->maxram_size = maxram_size;
    current_machine->ram_slots = ram_slots;

    opts = qemu_opts_find(qemu_find_opts("boot-opts"), NULL);
    if (opts) {
        boot_order = qemu_opt_get(opts, "order");
        if (boot_order) {
            validate_bootdevices(boot_order, &error_fatal);
        }

        boot_once = qemu_opt_get(opts, "once");
        if (boot_once) {
            validate_bootdevices(boot_once, &error_fatal);
        }

        boot_menu = qemu_opt_get_bool(opts, "menu", boot_menu);
        boot_strict = qemu_opt_get_bool(opts, "strict", false);
    }

    if (!boot_order) {
        boot_order = machine_class->default_boot_order;
    }

    current_machine->boot_order = boot_order;
    current_machine->boot_once = boot_once;

    if (semihosting_enabled() && !semihosting_get_argc()) {
        /* fall back to the -kernel/-append */
        semihosting_arg_fallback(current_machine->kernel_filename, current_machine->kernel_cmdline);
    }

    if (current_machine->smp.cpus > 1) {
        Error *blocker = NULL;
        error_setg(&blocker, QERR_REPLAY_NOT_SUPPORTED, "smp");
        replay_add_blocker(blocker);
    }
}

static void qemu_create_early_backends(void)
{
    MachineClass *machine_class = MACHINE_GET_CLASS(current_machine);
#if defined(CONFIG_SDL)
    const bool use_sdl = (dpy.type == DISPLAY_TYPE_SDL);
#else
    const bool use_sdl = false;
#endif
#if defined(CONFIG_GTK)
    const bool use_gtk = (dpy.type == DISPLAY_TYPE_GTK);
#else
    const bool use_gtk = false;
#endif

    if ((alt_grab || ctrl_grab) && !use_sdl) {
        error_report("-alt-grab and -ctrl-grab are only valid "
                     "for SDL, ignoring option");
    }
    if (dpy.has_window_close && !use_gtk && !use_sdl) {
        error_report("window-close is only valid for GTK and SDL, "
                     "ignoring option");
    }

    qemu_display_early_init(&dpy);
    qemu_console_early_init();

    if (dpy.has_gl && dpy.gl != DISPLAYGL_MODE_OFF && display_opengl == 0) {
#if defined(CONFIG_OPENGL)
        error_report("OpenGL is not supported by the display");
#else
        error_report("OpenGL support is disabled");
#endif
        exit(1);
    }

    object_option_foreach_add(object_create_early);

    /* spice needs the timers to be initialized by this point */
    /* spice must initialize before audio as it changes the default audiodev */
    /* spice must initialize before chardevs (for spicevmc and spiceport) */
    qemu_spice.init();

    qemu_opts_foreach(qemu_find_opts("chardev"),
                      chardev_init_func, NULL, &error_fatal);

#ifdef CONFIG_VIRTFS
    qemu_opts_foreach(qemu_find_opts("fsdev"),
                      fsdev_init_func, NULL, &error_fatal);
#endif

    /*
     * Note: we need to create audio and block backends before
     * setting machine properties, so they can be referred to.
     */
    configure_blockdev(&bdo_queue, machine_class, snapshot);
    audio_init_audiodevs();
}


/*
 * The remainder of object creation happens after the
 * creation of chardev, fsdev, net clients and device data types.
 */
static bool object_create_late(const char *type)
{
    return !object_create_early(type);
}

static void qemu_create_late_backends(void)
{
    if (qtest_chrdev) {
        qtest_server_init(qtest_chrdev, qtest_log, &error_fatal);
    }

    net_init_clients(&error_fatal);

    object_option_foreach_add(object_create_late);

    if (tpm_init() < 0) {
        exit(1);
    }

    qemu_opts_foreach(qemu_find_opts("mon"),
                      mon_init_func, NULL, &error_fatal);

    if (foreach_device_config(DEV_SERIAL, serial_parse) < 0)
        exit(1);
    if (foreach_device_config(DEV_PARALLEL, parallel_parse) < 0)
        exit(1);
    if (foreach_device_config(DEV_DEBUGCON, debugcon_parse) < 0)
        exit(1);

    /* now chardevs have been created we may have semihosting to connect */
    qemu_semihosting_connect_chardevs();
    qemu_semihosting_console_init();
}

static bool have_custom_ram_size(void)
{
    QemuOpts *opts = qemu_find_opts_singleton("memory");
    return !!qemu_opt_get_size(opts, "size", 0);
}

static void qemu_resolve_machine_memdev(void)
{
    if (current_machine->ram_memdev_id) {
        Object *backend;
        ram_addr_t backend_size;

        backend = object_resolve_path_type(current_machine->ram_memdev_id,
                                           TYPE_MEMORY_BACKEND, NULL);
        if (!backend) {
            error_report("Memory backend '%s' not found",
                         current_machine->ram_memdev_id);
            exit(EXIT_FAILURE);
        }
        backend_size = object_property_get_uint(backend, "size",  &error_abort);
        if (have_custom_ram_size() && backend_size != ram_size) {
                error_report("Size specified by -m option must match size of "
                             "explicitly specified 'memory-backend' property");
                exit(EXIT_FAILURE);
        }
        if (mem_path) {
            error_report("'-mem-path' can't be used together with"
                         "'-machine memory-backend'");
            exit(EXIT_FAILURE);
        }
        ram_size = backend_size;
    }

    if (!xen_enabled()) {
        /* On 32-bit hosts, QEMU is limited by virtual address space */
        if (ram_size > (2047 << 20) && HOST_LONG_BITS == 32) {
            error_report("at most 2047 MB RAM can be simulated");
            exit(1);
        }
    }
}

static void set_memory_options(MachineClass *mc)
{
    uint64_t sz;
    const char *mem_str;
    const ram_addr_t default_ram_size = mc->default_ram_size;
    QemuOpts *opts = qemu_find_opts_singleton("memory");
    Location loc;

    loc_push_none(&loc);
    qemu_opts_loc_restore(opts);

    sz = 0;
    mem_str = qemu_opt_get(opts, "size");
    if (mem_str) {
        if (!*mem_str) {
            error_report("missing 'size' option value");
            exit(EXIT_FAILURE);
        }

        sz = qemu_opt_get_size(opts, "size", ram_size);

        /* Fix up legacy suffix-less format */
        if (g_ascii_isdigit(mem_str[strlen(mem_str) - 1])) {
            uint64_t overflow_check = sz;

            sz *= MiB;
            if (sz / MiB != overflow_check) {
                error_report("too large 'size' option value");
                exit(EXIT_FAILURE);
            }
        }
    }

    /* backward compatibility behaviour for case "-m 0" */
    if (sz == 0) {
        sz = default_ram_size;
    }

    sz = QEMU_ALIGN_UP(sz, 8192);
    if (mc->fixup_ram_size) {
        sz = mc->fixup_ram_size(sz);
    }
    ram_size = sz;
    if (ram_size != sz) {
        error_report("ram size too large");
        exit(EXIT_FAILURE);
    }

    maxram_size = ram_size;

    if (qemu_opt_get(opts, "maxmem")) {
        uint64_t slots;

        sz = qemu_opt_get_size(opts, "maxmem", 0);
        slots = qemu_opt_get_number(opts, "slots", 0);
        if (sz < ram_size) {
            error_report("invalid value of -m option maxmem: "
                         "maximum memory size (0x%" PRIx64 ") must be at least "
                         "the initial memory size (0x" RAM_ADDR_FMT ")",
                         sz, ram_size);
            exit(EXIT_FAILURE);
        } else if (slots && sz == ram_size) {
            error_report("invalid value of -m option maxmem: "
                         "memory slots were specified but maximum memory size "
                         "(0x%" PRIx64 ") is equal to the initial memory size "
                         "(0x" RAM_ADDR_FMT ")", sz, ram_size);
            exit(EXIT_FAILURE);
        }

        maxram_size = sz;
        ram_slots = slots;
    } else if (qemu_opt_get(opts, "slots")) {
        error_report("invalid -m option value: missing 'maxmem' option");
        exit(EXIT_FAILURE);
    }

    loc_pop(&loc);
}

static void qemu_create_machine(QDict *qdict)
{
    MachineClass *machine_class = select_machine(qdict, &error_fatal);
    object_set_machine_compat_props(machine_class->compat_props);

    set_memory_options(machine_class);

    current_machine = MACHINE(object_new_with_class(OBJECT_CLASS(machine_class)));
    object_property_add_child(object_get_root(), "machine",
                              OBJECT(current_machine));
    object_property_add_child(container_get(OBJECT(current_machine),
                                            "/unattached"),
                              "sysbus", OBJECT(sysbus_get_default()));

    if (machine_class->minimum_page_bits) {
        if (!set_preferred_target_page_bits(machine_class->minimum_page_bits)) {
            /* This would be a board error: specifying a minimum smaller than
             * a target's compile-time fixed setting.
             */
            g_assert_not_reached();
        }
    }

    cpu_exec_init_all();
    page_size_init();

    if (machine_class->hw_version) {
        qemu_set_hw_version(machine_class->hw_version);
    }

    /*
     * Get the default machine options from the machine if it is not already
     * specified either by the configuration file or by the command line.
     */
    if (machine_class->default_machine_opts) {
        QDict *default_opts =
            keyval_parse(machine_class->default_machine_opts, NULL, NULL,
                         &error_abort);
        qemu_apply_legacy_machine_options(default_opts);
        object_set_properties_from_keyval(OBJECT(current_machine), default_opts,
                                          false, &error_abort);
        qobject_unref(default_opts);
    }
}

static int global_init_func(void *opaque, QemuOpts *opts, Error **errp)
{
    GlobalProperty *g;

    g = g_malloc0(sizeof(*g));
    g->driver   = qemu_opt_get(opts, "driver");
    g->property = qemu_opt_get(opts, "property");
    g->value    = qemu_opt_get(opts, "value");
    qdev_prop_register_global(g);
    return 0;
}

/*
 * Return whether configuration group @group is stored in QemuOpts, or
 * recorded as one or more QDicts by qemu_record_config_group.
 */
static bool is_qemuopts_group(const char *group)
{
    if (g_str_equal(group, "object") ||
        g_str_equal(group, "machine") ||
        g_str_equal(group, "smp-opts")) {
        return false;
    }
    return true;
}

static void qemu_record_config_group(const char *group, QDict *dict,
                                     bool from_json, Error **errp)
{
    if (g_str_equal(group, "object")) {
        Visitor *v = qobject_input_visitor_new_keyval(QOBJECT(dict));
        object_option_add_visitor(v);
        visit_free(v);
    } else if (g_str_equal(group, "machine")) {
        /*
         * Cannot merge string-valued and type-safe dictionaries, so JSON
         * is not accepted yet for -M.
         */
        assert(!from_json);
        keyval_merge(machine_opts_dict, dict, errp);
    } else if (g_str_equal(group, "smp-opts")) {
        machine_merge_property("smp", dict, &error_fatal);
    } else {
        abort();
    }
}

/*
 * Parse non-QemuOpts config file groups, pass the rest to
 * qemu_config_do_parse.
 */
static void qemu_parse_config_group(const char *group, QDict *qdict,
                                    void *opaque, Error **errp)
{
    QObject *crumpled;
    if (is_qemuopts_group(group)) {
        qemu_config_do_parse(group, qdict, opaque, errp);
        return;
    }

    crumpled = qdict_crumple(qdict, errp);
    if (!crumpled) {
        return;
    }
    switch (qobject_type(crumpled)) {
    case QTYPE_QDICT:
        qemu_record_config_group(group, qobject_to(QDict, crumpled), false, errp);
        break;
    case QTYPE_QLIST:
        error_setg(errp, "Lists cannot be at top level of a configuration section");
        break;
    default:
        g_assert_not_reached();
    }
    qobject_unref(crumpled);
}

static void qemu_read_default_config_file(Error **errp)
{
    ERRP_GUARD();
    int ret;
    g_autofree char *file = get_relocated_path(CONFIG_QEMU_CONFDIR "/qemu.conf");

    ret = qemu_read_config_file(file, qemu_parse_config_group, errp);
    if (ret < 0) {
        if (ret == -ENOENT) {
            error_free(*errp);
            *errp = NULL;
        }
    }
}

static void qemu_set_option(const char *str, Error **errp)
{
    char group[64], id[64], arg[64];
    QemuOptsList *list;
    QemuOpts *opts;
    int rc, offset;

    rc = sscanf(str, "%63[^.].%63[^.].%63[^=]%n", group, id, arg, &offset);
    if (rc < 3 || str[offset] != '=') {
        error_setg(errp, "can't parse: \"%s\"", str);
        return;
    }

    if (!is_qemuopts_group(group)) {
        error_setg(errp, "-set is not supported with %s", group);
    } else {
        list = qemu_find_opts_err(group, errp);
        if (list) {
            opts = qemu_opts_find(list, id);
            if (!opts) {
                error_setg(errp, "there is no %s \"%s\" defined", group, id);
                return;
            }
            qemu_opt_set(opts, arg, str + offset + 1, errp);
        }
    }
}

static void user_register_global_props(void)
{
    qemu_opts_foreach(qemu_find_opts("global"),
                      global_init_func, NULL, NULL);
}

static int do_configure_icount(void *opaque, QemuOpts *opts, Error **errp)
{
    icount_configure(opts, errp);
    return 0;
}

static int accelerator_set_property(void *opaque,
                                const char *name, const char *value,
                                Error **errp)
{
    return object_parse_property_opt(opaque, name, value, "accel", errp);
}

static int do_configure_accelerator(void *opaque, QemuOpts *opts, Error **errp)
{
    bool *p_init_failed = opaque;
    const char *acc = qemu_opt_get(opts, "accel");
    AccelClass *ac = accel_find(acc);
    AccelState *accel;
    int ret;
    bool qtest_with_kvm;

    qtest_with_kvm = g_str_equal(acc, "kvm") && qtest_chrdev != NULL;

    if (!ac) {
        *p_init_failed = true;
        if (!qtest_with_kvm) {
            error_report("invalid accelerator %s", acc);
        }
        return 0;
    }
    accel = ACCEL(object_new_with_class(OBJECT_CLASS(ac)));
    object_apply_compat_props(OBJECT(accel));
    qemu_opt_foreach(opts, accelerator_set_property,
                     accel,
                     &error_fatal);

    ret = accel_init_machine(accel, current_machine);
    if (ret < 0) {
        *p_init_failed = true;
        if (!qtest_with_kvm || ret != -ENOENT) {
            error_report("failed to initialize %s: %s", acc, strerror(-ret));
        }
        return 0;
    }

    return 1;
}

static void configure_accelerators(const char *progname)
{
    bool init_failed = false;

    qemu_opts_foreach(qemu_find_opts("icount"),
                      do_configure_icount, NULL, &error_fatal);

    if (QTAILQ_EMPTY(&qemu_accel_opts.head)) {
        char **accel_list, **tmp;

        if (accelerators == NULL) {
            /* Select the default accelerator */
            bool have_tcg = accel_find("tcg");
            bool have_kvm = accel_find("kvm");

            if (have_tcg && have_kvm) {
                if (g_str_has_suffix(progname, "kvm")) {
                    /* If the program name ends with "kvm", we prefer KVM */
                    accelerators = "kvm:tcg";
                } else {
                    accelerators = "tcg:kvm";
                }
            } else if (have_kvm) {
                accelerators = "kvm";
            } else if (have_tcg) {
                accelerators = "tcg";
            } else {
                error_report("No accelerator selected and"
                             " no default accelerator available");
                exit(1);
            }
        }
        accel_list = g_strsplit(accelerators, ":", 0);

        for (tmp = accel_list; *tmp; tmp++) {
            /*
             * Filter invalid accelerators here, to prevent obscenities
             * such as "-machine accel=tcg,,thread=single".
             */
            if (accel_find(*tmp)) {
                qemu_opts_parse_noisily(qemu_find_opts("accel"), *tmp, true);
            } else {
                init_failed = true;
                error_report("invalid accelerator %s", *tmp);
            }
        }
        g_strfreev(accel_list);
    } else {
        if (accelerators != NULL) {
            error_report("The -accel and \"-machine accel=\" options are incompatible");
            exit(1);
        }
    }

    if (!qemu_opts_foreach(qemu_find_opts("accel"),
                           do_configure_accelerator, &init_failed, &error_fatal)) {
        if (!init_failed) {
            error_report("no accelerator found");
        }
        exit(1);
    }

    if (init_failed && !qtest_chrdev) {
        AccelClass *ac = ACCEL_GET_CLASS(current_accel());
        error_report("falling back to %s", ac->name);
    }

    if (icount_enabled() && !tcg_enabled()) {
        error_report("-icount is not allowed with hardware virtualization");
        exit(1);
    }
}

static void create_default_memdev(MachineState *ms, const char *path)
{
    Object *obj;
    MachineClass *mc = MACHINE_GET_CLASS(ms);

    obj = object_new(path ? TYPE_MEMORY_BACKEND_FILE : TYPE_MEMORY_BACKEND_RAM);
    if (path) {
        object_property_set_str(obj, "mem-path", path, &error_fatal);
    }
    object_property_set_int(obj, "size", ms->ram_size, &error_fatal);
    object_property_add_child(object_get_objects_root(), mc->default_ram_id,
                              obj);
    /* Ensure backend's memory region name is equal to mc->default_ram_id */
    object_property_set_bool(obj, "x-use-canonical-path-for-ramblock-id",
                             false, &error_fatal);
    user_creatable_complete(USER_CREATABLE(obj), &error_fatal);
    object_unref(obj);
    object_property_set_str(OBJECT(ms), "memory-backend", mc->default_ram_id,
                            &error_fatal);
}

static void qemu_validate_options(const QDict *machine_opts)
{
<<<<<<< HEAD
    int i;
    int snapshot, linux_boot;
    const char *initrd_filename;
    const char *kernel_filename, *kernel_cmdline;
    const char *boot_order = NULL;
    const char *boot_once = NULL;
    DisplayState *ds;
    QemuOpts *opts, *machine_opts;
    QemuOpts *icount_opts = NULL, *accel_opts = NULL;
    QemuOptsList *olist;
    int optind;
    const char *optarg;
    const char *loadvm = NULL;
    MachineClass *machine_class;
    const char *cpu_option;
    const char *vga_model = NULL;
    const char *qtest_chrdev = NULL;
    const char *qtest_log = NULL;
    const char *incoming = NULL;
    const char *plugin_filename = NULL;
    bool userconfig = true;
    bool nographic = false;
    int display_remote = 0;
    const char *log_mask = NULL;
    const char *log_file = NULL;
    char *trace_file = NULL;
    ram_addr_t maxram_size;
    uint64_t ram_slots = 0;
    FILE *vmstate_dump_file = NULL;
    Error *main_loop_err = NULL;
    Error *err = NULL;
    bool list_data_dirs = false;
    char *dir, **dirs;
    const char *mem_path = NULL;
    bool have_custom_ram_size;
    BlockdevOptionsQueue bdo_queue = QSIMPLEQ_HEAD_INITIALIZER(bdo_queue);
    QemuPluginList plugin_list = QTAILQ_HEAD_INITIALIZER(plugin_list);
    int mem_prealloc = 0; /* force preallocation of physical target memory */
=======
    const char *kernel_filename = qdict_get_try_str(machine_opts, "kernel");
    const char *initrd_filename = qdict_get_try_str(machine_opts, "initrd");
    const char *kernel_cmdline = qdict_get_try_str(machine_opts, "append");
>>>>>>> 823a3f11

    if (kernel_filename == NULL) {
         if (kernel_cmdline != NULL) {
              error_report("-append only allowed with -kernel option");
              exit(1);
          }

          if (initrd_filename != NULL) {
              error_report("-initrd only allowed with -kernel option");
              exit(1);
          }
    }

    if (loadvm && preconfig_requested) {
        error_report("'preconfig' and 'loadvm' options are "
                     "mutually exclusive");
        exit(EXIT_FAILURE);
    }
    if (incoming && preconfig_requested && strcmp(incoming, "defer") != 0) {
        error_report("'preconfig' supports '-incoming defer' only");
        exit(EXIT_FAILURE);
    }

#ifdef CONFIG_CURSES
    if (is_daemonized() && dpy.type == DISPLAY_TYPE_CURSES) {
        error_report("curses display cannot be used with -daemonize");
        exit(1);
    }
#endif
}

static void qemu_process_sugar_options(void)
{
    if (mem_prealloc) {
        QObject *smp = qdict_get(machine_opts_dict, "smp");
        if (smp && qobject_type(smp) == QTYPE_QDICT) {
            QObject *cpus = qdict_get(qobject_to(QDict, smp), "cpus");
            if (cpus && qobject_type(cpus) == QTYPE_QSTRING) {
                const char *val = qstring_get_str(qobject_to(QString, cpus));
                object_register_sugar_prop("memory-backend", "prealloc-threads",
                                           val, false);
            }
        }
        object_register_sugar_prop("memory-backend", "prealloc", "on", false);
    }

    if (watchdog) {
        int i = select_watchdog(watchdog);
        if (i > 0)
            exit (i == 1 ? 1 : 0);
    }
}

/* -action processing */

/*
 * Process all the -action parameters parsed from cmdline.
 */
static int process_runstate_actions(void *opaque, QemuOpts *opts, Error **errp)
{
    Error *local_err = NULL;
    QDict *qdict = qemu_opts_to_qdict(opts, NULL);
    QObject *ret = NULL;
    qmp_marshal_set_action(qdict, &ret, &local_err);
    qobject_unref(ret);
    qobject_unref(qdict);
    if (local_err) {
        error_propagate(errp, local_err);
        return 1;
    }
    return 0;
}

static void qemu_process_early_options(void)
{
#ifdef CONFIG_SECCOMP
    QemuOptsList *olist = qemu_find_opts_err("sandbox", NULL);
    if (olist) {
        qemu_opts_foreach(olist, parse_sandbox, NULL, &error_fatal);
    }
#endif

    qemu_opts_foreach(qemu_find_opts("name"),
                      parse_name, NULL, &error_fatal);

    if (qemu_opts_foreach(qemu_find_opts("action"),
                          process_runstate_actions, NULL, &error_fatal)) {
        exit(1);
    }

#ifndef _WIN32
    qemu_opts_foreach(qemu_find_opts("add-fd"),
                      parse_add_fd, NULL, &error_fatal);

    qemu_opts_foreach(qemu_find_opts("add-fd"),
                      cleanup_add_fd, NULL, &error_fatal);
#endif

    /* Open the logfile at this point and set the log mask if necessary.  */
    if (log_file) {
        qemu_set_log_filename(log_file, &error_fatal);
    }
    if (log_mask) {
        int mask;
        mask = qemu_str_to_log_mask(log_mask);
        if (!mask) {
            qemu_print_log_usage(stdout);
            exit(1);
        }
        qemu_set_log(mask);
    } else {
        qemu_set_log(0);
    }

    qemu_add_default_firmwarepath();
}

static void qemu_process_help_options(void)
{
    /*
     * Check for -cpu help and -device help before we call select_machine(),
     * which will return an error if the architecture has no default machine
     * type and the user did not specify one, so that the user doesn't need
     * to say '-cpu help -machine something'.
     */
    if (cpu_option && is_help_option(cpu_option)) {
        list_cpus(cpu_option);
        exit(0);
    }

    if (qemu_opts_foreach(qemu_find_opts("device"),
                          device_help_func, NULL, NULL)) {
        exit(0);
    }

    /* -L help lists the data directories and exits. */
    if (list_data_dirs) {
        qemu_list_data_dirs();
        exit(0);
    }
}

static void qemu_maybe_daemonize(const char *pid_file)
{
    Error *err = NULL;

    os_daemonize();
    rcu_disable_atfork();

    if (pid_file && !qemu_write_pidfile(pid_file, &err)) {
        error_reportf_err(err, "cannot create PID file: ");
        exit(1);
    }

    qemu_unlink_pidfile_notifier.notify = qemu_unlink_pidfile;
    qemu_add_exit_notifier(&qemu_unlink_pidfile_notifier);
}

static void qemu_init_displays(void)
{
    DisplayState *ds;

    /* init local displays */
    ds = init_displaystate();
    qemu_display_init(ds, &dpy);

    /* must be after terminal init, SDL library changes signal handlers */
    os_setup_signal_handling();

    /* init remote displays */
#ifdef CONFIG_VNC
    qemu_opts_foreach(qemu_find_opts("vnc"),
                      vnc_init_func, NULL, &error_fatal);
#endif

    if (using_spice) {
        qemu_spice.display_init();
    }
}

static void qemu_init_board(void)
{
    MachineClass *machine_class = MACHINE_GET_CLASS(current_machine);

    if (machine_class->default_ram_id && current_machine->ram_size &&
        numa_uses_legacy_mem() && !current_machine->ram_memdev_id) {
        create_default_memdev(current_machine, mem_path);
    }

    /* process plugin before CPUs are created, but once -smp has been parsed */
    qemu_plugin_load_list(&plugin_list, &error_fatal);

    /* From here on we enter MACHINE_PHASE_INITIALIZED.  */
    machine_run_board_init(current_machine);

    drive_check_orphaned();

    realtime_init();

    if (hax_enabled()) {
        /* FIXME: why isn't cpu_synchronize_all_post_init enough? */
        hax_sync_vcpus();
    }
}

static void qemu_create_cli_devices(void)
{
    DeviceOption *opt;

    soundhw_init();

    qemu_opts_foreach(qemu_find_opts("fw_cfg"),
                      parse_fw_cfg, fw_cfg_find(), &error_fatal);

    /* init USB devices */
    if (machine_usb(current_machine)) {
        if (foreach_device_config(DEV_USB, usb_parse) < 0)
            exit(1);
    }

    /* init generic devices */
    rom_set_order_override(FW_CFG_ORDER_OVERRIDE_DEVICE);
    qemu_opts_foreach(qemu_find_opts("device"),
                      device_init_func, NULL, &error_fatal);
    QTAILQ_FOREACH(opt, &device_opts, next) {
        DeviceState *dev;
        loc_push_restore(&opt->loc);
        /*
         * TODO Eventually we should call qmp_device_add() here to make sure it
         * behaves the same, but QMP still has to accept incorrectly typed
         * options until libvirt is fixed and we want to be strict on the CLI
         * from the start, so call qdev_device_add_from_qdict() directly for
         * now.
         */
        dev = qdev_device_add_from_qdict(opt->opts, true, &error_fatal);
        object_unref(OBJECT(dev));
        loc_pop(&opt->loc);
    }
    rom_reset_order_override();
}

static void qemu_machine_creation_done(void)
{
    MachineState *machine = MACHINE(qdev_get_machine());

    /* Did we create any drives that we failed to create a device for? */
    drive_check_orphaned();

    /* Don't warn about the default network setup that you get if
     * no command line -net or -netdev options are specified. There
     * are two cases that we would otherwise complain about:
     * (1) board doesn't support a NIC but the implicit "-net nic"
     * requested one
     * (2) CONFIG_SLIRP not set, in which case the implicit "-net nic"
     * sets up a nic that isn't connected to anything.
     */
    if (!default_net && (!qtest_enabled() || has_defaults)) {
        net_check_clients();
    }

    qdev_prop_check_globals();

    qdev_machine_creation_done();

    if (machine->cgs) {
        /*
         * Verify that Confidential Guest Support has actually been initialized
         */
        assert(machine->cgs->ready);
    }

    if (foreach_device_config(DEV_GDB, gdbserver_start) < 0) {
        exit(1);
    }
}

void qmp_x_exit_preconfig(Error **errp)
{
    if (phase_check(PHASE_MACHINE_INITIALIZED)) {
        error_setg(errp, "The command is permitted only before machine initialization");
        return;
    }

    qemu_init_board();
    qemu_create_cli_devices();
    qemu_machine_creation_done();

    if (loadvm) {
        load_snapshot(loadvm, NULL, false, NULL, &error_fatal);
    }
    if (replay_mode != REPLAY_MODE_NONE) {
        replay_vmstate_init();
    }

    if (incoming) {
        Error *local_err = NULL;
        if (strcmp(incoming, "defer") != 0) {
            qmp_migrate_incoming(incoming, &local_err);
            if (local_err) {
                error_reportf_err(local_err, "-incoming %s: ", incoming);
                exit(1);
            }
        }
    } else if (autostart) {
        qmp_cont(NULL);
    }
}

void qemu_init(int argc, char **argv, char **envp)
{
    QemuOpts *opts;
    QemuOpts *icount_opts = NULL, *accel_opts = NULL;
    QemuOptsList *olist;
    int optind;
    const char *optarg;
    MachineClass *machine_class;
    bool userconfig = true;
    FILE *vmstate_dump_file = NULL;

    qemu_add_opts(&qemu_drive_opts);
    qemu_add_drive_opts(&qemu_legacy_drive_opts);
    qemu_add_drive_opts(&qemu_common_drive_opts);
    qemu_add_drive_opts(&qemu_drive_opts);
    qemu_add_drive_opts(&bdrv_runtime_opts);
    qemu_add_opts(&qemu_chardev_opts);
    qemu_add_opts(&qemu_device_opts);
    qemu_add_opts(&qemu_netdev_opts);
    qemu_add_opts(&qemu_nic_opts);
    qemu_add_opts(&qemu_net_opts);
    qemu_add_opts(&qemu_rtc_opts);
    qemu_add_opts(&qemu_global_opts);
    qemu_add_opts(&qemu_mon_opts);
    qemu_add_opts(&qemu_trace_opts);
    qemu_plugin_add_opts();
    qemu_add_opts(&qemu_option_rom_opts);
    qemu_add_opts(&qemu_accel_opts);
    qemu_add_opts(&qemu_mem_opts);
    qemu_add_opts(&qemu_smp_opts);
    qemu_add_opts(&qemu_boot_opts);
    qemu_add_opts(&qemu_add_fd_opts);
    qemu_add_opts(&qemu_object_opts);
    qemu_add_opts(&qemu_tpmdev_opts);
    qemu_add_opts(&qemu_overcommit_opts);
    qemu_add_opts(&qemu_msg_opts);
    qemu_add_opts(&qemu_name_opts);
    qemu_add_opts(&qemu_numa_opts);
    qemu_add_opts(&qemu_icount_opts);
    qemu_add_opts(&qemu_semihosting_config_opts);
    qemu_add_opts(&qemu_fw_cfg_opts);
    qemu_add_opts(&qemu_action_opts);
    module_call_init(MODULE_INIT_OPTS);

    error_init(argv[0]);
    qemu_init_exec_dir(argv[0]);

    qemu_init_arch_modules();

    qemu_init_subsystems();

    /* first pass of option parsing */
    optind = 1;
    while (optind < argc) {
        if (argv[optind][0] != '-') {
            /* disk image */
            optind++;
        } else {
            const QEMUOption *popt;

            popt = lookup_opt(argc, argv, &optarg, &optind);
            switch (popt->index) {
            case QEMU_OPTION_nouserconfig:
                userconfig = false;
                break;
            }
        }
    }

    machine_opts_dict = qdict_new();
    if (userconfig) {
        qemu_read_default_config_file(&error_fatal);
    }

    /* second pass of option parsing */
    optind = 1;
    for(;;) {
        if (optind >= argc)
            break;
        if (argv[optind][0] != '-') {
            loc_set_cmdline(argv, optind, 1);
            drive_add(IF_DEFAULT, 0, argv[optind++], HD_OPTS);
        } else {
            const QEMUOption *popt;

            popt = lookup_opt(argc, argv, &optarg, &optind);
            if (!(popt->arch_mask & arch_type)) {
                error_report("Option not supported for this target");
                exit(1);
            }
            switch(popt->index) {
            case QEMU_OPTION_cpu:
                /* hw initialization will check this */
                cpu_option = optarg;
                break;
            case QEMU_OPTION_hda:
            case QEMU_OPTION_hdb:
            case QEMU_OPTION_hdc:
            case QEMU_OPTION_hdd:
                drive_add(IF_DEFAULT, popt->index - QEMU_OPTION_hda, optarg,
                          HD_OPTS);
                break;
            case QEMU_OPTION_blockdev:
                {
                    Visitor *v;
                    BlockdevOptionsQueueEntry *bdo;

                    v = qobject_input_visitor_new_str(optarg, "driver",
                                                      &error_fatal);

                    bdo = g_new(BlockdevOptionsQueueEntry, 1);
                    visit_type_BlockdevOptions(v, NULL, &bdo->bdo,
                                               &error_fatal);
                    visit_free(v);
                    loc_save(&bdo->loc);
                    QSIMPLEQ_INSERT_TAIL(&bdo_queue, bdo, entry);
                    break;
                }
            case QEMU_OPTION_drive:
                opts = qemu_opts_parse_noisily(qemu_find_opts("drive"),
                                               optarg, false);
                if (opts == NULL) {
                    exit(1);
                }
                break;
            case QEMU_OPTION_set:
                qemu_set_option(optarg, &error_fatal);
                break;
            case QEMU_OPTION_global:
                if (qemu_global_option(optarg) != 0)
                    exit(1);
                break;
            case QEMU_OPTION_mtdblock:
                drive_add(IF_MTD, -1, optarg, MTD_OPTS);
                break;
            case QEMU_OPTION_sd:
                drive_add(IF_SD, -1, optarg, SD_OPTS);
                break;
            case QEMU_OPTION_pflash:
                drive_add(IF_PFLASH, -1, optarg, PFLASH_OPTS);
                break;
            case QEMU_OPTION_snapshot:
                {
                    Error *blocker = NULL;
                    snapshot = 1;
                    error_setg(&blocker, QERR_REPLAY_NOT_SUPPORTED,
                               "-snapshot");
                    replay_add_blocker(blocker);
                }
                break;
            case QEMU_OPTION_numa:
                opts = qemu_opts_parse_noisily(qemu_find_opts("numa"),
                                               optarg, true);
                if (!opts) {
                    exit(1);
                }
                break;
            case QEMU_OPTION_display:
                parse_display(optarg);
                break;
            case QEMU_OPTION_nographic:
                qdict_put_str(machine_opts_dict, "graphics", "off");
                nographic = true;
                dpy.type = DISPLAY_TYPE_NONE;
                break;
            case QEMU_OPTION_curses:
                warn_report("-curses is deprecated, "
                            "use -display curses instead.");
#ifdef CONFIG_CURSES
                dpy.type = DISPLAY_TYPE_CURSES;
#else
                error_report("curses or iconv support is disabled");
                exit(1);
#endif
                break;
            case QEMU_OPTION_portrait:
                graphic_rotate = 90;
                break;
            case QEMU_OPTION_rotate:
                graphic_rotate = strtol(optarg, (char **) &optarg, 10);
                if (graphic_rotate != 0 && graphic_rotate != 90 &&
                    graphic_rotate != 180 && graphic_rotate != 270) {
                    error_report("only 90, 180, 270 deg rotation is available");
                    exit(1);
                }
                break;
            case QEMU_OPTION_kernel:
                qdict_put_str(machine_opts_dict, "kernel", optarg);
                break;
            case QEMU_OPTION_initrd:
                qdict_put_str(machine_opts_dict, "initrd", optarg);
                break;
            case QEMU_OPTION_append:
                qdict_put_str(machine_opts_dict, "append", optarg);
                break;
            case QEMU_OPTION_dtb:
                qdict_put_str(machine_opts_dict, "dtb", optarg);
                break;
            case QEMU_OPTION_cdrom:
                drive_add(IF_DEFAULT, 2, optarg, CDROM_OPTS);
                break;
            case QEMU_OPTION_boot:
                opts = qemu_opts_parse_noisily(qemu_find_opts("boot-opts"),
                                               optarg, true);
                if (!opts) {
                    exit(1);
                }
                break;
            case QEMU_OPTION_fda:
            case QEMU_OPTION_fdb:
                drive_add(IF_FLOPPY, popt->index - QEMU_OPTION_fda,
                          optarg, FD_OPTS);
                break;
            case QEMU_OPTION_no_fd_bootchk:
                fd_bootchk = 0;
                break;
            case QEMU_OPTION_netdev:
                default_net = 0;
                if (net_client_parse(qemu_find_opts("netdev"), optarg) == -1) {
                    exit(1);
                }
                break;
            case QEMU_OPTION_nic:
                default_net = 0;
                if (net_client_parse(qemu_find_opts("nic"), optarg) == -1) {
                    exit(1);
                }
                break;
            case QEMU_OPTION_net:
                default_net = 0;
                if (net_client_parse(qemu_find_opts("net"), optarg) == -1) {
                    exit(1);
                }
                break;
#ifdef CONFIG_LIBISCSI
            case QEMU_OPTION_iscsi:
                opts = qemu_opts_parse_noisily(qemu_find_opts("iscsi"),
                                               optarg, false);
                if (!opts) {
                    exit(1);
                }
                break;
#endif
            case QEMU_OPTION_audio_help:
                audio_legacy_help();
                exit (0);
                break;
            case QEMU_OPTION_audiodev:
                audio_parse_option(optarg);
                break;
            case QEMU_OPTION_soundhw:
                select_soundhw (optarg);
                break;
            case QEMU_OPTION_h:
                help(0);
                break;
            case QEMU_OPTION_version:
                version();
                exit(0);
                break;
            case QEMU_OPTION_m:
                opts = qemu_opts_parse_noisily(qemu_find_opts("memory"),
                                               optarg, true);
                if (!opts) {
                    exit(EXIT_FAILURE);
                }
                break;
#ifdef CONFIG_TPM
            case QEMU_OPTION_tpmdev:
                if (tpm_config_parse(qemu_find_opts("tpmdev"), optarg) < 0) {
                    exit(1);
                }
                break;
#endif
            case QEMU_OPTION_mempath:
                mem_path = optarg;
                break;
            case QEMU_OPTION_mem_prealloc:
                mem_prealloc = 1;
                break;
            case QEMU_OPTION_d:
                log_mask = optarg;
                break;
            case QEMU_OPTION_D:
                log_file = optarg;
                break;
            case QEMU_OPTION_DFILTER:
                qemu_set_dfilter_ranges(optarg, &error_fatal);
                break;
            case QEMU_OPTION_seed:
                qemu_guest_random_seed_main(optarg, &error_fatal);
                break;
            case QEMU_OPTION_s:
                add_device_config(DEV_GDB, "tcp::" DEFAULT_GDBSTUB_PORT);
                break;
            case QEMU_OPTION_gdb:
                add_device_config(DEV_GDB, optarg);
                break;
            case QEMU_OPTION_L:
                if (is_help_option(optarg)) {
                    list_data_dirs = true;
                } else {
                    qemu_add_data_dir(g_strdup(optarg));
                }
                break;
            case QEMU_OPTION_bios:
                qdict_put_str(machine_opts_dict, "firmware", optarg);
                break;
            case QEMU_OPTION_singlestep:
                singlestep = 1;
                break;
            case QEMU_OPTION_S:
                autostart = 0;
                break;
            case QEMU_OPTION_k:
                keyboard_layout = optarg;
                break;
            case QEMU_OPTION_vga:
                vga_model = optarg;
                default_vga = 0;
                break;
            case QEMU_OPTION_g:
                {
                    const char *p;
                    int w, h, depth;
                    p = optarg;
                    w = strtol(p, (char **)&p, 10);
                    if (w <= 0) {
                    graphic_error:
                        error_report("invalid resolution or depth");
                        exit(1);
                    }
                    if (*p != 'x')
                        goto graphic_error;
                    p++;
                    h = strtol(p, (char **)&p, 10);
                    if (h <= 0)
                        goto graphic_error;
                    if (*p == 'x') {
                        p++;
                        depth = strtol(p, (char **)&p, 10);
                        if (depth != 1 && depth != 2 && depth != 4 &&
                            depth != 8 && depth != 15 && depth != 16 &&
                            depth != 24 && depth != 32)
                            goto graphic_error;
                    } else if (*p == '\0') {
                        depth = graphic_depth;
                    } else {
                        goto graphic_error;
                    }

                    graphic_width = w;
                    graphic_height = h;
                    graphic_depth = depth;
                }
                break;
            case QEMU_OPTION_echr:
                {
                    char *r;
                    term_escape_char = strtol(optarg, &r, 0);
                    if (r == optarg)
                        printf("Bad argument to echr\n");
                    break;
                }
            case QEMU_OPTION_monitor:
                default_monitor = 0;
                if (strncmp(optarg, "none", 4)) {
                    monitor_parse(optarg, "readline", false);
                }
                break;
            case QEMU_OPTION_qmp:
                monitor_parse(optarg, "control", false);
                default_monitor = 0;
                break;
            case QEMU_OPTION_qmp_pretty:
                monitor_parse(optarg, "control", true);
                default_monitor = 0;
                break;
            case QEMU_OPTION_mon:
                opts = qemu_opts_parse_noisily(qemu_find_opts("mon"), optarg,
                                               true);
                if (!opts) {
                    exit(1);
                }
                default_monitor = 0;
                break;
            case QEMU_OPTION_chardev:
                opts = qemu_opts_parse_noisily(qemu_find_opts("chardev"),
                                               optarg, true);
                if (!opts) {
                    exit(1);
                }
                break;
            case QEMU_OPTION_fsdev:
                olist = qemu_find_opts("fsdev");
                if (!olist) {
                    error_report("fsdev support is disabled");
                    exit(1);
                }
                opts = qemu_opts_parse_noisily(olist, optarg, true);
                if (!opts) {
                    exit(1);
                }
                break;
            case QEMU_OPTION_virtfs: {
                QemuOpts *fsdev;
                QemuOpts *device;
                const char *writeout, *sock_fd, *socket, *path, *security_model,
                           *multidevs;

                olist = qemu_find_opts("virtfs");
                if (!olist) {
                    error_report("virtfs support is disabled");
                    exit(1);
                }
                opts = qemu_opts_parse_noisily(olist, optarg, true);
                if (!opts) {
                    exit(1);
                }

                if (qemu_opt_get(opts, "fsdriver") == NULL ||
                    qemu_opt_get(opts, "mount_tag") == NULL) {
                    error_report("Usage: -virtfs fsdriver,mount_tag=tag");
                    exit(1);
                }
                fsdev = qemu_opts_create(qemu_find_opts("fsdev"),
                                         qemu_opts_id(opts) ?:
                                         qemu_opt_get(opts, "mount_tag"),
                                         1, NULL);
                if (!fsdev) {
                    error_report("duplicate or invalid fsdev id: %s",
                                 qemu_opt_get(opts, "mount_tag"));
                    exit(1);
                }

                writeout = qemu_opt_get(opts, "writeout");
                if (writeout) {
#ifdef CONFIG_SYNC_FILE_RANGE
                    qemu_opt_set(fsdev, "writeout", writeout, &error_abort);
#else
                    error_report("writeout=immediate not supported "
                                 "on this platform");
                    exit(1);
#endif
                }
                qemu_opt_set(fsdev, "fsdriver",
                             qemu_opt_get(opts, "fsdriver"), &error_abort);
                path = qemu_opt_get(opts, "path");
                if (path) {
                    qemu_opt_set(fsdev, "path", path, &error_abort);
                }
                security_model = qemu_opt_get(opts, "security_model");
                if (security_model) {
                    qemu_opt_set(fsdev, "security_model", security_model,
                                 &error_abort);
                }
                socket = qemu_opt_get(opts, "socket");
                if (socket) {
                    qemu_opt_set(fsdev, "socket", socket, &error_abort);
                }
                sock_fd = qemu_opt_get(opts, "sock_fd");
                if (sock_fd) {
                    qemu_opt_set(fsdev, "sock_fd", sock_fd, &error_abort);
                }

                qemu_opt_set_bool(fsdev, "readonly",
                                  qemu_opt_get_bool(opts, "readonly", 0),
                                  &error_abort);
                multidevs = qemu_opt_get(opts, "multidevs");
                if (multidevs) {
                    qemu_opt_set(fsdev, "multidevs", multidevs, &error_abort);
                }
                device = qemu_opts_create(qemu_find_opts("device"), NULL, 0,
                                          &error_abort);
                qemu_opt_set(device, "driver", "virtio-9p-pci", &error_abort);
                qemu_opt_set(device, "fsdev",
                             qemu_opts_id(fsdev), &error_abort);
                qemu_opt_set(device, "mount_tag",
                             qemu_opt_get(opts, "mount_tag"), &error_abort);
                break;
            }
            case QEMU_OPTION_serial:
                add_device_config(DEV_SERIAL, optarg);
                default_serial = 0;
                if (strncmp(optarg, "mon:", 4) == 0) {
                    default_monitor = 0;
                }
                break;
            case QEMU_OPTION_watchdog:
                if (watchdog) {
                    error_report("only one watchdog option may be given");
                    exit(1);
                }
                warn_report("-watchdog is deprecated; use -device instead.");
                watchdog = optarg;
                break;
            case QEMU_OPTION_action:
                olist = qemu_find_opts("action");
                if (!qemu_opts_parse_noisily(olist, optarg, false)) {
                     exit(1);
                }
                break;
            case QEMU_OPTION_watchdog_action: {
                QemuOpts *opts;
                opts = qemu_opts_create(qemu_find_opts("action"), NULL, 0, &error_abort);
                qemu_opt_set(opts, "watchdog", optarg, &error_abort);
                break;
            }
            case QEMU_OPTION_parallel:
                add_device_config(DEV_PARALLEL, optarg);
                default_parallel = 0;
                if (strncmp(optarg, "mon:", 4) == 0) {
                    default_monitor = 0;
                }
                break;
            case QEMU_OPTION_debugcon:
                add_device_config(DEV_DEBUGCON, optarg);
                break;
            case QEMU_OPTION_loadvm:
                loadvm = optarg;
                break;
            case QEMU_OPTION_full_screen:
                dpy.has_full_screen = true;
                dpy.full_screen = true;
                break;
            case QEMU_OPTION_alt_grab:
                alt_grab = 1;
                warn_report("-alt-grab is deprecated, please use "
                            "-display sdl,grab-mod=lshift-lctrl-lalt instead.");
                break;
            case QEMU_OPTION_ctrl_grab:
                ctrl_grab = 1;
                warn_report("-ctrl-grab is deprecated, please use "
                            "-display sdl,grab-mod=rctrl instead.");
                break;
            case QEMU_OPTION_sdl:
                warn_report("-sdl is deprecated, use -display sdl instead.");
#ifdef CONFIG_SDL
                dpy.type = DISPLAY_TYPE_SDL;
                break;
#else
                error_report("SDL support is disabled");
                exit(1);
#endif
            case QEMU_OPTION_pidfile:
                pid_file = optarg;
                break;
            case QEMU_OPTION_win2k_hack:
                win2k_install_hack = 1;
                break;
            case QEMU_OPTION_acpitable:
                opts = qemu_opts_parse_noisily(qemu_find_opts("acpi"),
                                               optarg, true);
                if (!opts) {
                    exit(1);
                }
                acpi_table_add(opts, &error_fatal);
                break;
            case QEMU_OPTION_smbios:
                opts = qemu_opts_parse_noisily(qemu_find_opts("smbios"),
                                               optarg, false);
                if (!opts) {
                    exit(1);
                }
                smbios_entry_add(opts, &error_fatal);
                break;
            case QEMU_OPTION_fwcfg:
                opts = qemu_opts_parse_noisily(qemu_find_opts("fw_cfg"),
                                               optarg, true);
                if (opts == NULL) {
                    exit(1);
                }
                break;
            case QEMU_OPTION_preconfig:
                preconfig_requested = true;
                break;
            case QEMU_OPTION_enable_kvm:
                qdict_put_str(machine_opts_dict, "accel", "kvm");
                break;
            case QEMU_OPTION_M:
            case QEMU_OPTION_machine:
                {
                    bool help;

                    keyval_parse_into(machine_opts_dict, optarg, "type", &help, &error_fatal);
                    if (help) {
                        machine_help_func(machine_opts_dict);
                        exit(EXIT_SUCCESS);
                    }
                    break;
                }
            case QEMU_OPTION_accel:
                accel_opts = qemu_opts_parse_noisily(qemu_find_opts("accel"),
                                                     optarg, true);
                optarg = qemu_opt_get(accel_opts, "accel");
                if (!optarg || is_help_option(optarg)) {
                    printf("Accelerators supported in QEMU binary:\n");
                    GSList *el, *accel_list = object_class_get_list(TYPE_ACCEL,
                                                                    false);
                    for (el = accel_list; el; el = el->next) {
                        gchar *typename = g_strdup(object_class_get_name(
                                                   OBJECT_CLASS(el->data)));
                        /* omit qtest which is used for tests only */
                        if (g_strcmp0(typename, ACCEL_CLASS_NAME("qtest")) &&
                            g_str_has_suffix(typename, ACCEL_CLASS_SUFFIX)) {
                            gchar **optname = g_strsplit(typename,
                                                         ACCEL_CLASS_SUFFIX, 0);
                            printf("%s\n", optname[0]);
                            g_strfreev(optname);
                        }
                        g_free(typename);
                    }
                    g_slist_free(accel_list);
                    exit(0);
                }
                break;
            case QEMU_OPTION_usb:
                qdict_put_str(machine_opts_dict, "usb", "on");
                break;
            case QEMU_OPTION_usbdevice:
                qdict_put_str(machine_opts_dict, "usb", "on");
                add_device_config(DEV_USB, optarg);
                break;
            case QEMU_OPTION_device:
                if (optarg[0] == '{') {
                    QObject *obj = qobject_from_json(optarg, &error_fatal);
                    DeviceOption *opt = g_new0(DeviceOption, 1);
                    opt->opts = qobject_to(QDict, obj);
                    loc_save(&opt->loc);
                    assert(opt->opts != NULL);
                    QTAILQ_INSERT_TAIL(&device_opts, opt, next);
                } else {
                    if (!qemu_opts_parse_noisily(qemu_find_opts("device"),
                                                 optarg, true)) {
                        exit(1);
                    }
                }
                break;
            case QEMU_OPTION_smp:
                machine_parse_property_opt(qemu_find_opts("smp-opts"),
                                           "smp", optarg);
                break;
            case QEMU_OPTION_vnc:
                vnc_parse(optarg);
                break;
            case QEMU_OPTION_no_acpi:
                qdict_put_str(machine_opts_dict, "acpi", "off");
                break;
            case QEMU_OPTION_no_hpet:
                qdict_put_str(machine_opts_dict, "hpet", "off");
                break;
            case QEMU_OPTION_no_reboot:
                olist = qemu_find_opts("action");
                qemu_opts_parse_noisily(olist, "reboot=shutdown", false);
                break;
            case QEMU_OPTION_no_shutdown:
                olist = qemu_find_opts("action");
                qemu_opts_parse_noisily(olist, "shutdown=pause", false);
                break;
            case QEMU_OPTION_uuid:
                if (qemu_uuid_parse(optarg, &qemu_uuid) < 0) {
                    error_report("failed to parse UUID string: wrong format");
                    exit(1);
                }
                qemu_uuid_set = true;
                break;
            case QEMU_OPTION_option_rom:
                if (nb_option_roms >= MAX_OPTION_ROMS) {
                    error_report("too many option ROMs");
                    exit(1);
                }
                opts = qemu_opts_parse_noisily(qemu_find_opts("option-rom"),
                                               optarg, true);
                if (!opts) {
                    exit(1);
                }
                option_rom[nb_option_roms].name = qemu_opt_get(opts, "romfile");
                option_rom[nb_option_roms].bootindex =
                    qemu_opt_get_number(opts, "bootindex", -1);
                if (!option_rom[nb_option_roms].name) {
                    error_report("Option ROM file is not specified");
                    exit(1);
                }
                nb_option_roms++;
                break;
            case QEMU_OPTION_semihosting:
                qemu_semihosting_enable();
                break;
            case QEMU_OPTION_semihosting_config:
                if (qemu_semihosting_config_options(optarg) != 0) {
                    exit(1);
                }
                break;
            case QEMU_OPTION_name:
                opts = qemu_opts_parse_noisily(qemu_find_opts("name"),
                                               optarg, true);
                if (!opts) {
                    exit(1);
                }
                /* Capture guest name if -msg guest-name is used later */
                error_guest_name = qemu_opt_get(opts, "guest");
                break;
            case QEMU_OPTION_prom_env:
                if (nb_prom_envs >= MAX_PROM_ENVS) {
                    error_report("too many prom variables");
                    exit(1);
                }
                prom_envs[nb_prom_envs] = optarg;
                nb_prom_envs++;
                break;
            case QEMU_OPTION_old_param:
                old_param = 1;
                break;
            case QEMU_OPTION_rtc:
                opts = qemu_opts_parse_noisily(qemu_find_opts("rtc"), optarg,
                                               false);
                if (!opts) {
                    exit(1);
                }
                break;
<<<<<<< HEAD
            case QEMU_OPTION_tb_size:
#ifndef CONFIG_TCG
                error_report("TCG is disabled");
                exit(1);
#endif
                warn_report("The -tb-size option is deprecated, use -accel tcg,tb-size instead");
                object_register_sugar_prop(ACCEL_CLASS_NAME("tcg"), "tb-size", optarg);
                break;
            case QEMU_OPTION_count_ifetch:
                count_ifetch |= 0x1;
                break;
            case QEMU_OPTION_clock_ifetch:
                count_ifetch |= 0x2;
                clock_ifetch = convert_string_to_frequency(optarg);
                break;
#ifdef CONFIG_TCG_PLUGIN
            case QEMU_OPTION_tcg_plugin:
                plugin_filename = optarg;
                break;
#endif /* CONFIG_TCG_PLUGIN */
=======
>>>>>>> 823a3f11
            case QEMU_OPTION_icount:
                icount_opts = qemu_opts_parse_noisily(qemu_find_opts("icount"),
                                                      optarg, true);
                if (!icount_opts) {
                    exit(1);
                }
                break;
            case QEMU_OPTION_incoming:
                if (!incoming) {
                    runstate_set(RUN_STATE_INMIGRATE);
                }
                incoming = optarg;
                break;
            case QEMU_OPTION_only_migratable:
                only_migratable = 1;
                break;
            case QEMU_OPTION_nodefaults:
                has_defaults = 0;
                break;
            case QEMU_OPTION_xen_domid:
                if (!(accel_find("xen"))) {
                    error_report("Option not supported for this target");
                    exit(1);
                }
                xen_domid = atoi(optarg);
                break;
            case QEMU_OPTION_xen_attach:
                if (!(accel_find("xen"))) {
                    error_report("Option not supported for this target");
                    exit(1);
                }
                xen_mode = XEN_ATTACH;
                break;
            case QEMU_OPTION_xen_domid_restrict:
                if (!(accel_find("xen"))) {
                    error_report("Option not supported for this target");
                    exit(1);
                }
                xen_domid_restrict = true;
                break;
            case QEMU_OPTION_trace:
                trace_opt_parse(optarg);
                break;
            case QEMU_OPTION_plugin:
                qemu_plugin_opt_parse(optarg, &plugin_list);
                break;
            case QEMU_OPTION_readconfig:
                qemu_read_config_file(optarg, qemu_parse_config_group, &error_fatal);
                break;
#ifdef CONFIG_SPICE
            case QEMU_OPTION_spice:
                olist = qemu_find_opts_err("spice", NULL);
                if (!olist) {
                    error_report("spice support is disabled");
                    exit(1);
                }
                opts = qemu_opts_parse_noisily(olist, optarg, false);
                if (!opts) {
                    exit(1);
                }
                display_remote++;
                break;
#endif
            case QEMU_OPTION_writeconfig:
                {
                    FILE *fp;
                    warn_report("-writeconfig is deprecated and will go away without a replacement");
                    if (strcmp(optarg, "-") == 0) {
                        fp = stdout;
                    } else {
                        fp = fopen(optarg, "w");
                        if (fp == NULL) {
                            error_report("open %s: %s", optarg,
                                         strerror(errno));
                            exit(1);
                        }
                    }
                    qemu_config_write(fp);
                    if (fp != stdout) {
                        fclose(fp);
                    }
                    break;
                }
            case QEMU_OPTION_qtest:
                qtest_chrdev = optarg;
                break;
            case QEMU_OPTION_qtest_log:
                qtest_log = optarg;
                break;
            case QEMU_OPTION_sandbox:
                olist = qemu_find_opts("sandbox");
                if (!olist) {
#ifndef CONFIG_SECCOMP
                    error_report("-sandbox support is not enabled "
                                 "in this QEMU binary");
#endif
                    exit(1);
                }

                opts = qemu_opts_parse_noisily(olist, optarg, true);
                if (!opts) {
                    exit(1);
                }
                break;
            case QEMU_OPTION_add_fd:
#ifndef _WIN32
                opts = qemu_opts_parse_noisily(qemu_find_opts("add-fd"),
                                               optarg, false);
                if (!opts) {
                    exit(1);
                }
#else
                error_report("File descriptor passing is disabled on this "
                             "platform");
                exit(1);
#endif
                break;
            case QEMU_OPTION_object:
                object_option_parse(optarg);
                break;
            case QEMU_OPTION_overcommit:
                opts = qemu_opts_parse_noisily(qemu_find_opts("overcommit"),
                                               optarg, false);
                if (!opts) {
                    exit(1);
                }
                enable_mlock = qemu_opt_get_bool(opts, "mem-lock", false);
                enable_cpu_pm = qemu_opt_get_bool(opts, "cpu-pm", false);
                break;
            case QEMU_OPTION_compat:
                {
                    CompatPolicy *opts;
                    Visitor *v;

                    v = qobject_input_visitor_new_str(optarg, NULL,
                                                      &error_fatal);

                    visit_type_CompatPolicy(v, NULL, &opts, &error_fatal);
                    QAPI_CLONE_MEMBERS(CompatPolicy, &compat_policy, opts);

                    qapi_free_CompatPolicy(opts);
                    visit_free(v);
                    break;
                }
            case QEMU_OPTION_msg:
                opts = qemu_opts_parse_noisily(qemu_find_opts("msg"), optarg,
                                               false);
                if (!opts) {
                    exit(1);
                }
                configure_msg(opts);
                break;
            case QEMU_OPTION_dump_vmstate:
                if (vmstate_dump_file) {
                    error_report("only one '-dump-vmstate' "
                                 "option may be given");
                    exit(1);
                }
                vmstate_dump_file = fopen(optarg, "w");
                if (vmstate_dump_file == NULL) {
                    error_report("open %s: %s", optarg, strerror(errno));
                    exit(1);
                }
                break;
            case QEMU_OPTION_enable_sync_profile:
                qsp_enable();
                break;
            case QEMU_OPTION_nouserconfig:
                /* Nothing to be parsed here. Especially, do not error out below. */
                break;
            default:
                if (os_parse_cmd_args(popt->index, optarg)) {
                    error_report("Option not supported in this build");
                    exit(1);
                }
            }
        }
    }
    /*
     * Clear error location left behind by the loop.
     * Best done right after the loop.  Do not insert code here!
     */
    loc_set_none();

    qemu_validate_options(machine_opts_dict);
    qemu_process_sugar_options();

    /*
     * These options affect everything else and should be processed
     * before daemonizing.
     */
    qemu_process_early_options();

<<<<<<< HEAD
    if (pid_file && !qemu_write_pidfile(pid_file, &err)) {
        error_reportf_err(err, "cannot create PID file: ");
        exit(1);
    }

    qemu_unlink_pidfile_notifier.notify = qemu_unlink_pidfile;
    qemu_add_exit_notifier(&qemu_unlink_pidfile_notifier);

    if (qemu_init_main_loop(&main_loop_err)) {
        error_report_err(main_loop_err);
        exit(1);
    }

#ifdef CONFIG_SECCOMP
    olist = qemu_find_opts_err("sandbox", NULL);
    if (olist) {
        qemu_opts_foreach(olist, parse_sandbox, NULL, &error_fatal);
    }
#endif

    qemu_opts_foreach(qemu_find_opts("name"),
                      parse_name, NULL, &error_fatal);

#ifndef _WIN32
    qemu_opts_foreach(qemu_find_opts("add-fd"),
                      parse_add_fd, NULL, &error_fatal);

    qemu_opts_foreach(qemu_find_opts("add-fd"),
                      cleanup_add_fd, NULL, &error_fatal);
#endif

    current_machine = MACHINE(object_new_with_class(OBJECT_CLASS(machine_class)));
    if (machine_help_func(qemu_get_machine_opts(), current_machine)) {
        exit(0);
    }
    object_property_add_child(object_get_root(), "machine",
                              OBJECT(current_machine), &error_abort);
    object_property_add_child(container_get(OBJECT(current_machine),
                                            "/unattached"),
                              "sysbus", OBJECT(sysbus_get_default()),
                              NULL);

    if (machine_class->minimum_page_bits) {
        if (!set_preferred_target_page_bits(machine_class->minimum_page_bits)) {
            /* This would be a board error: specifying a minimum smaller than
             * a target's compile-time fixed setting.
             */
            g_assert_not_reached();
        }
    }

    cpu_exec_init_all();

    if (machine_class->hw_version) {
        qemu_set_hw_version(machine_class->hw_version);
    }

    if (!trace_init_backends()) {
        exit(1);
    }
    trace_init_file(trace_file);

    /* Open the logfile at this point and set the log mask if necessary.
     */
    qemu_set_log_filename(log_file, &error_fatal);
    if (log_mask) {
        int mask;
        mask = qemu_str_to_log_mask(log_mask);
        if (!mask) {
            qemu_print_log_usage(stdout);
            exit(1);
        }
        qemu_set_log(mask);
    } else {
        qemu_set_log(0);
    }

    /* add configured firmware directories */
    dirs = g_strsplit(CONFIG_QEMU_FIRMWAREPATH, G_SEARCHPATH_SEPARATOR_S, 0);
    for (i = 0; dirs[i] != NULL; i++) {
        qemu_add_data_dir(dirs[i]);
    }
    g_strfreev(dirs);

    /* try to find datadir relative to the executable path */
    dir = os_find_datadir();
    qemu_add_data_dir(dir);
    g_free(dir);

    /* add the datadir specified when building */
    qemu_add_data_dir(CONFIG_QEMU_DATADIR);

    /* -L help lists the data directories and exits. */
    if (list_data_dirs) {
        for (i = 0; i < data_dir_idx; i++) {
            printf("%s\n", data_dir[i]);
        }
        exit(0);
    }

    /* machine_class: default to UP */
    machine_class->max_cpus = machine_class->max_cpus ?: 1;
    machine_class->min_cpus = machine_class->min_cpus ?: 1;
    machine_class->default_cpus = machine_class->default_cpus ?: 1;

    /* default to machine_class->default_cpus */
    current_machine->smp.cpus = machine_class->default_cpus;
    current_machine->smp.max_cpus = machine_class->default_cpus;
    current_machine->smp.cores = 1;
    current_machine->smp.threads = 1;
    current_machine->smp.sockets = 1;

    machine_class->smp_parse(current_machine,
        qemu_opts_find(qemu_find_opts("smp-opts"), NULL));

    /* sanity-check smp_cpus and max_cpus against machine_class */
    if (current_machine->smp.cpus < machine_class->min_cpus) {
        error_report("Invalid SMP CPUs %d. The min CPUs "
                     "supported by machine '%s' is %d",
                     current_machine->smp.cpus,
                     machine_class->name, machine_class->min_cpus);
        exit(1);
    }
    if (current_machine->smp.max_cpus > machine_class->max_cpus) {
        error_report("Invalid SMP CPUs %d. The max CPUs "
                     "supported by machine '%s' is %d",
                     current_machine->smp.max_cpus,
                     machine_class->name, machine_class->max_cpus);
        exit(1);
    }

    if (mem_prealloc) {
        char *val;

        val = g_strdup_printf("%d", current_machine->smp.cpus);
        object_register_sugar_prop("memory-backend", "prealloc-threads", val);
        g_free(val);
        object_register_sugar_prop("memory-backend", "prealloc", "on");
    plugin_filename = plugin_filename ?: getenv("TCG_PLUGIN");
    if (plugin_filename) {
        tcg_plugin_load(plugin_filename);
    }
=======
    qemu_process_help_options();
    qemu_maybe_daemonize(pid_file);
>>>>>>> 823a3f11

    /*
     * The trace backend must be initialized after daemonizing.
     * trace_init_backends() will call st_init(), which will create the
     * trace thread in the parent, and also register st_flush_trace_buffer()
     * in atexit(). This function will force the parent to wait for the
     * writeout thread to finish, which will not occur, and the parent
     * process will be left in the host.
     */
    if (!trace_init_backends()) {
        exit(1);
    }
    trace_init_file();

    qemu_init_main_loop(&error_fatal);
    cpu_timers_init();

    user_register_global_props();
    replay_configure(icount_opts);

    configure_rtc(qemu_find_opts_singleton("rtc"));

    qemu_create_machine(machine_opts_dict);

    suspend_mux_open();

    qemu_disable_default_devices();
    qemu_create_default_devices();
    qemu_create_early_backends();

    qemu_apply_legacy_machine_options(machine_opts_dict);
    qemu_apply_machine_options(machine_opts_dict);
    qobject_unref(machine_opts_dict);
    phase_advance(PHASE_MACHINE_CREATED);

    /*
     * Note: uses machine properties such as kernel-irqchip, must run
     * after qemu_apply_machine_options.
     */
    configure_accelerators(argv[0]);
    phase_advance(PHASE_ACCEL_CREATED);

    /*
     * Beware, QOM objects created before this point miss global and
     * compat properties.
     *
     * Global properties get set up by qdev_prop_register_global(),
     * called from user_register_global_props(), and certain option
     * desugaring.  Also in CPU feature desugaring (buried in
     * parse_cpu_option()), which happens below this point, but may
     * only target the CPU type, which can only be created after
     * parse_cpu_option() returned the type.
     *
     * Machine compat properties: object_set_machine_compat_props().
     * Accelerator compat props: object_set_accelerator_compat_props(),
     * called from do_configure_accelerator().
     */

    machine_class = MACHINE_GET_CLASS(current_machine);
    if (!qtest_enabled() && machine_class->deprecation_reason) {
        error_report("Machine type '%s' is deprecated: %s",
                     machine_class->name, machine_class->deprecation_reason);
    }

    /*
     * Note: creates a QOM object, must run only after global and
     * compat properties have been set up.
     */
    migration_object_init();

<<<<<<< HEAD
    if (qtest_chrdev) {
        qtest_server_init(qtest_chrdev, qtest_log, &error_fatal);
    }

    machine_opts = qemu_get_machine_opts();
    kernel_filename = qemu_opt_get(machine_opts, "kernel");
    initrd_filename = qemu_opt_get(machine_opts, "initrd");
    kernel_cmdline = qemu_opt_get(machine_opts, "append");
    bios_name = qemu_opt_get(machine_opts, "firmware");

    opts = qemu_opts_find(qemu_find_opts("boot-opts"), NULL);
    if (opts) {
        boot_order = qemu_opt_get(opts, "order");
        if (boot_order) {
            validate_bootdevices(boot_order, &error_fatal);
        }

        boot_once = qemu_opt_get(opts, "once");
        if (boot_once) {
            validate_bootdevices(boot_once, &error_fatal);
        }

        boot_menu = qemu_opt_get_bool(opts, "menu", boot_menu);
        boot_strict = qemu_opt_get_bool(opts, "strict", false);
    }

    if (!boot_order) {
        boot_order = machine_class->default_boot_order;
    }

    if (!kernel_cmdline) {
        kernel_cmdline = "";
        current_machine->kernel_cmdline = (char *)kernel_cmdline;
    }

    linux_boot = (kernel_filename != NULL);

    if (!linux_boot && *kernel_cmdline != '\0') {
        error_report("-append only allowed with -kernel option");
        exit(1);
    }

    if (!linux_boot && initrd_filename != NULL) {
        error_report("-initrd only allowed with -kernel option");
        exit(1);
    }

    if (semihosting_enabled() && !semihosting_get_argc() && kernel_filename) {
        /* fall back to the -kernel/-append */
        semihosting_arg_fallback(kernel_filename, kernel_cmdline);
    }

    if (semihosting_enabled() && semihosting_get_arg(0) != NULL) {
        tcg_plugin_set_filename(semihosting_get_arg(0));
    }

    os_set_line_buffering();

    /* spice needs the timers to be initialized by this point */
    qemu_spice_init();

    cpu_ticks_init();

    if (default_net) {
        QemuOptsList *net = qemu_find_opts("net");
        qemu_opts_set(net, NULL, "type", "nic", &error_abort);
#ifdef CONFIG_SLIRP
        qemu_opts_set(net, NULL, "type", "user", &error_abort);
#endif
    }

    if (net_init_clients(&err) < 0) {
        error_report_err(err);
        exit(1);
    }

    qemu_opts_foreach(qemu_find_opts("object"),
                      user_creatable_add_opts_foreach,
                      object_create_delayed, &error_fatal);

    tpm_init();

    blk_mig_init();
    ram_mig_init();
    dirty_bitmap_mig_init();

    qemu_opts_foreach(qemu_find_opts("mon"),
                      mon_init_func, NULL, &error_fatal);

    /* connect semihosting console input if requested */
    qemu_semihosting_console_init();

    if (foreach_device_config(DEV_SERIAL, serial_parse) < 0)
        exit(1);
    if (foreach_device_config(DEV_PARALLEL, parallel_parse) < 0)
        exit(1);
    if (foreach_device_config(DEV_DEBUGCON, debugcon_parse) < 0)
        exit(1);

    /* If no default VGA is requested, the default is "none".  */
    if (default_vga) {
        vga_model = get_default_vga_model(machine_class);
    }
    if (vga_model) {
        select_vgahw(machine_class, vga_model);
    }

    if (watchdog) {
        i = select_watchdog(watchdog);
        if (i > 0)
            exit (i == 1 ? 1 : 0);
    }

    /* This checkpoint is required by replay to separate prior clock
       reading from the other reads, because timer polling functions query
       clock values from the log. */
    replay_checkpoint(CHECKPOINT_INIT);
    qdev_machine_init();

    current_machine->boot_order = boot_order;
=======
    qemu_create_late_backends();
>>>>>>> 823a3f11

    /* parse features once if machine provides default cpu_type */
    current_machine->cpu_type = machine_class->default_cpu_type;
    if (cpu_option) {
        current_machine->cpu_type = parse_cpu_option(cpu_option);
    }
    /* NB: for machine none cpu_type could STILL be NULL here! */

    qemu_resolve_machine_memdev();
    parse_numa_opts(current_machine);

    if (vmstate_dump_file) {
        /* dump and exit */
        module_load_qom_all();
        dump_vmstate_json_to_file(vmstate_dump_file);
        exit(0);
    }

<<<<<<< HEAD
    initialize_ifetch();
    tcg_plugin_initialize_all();

    if (incoming) {
        Error *local_err = NULL;
        qemu_start_incoming_migration(incoming, &local_err);
        if (local_err) {
            error_reportf_err(local_err, "-incoming %s: ", incoming);
            exit(1);
        }
    } else if (autostart) {
        vm_start();
=======
    if (!preconfig_requested) {
        qmp_x_exit_preconfig(&error_fatal);
>>>>>>> 823a3f11
    }
    qemu_init_displays();
    accel_setup_post(current_machine);
    os_setup_post();
    resume_mux_open();
}<|MERGE_RESOLUTION|>--- conflicted
+++ resolved
@@ -2467,50 +2467,9 @@
 
 static void qemu_validate_options(const QDict *machine_opts)
 {
-<<<<<<< HEAD
-    int i;
-    int snapshot, linux_boot;
-    const char *initrd_filename;
-    const char *kernel_filename, *kernel_cmdline;
-    const char *boot_order = NULL;
-    const char *boot_once = NULL;
-    DisplayState *ds;
-    QemuOpts *opts, *machine_opts;
-    QemuOpts *icount_opts = NULL, *accel_opts = NULL;
-    QemuOptsList *olist;
-    int optind;
-    const char *optarg;
-    const char *loadvm = NULL;
-    MachineClass *machine_class;
-    const char *cpu_option;
-    const char *vga_model = NULL;
-    const char *qtest_chrdev = NULL;
-    const char *qtest_log = NULL;
-    const char *incoming = NULL;
-    const char *plugin_filename = NULL;
-    bool userconfig = true;
-    bool nographic = false;
-    int display_remote = 0;
-    const char *log_mask = NULL;
-    const char *log_file = NULL;
-    char *trace_file = NULL;
-    ram_addr_t maxram_size;
-    uint64_t ram_slots = 0;
-    FILE *vmstate_dump_file = NULL;
-    Error *main_loop_err = NULL;
-    Error *err = NULL;
-    bool list_data_dirs = false;
-    char *dir, **dirs;
-    const char *mem_path = NULL;
-    bool have_custom_ram_size;
-    BlockdevOptionsQueue bdo_queue = QSIMPLEQ_HEAD_INITIALIZER(bdo_queue);
-    QemuPluginList plugin_list = QTAILQ_HEAD_INITIALIZER(plugin_list);
-    int mem_prealloc = 0; /* force preallocation of physical target memory */
-=======
     const char *kernel_filename = qdict_get_try_str(machine_opts, "kernel");
     const char *initrd_filename = qdict_get_try_str(machine_opts, "initrd");
     const char *kernel_cmdline = qdict_get_try_str(machine_opts, "append");
->>>>>>> 823a3f11
 
     if (kernel_filename == NULL) {
          if (kernel_cmdline != NULL) {
@@ -3539,15 +3498,6 @@
                     exit(1);
                 }
                 break;
-<<<<<<< HEAD
-            case QEMU_OPTION_tb_size:
-#ifndef CONFIG_TCG
-                error_report("TCG is disabled");
-                exit(1);
-#endif
-                warn_report("The -tb-size option is deprecated, use -accel tcg,tb-size instead");
-                object_register_sugar_prop(ACCEL_CLASS_NAME("tcg"), "tb-size", optarg);
-                break;
             case QEMU_OPTION_count_ifetch:
                 count_ifetch |= 0x1;
                 break;
@@ -3560,8 +3510,6 @@
                 plugin_filename = optarg;
                 break;
 #endif /* CONFIG_TCG_PLUGIN */
-=======
->>>>>>> 823a3f11
             case QEMU_OPTION_icount:
                 icount_opts = qemu_opts_parse_noisily(qemu_find_opts("icount"),
                                                       optarg, true);
@@ -3755,153 +3703,8 @@
      */
     qemu_process_early_options();
 
-<<<<<<< HEAD
-    if (pid_file && !qemu_write_pidfile(pid_file, &err)) {
-        error_reportf_err(err, "cannot create PID file: ");
-        exit(1);
-    }
-
-    qemu_unlink_pidfile_notifier.notify = qemu_unlink_pidfile;
-    qemu_add_exit_notifier(&qemu_unlink_pidfile_notifier);
-
-    if (qemu_init_main_loop(&main_loop_err)) {
-        error_report_err(main_loop_err);
-        exit(1);
-    }
-
-#ifdef CONFIG_SECCOMP
-    olist = qemu_find_opts_err("sandbox", NULL);
-    if (olist) {
-        qemu_opts_foreach(olist, parse_sandbox, NULL, &error_fatal);
-    }
-#endif
-
-    qemu_opts_foreach(qemu_find_opts("name"),
-                      parse_name, NULL, &error_fatal);
-
-#ifndef _WIN32
-    qemu_opts_foreach(qemu_find_opts("add-fd"),
-                      parse_add_fd, NULL, &error_fatal);
-
-    qemu_opts_foreach(qemu_find_opts("add-fd"),
-                      cleanup_add_fd, NULL, &error_fatal);
-#endif
-
-    current_machine = MACHINE(object_new_with_class(OBJECT_CLASS(machine_class)));
-    if (machine_help_func(qemu_get_machine_opts(), current_machine)) {
-        exit(0);
-    }
-    object_property_add_child(object_get_root(), "machine",
-                              OBJECT(current_machine), &error_abort);
-    object_property_add_child(container_get(OBJECT(current_machine),
-                                            "/unattached"),
-                              "sysbus", OBJECT(sysbus_get_default()),
-                              NULL);
-
-    if (machine_class->minimum_page_bits) {
-        if (!set_preferred_target_page_bits(machine_class->minimum_page_bits)) {
-            /* This would be a board error: specifying a minimum smaller than
-             * a target's compile-time fixed setting.
-             */
-            g_assert_not_reached();
-        }
-    }
-
-    cpu_exec_init_all();
-
-    if (machine_class->hw_version) {
-        qemu_set_hw_version(machine_class->hw_version);
-    }
-
-    if (!trace_init_backends()) {
-        exit(1);
-    }
-    trace_init_file(trace_file);
-
-    /* Open the logfile at this point and set the log mask if necessary.
-     */
-    qemu_set_log_filename(log_file, &error_fatal);
-    if (log_mask) {
-        int mask;
-        mask = qemu_str_to_log_mask(log_mask);
-        if (!mask) {
-            qemu_print_log_usage(stdout);
-            exit(1);
-        }
-        qemu_set_log(mask);
-    } else {
-        qemu_set_log(0);
-    }
-
-    /* add configured firmware directories */
-    dirs = g_strsplit(CONFIG_QEMU_FIRMWAREPATH, G_SEARCHPATH_SEPARATOR_S, 0);
-    for (i = 0; dirs[i] != NULL; i++) {
-        qemu_add_data_dir(dirs[i]);
-    }
-    g_strfreev(dirs);
-
-    /* try to find datadir relative to the executable path */
-    dir = os_find_datadir();
-    qemu_add_data_dir(dir);
-    g_free(dir);
-
-    /* add the datadir specified when building */
-    qemu_add_data_dir(CONFIG_QEMU_DATADIR);
-
-    /* -L help lists the data directories and exits. */
-    if (list_data_dirs) {
-        for (i = 0; i < data_dir_idx; i++) {
-            printf("%s\n", data_dir[i]);
-        }
-        exit(0);
-    }
-
-    /* machine_class: default to UP */
-    machine_class->max_cpus = machine_class->max_cpus ?: 1;
-    machine_class->min_cpus = machine_class->min_cpus ?: 1;
-    machine_class->default_cpus = machine_class->default_cpus ?: 1;
-
-    /* default to machine_class->default_cpus */
-    current_machine->smp.cpus = machine_class->default_cpus;
-    current_machine->smp.max_cpus = machine_class->default_cpus;
-    current_machine->smp.cores = 1;
-    current_machine->smp.threads = 1;
-    current_machine->smp.sockets = 1;
-
-    machine_class->smp_parse(current_machine,
-        qemu_opts_find(qemu_find_opts("smp-opts"), NULL));
-
-    /* sanity-check smp_cpus and max_cpus against machine_class */
-    if (current_machine->smp.cpus < machine_class->min_cpus) {
-        error_report("Invalid SMP CPUs %d. The min CPUs "
-                     "supported by machine '%s' is %d",
-                     current_machine->smp.cpus,
-                     machine_class->name, machine_class->min_cpus);
-        exit(1);
-    }
-    if (current_machine->smp.max_cpus > machine_class->max_cpus) {
-        error_report("Invalid SMP CPUs %d. The max CPUs "
-                     "supported by machine '%s' is %d",
-                     current_machine->smp.max_cpus,
-                     machine_class->name, machine_class->max_cpus);
-        exit(1);
-    }
-
-    if (mem_prealloc) {
-        char *val;
-
-        val = g_strdup_printf("%d", current_machine->smp.cpus);
-        object_register_sugar_prop("memory-backend", "prealloc-threads", val);
-        g_free(val);
-        object_register_sugar_prop("memory-backend", "prealloc", "on");
-    plugin_filename = plugin_filename ?: getenv("TCG_PLUGIN");
-    if (plugin_filename) {
-        tcg_plugin_load(plugin_filename);
-    }
-=======
     qemu_process_help_options();
     qemu_maybe_daemonize(pid_file);
->>>>>>> 823a3f11
 
     /*
      * The trace backend must be initialized after daemonizing.
@@ -3972,130 +3775,7 @@
      */
     migration_object_init();
 
-<<<<<<< HEAD
-    if (qtest_chrdev) {
-        qtest_server_init(qtest_chrdev, qtest_log, &error_fatal);
-    }
-
-    machine_opts = qemu_get_machine_opts();
-    kernel_filename = qemu_opt_get(machine_opts, "kernel");
-    initrd_filename = qemu_opt_get(machine_opts, "initrd");
-    kernel_cmdline = qemu_opt_get(machine_opts, "append");
-    bios_name = qemu_opt_get(machine_opts, "firmware");
-
-    opts = qemu_opts_find(qemu_find_opts("boot-opts"), NULL);
-    if (opts) {
-        boot_order = qemu_opt_get(opts, "order");
-        if (boot_order) {
-            validate_bootdevices(boot_order, &error_fatal);
-        }
-
-        boot_once = qemu_opt_get(opts, "once");
-        if (boot_once) {
-            validate_bootdevices(boot_once, &error_fatal);
-        }
-
-        boot_menu = qemu_opt_get_bool(opts, "menu", boot_menu);
-        boot_strict = qemu_opt_get_bool(opts, "strict", false);
-    }
-
-    if (!boot_order) {
-        boot_order = machine_class->default_boot_order;
-    }
-
-    if (!kernel_cmdline) {
-        kernel_cmdline = "";
-        current_machine->kernel_cmdline = (char *)kernel_cmdline;
-    }
-
-    linux_boot = (kernel_filename != NULL);
-
-    if (!linux_boot && *kernel_cmdline != '\0') {
-        error_report("-append only allowed with -kernel option");
-        exit(1);
-    }
-
-    if (!linux_boot && initrd_filename != NULL) {
-        error_report("-initrd only allowed with -kernel option");
-        exit(1);
-    }
-
-    if (semihosting_enabled() && !semihosting_get_argc() && kernel_filename) {
-        /* fall back to the -kernel/-append */
-        semihosting_arg_fallback(kernel_filename, kernel_cmdline);
-    }
-
-    if (semihosting_enabled() && semihosting_get_arg(0) != NULL) {
-        tcg_plugin_set_filename(semihosting_get_arg(0));
-    }
-
-    os_set_line_buffering();
-
-    /* spice needs the timers to be initialized by this point */
-    qemu_spice_init();
-
-    cpu_ticks_init();
-
-    if (default_net) {
-        QemuOptsList *net = qemu_find_opts("net");
-        qemu_opts_set(net, NULL, "type", "nic", &error_abort);
-#ifdef CONFIG_SLIRP
-        qemu_opts_set(net, NULL, "type", "user", &error_abort);
-#endif
-    }
-
-    if (net_init_clients(&err) < 0) {
-        error_report_err(err);
-        exit(1);
-    }
-
-    qemu_opts_foreach(qemu_find_opts("object"),
-                      user_creatable_add_opts_foreach,
-                      object_create_delayed, &error_fatal);
-
-    tpm_init();
-
-    blk_mig_init();
-    ram_mig_init();
-    dirty_bitmap_mig_init();
-
-    qemu_opts_foreach(qemu_find_opts("mon"),
-                      mon_init_func, NULL, &error_fatal);
-
-    /* connect semihosting console input if requested */
-    qemu_semihosting_console_init();
-
-    if (foreach_device_config(DEV_SERIAL, serial_parse) < 0)
-        exit(1);
-    if (foreach_device_config(DEV_PARALLEL, parallel_parse) < 0)
-        exit(1);
-    if (foreach_device_config(DEV_DEBUGCON, debugcon_parse) < 0)
-        exit(1);
-
-    /* If no default VGA is requested, the default is "none".  */
-    if (default_vga) {
-        vga_model = get_default_vga_model(machine_class);
-    }
-    if (vga_model) {
-        select_vgahw(machine_class, vga_model);
-    }
-
-    if (watchdog) {
-        i = select_watchdog(watchdog);
-        if (i > 0)
-            exit (i == 1 ? 1 : 0);
-    }
-
-    /* This checkpoint is required by replay to separate prior clock
-       reading from the other reads, because timer polling functions query
-       clock values from the log. */
-    replay_checkpoint(CHECKPOINT_INIT);
-    qdev_machine_init();
-
-    current_machine->boot_order = boot_order;
-=======
     qemu_create_late_backends();
->>>>>>> 823a3f11
 
     /* parse features once if machine provides default cpu_type */
     current_machine->cpu_type = machine_class->default_cpu_type;
@@ -4114,23 +3794,11 @@
         exit(0);
     }
 
-<<<<<<< HEAD
-    initialize_ifetch();
+    initalize_ifetch();
     tcg_plugin_initialize_all();
 
-    if (incoming) {
-        Error *local_err = NULL;
-        qemu_start_incoming_migration(incoming, &local_err);
-        if (local_err) {
-            error_reportf_err(local_err, "-incoming %s: ", incoming);
-            exit(1);
-        }
-    } else if (autostart) {
-        vm_start();
-=======
     if (!preconfig_requested) {
         qmp_x_exit_preconfig(&error_fatal);
->>>>>>> 823a3f11
     }
     qemu_init_displays();
     accel_setup_post(current_machine);

--- conflicted
+++ resolved
@@ -51,24 +51,6 @@
     return 0;
 }
 
-<<<<<<< HEAD
-static int qemu_balloon(ram_addr_t target)
-{
-    if (!balloon_event_fn) {
-        return 0;
-    }
-    trace_balloon_event(balloon_opaque, target);
-    balloon_event_fn(balloon_opaque, target);
-    return 1;
-}
-
-static int qemu_balloon_status(MonitorCompletion cb, void *opaque)
-{
-    if (!balloon_stat_fn) {
-        return 0;
-    }
-    balloon_stat_fn(balloon_opaque, cb, opaque);
-=======
 void qemu_remove_balloon_handler(void *opaque)
 {
     if (balloon_opaque != opaque) {
@@ -86,40 +68,16 @@
     }
     trace_balloon_event(balloon_opaque, target);
     balloon_event_fn(balloon_opaque, target);
->>>>>>> 3ffb4001
     return 1;
 }
 
 static int qemu_balloon_status(BalloonInfo *info)
 {
-<<<<<<< HEAD
-    Monitor *mon = opaque;
-
-    if (strcmp(key, "actual")) {
-        monitor_printf(mon, ",%s=%" PRId64, key,
-                       qint_get_int(qobject_to_qint(obj)));
-    }
-}
-
-void monitor_print_balloon(Monitor *mon, const QObject *data)
-{
-    QDict *qdict;
-
-    qdict = qobject_to_qdict(data);
-    if (!qdict_haskey(qdict, "actual")) {
-        return;
-    }
-    monitor_printf(mon, "balloon: actual=%" PRId64,
-                   qdict_get_int(qdict, "actual") >> 20);
-    qdict_iter(qdict, print_balloon_stat, mon);
-    monitor_printf(mon, "\n");
-=======
     if (!balloon_stat_fn) {
         return 0;
     }
     balloon_stat_fn(balloon_opaque, info);
     return 1;
->>>>>>> 3ffb4001
 }
 
 BalloonInfo *qmp_query_balloon(Error **errp)

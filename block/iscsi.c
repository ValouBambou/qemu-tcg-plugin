/*
 * QEMU Block driver for iSCSI images
 *
 * Copyright (c) 2010-2011 Ronnie Sahlberg <ronniesahlberg@gmail.com>
 * Copyright (c) 2012-2017 Peter Lieven <pl@kamp.de>
 *
 * Permission is hereby granted, free of charge, to any person obtaining a copy
 * of this software and associated documentation files (the "Software"), to deal
 * in the Software without restriction, including without limitation the rights
 * to use, copy, modify, merge, publish, distribute, sublicense, and/or sell
 * copies of the Software, and to permit persons to whom the Software is
 * furnished to do so, subject to the following conditions:
 *
 * The above copyright notice and this permission notice shall be included in
 * all copies or substantial portions of the Software.
 *
 * THE SOFTWARE IS PROVIDED "AS IS", WITHOUT WARRANTY OF ANY KIND, EXPRESS OR
 * IMPLIED, INCLUDING BUT NOT LIMITED TO THE WARRANTIES OF MERCHANTABILITY,
 * FITNESS FOR A PARTICULAR PURPOSE AND NONINFRINGEMENT. IN NO EVENT SHALL
 * THE AUTHORS OR COPYRIGHT HOLDERS BE LIABLE FOR ANY CLAIM, DAMAGES OR OTHER
 * LIABILITY, WHETHER IN AN ACTION OF CONTRACT, TORT OR OTHERWISE, ARISING FROM,
 * OUT OF OR IN CONNECTION WITH THE SOFTWARE OR THE USE OR OTHER DEALINGS IN
 * THE SOFTWARE.
 */

#include "qemu/osdep.h"

#include <poll.h>
#include <math.h>
#include <arpa/inet.h>
#include "qemu/config-file.h"
#include "qemu/error-report.h"
#include "qemu/bitops.h"
#include "qemu/bitmap.h"
#include "block/block_int.h"
#include "scsi/constants.h"
#include "qemu/iov.h"
#include "qemu/option.h"
#include "qemu/uuid.h"
#include "qapi/error.h"
#include "qapi/qapi-commands-misc.h"
#include "qapi/qmp/qdict.h"
#include "qapi/qmp/qstring.h"
#include "crypto/secret.h"
#include "scsi/utils.h"

/* Conflict between scsi/utils.h and libiscsi! :( */
#define SCSI_XFER_NONE ISCSI_XFER_NONE
#include <iscsi/iscsi.h>
#include <iscsi/scsi-lowlevel.h>
#undef SCSI_XFER_NONE
QEMU_BUILD_BUG_ON((int)SCSI_XFER_NONE != (int)ISCSI_XFER_NONE);

#ifdef __linux__
#include <scsi/sg.h>
#endif

typedef struct IscsiLun {
    struct iscsi_context *iscsi;
    AioContext *aio_context;
    int lun;
    enum scsi_inquiry_peripheral_device_type type;
    int block_size;
    uint64_t num_blocks;
    int events;
    QEMUTimer *nop_timer;
    QEMUTimer *event_timer;
    QemuMutex mutex;
    struct scsi_inquiry_logical_block_provisioning lbp;
    struct scsi_inquiry_block_limits bl;
    unsigned char *zeroblock;
    /* The allocmap tracks which clusters (pages) on the iSCSI target are
     * allocated and which are not. In case a target returns zeros for
     * unallocated pages (iscsilun->lprz) we can directly return zeros instead
     * of reading zeros over the wire if a read request falls within an
     * unallocated block. As there are 3 possible states we need 2 bitmaps to
     * track. allocmap_valid keeps track if QEMU's information about a page is
     * valid. allocmap tracks if a page is allocated or not. In case QEMU has no
     * valid information about a page the corresponding allocmap entry should be
     * switched to unallocated as well to force a new lookup of the allocation
     * status as lookups are generally skipped if a page is suspect to be
     * allocated. If a iSCSI target is opened with cache.direct = on the
     * allocmap_valid does not exist turning all cached information invalid so
     * that a fresh lookup is made for any page even if allocmap entry returns
     * it's unallocated. */
    unsigned long *allocmap;
    unsigned long *allocmap_valid;
    long allocmap_size;
    int cluster_size;
    bool use_16_for_rw;
    bool write_protected;
    bool lbpme;
    bool lbprz;
    bool dpofua;
    bool has_write_same;
    bool request_timed_out;
} IscsiLun;

typedef struct IscsiTask {
    int status;
    int complete;
    int retries;
    int do_retry;
    struct scsi_task *task;
    Coroutine *co;
    IscsiLun *iscsilun;
    QEMUTimer retry_timer;
    int err_code;
    char *err_str;
} IscsiTask;

typedef struct IscsiAIOCB {
    BlockAIOCB common;
    QEMUBH *bh;
    IscsiLun *iscsilun;
    struct scsi_task *task;
    uint8_t *buf;
    int status;
    int64_t sector_num;
    int nb_sectors;
    int ret;
#ifdef __linux__
    sg_io_hdr_t *ioh;
#endif
} IscsiAIOCB;

/* libiscsi uses time_t so its enough to process events every second */
#define EVENT_INTERVAL 1000
#define NOP_INTERVAL 5000
#define MAX_NOP_FAILURES 3
#define ISCSI_CMD_RETRIES ARRAY_SIZE(iscsi_retry_times)
static const unsigned iscsi_retry_times[] = {8, 32, 128, 512, 2048, 8192, 32768};

/* this threshold is a trade-off knob to choose between
 * the potential additional overhead of an extra GET_LBA_STATUS request
 * vs. unnecessarily reading a lot of zero sectors over the wire.
 * If a read request is greater or equal than ISCSI_CHECKALLOC_THRES
 * sectors we check the allocation status of the area covered by the
 * request first if the allocationmap indicates that the area might be
 * unallocated. */
#define ISCSI_CHECKALLOC_THRES 64

static void
iscsi_bh_cb(void *p)
{
    IscsiAIOCB *acb = p;

    qemu_bh_delete(acb->bh);

    g_free(acb->buf);
    acb->buf = NULL;

    acb->common.cb(acb->common.opaque, acb->status);

    if (acb->task != NULL) {
        scsi_free_scsi_task(acb->task);
        acb->task = NULL;
    }

    qemu_aio_unref(acb);
}

static void
iscsi_schedule_bh(IscsiAIOCB *acb)
{
    if (acb->bh) {
        return;
    }
    acb->bh = aio_bh_new(acb->iscsilun->aio_context, iscsi_bh_cb, acb);
    qemu_bh_schedule(acb->bh);
}

static void iscsi_co_generic_bh_cb(void *opaque)
{
    struct IscsiTask *iTask = opaque;

    iTask->complete = 1;
    aio_co_wake(iTask->co);
}

static void iscsi_retry_timer_expired(void *opaque)
{
    struct IscsiTask *iTask = opaque;
    iTask->complete = 1;
    if (iTask->co) {
        aio_co_wake(iTask->co);
    }
}

static inline unsigned exp_random(double mean)
{
    return -mean * log((double)rand() / RAND_MAX);
}

/* SCSI_SENSE_ASCQ_INVALID_FIELD_IN_PARAMETER_LIST was introduced in
 * libiscsi 1.10.0, together with other constants we need.  Use it as
 * a hint that we have to define them ourselves if needed, to keep the
 * minimum required libiscsi version at 1.9.0.  We use an ASCQ macro for
 * the test because SCSI_STATUS_* is an enum.
 *
 * To guard against future changes where SCSI_SENSE_ASCQ_* also becomes
 * an enum, check against the LIBISCSI_API_VERSION macro, which was
 * introduced in 1.11.0.  If it is present, there is no need to define
 * anything.
 */
#if !defined(SCSI_SENSE_ASCQ_INVALID_FIELD_IN_PARAMETER_LIST) && \
    !defined(LIBISCSI_API_VERSION)
#define SCSI_STATUS_TASK_SET_FULL                          0x28
#define SCSI_STATUS_TIMEOUT                                0x0f000002
#define SCSI_SENSE_ASCQ_INVALID_FIELD_IN_PARAMETER_LIST    0x2600
#define SCSI_SENSE_ASCQ_PARAMETER_LIST_LENGTH_ERROR        0x1a00
#endif

#ifndef LIBISCSI_API_VERSION
#define LIBISCSI_API_VERSION 20130701
#endif

static int iscsi_translate_sense(struct scsi_sense *sense)
{
    return - scsi_sense_to_errno(sense->key,
                                 (sense->ascq & 0xFF00) >> 8,
                                 sense->ascq & 0xFF);
}

/* Called (via iscsi_service) with QemuMutex held.  */
static void
iscsi_co_generic_cb(struct iscsi_context *iscsi, int status,
                        void *command_data, void *opaque)
{
    struct IscsiTask *iTask = opaque;
    struct scsi_task *task = command_data;

    iTask->status = status;
    iTask->do_retry = 0;
    iTask->task = task;

    if (status != SCSI_STATUS_GOOD) {
        if (iTask->retries++ < ISCSI_CMD_RETRIES) {
            if (status == SCSI_STATUS_CHECK_CONDITION
                && task->sense.key == SCSI_SENSE_UNIT_ATTENTION) {
                error_report("iSCSI CheckCondition: %s",
                             iscsi_get_error(iscsi));
                iTask->do_retry = 1;
                goto out;
            }
            if (status == SCSI_STATUS_BUSY ||
                status == SCSI_STATUS_TIMEOUT ||
                status == SCSI_STATUS_TASK_SET_FULL) {
                unsigned retry_time =
                    exp_random(iscsi_retry_times[iTask->retries - 1]);
                if (status == SCSI_STATUS_TIMEOUT) {
                    /* make sure the request is rescheduled AFTER the
                     * reconnect is initiated */
                    retry_time = EVENT_INTERVAL * 2;
                    iTask->iscsilun->request_timed_out = true;
                }
                error_report("iSCSI Busy/TaskSetFull/TimeOut"
                             " (retry #%u in %u ms): %s",
                             iTask->retries, retry_time,
                             iscsi_get_error(iscsi));
                aio_timer_init(iTask->iscsilun->aio_context,
                               &iTask->retry_timer, QEMU_CLOCK_REALTIME,
                               SCALE_MS, iscsi_retry_timer_expired, iTask);
                timer_mod(&iTask->retry_timer,
                          qemu_clock_get_ms(QEMU_CLOCK_REALTIME) + retry_time);
                iTask->do_retry = 1;
                return;
            }
        }
        iTask->err_code = iscsi_translate_sense(&task->sense);
        iTask->err_str = g_strdup(iscsi_get_error(iscsi));
    }

out:
    if (iTask->co) {
        aio_bh_schedule_oneshot(iTask->iscsilun->aio_context,
                                 iscsi_co_generic_bh_cb, iTask);
    } else {
        iTask->complete = 1;
    }
}

static void iscsi_co_init_iscsitask(IscsiLun *iscsilun, struct IscsiTask *iTask)
{
    *iTask = (struct IscsiTask) {
        .co         = qemu_coroutine_self(),
        .iscsilun   = iscsilun,
    };
}

static void
iscsi_abort_task_cb(struct iscsi_context *iscsi, int status, void *command_data,
                    void *private_data)
{
    IscsiAIOCB *acb = private_data;

    acb->status = -ECANCELED;
    iscsi_schedule_bh(acb);
}

static void
iscsi_aio_cancel(BlockAIOCB *blockacb)
{
    IscsiAIOCB *acb = (IscsiAIOCB *)blockacb;
    IscsiLun *iscsilun = acb->iscsilun;

    if (acb->status != -EINPROGRESS) {
        return;
    }

    /* send a task mgmt call to the target to cancel the task on the target */
    iscsi_task_mgmt_abort_task_async(iscsilun->iscsi, acb->task,
                                     iscsi_abort_task_cb, acb);

}

static const AIOCBInfo iscsi_aiocb_info = {
    .aiocb_size         = sizeof(IscsiAIOCB),
    .cancel_async       = iscsi_aio_cancel,
};


static void iscsi_process_read(void *arg);
static void iscsi_process_write(void *arg);

/* Called with QemuMutex held.  */
static void
iscsi_set_events(IscsiLun *iscsilun)
{
    struct iscsi_context *iscsi = iscsilun->iscsi;
    int ev = iscsi_which_events(iscsi);

    if (ev != iscsilun->events) {
        aio_set_fd_handler(iscsilun->aio_context, iscsi_get_fd(iscsi),
                           false,
                           (ev & POLLIN) ? iscsi_process_read : NULL,
                           (ev & POLLOUT) ? iscsi_process_write : NULL,
                           NULL,
                           iscsilun);
        iscsilun->events = ev;
    }
}

static void iscsi_timed_check_events(void *opaque)
{
    IscsiLun *iscsilun = opaque;

    /* check for timed out requests */
    iscsi_service(iscsilun->iscsi, 0);

    if (iscsilun->request_timed_out) {
        iscsilun->request_timed_out = false;
        iscsi_reconnect(iscsilun->iscsi);
    }

    /* newer versions of libiscsi may return zero events. Ensure we are able
     * to return to service once this situation changes. */
    iscsi_set_events(iscsilun);

    timer_mod(iscsilun->event_timer,
              qemu_clock_get_ms(QEMU_CLOCK_REALTIME) + EVENT_INTERVAL);
}

static void
iscsi_process_read(void *arg)
{
    IscsiLun *iscsilun = arg;
    struct iscsi_context *iscsi = iscsilun->iscsi;

    qemu_mutex_lock(&iscsilun->mutex);
    iscsi_service(iscsi, POLLIN);
    iscsi_set_events(iscsilun);
    qemu_mutex_unlock(&iscsilun->mutex);
}

static void
iscsi_process_write(void *arg)
{
    IscsiLun *iscsilun = arg;
    struct iscsi_context *iscsi = iscsilun->iscsi;

    qemu_mutex_lock(&iscsilun->mutex);
    iscsi_service(iscsi, POLLOUT);
    iscsi_set_events(iscsilun);
    qemu_mutex_unlock(&iscsilun->mutex);
}

static int64_t sector_lun2qemu(int64_t sector, IscsiLun *iscsilun)
{
    return sector * iscsilun->block_size / BDRV_SECTOR_SIZE;
}

static int64_t sector_qemu2lun(int64_t sector, IscsiLun *iscsilun)
{
    return sector * BDRV_SECTOR_SIZE / iscsilun->block_size;
}

static bool is_byte_request_lun_aligned(int64_t offset, int count,
                                        IscsiLun *iscsilun)
{
    if (offset % iscsilun->block_size || count % iscsilun->block_size) {
        error_report("iSCSI misaligned request: "
                     "iscsilun->block_size %u, offset %" PRIi64
                     ", count %d",
                     iscsilun->block_size, offset, count);
        return false;
    }
    return true;
}

static bool is_sector_request_lun_aligned(int64_t sector_num, int nb_sectors,
                                          IscsiLun *iscsilun)
{
    assert(nb_sectors <= BDRV_REQUEST_MAX_SECTORS);
    return is_byte_request_lun_aligned(sector_num << BDRV_SECTOR_BITS,
                                       nb_sectors << BDRV_SECTOR_BITS,
                                       iscsilun);
}

static void iscsi_allocmap_free(IscsiLun *iscsilun)
{
    g_free(iscsilun->allocmap);
    g_free(iscsilun->allocmap_valid);
    iscsilun->allocmap = NULL;
    iscsilun->allocmap_valid = NULL;
}


static int iscsi_allocmap_init(IscsiLun *iscsilun, int open_flags)
{
    iscsi_allocmap_free(iscsilun);

    assert(iscsilun->cluster_size);
    iscsilun->allocmap_size =
        DIV_ROUND_UP(iscsilun->num_blocks * iscsilun->block_size,
                     iscsilun->cluster_size);

    iscsilun->allocmap = bitmap_try_new(iscsilun->allocmap_size);
    if (!iscsilun->allocmap) {
        return -ENOMEM;
    }

    if (open_flags & BDRV_O_NOCACHE) {
        /* when cache.direct = on all allocmap entries are
         * treated as invalid to force a relookup of the block
         * status on every read request */
        return 0;
    }

    iscsilun->allocmap_valid = bitmap_try_new(iscsilun->allocmap_size);
    if (!iscsilun->allocmap_valid) {
        /* if we are under memory pressure free the allocmap as well */
        iscsi_allocmap_free(iscsilun);
        return -ENOMEM;
    }

    return 0;
}

static void
iscsi_allocmap_update(IscsiLun *iscsilun, int64_t offset,
                      int64_t bytes, bool allocated, bool valid)
{
    int64_t cl_num_expanded, nb_cls_expanded, cl_num_shrunk, nb_cls_shrunk;

    if (iscsilun->allocmap == NULL) {
        return;
    }
    /* expand to entirely contain all affected clusters */
    assert(iscsilun->cluster_size);
    cl_num_expanded = offset / iscsilun->cluster_size;
    nb_cls_expanded = DIV_ROUND_UP(offset + bytes,
                                   iscsilun->cluster_size) - cl_num_expanded;
    /* shrink to touch only completely contained clusters */
    cl_num_shrunk = DIV_ROUND_UP(offset, iscsilun->cluster_size);
    nb_cls_shrunk = (offset + bytes) / iscsilun->cluster_size - cl_num_shrunk;
    if (allocated) {
        bitmap_set(iscsilun->allocmap, cl_num_expanded, nb_cls_expanded);
    } else {
        if (nb_cls_shrunk > 0) {
            bitmap_clear(iscsilun->allocmap, cl_num_shrunk, nb_cls_shrunk);
        }
    }

    if (iscsilun->allocmap_valid == NULL) {
        return;
    }
    if (valid) {
        if (nb_cls_shrunk > 0) {
            bitmap_set(iscsilun->allocmap_valid, cl_num_shrunk, nb_cls_shrunk);
        }
    } else {
        bitmap_clear(iscsilun->allocmap_valid, cl_num_expanded,
                     nb_cls_expanded);
    }
}

static void
iscsi_allocmap_set_allocated(IscsiLun *iscsilun, int64_t offset,
                             int64_t bytes)
{
    iscsi_allocmap_update(iscsilun, offset, bytes, true, true);
}

static void
iscsi_allocmap_set_unallocated(IscsiLun *iscsilun, int64_t offset,
                               int64_t bytes)
{
    /* Note: if cache.direct=on the fifth argument to iscsi_allocmap_update
     * is ignored, so this will in effect be an iscsi_allocmap_set_invalid.
     */
    iscsi_allocmap_update(iscsilun, offset, bytes, false, true);
}

static void iscsi_allocmap_set_invalid(IscsiLun *iscsilun, int64_t offset,
                                       int64_t bytes)
{
    iscsi_allocmap_update(iscsilun, offset, bytes, false, false);
}

static void iscsi_allocmap_invalidate(IscsiLun *iscsilun)
{
    if (iscsilun->allocmap) {
        bitmap_zero(iscsilun->allocmap, iscsilun->allocmap_size);
    }
    if (iscsilun->allocmap_valid) {
        bitmap_zero(iscsilun->allocmap_valid, iscsilun->allocmap_size);
    }
}

static inline bool
iscsi_allocmap_is_allocated(IscsiLun *iscsilun, int64_t offset,
                            int64_t bytes)
{
    unsigned long size;
    if (iscsilun->allocmap == NULL) {
        return true;
    }
    assert(iscsilun->cluster_size);
    size = DIV_ROUND_UP(offset + bytes, iscsilun->cluster_size);
    return !(find_next_bit(iscsilun->allocmap, size,
                           offset / iscsilun->cluster_size) == size);
}

static inline bool iscsi_allocmap_is_valid(IscsiLun *iscsilun,
                                           int64_t offset, int64_t bytes)
{
    unsigned long size;
    if (iscsilun->allocmap_valid == NULL) {
        return false;
    }
    assert(iscsilun->cluster_size);
    size = DIV_ROUND_UP(offset + bytes, iscsilun->cluster_size);
    return (find_next_zero_bit(iscsilun->allocmap_valid, size,
                               offset / iscsilun->cluster_size) == size);
}

static int coroutine_fn
iscsi_co_writev_flags(BlockDriverState *bs, int64_t sector_num, int nb_sectors,
                      QEMUIOVector *iov, int flags)
{
    IscsiLun *iscsilun = bs->opaque;
    struct IscsiTask iTask;
    uint64_t lba;
    uint32_t num_sectors;
    bool fua = flags & BDRV_REQ_FUA;
    int r = 0;

    if (fua) {
        assert(iscsilun->dpofua);
    }
    if (!is_sector_request_lun_aligned(sector_num, nb_sectors, iscsilun)) {
        return -EINVAL;
    }

    if (bs->bl.max_transfer) {
        assert(nb_sectors << BDRV_SECTOR_BITS <= bs->bl.max_transfer);
    }

    lba = sector_qemu2lun(sector_num, iscsilun);
    num_sectors = sector_qemu2lun(nb_sectors, iscsilun);
    iscsi_co_init_iscsitask(iscsilun, &iTask);
    qemu_mutex_lock(&iscsilun->mutex);
retry:
    if (iscsilun->use_16_for_rw) {
#if LIBISCSI_API_VERSION >= (20160603)
        iTask.task = iscsi_write16_iov_task(iscsilun->iscsi, iscsilun->lun, lba,
                                            NULL, num_sectors * iscsilun->block_size,
                                            iscsilun->block_size, 0, 0, fua, 0, 0,
                                            iscsi_co_generic_cb, &iTask,
                                            (struct scsi_iovec *)iov->iov, iov->niov);
    } else {
        iTask.task = iscsi_write10_iov_task(iscsilun->iscsi, iscsilun->lun, lba,
                                            NULL, num_sectors * iscsilun->block_size,
                                            iscsilun->block_size, 0, 0, fua, 0, 0,
                                            iscsi_co_generic_cb, &iTask,
                                            (struct scsi_iovec *)iov->iov, iov->niov);
    }
#else
        iTask.task = iscsi_write16_task(iscsilun->iscsi, iscsilun->lun, lba,
                                        NULL, num_sectors * iscsilun->block_size,
                                        iscsilun->block_size, 0, 0, fua, 0, 0,
                                        iscsi_co_generic_cb, &iTask);
    } else {
        iTask.task = iscsi_write10_task(iscsilun->iscsi, iscsilun->lun, lba,
                                        NULL, num_sectors * iscsilun->block_size,
                                        iscsilun->block_size, 0, 0, fua, 0, 0,
                                        iscsi_co_generic_cb, &iTask);
    }
#endif
    if (iTask.task == NULL) {
        qemu_mutex_unlock(&iscsilun->mutex);
        return -ENOMEM;
    }
#if LIBISCSI_API_VERSION < (20160603)
    scsi_task_set_iov_out(iTask.task, (struct scsi_iovec *) iov->iov,
                          iov->niov);
#endif
    while (!iTask.complete) {
        iscsi_set_events(iscsilun);
        qemu_mutex_unlock(&iscsilun->mutex);
        qemu_coroutine_yield();
        qemu_mutex_lock(&iscsilun->mutex);
    }

    if (iTask.task != NULL) {
        scsi_free_scsi_task(iTask.task);
        iTask.task = NULL;
    }

    if (iTask.do_retry) {
        iTask.complete = 0;
        goto retry;
    }

    if (iTask.status != SCSI_STATUS_GOOD) {
        iscsi_allocmap_set_invalid(iscsilun, sector_num * BDRV_SECTOR_SIZE,
                                   nb_sectors * BDRV_SECTOR_SIZE);
        error_report("iSCSI WRITE10/16 failed at lba %" PRIu64 ": %s", lba,
                     iTask.err_str);
        r = iTask.err_code;
        goto out_unlock;
    }

    iscsi_allocmap_set_allocated(iscsilun, sector_num * BDRV_SECTOR_SIZE,
                                 nb_sectors * BDRV_SECTOR_SIZE);

out_unlock:
    qemu_mutex_unlock(&iscsilun->mutex);
    g_free(iTask.err_str);
    return r;
}



static int coroutine_fn iscsi_co_block_status(BlockDriverState *bs,
                                              bool want_zero, int64_t offset,
                                              int64_t bytes, int64_t *pnum,
                                              int64_t *map,
                                              BlockDriverState **file)
{
    IscsiLun *iscsilun = bs->opaque;
    struct scsi_get_lba_status *lbas = NULL;
    struct scsi_lba_status_descriptor *lbasd = NULL;
    struct IscsiTask iTask;
    uint64_t lba;
    int ret;

    iscsi_co_init_iscsitask(iscsilun, &iTask);

    assert(QEMU_IS_ALIGNED(offset | bytes, iscsilun->block_size));

    /* default to all sectors allocated */
    ret = BDRV_BLOCK_DATA | BDRV_BLOCK_OFFSET_VALID;
    if (map) {
        *map = offset;
    }
    *pnum = bytes;

    /* LUN does not support logical block provisioning */
    if (!iscsilun->lbpme) {
        goto out;
    }

    lba = offset / iscsilun->block_size;

    qemu_mutex_lock(&iscsilun->mutex);
retry:
    if (iscsi_get_lba_status_task(iscsilun->iscsi, iscsilun->lun,
                                  lba, 8 + 16, iscsi_co_generic_cb,
                                  &iTask) == NULL) {
        ret = -ENOMEM;
        goto out_unlock;
    }

    while (!iTask.complete) {
        iscsi_set_events(iscsilun);
        qemu_mutex_unlock(&iscsilun->mutex);
        qemu_coroutine_yield();
        qemu_mutex_lock(&iscsilun->mutex);
    }

    if (iTask.do_retry) {
        if (iTask.task != NULL) {
            scsi_free_scsi_task(iTask.task);
            iTask.task = NULL;
        }
        iTask.complete = 0;
        goto retry;
    }

    if (iTask.status != SCSI_STATUS_GOOD) {
        /* in case the get_lba_status_callout fails (i.e.
         * because the device is busy or the cmd is not
         * supported) we pretend all blocks are allocated
         * for backwards compatibility */
        error_report("iSCSI GET_LBA_STATUS failed at lba %" PRIu64 ": %s",
                     lba, iTask.err_str);
        goto out_unlock;
    }

    lbas = scsi_datain_unmarshall(iTask.task);
    if (lbas == NULL) {
        ret = -EIO;
        goto out_unlock;
    }

    lbasd = &lbas->descriptors[0];

    if (lba != lbasd->lba) {
        ret = -EIO;
        goto out_unlock;
    }

    *pnum = lbasd->num_blocks * iscsilun->block_size;

    if (lbasd->provisioning == SCSI_PROVISIONING_TYPE_DEALLOCATED ||
        lbasd->provisioning == SCSI_PROVISIONING_TYPE_ANCHORED) {
        ret &= ~BDRV_BLOCK_DATA;
        if (iscsilun->lbprz) {
            ret |= BDRV_BLOCK_ZERO;
        }
    }

    if (ret & BDRV_BLOCK_ZERO) {
        iscsi_allocmap_set_unallocated(iscsilun, offset, *pnum);
    } else {
        iscsi_allocmap_set_allocated(iscsilun, offset, *pnum);
    }

    if (*pnum > bytes) {
        *pnum = bytes;
    }
out_unlock:
    qemu_mutex_unlock(&iscsilun->mutex);
    g_free(iTask.err_str);
out:
    if (iTask.task != NULL) {
        scsi_free_scsi_task(iTask.task);
    }
    if (ret > 0 && ret & BDRV_BLOCK_OFFSET_VALID && file) {
        *file = bs;
    }
    return ret;
}

static int coroutine_fn iscsi_co_readv(BlockDriverState *bs,
                                       int64_t sector_num, int nb_sectors,
                                       QEMUIOVector *iov)
{
    IscsiLun *iscsilun = bs->opaque;
    struct IscsiTask iTask;
    uint64_t lba;
    uint32_t num_sectors;
    int r = 0;

    if (!is_sector_request_lun_aligned(sector_num, nb_sectors, iscsilun)) {
        return -EINVAL;
    }

    if (bs->bl.max_transfer) {
        assert(nb_sectors << BDRV_SECTOR_BITS <= bs->bl.max_transfer);
    }

    /* if cache.direct is off and we have a valid entry in our allocation map
     * we can skip checking the block status and directly return zeroes if
     * the request falls within an unallocated area */
    if (iscsi_allocmap_is_valid(iscsilun, sector_num * BDRV_SECTOR_SIZE,
                                nb_sectors * BDRV_SECTOR_SIZE) &&
        !iscsi_allocmap_is_allocated(iscsilun, sector_num * BDRV_SECTOR_SIZE,
                                     nb_sectors * BDRV_SECTOR_SIZE)) {
            qemu_iovec_memset(iov, 0, 0x00, iov->size);
            return 0;
    }

    if (nb_sectors >= ISCSI_CHECKALLOC_THRES &&
        !iscsi_allocmap_is_valid(iscsilun, sector_num * BDRV_SECTOR_SIZE,
                                 nb_sectors * BDRV_SECTOR_SIZE) &&
        !iscsi_allocmap_is_allocated(iscsilun, sector_num * BDRV_SECTOR_SIZE,
                                     nb_sectors * BDRV_SECTOR_SIZE)) {
        int64_t pnum;
        /* check the block status from the beginning of the cluster
         * containing the start sector */
        int64_t head;
        int ret;

        assert(iscsilun->cluster_size);
        head = (sector_num * BDRV_SECTOR_SIZE) % iscsilun->cluster_size;
        ret = iscsi_co_block_status(bs, true,
                                    sector_num * BDRV_SECTOR_SIZE - head,
                                    BDRV_REQUEST_MAX_BYTES, &pnum, NULL, NULL);
        if (ret < 0) {
            return ret;
        }
        /* if the whole request falls into an unallocated area we can avoid
         * reading and directly return zeroes instead */
        if (ret & BDRV_BLOCK_ZERO &&
            pnum >= nb_sectors * BDRV_SECTOR_SIZE + head) {
            qemu_iovec_memset(iov, 0, 0x00, iov->size);
            return 0;
        }
    }

    lba = sector_qemu2lun(sector_num, iscsilun);
    num_sectors = sector_qemu2lun(nb_sectors, iscsilun);

    iscsi_co_init_iscsitask(iscsilun, &iTask);
    qemu_mutex_lock(&iscsilun->mutex);
retry:
    if (iscsilun->use_16_for_rw) {
#if LIBISCSI_API_VERSION >= (20160603)
        iTask.task = iscsi_read16_iov_task(iscsilun->iscsi, iscsilun->lun, lba,
                                           num_sectors * iscsilun->block_size,
                                           iscsilun->block_size, 0, 0, 0, 0, 0,
                                           iscsi_co_generic_cb, &iTask,
                                           (struct scsi_iovec *)iov->iov, iov->niov);
    } else {
        iTask.task = iscsi_read10_iov_task(iscsilun->iscsi, iscsilun->lun, lba,
                                           num_sectors * iscsilun->block_size,
                                           iscsilun->block_size,
                                           0, 0, 0, 0, 0,
                                           iscsi_co_generic_cb, &iTask,
                                           (struct scsi_iovec *)iov->iov, iov->niov);
    }
#else
        iTask.task = iscsi_read16_task(iscsilun->iscsi, iscsilun->lun, lba,
                                       num_sectors * iscsilun->block_size,
                                       iscsilun->block_size, 0, 0, 0, 0, 0,
                                       iscsi_co_generic_cb, &iTask);
    } else {
        iTask.task = iscsi_read10_task(iscsilun->iscsi, iscsilun->lun, lba,
                                       num_sectors * iscsilun->block_size,
                                       iscsilun->block_size,
                                       0, 0, 0, 0, 0,
                                       iscsi_co_generic_cb, &iTask);
    }
#endif
    if (iTask.task == NULL) {
        qemu_mutex_unlock(&iscsilun->mutex);
        return -ENOMEM;
    }
#if LIBISCSI_API_VERSION < (20160603)
    scsi_task_set_iov_in(iTask.task, (struct scsi_iovec *) iov->iov, iov->niov);
#endif
    while (!iTask.complete) {
        iscsi_set_events(iscsilun);
        qemu_mutex_unlock(&iscsilun->mutex);
        qemu_coroutine_yield();
        qemu_mutex_lock(&iscsilun->mutex);
    }

    if (iTask.task != NULL) {
        scsi_free_scsi_task(iTask.task);
        iTask.task = NULL;
    }

    if (iTask.do_retry) {
        iTask.complete = 0;
        goto retry;
    }

    if (iTask.status != SCSI_STATUS_GOOD) {
        error_report("iSCSI READ10/16 failed at lba %" PRIu64 ": %s",
                     lba, iTask.err_str);
        r = iTask.err_code;
    }

    qemu_mutex_unlock(&iscsilun->mutex);
    g_free(iTask.err_str);
    return r;
}

static int coroutine_fn iscsi_co_flush(BlockDriverState *bs)
{
    IscsiLun *iscsilun = bs->opaque;
    struct IscsiTask iTask;
    int r = 0;

    iscsi_co_init_iscsitask(iscsilun, &iTask);
    qemu_mutex_lock(&iscsilun->mutex);
retry:
    if (iscsi_synchronizecache10_task(iscsilun->iscsi, iscsilun->lun, 0, 0, 0,
                                      0, iscsi_co_generic_cb, &iTask) == NULL) {
        qemu_mutex_unlock(&iscsilun->mutex);
        return -ENOMEM;
    }

    while (!iTask.complete) {
        iscsi_set_events(iscsilun);
        qemu_mutex_unlock(&iscsilun->mutex);
        qemu_coroutine_yield();
        qemu_mutex_lock(&iscsilun->mutex);
    }

    if (iTask.task != NULL) {
        scsi_free_scsi_task(iTask.task);
        iTask.task = NULL;
    }

    if (iTask.do_retry) {
        iTask.complete = 0;
        goto retry;
    }

    if (iTask.status != SCSI_STATUS_GOOD) {
        error_report("iSCSI SYNCHRONIZECACHE10 failed: %s", iTask.err_str);
        r = iTask.err_code;
    }

    qemu_mutex_unlock(&iscsilun->mutex);
    g_free(iTask.err_str);
    return r;
}

#ifdef __linux__
/* Called (via iscsi_service) with QemuMutex held.  */
static void
iscsi_aio_ioctl_cb(struct iscsi_context *iscsi, int status,
                     void *command_data, void *opaque)
{
    IscsiAIOCB *acb = opaque;

    g_free(acb->buf);
    acb->buf = NULL;

    acb->status = 0;
    if (status < 0) {
        error_report("Failed to ioctl(SG_IO) to iSCSI lun. %s",
                     iscsi_get_error(iscsi));
        acb->status = iscsi_translate_sense(&acb->task->sense);
    }

    acb->ioh->driver_status = 0;
    acb->ioh->host_status   = 0;
    acb->ioh->resid         = 0;
    acb->ioh->status        = status;

#define SG_ERR_DRIVER_SENSE    0x08

    if (status == SCSI_STATUS_CHECK_CONDITION && acb->task->datain.size >= 2) {
        int ss;

        acb->ioh->driver_status |= SG_ERR_DRIVER_SENSE;

        acb->ioh->sb_len_wr = acb->task->datain.size - 2;
        ss = (acb->ioh->mx_sb_len >= acb->ioh->sb_len_wr) ?
             acb->ioh->mx_sb_len : acb->ioh->sb_len_wr;
        memcpy(acb->ioh->sbp, &acb->task->datain.data[2], ss);
    }

    iscsi_schedule_bh(acb);
}

static void iscsi_ioctl_bh_completion(void *opaque)
{
    IscsiAIOCB *acb = opaque;

    qemu_bh_delete(acb->bh);
    acb->common.cb(acb->common.opaque, acb->ret);
    qemu_aio_unref(acb);
}

static void iscsi_ioctl_handle_emulated(IscsiAIOCB *acb, int req, void *buf)
{
    BlockDriverState *bs = acb->common.bs;
    IscsiLun *iscsilun = bs->opaque;
    int ret = 0;

    switch (req) {
    case SG_GET_VERSION_NUM:
        *(int *)buf = 30000;
        break;
    case SG_GET_SCSI_ID:
        ((struct sg_scsi_id *)buf)->scsi_type = iscsilun->type;
        break;
    default:
        ret = -EINVAL;
    }
    assert(!acb->bh);
    acb->bh = aio_bh_new(bdrv_get_aio_context(bs),
                         iscsi_ioctl_bh_completion, acb);
    acb->ret = ret;
    qemu_bh_schedule(acb->bh);
}

static BlockAIOCB *iscsi_aio_ioctl(BlockDriverState *bs,
        unsigned long int req, void *buf,
        BlockCompletionFunc *cb, void *opaque)
{
    IscsiLun *iscsilun = bs->opaque;
    struct iscsi_context *iscsi = iscsilun->iscsi;
    struct iscsi_data data;
    IscsiAIOCB *acb;

    acb = qemu_aio_get(&iscsi_aiocb_info, bs, cb, opaque);

    acb->iscsilun = iscsilun;
    acb->bh          = NULL;
    acb->status      = -EINPROGRESS;
    acb->buf         = NULL;
    acb->ioh         = buf;

    if (req != SG_IO) {
        iscsi_ioctl_handle_emulated(acb, req, buf);
        return &acb->common;
    }

    if (acb->ioh->cmd_len > SCSI_CDB_MAX_SIZE) {
        error_report("iSCSI: ioctl error CDB exceeds max size (%d > %d)",
                     acb->ioh->cmd_len, SCSI_CDB_MAX_SIZE);
        qemu_aio_unref(acb);
        return NULL;
    }

    acb->task = malloc(sizeof(struct scsi_task));
    if (acb->task == NULL) {
        error_report("iSCSI: Failed to allocate task for scsi command. %s",
                     iscsi_get_error(iscsi));
        qemu_aio_unref(acb);
        return NULL;
    }
    memset(acb->task, 0, sizeof(struct scsi_task));

    switch (acb->ioh->dxfer_direction) {
    case SG_DXFER_TO_DEV:
        acb->task->xfer_dir = SCSI_XFER_WRITE;
        break;
    case SG_DXFER_FROM_DEV:
        acb->task->xfer_dir = SCSI_XFER_READ;
        break;
    default:
        acb->task->xfer_dir = SCSI_XFER_NONE;
        break;
    }

    acb->task->cdb_size = acb->ioh->cmd_len;
    memcpy(&acb->task->cdb[0], acb->ioh->cmdp, acb->ioh->cmd_len);
    acb->task->expxferlen = acb->ioh->dxfer_len;

    data.size = 0;
    qemu_mutex_lock(&iscsilun->mutex);
    if (acb->task->xfer_dir == SCSI_XFER_WRITE) {
        if (acb->ioh->iovec_count == 0) {
            data.data = acb->ioh->dxferp;
            data.size = acb->ioh->dxfer_len;
        } else {
            scsi_task_set_iov_out(acb->task,
                                 (struct scsi_iovec *) acb->ioh->dxferp,
                                 acb->ioh->iovec_count);
        }
    }

    if (iscsi_scsi_command_async(iscsi, iscsilun->lun, acb->task,
                                 iscsi_aio_ioctl_cb,
                                 (data.size > 0) ? &data : NULL,
                                 acb) != 0) {
        qemu_mutex_unlock(&iscsilun->mutex);
        scsi_free_scsi_task(acb->task);
        qemu_aio_unref(acb);
        return NULL;
    }

    /* tell libiscsi to read straight into the buffer we got from ioctl */
    if (acb->task->xfer_dir == SCSI_XFER_READ) {
        if (acb->ioh->iovec_count == 0) {
            scsi_task_add_data_in_buffer(acb->task,
                                         acb->ioh->dxfer_len,
                                         acb->ioh->dxferp);
        } else {
            scsi_task_set_iov_in(acb->task,
                                 (struct scsi_iovec *) acb->ioh->dxferp,
                                 acb->ioh->iovec_count);
        }
    }

    iscsi_set_events(iscsilun);
    qemu_mutex_unlock(&iscsilun->mutex);

    return &acb->common;
}

#endif

static int64_t
iscsi_getlength(BlockDriverState *bs)
{
    IscsiLun *iscsilun = bs->opaque;
    int64_t len;

    len  = iscsilun->num_blocks;
    len *= iscsilun->block_size;

    return len;
}

static int
coroutine_fn iscsi_co_pdiscard(BlockDriverState *bs, int64_t offset, int bytes)
{
    IscsiLun *iscsilun = bs->opaque;
    struct IscsiTask iTask;
    struct unmap_list list;
    int r = 0;

    if (!is_byte_request_lun_aligned(offset, bytes, iscsilun)) {
        return -ENOTSUP;
    }

    if (!iscsilun->lbp.lbpu) {
        /* UNMAP is not supported by the target */
        return 0;
    }

    list.lba = offset / iscsilun->block_size;
    list.num = bytes / iscsilun->block_size;

    iscsi_co_init_iscsitask(iscsilun, &iTask);
    qemu_mutex_lock(&iscsilun->mutex);
retry:
    if (iscsi_unmap_task(iscsilun->iscsi, iscsilun->lun, 0, 0, &list, 1,
                         iscsi_co_generic_cb, &iTask) == NULL) {
        r = -ENOMEM;
        goto out_unlock;
    }

    while (!iTask.complete) {
        iscsi_set_events(iscsilun);
        qemu_mutex_unlock(&iscsilun->mutex);
        qemu_coroutine_yield();
        qemu_mutex_lock(&iscsilun->mutex);
    }

    if (iTask.task != NULL) {
        scsi_free_scsi_task(iTask.task);
        iTask.task = NULL;
    }

    if (iTask.do_retry) {
        iTask.complete = 0;
        goto retry;
    }

<<<<<<< HEAD
    iscsi_allocmap_set_invalid(iscsilun, offset >> BDRV_SECTOR_BITS,
                               bytes >> BDRV_SECTOR_BITS);
=======
    iscsi_allocmap_set_invalid(iscsilun, offset, bytes);
>>>>>>> 4743c235

    if (iTask.status == SCSI_STATUS_CHECK_CONDITION) {
        /* the target might fail with a check condition if it
           is not happy with the alignment of the UNMAP request
           we silently fail in this case */
        goto out_unlock;
    }

    if (iTask.status != SCSI_STATUS_GOOD) {
        error_report("iSCSI UNMAP failed at lba %" PRIu64 ": %s",
                     list.lba, iTask.err_str);
        r = iTask.err_code;
        goto out_unlock;
    }

out_unlock:
    qemu_mutex_unlock(&iscsilun->mutex);
    g_free(iTask.err_str);
    return r;
}

static int
coroutine_fn iscsi_co_pwrite_zeroes(BlockDriverState *bs, int64_t offset,
                                    int bytes, BdrvRequestFlags flags)
{
    IscsiLun *iscsilun = bs->opaque;
    struct IscsiTask iTask;
    uint64_t lba;
    uint32_t nb_blocks;
    bool use_16_for_ws = iscsilun->use_16_for_rw;
    int r = 0;

    if (!is_byte_request_lun_aligned(offset, bytes, iscsilun)) {
        return -ENOTSUP;
    }

    if (flags & BDRV_REQ_MAY_UNMAP) {
        if (!use_16_for_ws && !iscsilun->lbp.lbpws10) {
            /* WRITESAME10 with UNMAP is unsupported try WRITESAME16 */
            use_16_for_ws = true;
        }
        if (use_16_for_ws && !iscsilun->lbp.lbpws) {
            /* WRITESAME16 with UNMAP is not supported by the target,
             * fall back and try WRITESAME10/16 without UNMAP */
            flags &= ~BDRV_REQ_MAY_UNMAP;
            use_16_for_ws = iscsilun->use_16_for_rw;
        }
    }

    if (!(flags & BDRV_REQ_MAY_UNMAP) && !iscsilun->has_write_same) {
        /* WRITESAME without UNMAP is not supported by the target */
        return -ENOTSUP;
    }

    lba = offset / iscsilun->block_size;
    nb_blocks = bytes / iscsilun->block_size;

    if (iscsilun->zeroblock == NULL) {
        iscsilun->zeroblock = g_try_malloc0(iscsilun->block_size);
        if (iscsilun->zeroblock == NULL) {
            return -ENOMEM;
        }
    }

    qemu_mutex_lock(&iscsilun->mutex);
    iscsi_co_init_iscsitask(iscsilun, &iTask);
retry:
    if (use_16_for_ws) {
        iTask.task = iscsi_writesame16_task(iscsilun->iscsi, iscsilun->lun, lba,
                                            iscsilun->zeroblock, iscsilun->block_size,
                                            nb_blocks, 0, !!(flags & BDRV_REQ_MAY_UNMAP),
                                            0, 0, iscsi_co_generic_cb, &iTask);
    } else {
        iTask.task = iscsi_writesame10_task(iscsilun->iscsi, iscsilun->lun, lba,
                                            iscsilun->zeroblock, iscsilun->block_size,
                                            nb_blocks, 0, !!(flags & BDRV_REQ_MAY_UNMAP),
                                            0, 0, iscsi_co_generic_cb, &iTask);
    }
    if (iTask.task == NULL) {
        qemu_mutex_unlock(&iscsilun->mutex);
        return -ENOMEM;
    }

    while (!iTask.complete) {
        iscsi_set_events(iscsilun);
        qemu_mutex_unlock(&iscsilun->mutex);
        qemu_coroutine_yield();
        qemu_mutex_lock(&iscsilun->mutex);
    }

    if (iTask.status == SCSI_STATUS_CHECK_CONDITION &&
        iTask.task->sense.key == SCSI_SENSE_ILLEGAL_REQUEST &&
        (iTask.task->sense.ascq == SCSI_SENSE_ASCQ_INVALID_OPERATION_CODE ||
         iTask.task->sense.ascq == SCSI_SENSE_ASCQ_INVALID_FIELD_IN_CDB)) {
        /* WRITE SAME is not supported by the target */
        iscsilun->has_write_same = false;
        scsi_free_scsi_task(iTask.task);
        r = -ENOTSUP;
        goto out_unlock;
    }

    if (iTask.task != NULL) {
        scsi_free_scsi_task(iTask.task);
        iTask.task = NULL;
    }

    if (iTask.do_retry) {
        iTask.complete = 0;
        goto retry;
    }

    if (iTask.status != SCSI_STATUS_GOOD) {
        iscsi_allocmap_set_invalid(iscsilun, offset, bytes);
        error_report("iSCSI WRITESAME10/16 failed at lba %" PRIu64 ": %s",
                     lba, iTask.err_str);
        r = iTask.err_code;
        goto out_unlock;
    }

    if (flags & BDRV_REQ_MAY_UNMAP) {
        iscsi_allocmap_set_invalid(iscsilun, offset, bytes);
    } else {
        iscsi_allocmap_set_allocated(iscsilun, offset, bytes);
    }

out_unlock:
    qemu_mutex_unlock(&iscsilun->mutex);
    g_free(iTask.err_str);
    return r;
}

static void apply_chap(struct iscsi_context *iscsi, QemuOpts *opts,
                       Error **errp)
{
    const char *user = NULL;
    const char *password = NULL;
    const char *secretid;
    char *secret = NULL;

    user = qemu_opt_get(opts, "user");
    if (!user) {
        return;
    }

    secretid = qemu_opt_get(opts, "password-secret");
    password = qemu_opt_get(opts, "password");
    if (secretid && password) {
        error_setg(errp, "'password' and 'password-secret' properties are "
                   "mutually exclusive");
        return;
    }
    if (secretid) {
        secret = qcrypto_secret_lookup_as_utf8(secretid, errp);
        if (!secret) {
            return;
        }
        password = secret;
    } else if (!password) {
        error_setg(errp, "CHAP username specified but no password was given");
        return;
    }

    if (iscsi_set_initiator_username_pwd(iscsi, user, password)) {
        error_setg(errp, "Failed to set initiator username and password");
    }

    g_free(secret);
}

static void apply_header_digest(struct iscsi_context *iscsi, QemuOpts *opts,
                                Error **errp)
{
    const char *digest = NULL;

    digest = qemu_opt_get(opts, "header-digest");
    if (!digest) {
        iscsi_set_header_digest(iscsi, ISCSI_HEADER_DIGEST_NONE_CRC32C);
    } else if (!strcmp(digest, "crc32c")) {
        iscsi_set_header_digest(iscsi, ISCSI_HEADER_DIGEST_CRC32C);
    } else if (!strcmp(digest, "none")) {
        iscsi_set_header_digest(iscsi, ISCSI_HEADER_DIGEST_NONE);
    } else if (!strcmp(digest, "crc32c-none")) {
        iscsi_set_header_digest(iscsi, ISCSI_HEADER_DIGEST_CRC32C_NONE);
    } else if (!strcmp(digest, "none-crc32c")) {
        iscsi_set_header_digest(iscsi, ISCSI_HEADER_DIGEST_NONE_CRC32C);
    } else {
        error_setg(errp, "Invalid header-digest setting : %s", digest);
    }
}

static char *get_initiator_name(QemuOpts *opts)
{
    const char *name;
    char *iscsi_name;
    UuidInfo *uuid_info;

    name = qemu_opt_get(opts, "initiator-name");
    if (name) {
        return g_strdup(name);
    }

    uuid_info = qmp_query_uuid(NULL);
    if (strcmp(uuid_info->UUID, UUID_NONE) == 0) {
        name = qemu_get_vm_name();
    } else {
        name = uuid_info->UUID;
    }
    iscsi_name = g_strdup_printf("iqn.2008-11.org.linux-kvm%s%s",
                                 name ? ":" : "", name ? name : "");
    qapi_free_UuidInfo(uuid_info);
    return iscsi_name;
}

static void iscsi_nop_timed_event(void *opaque)
{
    IscsiLun *iscsilun = opaque;

    qemu_mutex_lock(&iscsilun->mutex);
    if (iscsi_get_nops_in_flight(iscsilun->iscsi) >= MAX_NOP_FAILURES) {
        error_report("iSCSI: NOP timeout. Reconnecting...");
        iscsilun->request_timed_out = true;
    } else if (iscsi_nop_out_async(iscsilun->iscsi, NULL, NULL, 0, NULL) != 0) {
        error_report("iSCSI: failed to sent NOP-Out. Disabling NOP messages.");
        goto out;
    }

    timer_mod(iscsilun->nop_timer, qemu_clock_get_ms(QEMU_CLOCK_REALTIME) + NOP_INTERVAL);
    iscsi_set_events(iscsilun);

out:
    qemu_mutex_unlock(&iscsilun->mutex);
}

static void iscsi_readcapacity_sync(IscsiLun *iscsilun, Error **errp)
{
    struct scsi_task *task = NULL;
    struct scsi_readcapacity10 *rc10 = NULL;
    struct scsi_readcapacity16 *rc16 = NULL;
    int retries = ISCSI_CMD_RETRIES; 

    do {
        if (task != NULL) {
            scsi_free_scsi_task(task);
            task = NULL;
        }

        switch (iscsilun->type) {
        case TYPE_DISK:
            task = iscsi_readcapacity16_sync(iscsilun->iscsi, iscsilun->lun);
            if (task != NULL && task->status == SCSI_STATUS_GOOD) {
                rc16 = scsi_datain_unmarshall(task);
                if (rc16 == NULL) {
                    error_setg(errp, "iSCSI: Failed to unmarshall readcapacity16 data.");
                } else {
                    iscsilun->block_size = rc16->block_length;
                    iscsilun->num_blocks = rc16->returned_lba + 1;
                    iscsilun->lbpme = !!rc16->lbpme;
                    iscsilun->lbprz = !!rc16->lbprz;
                    iscsilun->use_16_for_rw = (rc16->returned_lba > 0xffffffff);
                }
                break;
            }
            if (task != NULL && task->status == SCSI_STATUS_CHECK_CONDITION
                && task->sense.key == SCSI_SENSE_UNIT_ATTENTION) {
                break;
            }
            /* Fall through and try READ CAPACITY(10) instead.  */
        case TYPE_ROM:
            task = iscsi_readcapacity10_sync(iscsilun->iscsi, iscsilun->lun, 0, 0);
            if (task != NULL && task->status == SCSI_STATUS_GOOD) {
                rc10 = scsi_datain_unmarshall(task);
                if (rc10 == NULL) {
                    error_setg(errp, "iSCSI: Failed to unmarshall readcapacity10 data.");
                } else {
                    iscsilun->block_size = rc10->block_size;
                    if (rc10->lba == 0) {
                        /* blank disk loaded */
                        iscsilun->num_blocks = 0;
                    } else {
                        iscsilun->num_blocks = rc10->lba + 1;
                    }
                }
            }
            break;
        default:
            return;
        }
    } while (task != NULL && task->status == SCSI_STATUS_CHECK_CONDITION
             && task->sense.key == SCSI_SENSE_UNIT_ATTENTION
             && retries-- > 0);

    if (task == NULL || task->status != SCSI_STATUS_GOOD) {
        error_setg(errp, "iSCSI: failed to send readcapacity10/16 command");
    } else if (!iscsilun->block_size ||
               iscsilun->block_size % BDRV_SECTOR_SIZE) {
        error_setg(errp, "iSCSI: the target returned an invalid "
                   "block size of %d.", iscsilun->block_size);
    }
    if (task) {
        scsi_free_scsi_task(task);
    }
}

static struct scsi_task *iscsi_do_inquiry(struct iscsi_context *iscsi, int lun,
                                          int evpd, int pc, void **inq, Error **errp)
{
    int full_size;
    struct scsi_task *task = NULL;
    task = iscsi_inquiry_sync(iscsi, lun, evpd, pc, 64);
    if (task == NULL || task->status != SCSI_STATUS_GOOD) {
        goto fail;
    }
    full_size = scsi_datain_getfullsize(task);
    if (full_size > task->datain.size) {
        scsi_free_scsi_task(task);

        /* we need more data for the full list */
        task = iscsi_inquiry_sync(iscsi, lun, evpd, pc, full_size);
        if (task == NULL || task->status != SCSI_STATUS_GOOD) {
            goto fail;
        }
    }

    *inq = scsi_datain_unmarshall(task);
    if (*inq == NULL) {
        error_setg(errp, "iSCSI: failed to unmarshall inquiry datain blob");
        goto fail_with_err;
    }

    return task;

fail:
    error_setg(errp, "iSCSI: Inquiry command failed : %s",
               iscsi_get_error(iscsi));
fail_with_err:
    if (task != NULL) {
        scsi_free_scsi_task(task);
    }
    return NULL;
}

static void iscsi_detach_aio_context(BlockDriverState *bs)
{
    IscsiLun *iscsilun = bs->opaque;

    aio_set_fd_handler(iscsilun->aio_context, iscsi_get_fd(iscsilun->iscsi),
                       false, NULL, NULL, NULL, NULL);
    iscsilun->events = 0;

    if (iscsilun->nop_timer) {
        timer_del(iscsilun->nop_timer);
        timer_free(iscsilun->nop_timer);
        iscsilun->nop_timer = NULL;
    }
    if (iscsilun->event_timer) {
        timer_del(iscsilun->event_timer);
        timer_free(iscsilun->event_timer);
        iscsilun->event_timer = NULL;
    }
}

static void iscsi_attach_aio_context(BlockDriverState *bs,
                                     AioContext *new_context)
{
    IscsiLun *iscsilun = bs->opaque;

    iscsilun->aio_context = new_context;
    iscsi_set_events(iscsilun);

    /* Set up a timer for sending out iSCSI NOPs */
    iscsilun->nop_timer = aio_timer_new(iscsilun->aio_context,
                                        QEMU_CLOCK_REALTIME, SCALE_MS,
                                        iscsi_nop_timed_event, iscsilun);
    timer_mod(iscsilun->nop_timer,
              qemu_clock_get_ms(QEMU_CLOCK_REALTIME) + NOP_INTERVAL);

    /* Set up a timer for periodic calls to iscsi_set_events and to
     * scan for command timeout */
    iscsilun->event_timer = aio_timer_new(iscsilun->aio_context,
                                          QEMU_CLOCK_REALTIME, SCALE_MS,
                                          iscsi_timed_check_events, iscsilun);
    timer_mod(iscsilun->event_timer,
              qemu_clock_get_ms(QEMU_CLOCK_REALTIME) + EVENT_INTERVAL);
}

static void iscsi_modesense_sync(IscsiLun *iscsilun)
{
    struct scsi_task *task;
    struct scsi_mode_sense *ms = NULL;
    iscsilun->write_protected = false;
    iscsilun->dpofua = false;

    task = iscsi_modesense6_sync(iscsilun->iscsi, iscsilun->lun,
                                 1, SCSI_MODESENSE_PC_CURRENT,
                                 0x3F, 0, 255);
    if (task == NULL) {
        error_report("iSCSI: Failed to send MODE_SENSE(6) command: %s",
                     iscsi_get_error(iscsilun->iscsi));
        goto out;
    }

    if (task->status != SCSI_STATUS_GOOD) {
        error_report("iSCSI: Failed MODE_SENSE(6), LUN assumed writable");
        goto out;
    }
    ms = scsi_datain_unmarshall(task);
    if (!ms) {
        error_report("iSCSI: Failed to unmarshall MODE_SENSE(6) data: %s",
                     iscsi_get_error(iscsilun->iscsi));
        goto out;
    }
    iscsilun->write_protected = ms->device_specific_parameter & 0x80;
    iscsilun->dpofua          = ms->device_specific_parameter & 0x10;

out:
    if (task) {
        scsi_free_scsi_task(task);
    }
}

static void iscsi_parse_iscsi_option(const char *target, QDict *options)
{
    QemuOptsList *list;
    QemuOpts *opts;
    const char *user, *password, *password_secret, *initiator_name,
               *header_digest, *timeout;

    list = qemu_find_opts("iscsi");
    if (!list) {
        return;
    }

    opts = qemu_opts_find(list, target);
    if (opts == NULL) {
        opts = QTAILQ_FIRST(&list->head);
        if (!opts) {
            return;
        }
    }

    user = qemu_opt_get(opts, "user");
    if (user) {
        qdict_set_default_str(options, "user", user);
    }

    password = qemu_opt_get(opts, "password");
    if (password) {
        qdict_set_default_str(options, "password", password);
    }

    password_secret = qemu_opt_get(opts, "password-secret");
    if (password_secret) {
        qdict_set_default_str(options, "password-secret", password_secret);
    }

    initiator_name = qemu_opt_get(opts, "initiator-name");
    if (initiator_name) {
        qdict_set_default_str(options, "initiator-name", initiator_name);
    }

    header_digest = qemu_opt_get(opts, "header-digest");
    if (header_digest) {
        /* -iscsi takes upper case values, but QAPI only supports lower case
         * enum constant names, so we have to convert here. */
        char *qapi_value = g_ascii_strdown(header_digest, -1);
        qdict_set_default_str(options, "header-digest", qapi_value);
        g_free(qapi_value);
    }

    timeout = qemu_opt_get(opts, "timeout");
    if (timeout) {
        qdict_set_default_str(options, "timeout", timeout);
    }
}

/*
 * We support iscsi url's on the form
 * iscsi://[<username>%<password>@]<host>[:<port>]/<targetname>/<lun>
 */
static void iscsi_parse_filename(const char *filename, QDict *options,
                                 Error **errp)
{
    struct iscsi_url *iscsi_url;
    const char *transport_name;
    char *lun_str;

    iscsi_url = iscsi_parse_full_url(NULL, filename);
    if (iscsi_url == NULL) {
        error_setg(errp, "Failed to parse URL : %s", filename);
        return;
    }

#if LIBISCSI_API_VERSION >= (20160603)
    switch (iscsi_url->transport) {
    case TCP_TRANSPORT:
        transport_name = "tcp";
        break;
    case ISER_TRANSPORT:
        transport_name = "iser";
        break;
    default:
        error_setg(errp, "Unknown transport type (%d)",
                   iscsi_url->transport);
        return;
    }
#else
    transport_name = "tcp";
#endif

    qdict_set_default_str(options, "transport", transport_name);
    qdict_set_default_str(options, "portal", iscsi_url->portal);
    qdict_set_default_str(options, "target", iscsi_url->target);

    lun_str = g_strdup_printf("%d", iscsi_url->lun);
    qdict_set_default_str(options, "lun", lun_str);
    g_free(lun_str);

    /* User/password from -iscsi take precedence over those from the URL */
    iscsi_parse_iscsi_option(iscsi_url->target, options);

    if (iscsi_url->user[0] != '\0') {
        qdict_set_default_str(options, "user", iscsi_url->user);
        qdict_set_default_str(options, "password", iscsi_url->passwd);
    }

    iscsi_destroy_url(iscsi_url);
}

static QemuOptsList runtime_opts = {
    .name = "iscsi",
    .head = QTAILQ_HEAD_INITIALIZER(runtime_opts.head),
    .desc = {
        {
            .name = "transport",
            .type = QEMU_OPT_STRING,
        },
        {
            .name = "portal",
            .type = QEMU_OPT_STRING,
        },
        {
            .name = "target",
            .type = QEMU_OPT_STRING,
        },
        {
            .name = "user",
            .type = QEMU_OPT_STRING,
        },
        {
            .name = "password",
            .type = QEMU_OPT_STRING,
        },
        {
            .name = "password-secret",
            .type = QEMU_OPT_STRING,
        },
        {
            .name = "lun",
            .type = QEMU_OPT_NUMBER,
        },
        {
            .name = "initiator-name",
            .type = QEMU_OPT_STRING,
        },
        {
            .name = "header-digest",
            .type = QEMU_OPT_STRING,
        },
        {
            .name = "timeout",
            .type = QEMU_OPT_NUMBER,
        },
        {
            .name = "filename",
            .type = QEMU_OPT_STRING,
        },
        { /* end of list */ }
    },
};

static int iscsi_open(BlockDriverState *bs, QDict *options, int flags,
                      Error **errp)
{
    IscsiLun *iscsilun = bs->opaque;
    struct iscsi_context *iscsi = NULL;
    struct scsi_task *task = NULL;
    struct scsi_inquiry_standard *inq = NULL;
    struct scsi_inquiry_supported_pages *inq_vpd;
    char *initiator_name = NULL;
    QemuOpts *opts;
    Error *local_err = NULL;
    const char *transport_name, *portal, *target, *filename;
#if LIBISCSI_API_VERSION >= (20160603)
    enum iscsi_transport_type transport;
#endif
    int i, ret = 0, timeout = 0, lun;

    /* If we are given a filename, parse the filename, with precedence given to
     * filename encoded options */
    filename = qdict_get_try_str(options, "filename");
    if (filename) {
        warn_report("'filename' option specified. "
                    "This is an unsupported option, and may be deprecated "
                    "in the future");
        iscsi_parse_filename(filename, options, &local_err);
        if (local_err) {
            ret = -EINVAL;
            error_propagate(errp, local_err);
            goto exit;
        }
    }

    opts = qemu_opts_create(&runtime_opts, NULL, 0, &error_abort);
    qemu_opts_absorb_qdict(opts, options, &local_err);
    if (local_err) {
        error_propagate(errp, local_err);
        ret = -EINVAL;
        goto out;
    }

    transport_name = qemu_opt_get(opts, "transport");
    portal = qemu_opt_get(opts, "portal");
    target = qemu_opt_get(opts, "target");
    lun = qemu_opt_get_number(opts, "lun", 0);

    if (!transport_name || !portal || !target) {
        error_setg(errp, "Need all of transport, portal and target options");
        ret = -EINVAL;
        goto out;
    }

    if (!strcmp(transport_name, "tcp")) {
#if LIBISCSI_API_VERSION >= (20160603)
        transport = TCP_TRANSPORT;
    } else if (!strcmp(transport_name, "iser")) {
        transport = ISER_TRANSPORT;
#else
        /* TCP is what older libiscsi versions always use */
#endif
    } else {
        error_setg(errp, "Unknown transport: %s", transport_name);
        ret = -EINVAL;
        goto out;
    }

    memset(iscsilun, 0, sizeof(IscsiLun));

    initiator_name = get_initiator_name(opts);

    iscsi = iscsi_create_context(initiator_name);
    if (iscsi == NULL) {
        error_setg(errp, "iSCSI: Failed to create iSCSI context.");
        ret = -ENOMEM;
        goto out;
    }
#if LIBISCSI_API_VERSION >= (20160603)
    if (iscsi_init_transport(iscsi, transport)) {
        error_setg(errp, ("Error initializing transport."));
        ret = -EINVAL;
        goto out;
    }
#endif
    if (iscsi_set_targetname(iscsi, target)) {
        error_setg(errp, "iSCSI: Failed to set target name.");
        ret = -EINVAL;
        goto out;
    }

    /* check if we got CHAP username/password via the options */
    apply_chap(iscsi, opts, &local_err);
    if (local_err != NULL) {
        error_propagate(errp, local_err);
        ret = -EINVAL;
        goto out;
    }

    if (iscsi_set_session_type(iscsi, ISCSI_SESSION_NORMAL) != 0) {
        error_setg(errp, "iSCSI: Failed to set session type to normal.");
        ret = -EINVAL;
        goto out;
    }

    /* check if we got HEADER_DIGEST via the options */
    apply_header_digest(iscsi, opts, &local_err);
    if (local_err != NULL) {
        error_propagate(errp, local_err);
        ret = -EINVAL;
        goto out;
    }

    /* timeout handling is broken in libiscsi before 1.15.0 */
    timeout = qemu_opt_get_number(opts, "timeout", 0);
#if LIBISCSI_API_VERSION >= 20150621
    iscsi_set_timeout(iscsi, timeout);
#else
    if (timeout) {
        error_report("iSCSI: ignoring timeout value for libiscsi <1.15.0");
    }
#endif

    if (iscsi_full_connect_sync(iscsi, portal, lun) != 0) {
        error_setg(errp, "iSCSI: Failed to connect to LUN : %s",
            iscsi_get_error(iscsi));
        ret = -EINVAL;
        goto out;
    }

    iscsilun->iscsi = iscsi;
    iscsilun->aio_context = bdrv_get_aio_context(bs);
    iscsilun->lun = lun;
    iscsilun->has_write_same = true;

    task = iscsi_do_inquiry(iscsilun->iscsi, iscsilun->lun, 0, 0,
                            (void **) &inq, errp);
    if (task == NULL) {
        ret = -EINVAL;
        goto out;
    }
    iscsilun->type = inq->periperal_device_type;
    scsi_free_scsi_task(task);
    task = NULL;

    iscsi_modesense_sync(iscsilun);
    if (iscsilun->dpofua) {
        bs->supported_write_flags = BDRV_REQ_FUA;
    }

    /* Check the write protect flag of the LUN if we want to write */
    if (iscsilun->type == TYPE_DISK && (flags & BDRV_O_RDWR) &&
        iscsilun->write_protected) {
        error_setg(errp, "Cannot open a write protected LUN as read-write");
        ret = -EACCES;
        goto out;
    }

    iscsi_readcapacity_sync(iscsilun, &local_err);
    if (local_err != NULL) {
        error_propagate(errp, local_err);
        ret = -EINVAL;
        goto out;
    }
    bs->total_sectors = sector_lun2qemu(iscsilun->num_blocks, iscsilun);

    /* We don't have any emulation for devices other than disks and CD-ROMs, so
     * this must be sg ioctl compatible. We force it to be sg, otherwise qemu
     * will try to read from the device to guess the image format.
     */
    if (iscsilun->type != TYPE_DISK && iscsilun->type != TYPE_ROM) {
        bs->sg = true;
    }

    task = iscsi_do_inquiry(iscsilun->iscsi, iscsilun->lun, 1,
                            SCSI_INQUIRY_PAGECODE_SUPPORTED_VPD_PAGES,
                            (void **) &inq_vpd, errp);
    if (task == NULL) {
        ret = -EINVAL;
        goto out;
    }
    for (i = 0; i < inq_vpd->num_pages; i++) {
        struct scsi_task *inq_task;
        struct scsi_inquiry_logical_block_provisioning *inq_lbp;
        struct scsi_inquiry_block_limits *inq_bl;
        switch (inq_vpd->pages[i]) {
        case SCSI_INQUIRY_PAGECODE_LOGICAL_BLOCK_PROVISIONING:
            inq_task = iscsi_do_inquiry(iscsilun->iscsi, iscsilun->lun, 1,
                                        SCSI_INQUIRY_PAGECODE_LOGICAL_BLOCK_PROVISIONING,
                                        (void **) &inq_lbp, errp);
            if (inq_task == NULL) {
                ret = -EINVAL;
                goto out;
            }
            memcpy(&iscsilun->lbp, inq_lbp,
                   sizeof(struct scsi_inquiry_logical_block_provisioning));
            scsi_free_scsi_task(inq_task);
            break;
        case SCSI_INQUIRY_PAGECODE_BLOCK_LIMITS:
            inq_task = iscsi_do_inquiry(iscsilun->iscsi, iscsilun->lun, 1,
                                    SCSI_INQUIRY_PAGECODE_BLOCK_LIMITS,
                                    (void **) &inq_bl, errp);
            if (inq_task == NULL) {
                ret = -EINVAL;
                goto out;
            }
            memcpy(&iscsilun->bl, inq_bl,
                   sizeof(struct scsi_inquiry_block_limits));
            scsi_free_scsi_task(inq_task);
            break;
        default:
            break;
        }
    }
    scsi_free_scsi_task(task);
    task = NULL;

    qemu_mutex_init(&iscsilun->mutex);
    iscsi_attach_aio_context(bs, iscsilun->aio_context);

    /* Guess the internal cluster (page) size of the iscsi target by the means
     * of opt_unmap_gran. Transfer the unmap granularity only if it has a
     * reasonable size */
    if (iscsilun->bl.opt_unmap_gran * iscsilun->block_size >= 4 * 1024 &&
        iscsilun->bl.opt_unmap_gran * iscsilun->block_size <= 16 * 1024 * 1024) {
        iscsilun->cluster_size = iscsilun->bl.opt_unmap_gran *
            iscsilun->block_size;
        if (iscsilun->lbprz) {
            ret = iscsi_allocmap_init(iscsilun, bs->open_flags);
        }
    }

    if (iscsilun->lbprz && iscsilun->lbp.lbpws) {
        bs->supported_zero_flags = BDRV_REQ_MAY_UNMAP;
    }

out:
    qemu_opts_del(opts);
    g_free(initiator_name);
    if (task != NULL) {
        scsi_free_scsi_task(task);
    }

    if (ret) {
        if (iscsi != NULL) {
            if (iscsi_is_logged_in(iscsi)) {
                iscsi_logout_sync(iscsi);
            }
            iscsi_destroy_context(iscsi);
        }
        memset(iscsilun, 0, sizeof(IscsiLun));
    }
exit:
    return ret;
}

static void iscsi_close(BlockDriverState *bs)
{
    IscsiLun *iscsilun = bs->opaque;
    struct iscsi_context *iscsi = iscsilun->iscsi;

    iscsi_detach_aio_context(bs);
    if (iscsi_is_logged_in(iscsi)) {
        iscsi_logout_sync(iscsi);
    }
    iscsi_destroy_context(iscsi);
    g_free(iscsilun->zeroblock);
    iscsi_allocmap_free(iscsilun);
    qemu_mutex_destroy(&iscsilun->mutex);
    memset(iscsilun, 0, sizeof(IscsiLun));
}

static void iscsi_refresh_limits(BlockDriverState *bs, Error **errp)
{
    /* We don't actually refresh here, but just return data queried in
     * iscsi_open(): iscsi targets don't change their limits. */

    IscsiLun *iscsilun = bs->opaque;
    uint64_t max_xfer_len = iscsilun->use_16_for_rw ? 0xffffffff : 0xffff;
    unsigned int block_size = MAX(BDRV_SECTOR_SIZE, iscsilun->block_size);

    assert(iscsilun->block_size >= BDRV_SECTOR_SIZE || bs->sg);

    bs->bl.request_alignment = block_size;

    if (iscsilun->bl.max_xfer_len) {
        max_xfer_len = MIN(max_xfer_len, iscsilun->bl.max_xfer_len);
    }

    if (max_xfer_len * block_size < INT_MAX) {
        bs->bl.max_transfer = max_xfer_len * iscsilun->block_size;
    }

    if (iscsilun->lbp.lbpu) {
        if (iscsilun->bl.max_unmap < 0xffffffff / block_size) {
            bs->bl.max_pdiscard =
                iscsilun->bl.max_unmap * iscsilun->block_size;
        }
        bs->bl.pdiscard_alignment =
            iscsilun->bl.opt_unmap_gran * iscsilun->block_size;
    } else {
        bs->bl.pdiscard_alignment = iscsilun->block_size;
    }

    if (iscsilun->bl.max_ws_len < 0xffffffff / block_size) {
        bs->bl.max_pwrite_zeroes =
            iscsilun->bl.max_ws_len * iscsilun->block_size;
    }
    if (iscsilun->lbp.lbpws) {
        bs->bl.pwrite_zeroes_alignment =
            iscsilun->bl.opt_unmap_gran * iscsilun->block_size;
    } else {
        bs->bl.pwrite_zeroes_alignment = iscsilun->block_size;
    }
    if (iscsilun->bl.opt_xfer_len &&
        iscsilun->bl.opt_xfer_len < INT_MAX / block_size) {
        bs->bl.opt_transfer = pow2floor(iscsilun->bl.opt_xfer_len *
                                        iscsilun->block_size);
    }
}

/* Note that this will not re-establish a connection with an iSCSI target - it
 * is effectively a NOP.  */
static int iscsi_reopen_prepare(BDRVReopenState *state,
                                BlockReopenQueue *queue, Error **errp)
{
    IscsiLun *iscsilun = state->bs->opaque;

    if (state->flags & BDRV_O_RDWR && iscsilun->write_protected) {
        error_setg(errp, "Cannot open a write protected LUN as read-write");
        return -EACCES;
    }
    return 0;
}

static void iscsi_reopen_commit(BDRVReopenState *reopen_state)
{
    IscsiLun *iscsilun = reopen_state->bs->opaque;

    /* the cache.direct status might have changed */
    if (iscsilun->allocmap != NULL) {
        iscsi_allocmap_init(iscsilun, reopen_state->flags);
    }
}

static int iscsi_truncate(BlockDriverState *bs, int64_t offset,
                          PreallocMode prealloc, Error **errp)
{
    IscsiLun *iscsilun = bs->opaque;
    Error *local_err = NULL;

    if (prealloc != PREALLOC_MODE_OFF) {
        error_setg(errp, "Unsupported preallocation mode '%s'",
                   PreallocMode_str(prealloc));
        return -ENOTSUP;
    }

    if (iscsilun->type != TYPE_DISK) {
        error_setg(errp, "Cannot resize non-disk iSCSI devices");
        return -ENOTSUP;
    }

    iscsi_readcapacity_sync(iscsilun, &local_err);
    if (local_err != NULL) {
        error_propagate(errp, local_err);
        return -EIO;
    }

    if (offset > iscsi_getlength(bs)) {
        error_setg(errp, "Cannot grow iSCSI devices");
        return -EINVAL;
    }

    if (iscsilun->allocmap != NULL) {
        iscsi_allocmap_init(iscsilun, bs->open_flags);
    }

    return 0;
}

static int coroutine_fn iscsi_co_create_opts(const char *filename, QemuOpts *opts,
                                             Error **errp)
{
    int ret = 0;
    int64_t total_size = 0;
    BlockDriverState *bs;
    IscsiLun *iscsilun = NULL;
    QDict *bs_options;
    Error *local_err = NULL;

    bs = bdrv_new();

    /* Read out options */
    total_size = DIV_ROUND_UP(qemu_opt_get_size_del(opts, BLOCK_OPT_SIZE, 0),
                              BDRV_SECTOR_SIZE);
    bs->opaque = g_new0(struct IscsiLun, 1);
    iscsilun = bs->opaque;

    bs_options = qdict_new();
    iscsi_parse_filename(filename, bs_options, &local_err);
    if (local_err) {
        error_propagate(errp, local_err);
        ret = -EINVAL;
    } else {
        ret = iscsi_open(bs, bs_options, 0, NULL);
    }
    QDECREF(bs_options);

    if (ret != 0) {
        goto out;
    }
    iscsi_detach_aio_context(bs);
    if (iscsilun->type != TYPE_DISK) {
        ret = -ENODEV;
        goto out;
    }
    if (bs->total_sectors < total_size) {
        ret = -ENOSPC;
        goto out;
    }

    ret = 0;
out:
    if (iscsilun->iscsi != NULL) {
        iscsi_destroy_context(iscsilun->iscsi);
    }
    g_free(bs->opaque);
    bs->opaque = NULL;
    bdrv_unref(bs);
    return ret;
}

static int iscsi_get_info(BlockDriverState *bs, BlockDriverInfo *bdi)
{
    IscsiLun *iscsilun = bs->opaque;
    bdi->unallocated_blocks_are_zero = iscsilun->lbprz;
    bdi->cluster_size = iscsilun->cluster_size;
    return 0;
}

static void coroutine_fn iscsi_co_invalidate_cache(BlockDriverState *bs,
                                                   Error **errp)
{
    IscsiLun *iscsilun = bs->opaque;
    iscsi_allocmap_invalidate(iscsilun);
}

static QemuOptsList iscsi_create_opts = {
    .name = "iscsi-create-opts",
    .head = QTAILQ_HEAD_INITIALIZER(iscsi_create_opts.head),
    .desc = {
        {
            .name = BLOCK_OPT_SIZE,
            .type = QEMU_OPT_SIZE,
            .help = "Virtual disk size"
        },
        { /* end of list */ }
    }
};

static BlockDriver bdrv_iscsi = {
    .format_name     = "iscsi",
    .protocol_name   = "iscsi",

    .instance_size          = sizeof(IscsiLun),
    .bdrv_parse_filename    = iscsi_parse_filename,
    .bdrv_file_open         = iscsi_open,
    .bdrv_close             = iscsi_close,
    .bdrv_co_create_opts    = iscsi_co_create_opts,
    .create_opts            = &iscsi_create_opts,
    .bdrv_reopen_prepare    = iscsi_reopen_prepare,
    .bdrv_reopen_commit     = iscsi_reopen_commit,
    .bdrv_co_invalidate_cache = iscsi_co_invalidate_cache,

    .bdrv_getlength  = iscsi_getlength,
    .bdrv_get_info   = iscsi_get_info,
    .bdrv_truncate   = iscsi_truncate,
    .bdrv_refresh_limits = iscsi_refresh_limits,

    .bdrv_co_block_status  = iscsi_co_block_status,
    .bdrv_co_pdiscard      = iscsi_co_pdiscard,
    .bdrv_co_pwrite_zeroes = iscsi_co_pwrite_zeroes,
    .bdrv_co_readv         = iscsi_co_readv,
    .bdrv_co_writev_flags  = iscsi_co_writev_flags,
    .bdrv_co_flush_to_disk = iscsi_co_flush,

#ifdef __linux__
    .bdrv_aio_ioctl   = iscsi_aio_ioctl,
#endif

    .bdrv_detach_aio_context = iscsi_detach_aio_context,
    .bdrv_attach_aio_context = iscsi_attach_aio_context,
};

#if LIBISCSI_API_VERSION >= (20160603)
static BlockDriver bdrv_iser = {
    .format_name     = "iser",
    .protocol_name   = "iser",

    .instance_size          = sizeof(IscsiLun),
    .bdrv_parse_filename    = iscsi_parse_filename,
    .bdrv_file_open         = iscsi_open,
    .bdrv_close             = iscsi_close,
    .bdrv_co_create_opts    = iscsi_co_create_opts,
    .create_opts            = &iscsi_create_opts,
    .bdrv_reopen_prepare    = iscsi_reopen_prepare,
    .bdrv_reopen_commit     = iscsi_reopen_commit,
    .bdrv_co_invalidate_cache  = iscsi_co_invalidate_cache,

    .bdrv_getlength  = iscsi_getlength,
    .bdrv_get_info   = iscsi_get_info,
    .bdrv_truncate   = iscsi_truncate,
    .bdrv_refresh_limits = iscsi_refresh_limits,

    .bdrv_co_block_status  = iscsi_co_block_status,
    .bdrv_co_pdiscard      = iscsi_co_pdiscard,
    .bdrv_co_pwrite_zeroes = iscsi_co_pwrite_zeroes,
    .bdrv_co_readv         = iscsi_co_readv,
    .bdrv_co_writev_flags  = iscsi_co_writev_flags,
    .bdrv_co_flush_to_disk = iscsi_co_flush,

#ifdef __linux__
    .bdrv_aio_ioctl   = iscsi_aio_ioctl,
#endif

    .bdrv_detach_aio_context = iscsi_detach_aio_context,
    .bdrv_attach_aio_context = iscsi_attach_aio_context,
};
#endif

static void iscsi_block_init(void)
{
    bdrv_register(&bdrv_iscsi);
#if LIBISCSI_API_VERSION >= (20160603)
    bdrv_register(&bdrv_iser);
#endif
}

block_init(iscsi_block_init);<|MERGE_RESOLUTION|>--- conflicted
+++ resolved
@@ -1159,12 +1159,7 @@
         goto retry;
     }
 
-<<<<<<< HEAD
-    iscsi_allocmap_set_invalid(iscsilun, offset >> BDRV_SECTOR_BITS,
-                               bytes >> BDRV_SECTOR_BITS);
-=======
     iscsi_allocmap_set_invalid(iscsilun, offset, bytes);
->>>>>>> 4743c235
 
     if (iTask.status == SCSI_STATUS_CHECK_CONDITION) {
         /* the target might fail with a check condition if it

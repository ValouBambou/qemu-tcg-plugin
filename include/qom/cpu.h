/*
 * QEMU CPU model
 *
 * Copyright (c) 2012 SUSE LINUX Products GmbH
 *
 * This program is free software; you can redistribute it and/or
 * modify it under the terms of the GNU General Public License
 * as published by the Free Software Foundation; either version 2
 * of the License, or (at your option) any later version.
 *
 * This program is distributed in the hope that it will be useful,
 * but WITHOUT ANY WARRANTY; without even the implied warranty of
 * MERCHANTABILITY or FITNESS FOR A PARTICULAR PURPOSE.  See the
 * GNU General Public License for more details.
 *
 * You should have received a copy of the GNU General Public License
 * along with this program; if not, see
 * <http://www.gnu.org/licenses/gpl-2.0.html>
 */
#ifndef QEMU_CPU_H
#define QEMU_CPU_H

#include "hw/qdev-core.h"
#include "disas/bfd.h"
#include "exec/hwaddr.h"
#include "exec/memattrs.h"
#include "qemu/bitmap.h"
#include "qemu/queue.h"
#include "qemu/thread.h"

typedef int (*WriteCoreDumpFunction)(const void *buf, size_t size,
                                     void *opaque);

/**
 * vaddr:
 * Type wide enough to contain any #target_ulong virtual address.
 */
typedef uint64_t vaddr;
#define VADDR_PRId PRId64
#define VADDR_PRIu PRIu64
#define VADDR_PRIo PRIo64
#define VADDR_PRIx PRIx64
#define VADDR_PRIX PRIX64
#define VADDR_MAX UINT64_MAX

/**
 * SECTION:cpu
 * @section_id: QEMU-cpu
 * @title: CPU Class
 * @short_description: Base class for all CPUs
 */

#define TYPE_CPU "cpu"

/* Since this macro is used a lot in hot code paths and in conjunction with
 * FooCPU *foo_env_get_cpu(), we deviate from usual QOM practice by using
 * an unchecked cast.
 */
#define CPU(obj) ((CPUState *)(obj))

#define CPU_CLASS(class) OBJECT_CLASS_CHECK(CPUClass, (class), TYPE_CPU)
#define CPU_GET_CLASS(obj) OBJECT_GET_CLASS(CPUClass, (obj), TYPE_CPU)

typedef enum MMUAccessType {
    MMU_DATA_LOAD  = 0,
    MMU_DATA_STORE = 1,
    MMU_INST_FETCH = 2
} MMUAccessType;

typedef struct CPUWatchpoint CPUWatchpoint;

typedef void (*CPUUnassignedAccess)(CPUState *cpu, hwaddr addr,
                                    bool is_write, bool is_exec, int opaque,
                                    unsigned size);

struct TranslationBlock;

/**
 * CPUClass:
 * @class_by_name: Callback to map -cpu command line model name to an
 * instantiatable CPU type.
 * @parse_features: Callback to parse command line arguments.
 * @reset: Callback to reset the #CPUState to its initial state.
 * @reset_dump_flags: #CPUDumpFlags to use for reset logging.
 * @has_work: Callback for checking if there is work to do.
 * @do_interrupt: Callback for interrupt handling.
 * @do_unassigned_access: Callback for unassigned access handling.
 * (this is deprecated: new targets should use do_transaction_failed instead)
 * @do_unaligned_access: Callback for unaligned access handling, if
 * the target defines #ALIGNED_ONLY.
 * @do_transaction_failed: Callback for handling failed memory transactions
 * (ie bus faults or external aborts; not MMU faults)
 * @virtio_is_big_endian: Callback to return %true if a CPU which supports
 * runtime configurable endianness is currently big-endian. Non-configurable
 * CPUs can use the default implementation of this method. This method should
 * not be used by any callers other than the pre-1.0 virtio devices.
 * @memory_rw_debug: Callback for GDB memory access.
 * @dump_state: Callback for dumping state.
 * @dump_statistics: Callback for dumping statistics.
 * @get_arch_id: Callback for getting architecture-dependent CPU ID.
 * @get_paging_enabled: Callback for inquiring whether paging is enabled.
 * @get_memory_mapping: Callback for obtaining the memory mappings.
 * @set_pc: Callback for setting the Program Counter register.
 * @synchronize_from_tb: Callback for synchronizing state from a TCG
 * #TranslationBlock.
 * @handle_mmu_fault: Callback for handling an MMU fault.
 * @get_phys_page_debug: Callback for obtaining a physical address.
 * @get_phys_page_attrs_debug: Callback for obtaining a physical address and the
 *       associated memory transaction attributes to use for the access.
 *       CPUs which use memory transaction attributes should implement this
 *       instead of get_phys_page_debug.
 * @asidx_from_attrs: Callback to return the CPU AddressSpace to use for
 *       a memory access with the specified memory transaction attributes.
 * @gdb_read_register: Callback for letting GDB read a register.
 * @gdb_write_register: Callback for letting GDB write a register.
 * @debug_check_watchpoint: Callback: return true if the architectural
 *       watchpoint whose address has matched should really fire.
 * @debug_excp_handler: Callback for handling debug exceptions.
 * @write_elf64_note: Callback for writing a CPU-specific ELF note to a
 * 64-bit VM coredump.
 * @write_elf32_qemunote: Callback for writing a CPU- and QEMU-specific ELF
 * note to a 32-bit VM coredump.
 * @write_elf32_note: Callback for writing a CPU-specific ELF note to a
 * 32-bit VM coredump.
 * @write_elf32_qemunote: Callback for writing a CPU- and QEMU-specific ELF
 * note to a 32-bit VM coredump.
 * @vmsd: State description for migration.
 * @gdb_num_core_regs: Number of core registers accessible to GDB.
 * @gdb_core_xml_file: File name for core registers GDB XML description.
 * @gdb_stop_before_watchpoint: Indicates whether GDB expects the CPU to stop
 *           before the insn which triggers a watchpoint rather than after it.
 * @gdb_arch_name: Optional callback that returns the architecture name known
 * to GDB. The caller must free the returned string with g_free.
 * @cpu_exec_enter: Callback for cpu_exec preparation.
 * @cpu_exec_exit: Callback for cpu_exec cleanup.
 * @cpu_exec_interrupt: Callback for processing interrupts in cpu_exec.
 * @disas_set_info: Setup architecture specific components of disassembly info
 * @adjust_watchpoint_address: Perform a target-specific adjustment to an
 * address before attempting to match it against watchpoints.
 *
 * Represents a CPU family or model.
 */
typedef struct CPUClass {
    /*< private >*/
    DeviceClass parent_class;
    /*< public >*/

    ObjectClass *(*class_by_name)(const char *cpu_model);
    void (*parse_features)(const char *typename, char *str, Error **errp);

    void (*reset)(CPUState *cpu);
    int reset_dump_flags;
    bool (*has_work)(CPUState *cpu);
    void (*do_interrupt)(CPUState *cpu);
    CPUUnassignedAccess do_unassigned_access;
    void (*do_unaligned_access)(CPUState *cpu, vaddr addr,
                                MMUAccessType access_type,
                                int mmu_idx, uintptr_t retaddr);
    void (*do_transaction_failed)(CPUState *cpu, hwaddr physaddr, vaddr addr,
                                  unsigned size, MMUAccessType access_type,
                                  int mmu_idx, MemTxAttrs attrs,
                                  MemTxResult response, uintptr_t retaddr);
    bool (*virtio_is_big_endian)(CPUState *cpu);
    int (*memory_rw_debug)(CPUState *cpu, vaddr addr,
                           uint8_t *buf, int len, bool is_write);
    void (*dump_state)(CPUState *cpu, FILE *f, fprintf_function cpu_fprintf,
                       int flags);
    GuestPanicInformation* (*get_crash_info)(CPUState *cpu);
    void (*dump_statistics)(CPUState *cpu, FILE *f,
                            fprintf_function cpu_fprintf, int flags);
    int64_t (*get_arch_id)(CPUState *cpu);
    bool (*get_paging_enabled)(const CPUState *cpu);
    void (*get_memory_mapping)(CPUState *cpu, MemoryMappingList *list,
                               Error **errp);
    void (*set_pc)(CPUState *cpu, vaddr value);
    void (*synchronize_from_tb)(CPUState *cpu, struct TranslationBlock *tb);
    int (*handle_mmu_fault)(CPUState *cpu, vaddr address, int rw,
                            int mmu_index);
    hwaddr (*get_phys_page_debug)(CPUState *cpu, vaddr addr);
    hwaddr (*get_phys_page_attrs_debug)(CPUState *cpu, vaddr addr,
                                        MemTxAttrs *attrs);
    int (*asidx_from_attrs)(CPUState *cpu, MemTxAttrs attrs);
    int (*gdb_read_register)(CPUState *cpu, uint8_t *buf, int reg);
    int (*gdb_write_register)(CPUState *cpu, uint8_t *buf, int reg);
    bool (*debug_check_watchpoint)(CPUState *cpu, CPUWatchpoint *wp);
    void (*debug_excp_handler)(CPUState *cpu);

    int (*write_elf64_note)(WriteCoreDumpFunction f, CPUState *cpu,
                            int cpuid, void *opaque);
    int (*write_elf64_qemunote)(WriteCoreDumpFunction f, CPUState *cpu,
                                void *opaque);
    int (*write_elf32_note)(WriteCoreDumpFunction f, CPUState *cpu,
                            int cpuid, void *opaque);
    int (*write_elf32_qemunote)(WriteCoreDumpFunction f, CPUState *cpu,
                                void *opaque);

    const struct VMStateDescription *vmsd;
    const char *gdb_core_xml_file;
    gchar * (*gdb_arch_name)(CPUState *cpu);

    void (*cpu_exec_enter)(CPUState *cpu);
    void (*cpu_exec_exit)(CPUState *cpu);
    bool (*cpu_exec_interrupt)(CPUState *cpu, int interrupt_request);

    void (*disas_set_info)(CPUState *cpu, disassemble_info *info);
    vaddr (*adjust_watchpoint_address)(CPUState *cpu, vaddr addr, int len);
    void (*tcg_initialize)(void);

    /* Keep non-pointer data at the end to minimize holes.  */
    int gdb_num_core_regs;
    bool gdb_stop_before_watchpoint;
} CPUClass;

#ifdef HOST_WORDS_BIGENDIAN
typedef struct icount_decr_u16 {
    uint16_t high;
    uint16_t low;
} icount_decr_u16;
#else
typedef struct icount_decr_u16 {
    uint16_t low;
    uint16_t high;
} icount_decr_u16;
#endif

typedef struct CPUBreakpoint {
    vaddr pc;
    int flags; /* BP_* */
    QTAILQ_ENTRY(CPUBreakpoint) entry;
} CPUBreakpoint;

struct CPUWatchpoint {
    vaddr vaddr;
    vaddr len;
    vaddr hitaddr;
    MemTxAttrs hitattrs;
    int flags; /* BP_* */
    QTAILQ_ENTRY(CPUWatchpoint) entry;
};

struct KVMState;
struct kvm_run;

struct hax_vcpu_state;

#define TB_JMP_CACHE_BITS 12
#define TB_JMP_CACHE_SIZE (1 << TB_JMP_CACHE_BITS)

/* work queue */

/* The union type allows passing of 64 bit target pointers on 32 bit
 * hosts in a single parameter
 */
typedef union {
    int           host_int;
    unsigned long host_ulong;
    void         *host_ptr;
    vaddr         target_ptr;
} run_on_cpu_data;

#define RUN_ON_CPU_HOST_PTR(p)    ((run_on_cpu_data){.host_ptr = (p)})
#define RUN_ON_CPU_HOST_INT(i)    ((run_on_cpu_data){.host_int = (i)})
#define RUN_ON_CPU_HOST_ULONG(ul) ((run_on_cpu_data){.host_ulong = (ul)})
#define RUN_ON_CPU_TARGET_PTR(v)  ((run_on_cpu_data){.target_ptr = (v)})
#define RUN_ON_CPU_NULL           RUN_ON_CPU_HOST_PTR(NULL)

typedef void (*run_on_cpu_func)(CPUState *cpu, run_on_cpu_data data);

struct qemu_work_item;

#define CPU_UNSET_NUMA_NODE_ID -1
#define CPU_TRACE_DSTATE_MAX_EVENTS 32

/**
 * CPUState:
 * @cpu_index: CPU index (informative).
 * @nr_cores: Number of cores within this CPU package.
 * @nr_threads: Number of threads within this CPU.
 * @running: #true if CPU is currently running (lockless).
 * @has_waiter: #true if a CPU is currently waiting for the cpu_exec_end;
 * valid under cpu_list_lock.
 * @created: Indicates whether the CPU thread has been successfully created.
 * @interrupt_request: Indicates a pending interrupt request.
 * @halted: Nonzero if the CPU is in suspended state.
 * @stop: Indicates a pending stop request.
 * @stopped: Indicates the CPU has been artificially stopped.
 * @unplug: Indicates a pending CPU unplug request.
 * @crash_occurred: Indicates the OS reported a crash (panic) for this CPU
 * @singlestep_enabled: Flags for single-stepping.
 * @icount_extra: Instructions until next timer event.
 * @icount_decr: Low 16 bits: number of cycles left, only used in icount mode.
 * High 16 bits: Set to -1 to force TCG to stop executing linked TBs for this
 * CPU and return to its top level loop (even in non-icount mode).
 * This allows a single read-compare-cbranch-write sequence to test
 * for both decrementer underflow and exceptions.
 * @can_do_io: Nonzero if memory-mapped IO is safe. Deterministic execution
 * requires that IO only be performed on the last instruction of a TB
 * so that interrupts take effect immediately.
 * @cpu_ases: Pointer to array of CPUAddressSpaces (which define the
 *            AddressSpaces this CPU has)
 * @num_ases: number of CPUAddressSpaces in @cpu_ases
 * @as: Pointer to the first AddressSpace, for the convenience of targets which
 *      only have a single AddressSpace
 * @env_ptr: Pointer to subclass-specific CPUArchState field.
 * @gdb_regs: Additional GDB registers.
 * @gdb_num_regs: Number of total registers accessible to GDB.
 * @gdb_num_g_regs: Number of registers in GDB 'g' packets.
 * @next_cpu: Next CPU sharing TB cache.
 * @opaque: User data.
 * @mem_io_pc: Host Program Counter at which the memory was accessed.
 * @mem_io_vaddr: Target virtual address at which the memory was accessed.
 * @kvm_fd: vCPU file descriptor for KVM.
 * @work_mutex: Lock to prevent multiple access to queued_work_*.
 * @queued_work_first: First asynchronous work pending.
 * @trace_dstate_delayed: Delayed changes to trace_dstate (includes all changes
 *                        to @trace_dstate).
 * @trace_dstate: Dynamic tracing state of events for this vCPU (bitmask).
 * @ignore_memory_transaction_failures: Cached copy of the MachineState
 *    flag of the same name: allows the board to suppress calling of the
 *    CPU do_transaction_failed hook function.
 *
 * State of one CPU core or thread.
 */
struct CPUState {
    /*< private >*/
    DeviceState parent_obj;
    /*< public >*/

    int nr_cores;
    int nr_threads;

    struct QemuThread *thread;
#ifdef _WIN32
    HANDLE hThread;
#endif
    int thread_id;
    bool running, has_waiter;
    struct QemuCond *halt_cond;
    bool thread_kicked;
    bool created;
    bool stop;
    bool stopped;
    bool unplug;
    bool crash_occurred;
    bool exit_request;
<<<<<<< HEAD

    bool wait_condition;
    pthread_mutex_t* wait_mutex_to_lock;

=======
    uint32_t cflags_next_tb;
>>>>>>> 0982a56a
    /* updates protected by BQL */
    uint32_t interrupt_request;
    int singlestep_enabled;
    int64_t icount_budget;
    int64_t icount_extra;
    sigjmp_buf jmp_env;
    uint64_t ifetch_counter; /* fetched instructions for -count-ifetch */

    QemuMutex work_mutex;
    struct qemu_work_item *queued_work_first, *queued_work_last;

    CPUAddressSpace *cpu_ases;
    int num_ases;
    AddressSpace *as;
    MemoryRegion *memory;

    void *env_ptr; /* CPUArchState */

    /* Accessed in parallel; all accesses must be atomic */
    struct TranslationBlock *tb_jmp_cache[TB_JMP_CACHE_SIZE];

    struct GDBRegisterState *gdb_regs;
    int gdb_num_regs;
    int gdb_num_g_regs;
    QTAILQ_ENTRY(CPUState) node;

    /* ice debug support */
    QTAILQ_HEAD(breakpoints_head, CPUBreakpoint) breakpoints;

    QTAILQ_HEAD(watchpoints_head, CPUWatchpoint) watchpoints;
    CPUWatchpoint *watchpoint_hit;

    void *opaque;

    /* In order to avoid passing too many arguments to the MMIO helpers,
     * we store some rarely used information in the CPU context.
     */
    uintptr_t mem_io_pc;
    vaddr mem_io_vaddr;

    int kvm_fd;
    struct KVMState *kvm_state;
    struct kvm_run *kvm_run;

    /* Used for events with 'vcpu' and *without* the 'disabled' properties */
    DECLARE_BITMAP(trace_dstate_delayed, CPU_TRACE_DSTATE_MAX_EVENTS);
    DECLARE_BITMAP(trace_dstate, CPU_TRACE_DSTATE_MAX_EVENTS);

    /* TODO Move common fields from CPUArchState here. */
    int cpu_index;
    uint32_t halted;
    uint32_t can_do_io;
    int32_t exception_index;

    /* shared by kvm, hax and hvf */
    bool vcpu_dirty;

    /* Used to keep track of an outstanding cpu throttle thread for migration
     * autoconverge
     */
    bool throttle_thread_scheduled;

    bool ignore_memory_transaction_failures;

    /* Note that this is accessed at the start of every TB via a negative
       offset from AREG0.  Leave this field at the end so as to make the
       (absolute value) offset as small as possible.  This reduces code
       size, especially for hosts without large memory offsets.  */
    union {
        uint32_t u32;
        icount_decr_u16 u16;
    } icount_decr;

    struct hax_vcpu_state *hax_vcpu;

    /* The pending_tlb_flush flag is set and cleared atomically to
     * avoid potential races. The aim of the flag is to avoid
     * unnecessary flushes.
     */
    uint16_t pending_tlb_flush;
};

QTAILQ_HEAD(CPUTailQ, CPUState);
extern struct CPUTailQ cpus;
#define CPU_NEXT(cpu) QTAILQ_NEXT(cpu, node)
#define CPU_FOREACH(cpu) QTAILQ_FOREACH(cpu, &cpus, node)
#define CPU_FOREACH_SAFE(cpu, next_cpu) \
    QTAILQ_FOREACH_SAFE(cpu, &cpus, node, next_cpu)
#define CPU_FOREACH_REVERSE(cpu) \
    QTAILQ_FOREACH_REVERSE(cpu, &cpus, CPUTailQ, node)
#define first_cpu QTAILQ_FIRST(&cpus)

extern __thread CPUState *current_cpu;

static inline void cpu_tb_jmp_cache_clear(CPUState *cpu)
{
    unsigned int i;

    for (i = 0; i < TB_JMP_CACHE_SIZE; i++) {
        atomic_set(&cpu->tb_jmp_cache[i], NULL);
    }
}

/**
 * qemu_tcg_mttcg_enabled:
 * Check whether we are running MultiThread TCG or not.
 *
 * Returns: %true if we are in MTTCG mode %false otherwise.
 */
extern bool mttcg_enabled;
#define qemu_tcg_mttcg_enabled() (mttcg_enabled)

/**
 * cpu_paging_enabled:
 * @cpu: The CPU whose state is to be inspected.
 *
 * Returns: %true if paging is enabled, %false otherwise.
 */
bool cpu_paging_enabled(const CPUState *cpu);

/**
 * cpu_get_memory_mapping:
 * @cpu: The CPU whose memory mappings are to be obtained.
 * @list: Where to write the memory mappings to.
 * @errp: Pointer for reporting an #Error.
 */
void cpu_get_memory_mapping(CPUState *cpu, MemoryMappingList *list,
                            Error **errp);

/**
 * cpu_write_elf64_note:
 * @f: pointer to a function that writes memory to a file
 * @cpu: The CPU whose memory is to be dumped
 * @cpuid: ID number of the CPU
 * @opaque: pointer to the CPUState struct
 */
int cpu_write_elf64_note(WriteCoreDumpFunction f, CPUState *cpu,
                         int cpuid, void *opaque);

/**
 * cpu_write_elf64_qemunote:
 * @f: pointer to a function that writes memory to a file
 * @cpu: The CPU whose memory is to be dumped
 * @cpuid: ID number of the CPU
 * @opaque: pointer to the CPUState struct
 */
int cpu_write_elf64_qemunote(WriteCoreDumpFunction f, CPUState *cpu,
                             void *opaque);

/**
 * cpu_write_elf32_note:
 * @f: pointer to a function that writes memory to a file
 * @cpu: The CPU whose memory is to be dumped
 * @cpuid: ID number of the CPU
 * @opaque: pointer to the CPUState struct
 */
int cpu_write_elf32_note(WriteCoreDumpFunction f, CPUState *cpu,
                         int cpuid, void *opaque);

/**
 * cpu_write_elf32_qemunote:
 * @f: pointer to a function that writes memory to a file
 * @cpu: The CPU whose memory is to be dumped
 * @cpuid: ID number of the CPU
 * @opaque: pointer to the CPUState struct
 */
int cpu_write_elf32_qemunote(WriteCoreDumpFunction f, CPUState *cpu,
                             void *opaque);

/**
 * cpu_get_crash_info:
 * @cpu: The CPU to get crash information for
 *
 * Gets the previously saved crash information.
 * Caller is responsible for freeing the data.
 */
GuestPanicInformation *cpu_get_crash_info(CPUState *cpu);

/**
 * CPUDumpFlags:
 * @CPU_DUMP_CODE:
 * @CPU_DUMP_FPU: dump FPU register state, not just integer
 * @CPU_DUMP_CCOP: dump info about TCG QEMU's condition code optimization state
 */
enum CPUDumpFlags {
    CPU_DUMP_CODE = 0x00010000,
    CPU_DUMP_FPU  = 0x00020000,
    CPU_DUMP_CCOP = 0x00040000,
};

/**
 * cpu_dump_state:
 * @cpu: The CPU whose state is to be dumped.
 * @f: File to dump to.
 * @cpu_fprintf: Function to dump with.
 * @flags: Flags what to dump.
 *
 * Dumps CPU state.
 */
void cpu_dump_state(CPUState *cpu, FILE *f, fprintf_function cpu_fprintf,
                    int flags);

/**
 * cpu_dump_statistics:
 * @cpu: The CPU whose state is to be dumped.
 * @f: File to dump to.
 * @cpu_fprintf: Function to dump with.
 * @flags: Flags what to dump.
 *
 * Dumps CPU statistics.
 */
void cpu_dump_statistics(CPUState *cpu, FILE *f, fprintf_function cpu_fprintf,
                         int flags);

#ifndef CONFIG_USER_ONLY
/**
 * cpu_get_phys_page_attrs_debug:
 * @cpu: The CPU to obtain the physical page address for.
 * @addr: The virtual address.
 * @attrs: Updated on return with the memory transaction attributes to use
 *         for this access.
 *
 * Obtains the physical page corresponding to a virtual one, together
 * with the corresponding memory transaction attributes to use for the access.
 * Use it only for debugging because no protection checks are done.
 *
 * Returns: Corresponding physical page address or -1 if no page found.
 */
static inline hwaddr cpu_get_phys_page_attrs_debug(CPUState *cpu, vaddr addr,
                                                   MemTxAttrs *attrs)
{
    CPUClass *cc = CPU_GET_CLASS(cpu);

    if (cc->get_phys_page_attrs_debug) {
        return cc->get_phys_page_attrs_debug(cpu, addr, attrs);
    }
    /* Fallback for CPUs which don't implement the _attrs_ hook */
    *attrs = MEMTXATTRS_UNSPECIFIED;
    return cc->get_phys_page_debug(cpu, addr);
}

/**
 * cpu_get_phys_page_debug:
 * @cpu: The CPU to obtain the physical page address for.
 * @addr: The virtual address.
 *
 * Obtains the physical page corresponding to a virtual one.
 * Use it only for debugging because no protection checks are done.
 *
 * Returns: Corresponding physical page address or -1 if no page found.
 */
static inline hwaddr cpu_get_phys_page_debug(CPUState *cpu, vaddr addr)
{
    MemTxAttrs attrs = {};

    return cpu_get_phys_page_attrs_debug(cpu, addr, &attrs);
}

/** cpu_asidx_from_attrs:
 * @cpu: CPU
 * @attrs: memory transaction attributes
 *
 * Returns the address space index specifying the CPU AddressSpace
 * to use for a memory access with the given transaction attributes.
 */
static inline int cpu_asidx_from_attrs(CPUState *cpu, MemTxAttrs attrs)
{
    CPUClass *cc = CPU_GET_CLASS(cpu);

    if (cc->asidx_from_attrs) {
        return cc->asidx_from_attrs(cpu, attrs);
    }
    return 0;
}
#endif

/**
 * cpu_list_add:
 * @cpu: The CPU to be added to the list of CPUs.
 */
void cpu_list_add(CPUState *cpu);

/**
 * cpu_list_remove:
 * @cpu: The CPU to be removed from the list of CPUs.
 */
void cpu_list_remove(CPUState *cpu);

/**
 * cpu_reset:
 * @cpu: The CPU whose state is to be reset.
 */
void cpu_reset(CPUState *cpu);

/**
 * cpu_class_by_name:
 * @typename: The CPU base type.
 * @cpu_model: The model string without any parameters.
 *
 * Looks up a CPU #ObjectClass matching name @cpu_model.
 *
 * Returns: A #CPUClass or %NULL if not matching class is found.
 */
ObjectClass *cpu_class_by_name(const char *typename, const char *cpu_model);

/**
 * cpu_create:
 * @typename: The CPU type.
 *
 * Instantiates a CPU and realizes the CPU.
 *
 * Returns: A #CPUState or %NULL if an error occurred.
 */
CPUState *cpu_create(const char *typename);

/**
 * cpu_parse_cpu_model:
 * @typename: The CPU base type or CPU type.
 * @cpu_model: The model string including optional parameters.
 *
 * processes optional parameters and registers them as global properties
 *
 * Returns: type of CPU to create or prints error and terminates process
 *          if an error occurred.
 */
const char *cpu_parse_cpu_model(const char *typename, const char *cpu_model);

/**
 * cpu_generic_init:
 * @typename: The CPU base type.
 * @cpu_model: The model string including optional parameters.
 *
 * Instantiates a CPU, processes optional parameters and realizes the CPU.
 *
 * Returns: A #CPUState or %NULL if an error occurred.
 */
CPUState *cpu_generic_init(const char *typename, const char *cpu_model);

/**
 * cpu_has_work:
 * @cpu: The vCPU to check.
 *
 * Checks whether the CPU has work to do.
 *
 * Returns: %true if the CPU has work, %false otherwise.
 */
static inline bool cpu_has_work(CPUState *cpu)
{
    CPUClass *cc = CPU_GET_CLASS(cpu);

    g_assert(cc->has_work);
    return cc->has_work(cpu);
}

/**
 * qemu_cpu_is_self:
 * @cpu: The vCPU to check against.
 *
 * Checks whether the caller is executing on the vCPU thread.
 *
 * Returns: %true if called from @cpu's thread, %false otherwise.
 */
bool qemu_cpu_is_self(CPUState *cpu);

/**
 * qemu_cpu_kick:
 * @cpu: The vCPU to kick.
 *
 * Kicks @cpu's thread.
 */
void qemu_cpu_kick(CPUState *cpu);

/**
 * cpu_is_stopped:
 * @cpu: The CPU to check.
 *
 * Checks whether the CPU is stopped.
 *
 * Returns: %true if run state is not running or if artificially stopped;
 * %false otherwise.
 */
bool cpu_is_stopped(CPUState *cpu);

/**
 * do_run_on_cpu:
 * @cpu: The vCPU to run on.
 * @func: The function to be executed.
 * @data: Data to pass to the function.
 * @mutex: Mutex to release while waiting for @func to run.
 *
 * Used internally in the implementation of run_on_cpu.
 */
void do_run_on_cpu(CPUState *cpu, run_on_cpu_func func, run_on_cpu_data data,
                   QemuMutex *mutex);

/**
 * run_on_cpu:
 * @cpu: The vCPU to run on.
 * @func: The function to be executed.
 * @data: Data to pass to the function.
 *
 * Schedules the function @func for execution on the vCPU @cpu.
 */
void run_on_cpu(CPUState *cpu, run_on_cpu_func func, run_on_cpu_data data);

/**
 * async_run_on_cpu:
 * @cpu: The vCPU to run on.
 * @func: The function to be executed.
 * @data: Data to pass to the function.
 *
 * Schedules the function @func for execution on the vCPU @cpu asynchronously.
 */
void async_run_on_cpu(CPUState *cpu, run_on_cpu_func func, run_on_cpu_data data);

/**
 * async_safe_run_on_cpu:
 * @cpu: The vCPU to run on.
 * @func: The function to be executed.
 * @data: Data to pass to the function.
 *
 * Schedules the function @func for execution on the vCPU @cpu asynchronously,
 * while all other vCPUs are sleeping.
 *
 * Unlike run_on_cpu and async_run_on_cpu, the function is run outside the
 * BQL.
 */
void async_safe_run_on_cpu(CPUState *cpu, run_on_cpu_func func, run_on_cpu_data data);

/**
 * qemu_get_cpu:
 * @index: The CPUState@cpu_index value of the CPU to obtain.
 *
 * Gets a CPU matching @index.
 *
 * Returns: The CPU or %NULL if there is no matching CPU.
 */
CPUState *qemu_get_cpu(int index);

/**
 * cpu_exists:
 * @id: Guest-exposed CPU ID to lookup.
 *
 * Search for CPU with specified ID.
 *
 * Returns: %true - CPU is found, %false - CPU isn't found.
 */
bool cpu_exists(int64_t id);

/**
 * cpu_by_arch_id:
 * @id: Guest-exposed CPU ID of the CPU to obtain.
 *
 * Get a CPU with matching @id.
 *
 * Returns: The CPU or %NULL if there is no matching CPU.
 */
CPUState *cpu_by_arch_id(int64_t id);

/**
 * cpu_throttle_set:
 * @new_throttle_pct: Percent of sleep time. Valid range is 1 to 99.
 *
 * Throttles all vcpus by forcing them to sleep for the given percentage of
 * time. A throttle_percentage of 25 corresponds to a 75% duty cycle roughly.
 * (example: 10ms sleep for every 30ms awake).
 *
 * cpu_throttle_set can be called as needed to adjust new_throttle_pct.
 * Once the throttling starts, it will remain in effect until cpu_throttle_stop
 * is called.
 */
void cpu_throttle_set(int new_throttle_pct);

/**
 * cpu_throttle_stop:
 *
 * Stops the vcpu throttling started by cpu_throttle_set.
 */
void cpu_throttle_stop(void);

/**
 * cpu_throttle_active:
 *
 * Returns: %true if the vcpus are currently being throttled, %false otherwise.
 */
bool cpu_throttle_active(void);

/**
 * cpu_throttle_get_percentage:
 *
 * Returns the vcpu throttle percentage. See cpu_throttle_set for details.
 *
 * Returns: The throttle percentage in range 1 to 99.
 */
int cpu_throttle_get_percentage(void);

#ifndef CONFIG_USER_ONLY

typedef void (*CPUInterruptHandler)(CPUState *, int);

extern CPUInterruptHandler cpu_interrupt_handler;

/**
 * cpu_interrupt:
 * @cpu: The CPU to set an interrupt on.
 * @mask: The interupts to set.
 *
 * Invokes the interrupt handler.
 */
static inline void cpu_interrupt(CPUState *cpu, int mask)
{
    cpu_interrupt_handler(cpu, mask);
}

#else /* USER_ONLY */

void cpu_interrupt(CPUState *cpu, int mask);

#endif /* USER_ONLY */

#ifdef NEED_CPU_H

#ifdef CONFIG_SOFTMMU
static inline void cpu_unassigned_access(CPUState *cpu, hwaddr addr,
                                         bool is_write, bool is_exec,
                                         int opaque, unsigned size)
{
    CPUClass *cc = CPU_GET_CLASS(cpu);

    if (cc->do_unassigned_access) {
        cc->do_unassigned_access(cpu, addr, is_write, is_exec, opaque, size);
    }
}

static inline void cpu_unaligned_access(CPUState *cpu, vaddr addr,
                                        MMUAccessType access_type,
                                        int mmu_idx, uintptr_t retaddr)
{
    CPUClass *cc = CPU_GET_CLASS(cpu);

    cc->do_unaligned_access(cpu, addr, access_type, mmu_idx, retaddr);
}

static inline void cpu_transaction_failed(CPUState *cpu, hwaddr physaddr,
                                          vaddr addr, unsigned size,
                                          MMUAccessType access_type,
                                          int mmu_idx, MemTxAttrs attrs,
                                          MemTxResult response,
                                          uintptr_t retaddr)
{
    CPUClass *cc = CPU_GET_CLASS(cpu);

    if (!cpu->ignore_memory_transaction_failures && cc->do_transaction_failed) {
        cc->do_transaction_failed(cpu, physaddr, addr, size, access_type,
                                  mmu_idx, attrs, response, retaddr);
    }
}
#endif

#endif /* NEED_CPU_H */

/**
 * cpu_set_pc:
 * @cpu: The CPU to set the program counter for.
 * @addr: Program counter value.
 *
 * Sets the program counter for a CPU.
 */
static inline void cpu_set_pc(CPUState *cpu, vaddr addr)
{
    CPUClass *cc = CPU_GET_CLASS(cpu);

    cc->set_pc(cpu, addr);
}

/**
 * cpu_reset_interrupt:
 * @cpu: The CPU to clear the interrupt on.
 * @mask: The interrupt mask to clear.
 *
 * Resets interrupts on the vCPU @cpu.
 */
void cpu_reset_interrupt(CPUState *cpu, int mask);

/**
 * cpu_exit:
 * @cpu: The CPU to exit.
 *
 * Requests the CPU @cpu to exit execution.
 */
void cpu_exit(CPUState *cpu);

/**
 * cpu_resume:
 * @cpu: The CPU to resume.
 *
 * Resumes CPU, i.e. puts CPU into runnable state.
 */
void cpu_resume(CPUState *cpu);

/**
 * cpu_remove:
 * @cpu: The CPU to remove.
 *
 * Requests the CPU to be removed.
 */
void cpu_remove(CPUState *cpu);

 /**
 * cpu_remove_sync:
 * @cpu: The CPU to remove.
 *
 * Requests the CPU to be removed and waits till it is removed.
 */
void cpu_remove_sync(CPUState *cpu);

/**
 * process_queued_cpu_work() - process all items on CPU work queue
 * @cpu: The CPU which work queue to process.
 */
void process_queued_cpu_work(CPUState *cpu);

/**
 * cpu_exec_start:
 * @cpu: The CPU for the current thread.
 *
 * Record that a CPU has started execution and can be interrupted with
 * cpu_exit.
 */
void cpu_exec_start(CPUState *cpu);

/**
 * cpu_exec_end:
 * @cpu: The CPU for the current thread.
 *
 * Record that a CPU has stopped execution and exclusive sections
 * can be executed without interrupting it.
 */
void cpu_exec_end(CPUState *cpu);

/**
 * start_exclusive:
 *
 * Wait for a concurrent exclusive section to end, and then start
 * a section of work that is run while other CPUs are not running
 * between cpu_exec_start and cpu_exec_end.  CPUs that are running
 * cpu_exec are exited immediately.  CPUs that call cpu_exec_start
 * during the exclusive section go to sleep until this CPU calls
 * end_exclusive.
 */
void start_exclusive(void);

/**
 * end_exclusive:
 *
 * Concludes an exclusive execution section started by start_exclusive.
 */
void end_exclusive(void);

/**
 * qemu_init_vcpu:
 * @cpu: The vCPU to initialize.
 *
 * Initializes a vCPU.
 */
void qemu_init_vcpu(CPUState *cpu);

#define SSTEP_ENABLE  0x1  /* Enable simulated HW single stepping */
#define SSTEP_NOIRQ   0x2  /* Do not use IRQ while single stepping */
#define SSTEP_NOTIMER 0x4  /* Do not Timers while single stepping */

/**
 * cpu_single_step:
 * @cpu: CPU to the flags for.
 * @enabled: Flags to enable.
 *
 * Enables or disables single-stepping for @cpu.
 */
void cpu_single_step(CPUState *cpu, int enabled);

/* Breakpoint/watchpoint flags */
#define BP_MEM_READ           0x01
#define BP_MEM_WRITE          0x02
#define BP_MEM_ACCESS         (BP_MEM_READ | BP_MEM_WRITE)
#define BP_STOP_BEFORE_ACCESS 0x04
/* 0x08 currently unused */
#define BP_GDB                0x10
#define BP_CPU                0x20
#define BP_ANY                (BP_GDB | BP_CPU)
#define BP_WATCHPOINT_HIT_READ 0x40
#define BP_WATCHPOINT_HIT_WRITE 0x80
#define BP_WATCHPOINT_HIT (BP_WATCHPOINT_HIT_READ | BP_WATCHPOINT_HIT_WRITE)

int cpu_breakpoint_insert(CPUState *cpu, vaddr pc, int flags,
                          CPUBreakpoint **breakpoint);
int cpu_breakpoint_remove(CPUState *cpu, vaddr pc, int flags);
void cpu_breakpoint_remove_by_ref(CPUState *cpu, CPUBreakpoint *breakpoint);
void cpu_breakpoint_remove_all(CPUState *cpu, int mask);

/* Return true if PC matches an installed breakpoint.  */
static inline bool cpu_breakpoint_test(CPUState *cpu, vaddr pc, int mask)
{
    CPUBreakpoint *bp;

    if (unlikely(!QTAILQ_EMPTY(&cpu->breakpoints))) {
        QTAILQ_FOREACH(bp, &cpu->breakpoints, entry) {
            if (bp->pc == pc && (bp->flags & mask)) {
                return true;
            }
        }
    }
    return false;
}

int cpu_watchpoint_insert(CPUState *cpu, vaddr addr, vaddr len,
                          int flags, CPUWatchpoint **watchpoint);
int cpu_watchpoint_remove(CPUState *cpu, vaddr addr,
                          vaddr len, int flags);
void cpu_watchpoint_remove_by_ref(CPUState *cpu, CPUWatchpoint *watchpoint);
void cpu_watchpoint_remove_all(CPUState *cpu, int mask);

/**
 * cpu_get_address_space:
 * @cpu: CPU to get address space from
 * @asidx: index identifying which address space to get
 *
 * Return the requested address space of this CPU. @asidx
 * specifies which address space to read.
 */
AddressSpace *cpu_get_address_space(CPUState *cpu, int asidx);

void QEMU_NORETURN cpu_abort(CPUState *cpu, const char *fmt, ...)
    GCC_FMT_ATTR(2, 3);
extern Property cpu_common_props[];
void cpu_exec_initfn(CPUState *cpu);
void cpu_exec_realizefn(CPUState *cpu, Error **errp);
void cpu_exec_unrealizefn(CPUState *cpu);

#ifdef NEED_CPU_H

#ifdef CONFIG_SOFTMMU
extern const struct VMStateDescription vmstate_cpu_common;
#else
#define vmstate_cpu_common vmstate_dummy
#endif

#define VMSTATE_CPU() {                                                     \
    .name = "parent_obj",                                                   \
    .size = sizeof(CPUState),                                               \
    .vmsd = &vmstate_cpu_common,                                            \
    .flags = VMS_STRUCT,                                                    \
    .offset = 0,                                                            \
}

#endif /* NEED_CPU_H */

#define UNASSIGNED_CPU_INDEX -1

#endif<|MERGE_RESOLUTION|>--- conflicted
+++ resolved
@@ -343,14 +343,11 @@
     bool unplug;
     bool crash_occurred;
     bool exit_request;
-<<<<<<< HEAD
+    uint32_t cflags_next_tb;
 
     bool wait_condition;
     pthread_mutex_t* wait_mutex_to_lock;
 
-=======
-    uint32_t cflags_next_tb;
->>>>>>> 0982a56a
     /* updates protected by BQL */
     uint32_t interrupt_request;
     int singlestep_enabled;

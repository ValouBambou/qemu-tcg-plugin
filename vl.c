--- conflicted
+++ resolved
@@ -50,6 +50,14 @@
 #undef main
 #define main qemu_main
 #endif /* CONFIG_COCOA */
+
+/* Provide a forward declaration since "tcg/tcg-plugin.h" can't be
+ * included here. */
+#ifdef CONFIG_TCG_PLUGIN
+extern void tcg_plugin_load(const char *);
+#else
+#define tcg_plugin_load(a) ((void)0)
+#endif
 
 #include <glib.h>
 
@@ -2768,19 +2776,7 @@
     return popt;
 }
 
-<<<<<<< HEAD
-/* Provide a forward declaration since "tcg/tcg-plugin.h" can't be
- * included here. */
-#ifdef CONFIG_TCG_PLUGIN
-extern void tcg_plugin_load(const char *);
-#else
-#define tcg_plugin_load(a)
-#endif
-
-static gpointer malloc_and_trace(gsize n_bytes)
-=======
 static MachineClass *select_machine(void)
->>>>>>> bfc766d3
 {
     MachineClass *machine_class = find_default_machine();
     const char *optarg;

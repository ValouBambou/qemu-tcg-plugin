<<<<<<< HEAD
#include "exec/def-helper.h"

#ifdef CONFIG_TCG_PLUGIN
DEF_HELPER_FLAGS_4(tcg_plugin_pre_tb, 0, void, i64, i64, i64, i64)
#endif

=======
>>>>>>> bfc766d3
DEF_HELPER_2(raise_exception, void, env, int)
DEF_HELPER_1(debug, void, env)

DEF_HELPER_FLAGS_3(div, TCG_CALL_NO_WG, i32, env, i32, i32)
DEF_HELPER_FLAGS_3(udiv, TCG_CALL_NO_WG, i32, env, i32, i32)<|MERGE_RESOLUTION|>--- conflicted
+++ resolved
@@ -1,12 +1,3 @@
-<<<<<<< HEAD
-#include "exec/def-helper.h"
-
-#ifdef CONFIG_TCG_PLUGIN
-DEF_HELPER_FLAGS_4(tcg_plugin_pre_tb, 0, void, i64, i64, i64, i64)
-#endif
-
-=======
->>>>>>> bfc766d3
 DEF_HELPER_2(raise_exception, void, env, int)
 DEF_HELPER_1(debug, void, env)
 

--- conflicted
+++ resolved
@@ -411,21 +411,12 @@
 {
     Coroutine *co;
     RestartData *rd = g_new0(RestartData, 1);
-<<<<<<< HEAD
-
-    rd->blk = blk;
-    rd->is_write = is_write;
-
-    co = qemu_coroutine_create(throttle_group_restart_queue_entry, rd);
-    aio_co_enter(blk_get_aio_context(blk), co);
-=======
 
     rd->tgm = tgm;
     rd->is_write = is_write;
 
     co = qemu_coroutine_create(throttle_group_restart_queue_entry, rd);
     aio_co_enter(tgm->aio_context, co);
->>>>>>> 0982a56a
 }
 
 void throttle_group_restart_tgm(ThrottleGroupMember *tgm)

--- conflicted
+++ resolved
@@ -845,11 +845,7 @@
     actual = *ind_addr;
     do {
         expected = actual;
-<<<<<<< HEAD
-        actual = atomic_cmpxchg(ind_addr, expected, expected | to_be_set);
-=======
         actual = qatomic_cmpxchg(ind_addr, expected, expected | to_be_set);
->>>>>>> 823a3f11
     } while (actual != expected);
     trace_virtio_ccw_set_ind(ind_loc, actual, actual | to_be_set);
     cpu_physical_memory_unmap((void *)ind_addr, len, 1, len);

--- conflicted
+++ resolved
@@ -18,23 +18,12 @@
 #include "qapi-types.h"
 
 typedef void (QEMUBalloonEvent)(void *opaque, ram_addr_t target);
-<<<<<<< HEAD
-typedef void (QEMUBalloonStatus)(void *opaque, MonitorCompletion cb,
-                                 void *cb_data);
-
-int qemu_add_balloon_handler(QEMUBalloonEvent *event_func,
-			     QEMUBalloonStatus *stat_func, void *opaque);
-
-void monitor_print_balloon(Monitor *mon, const QObject *data);
-int do_info_balloon(Monitor *mon, MonitorCompletion cb, void *opaque);
-=======
 typedef void (QEMUBalloonStatus)(void *opaque, BalloonInfo *info);
 
 int qemu_add_balloon_handler(QEMUBalloonEvent *event_func,
 			     QEMUBalloonStatus *stat_func, void *opaque);
 void qemu_remove_balloon_handler(void *opaque);
 
->>>>>>> 3ffb4001
 int do_balloon(Monitor *mon, const QDict *params,
                MonitorCompletion cb, void *opaque);
 

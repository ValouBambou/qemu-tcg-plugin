--- conflicted
+++ resolved
@@ -35,8 +35,7 @@
 #include "qemu-timer.h"
 #include "envlist.h"
 
-#define DEFAULT_DEBUG_LOGFILE "/tmp/qemu.log"
-static const char *debug_logfile = DEFAULT_DEBUG_LOGFILE;
+#define DEBUG_LOGFILE "/tmp/qemu.log"
 
 char *exec_path;
 
@@ -2816,8 +2815,7 @@
 #endif
            "\n"
            "Debug options:\n"
-           "-d options   activate log\n"
-           "-logfile fn  set log filename to 'fn' (default=%s)\n"
+           "-d options   activate log (logfile=%s)\n"
            "-p pagesize  set the host page size to 'pagesize'\n"
            "-singlestep  always run in singlestep mode\n"
            "-strace      log system calls\n"
@@ -2835,7 +2833,7 @@
            TARGET_ARCH,
            interp_prefix,
            guest_stack_size,
-           debug_logfile);
+           DEBUG_LOGFILE);
     exit(1);
 }
 
@@ -2896,12 +2894,14 @@
     const char *argv0 = NULL;
     int i;
     int ret;
-    int log_mask = 0;
 
     if (argc <= 1)
         usage();
 
     qemu_cache_utils_init(envp);
+
+    /* init debug */
+    cpu_set_log_filename(DEBUG_LOGFILE);
 
     if ((envlist = envlist_create()) == NULL) {
         (void) fprintf(stderr, "Unable to allocate envlist\n");
@@ -2940,25 +2940,7 @@
         r++;
         if (!strcmp(r, "-")) {
             break;
-        } else if (!strcmp(r, "logfile")) {
-            debug_logfile = argv[optind++];
         } else if (!strcmp(r, "d")) {
-<<<<<<< HEAD
-            const CPULogItem *item;
-
-	    if (optind >= argc)
-		break;
-
-	    r = argv[optind++];
-            log_mask = cpu_str_to_log_mask(r);
-            if (!log_mask) {
-                printf("Log items (comma separated):\n");
-                for(item = cpu_log_items; item->mask != 0; item++) {
-                    printf("%-10s %s\n", item->name, item->help);
-                }
-                exit(1);
-            }
-=======
             if (optind >= argc) {
 		break;
             }
@@ -2968,7 +2950,6 @@
                 break;
             }
             log_file = argv[optind++];
->>>>>>> 76e4e1d2
         } else if (!strcmp(r, "E")) {
             r = argv[optind++];
             if (envlist_setenv(envlist, r) != 0)
@@ -3107,12 +3088,6 @@
     }
     filename = argv[optind];
     exec_path = argv[optind];
-
-    /* init debug */
-    if (log_mask) {
-        cpu_set_log_filename(debug_logfile);
-        cpu_set_log(log_mask);
-    }
 
     /* Zero out regs */
     memset(regs, 0, sizeof(struct target_pt_regs));

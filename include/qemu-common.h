--- conflicted
+++ resolved
@@ -81,10 +81,6 @@
 
 void cpu_exec_init_all(void);
 
-<<<<<<< HEAD
-/* Unblock cpu */
-void qemu_cpu_kick_self(void);
-
 /* Count the number of fetched instructions.  */
 extern int count_ifetch;
 void show_all_ifetch_counters(void);
@@ -93,18 +89,6 @@
 extern uint64_t clock_ifetch;
 uint64_t convert_string_to_frequency(const char *string);
 
-/* work queue */
-struct qemu_work_item {
-    struct qemu_work_item *next;
-    void (*func)(void *data);
-    void *data;
-    int done;
-    bool free;
-};
-
-
-=======
->>>>>>> 1dc33ed9
 /**
  * Sends a (part of) iovec down a socket, yielding when the socket is full, or
  * Receives data into a (part of) iovec from a socket,

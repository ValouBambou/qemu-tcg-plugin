--- conflicted
+++ resolved
@@ -510,11 +510,7 @@
             NULL, NULL, NULL, NULL,
             NULL, NULL, NULL, NULL,
             NULL, NULL, "spec-ctrl", NULL,
-<<<<<<< HEAD
-            NULL, NULL, NULL, "ssbd",
-=======
-            NULL, NULL, NULL, NULL,
->>>>>>> 4743c235
+            NULL, NULL, NULL, NULL,
         },
         .cpuid_eax = 7,
         .cpuid_needs_ecx = true, .cpuid_ecx = 0,
@@ -545,11 +541,7 @@
             "ibpb", NULL, NULL, NULL,
             NULL, NULL, NULL, NULL,
             NULL, NULL, NULL, NULL,
-<<<<<<< HEAD
-            NULL, "virt-ssbd", NULL, NULL,
-=======
-            NULL, NULL, NULL, NULL,
->>>>>>> 4743c235
+            NULL, NULL, NULL, NULL,
             NULL, NULL, NULL, NULL,
         },
         .cpuid_eax = 0x80000008,

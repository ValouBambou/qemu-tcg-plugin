--- conflicted
+++ resolved
@@ -200,15 +200,9 @@
         val |= -(target_ulong)1 << shift;
     }
 
-<<<<<<< HEAD
-    tcg_plugin_before_gen_tb(ENV_GET_CPU(env), tb);
-    gen_intermediate_code(env, tb);
-    tcg_plugin_after_gen_tb(ENV_GET_CPU(env), tb);
-=======
     *pp = p;
     return val;
 }
->>>>>>> bfc766d3
 
 /* Encode the data collected about the instructions while compiling TB.
    Place the data at BLOCK, and return the number of bytes consumed.
@@ -273,11 +267,6 @@
         return -1;
     }
 
-<<<<<<< HEAD
-    tcg_plugin_before_gen_tb(ENV_GET_CPU(env), tb);
-    gen_intermediate_code_pc(env, tb);
-    tcg_plugin_after_gen_tb(ENV_GET_CPU(env), tb);
-=======
     /* Reconstruct the stored insn data while looking for the point at
        which the end of the insn exceeds the searched_pc.  */
     for (i = 0; i < num_insns; ++i) {
@@ -290,7 +279,6 @@
         }
     }
     return -1;
->>>>>>> bfc766d3
 
  found:
     if (tb->cflags & CF_USE_ICOUNT) {
@@ -1107,7 +1095,11 @@
 
     tcg_func_start(&tcg_ctx);
 
+    tcg_plugin_before_gen_tb(ENV_GET_CPU(env), tb);
+
     gen_intermediate_code(env, tb);
+
+    tcg_plugin_after_gen_tb(ENV_GET_CPU(env), tb);
 
     trace_translate_block(tb, tb->pc, tb->tc_ptr);
 

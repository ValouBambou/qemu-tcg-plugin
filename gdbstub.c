--- conflicted
+++ resolved
@@ -2004,9 +2004,12 @@
     if (gdbserver_fd < 0)
         return -1;
     /* accept connections */
-<<<<<<< HEAD
+    if (!gdb_accept()) {
+        close(gdbserver_fd);
+        gdbserver_fd = -1;
+        return -1;
+    }
     gdbserver_port = port;
-    gdb_accept();
 
     /* update binary name */
     if (current_bin_name)
@@ -2020,13 +2023,6 @@
         current_bin_name = realpath(bin_name, NULL);
     }
 
-=======
-    if (!gdb_accept()) {
-        close(gdbserver_fd);
-        gdbserver_fd = -1;
-        return -1;
-    }
->>>>>>> 38441756
     return 0;
 }
 

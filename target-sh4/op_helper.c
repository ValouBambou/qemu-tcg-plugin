--- conflicted
+++ resolved
@@ -20,28 +20,8 @@
 #include <stdlib.h>
 #include "cpu.h"
 #include "helper.h"
-
-<<<<<<< HEAD
-static void cpu_restore_state_from_retaddr(void *retaddr)
-{
-    TranslationBlock *tb;
-    unsigned long pc;
-
-    if (retaddr) {
-        pc = (unsigned long) retaddr;
-        tb = tb_find_pc(pc);
-        if (tb) {
-            /* the PC is inside the translated code. It means that we have
-               a virtual CPU fault */
-            spin_lock(&tb_lock);
-            cpu_restore_state(tb, env, pc);
-            spin_unlock(&tb_lock);
-        }
-    }
-}
-
-=======
->>>>>>> 0e7b9f06
+#include "tcg.h"
+
 #ifndef CONFIG_USER_ONLY
 #include "exec/softmmu_exec.h"
 
@@ -68,7 +48,9 @@
     if (ret) {
         /* now we have a real cpu fault */
         if (retaddr) {
+            spin_lock(&tcg_ctx.tb_ctx.tb_lock);
             cpu_restore_state(env, retaddr);
+            spin_unlock(&tcg_ctx.tb_ctx.tb_lock);
         }
         cpu_loop_exit(env);
     }
@@ -91,7 +73,9 @@
 {
     env->exception_index = index;
     if (retaddr) {
+        spin_lock(&tcg_ctx.tb_ctx.tb_lock);
         cpu_restore_state(env, retaddr);
+        spin_unlock(&tcg_ctx.tb_ctx.tb_lock);
     }
     cpu_loop_exit(env);
 }
@@ -433,12 +417,8 @@
     set_float_exception_flags(0, &env->fp_status);
     relation = float32_compare(t0, t1, &env->fp_status);
     if (unlikely(relation == float_relation_unordered)) {
-<<<<<<< HEAD
-        update_fpscr(GETPC());
-        clr_t();
-=======
         update_fpscr(env, GETPC());
->>>>>>> 0e7b9f06
+        clr_t(env);
     } else if (relation == float_relation_equal) {
         set_t(env);
     } else {
@@ -453,12 +433,8 @@
     set_float_exception_flags(0, &env->fp_status);
     relation = float64_compare(t0, t1, &env->fp_status);
     if (unlikely(relation == float_relation_unordered)) {
-<<<<<<< HEAD
-        update_fpscr(GETPC());
-        clr_t();
-=======
         update_fpscr(env, GETPC());
->>>>>>> 0e7b9f06
+        clr_t(env);
     } else if (relation == float_relation_equal) {
         set_t(env);
     } else {
@@ -473,12 +449,8 @@
     set_float_exception_flags(0, &env->fp_status);
     relation = float32_compare(t0, t1, &env->fp_status);
     if (unlikely(relation == float_relation_unordered)) {
-<<<<<<< HEAD
-        update_fpscr(GETPC());
-        clr_t();
-=======
         update_fpscr(env, GETPC());
->>>>>>> 0e7b9f06
+        clr_t(env);
     } else if (relation == float_relation_greater) {
         set_t(env);
     } else {
@@ -493,12 +465,8 @@
     set_float_exception_flags(0, &env->fp_status);
     relation = float64_compare(t0, t1, &env->fp_status);
     if (unlikely(relation == float_relation_unordered)) {
-<<<<<<< HEAD
-        update_fpscr(GETPC());
-        clr_t();
-=======
         update_fpscr(env, GETPC());
->>>>>>> 0e7b9f06
+        clr_t(env);
     } else if (relation == float_relation_greater) {
         set_t(env);
     } else {

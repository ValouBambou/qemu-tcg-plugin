/*
 * QEMU VNC display driver: SASL auth protocol
 *
 * Copyright (C) 2009 Red Hat, Inc
 *
 * Permission is hereby granted, free of charge, to any person obtaining a copy
 * of this software and associated documentation files (the "Software"), to deal
 * in the Software without restriction, including without limitation the rights
 * to use, copy, modify, merge, publish, distribute, sublicense, and/or sell
 * copies of the Software, and to permit persons to whom the Software is
 * furnished to do so, subject to the following conditions:
 *
 * The above copyright notice and this permission notice shall be included in
 * all copies or substantial portions of the Software.
 *
 * THE SOFTWARE IS PROVIDED "AS IS", WITHOUT WARRANTY OF ANY KIND, EXPRESS OR
 * IMPLIED, INCLUDING BUT NOT LIMITED TO THE WARRANTIES OF MERCHANTABILITY,
 * FITNESS FOR A PARTICULAR PURPOSE AND NONINFRINGEMENT. IN NO EVENT SHALL
 * THE AUTHORS OR COPYRIGHT HOLDERS BE LIABLE FOR ANY CLAIM, DAMAGES OR OTHER
 * LIABILITY, WHETHER IN AN ACTION OF CONTRACT, TORT OR OTHERWISE, ARISING FROM,
 * OUT OF OR IN CONNECTION WITH THE SOFTWARE OR THE USE OR OTHER DEALINGS IN
 * THE SOFTWARE.
 */

#include "qemu/osdep.h"
#include "qapi/error.h"
#include "vnc.h"
#include "trace.h"

/* Max amount of data we send/recv for SASL steps to prevent DOS */
#define SASL_DATA_MAX_LEN (1024 * 1024)


void vnc_sasl_client_cleanup(VncState *vs)
{
    if (vs->sasl.conn) {
        vs->sasl.runSSF = false;
        vs->sasl.wantSSF = false;
        vs->sasl.waitWriteSSF = 0;
        vs->sasl.encodedLength = vs->sasl.encodedOffset = 0;
        vs->sasl.encoded = NULL;
        g_free(vs->sasl.username);
        g_free(vs->sasl.mechlist);
        vs->sasl.username = vs->sasl.mechlist = NULL;
        sasl_dispose(&vs->sasl.conn);
        vs->sasl.conn = NULL;
    }
}


size_t vnc_client_write_sasl(VncState *vs)
{
    size_t ret;

    VNC_DEBUG("Write SASL: Pending output %p size %zd offset %zd "
              "Encoded: %p size %d offset %d\n",
              vs->output.buffer, vs->output.capacity, vs->output.offset,
              vs->sasl.encoded, vs->sasl.encodedLength, vs->sasl.encodedOffset);

    if (!vs->sasl.encoded) {
        int err;
        err = sasl_encode(vs->sasl.conn,
                          (char *)vs->output.buffer,
                          vs->output.offset,
                          (const char **)&vs->sasl.encoded,
                          &vs->sasl.encodedLength);
        if (err != SASL_OK)
            return vnc_client_io_error(vs, -1, NULL);

        vs->sasl.encodedRawLength = vs->output.offset;
        vs->sasl.encodedOffset = 0;
    }

    ret = vnc_client_write_buf(vs,
                               vs->sasl.encoded + vs->sasl.encodedOffset,
                               vs->sasl.encodedLength - vs->sasl.encodedOffset);
    if (!ret)
        return 0;

    vs->sasl.encodedOffset += ret;
    if (vs->sasl.encodedOffset == vs->sasl.encodedLength) {
<<<<<<< HEAD
=======
        bool throttled = vs->force_update_offset != 0;
        size_t offset;
>>>>>>> 4743c235
        if (vs->sasl.encodedRawLength >= vs->force_update_offset) {
            vs->force_update_offset = 0;
        } else {
            vs->force_update_offset -= vs->sasl.encodedRawLength;
        }
<<<<<<< HEAD
        buffer_advance(&vs->output, vs->sasl.encodedRawLength);
=======
        if (throttled && vs->force_update_offset == 0) {
            trace_vnc_client_unthrottle_forced(vs, vs->ioc);
        }
        offset = vs->output.offset;
        buffer_advance(&vs->output, vs->sasl.encodedRawLength);
        if (offset >= vs->throttle_output_offset &&
            vs->output.offset < vs->throttle_output_offset) {
            trace_vnc_client_unthrottle_incremental(vs, vs->ioc,
                                                    vs->output.offset);
        }
>>>>>>> 4743c235
        vs->sasl.encoded = NULL;
        vs->sasl.encodedOffset = vs->sasl.encodedLength = 0;
    }

    /* Can't merge this block with one above, because
     * someone might have written more unencrypted
     * data in vs->output while we were processing
     * SASL encoded output
     */
    if (vs->output.offset == 0) {
        if (vs->ioc_tag) {
            g_source_remove(vs->ioc_tag);
        }
        vs->ioc_tag = qio_channel_add_watch(
            vs->ioc, G_IO_IN, vnc_client_io, vs, NULL);
    }

    return ret;
}


size_t vnc_client_read_sasl(VncState *vs)
{
    size_t ret;
    uint8_t encoded[4096];
    const char *decoded;
    unsigned int decodedLen;
    int err;

    ret = vnc_client_read_buf(vs, encoded, sizeof(encoded));
    if (!ret)
        return 0;

    err = sasl_decode(vs->sasl.conn,
                      (char *)encoded, ret,
                      &decoded, &decodedLen);

    if (err != SASL_OK)
        return vnc_client_io_error(vs, -1, NULL);
    VNC_DEBUG("Read SASL Encoded %p size %ld Decoded %p size %d\n",
              encoded, ret, decoded, decodedLen);
    buffer_reserve(&vs->input, decodedLen);
    buffer_append(&vs->input, decoded, decodedLen);
    return decodedLen;
}


static int vnc_auth_sasl_check_access(VncState *vs)
{
    const void *val;
    int err;
    int allow;

    err = sasl_getprop(vs->sasl.conn, SASL_USERNAME, &val);
    if (err != SASL_OK) {
        trace_vnc_auth_fail(vs, vs->auth, "Cannot fetch SASL username",
                            sasl_errstring(err, NULL, NULL));
        return -1;
    }
    if (val == NULL) {
        trace_vnc_auth_fail(vs, vs->auth, "No SASL username set", "");
        return -1;
    }

    vs->sasl.username = g_strdup((const char*)val);
    trace_vnc_auth_sasl_username(vs, vs->sasl.username);

    if (vs->vd->sasl.acl == NULL) {
        trace_vnc_auth_sasl_acl(vs, 1);
        return 0;
    }

    allow = qemu_acl_party_is_allowed(vs->vd->sasl.acl, vs->sasl.username);

    trace_vnc_auth_sasl_acl(vs, allow);
    return allow ? 0 : -1;
}

static int vnc_auth_sasl_check_ssf(VncState *vs)
{
    const void *val;
    int err, ssf;

    if (!vs->sasl.wantSSF)
        return 1;

    err = sasl_getprop(vs->sasl.conn, SASL_SSF, &val);
    if (err != SASL_OK)
        return 0;

    ssf = *(const int *)val;

    trace_vnc_auth_sasl_ssf(vs, ssf);

    if (ssf < 56)
        return 0; /* 56 is good for Kerberos */

    /* Only setup for read initially, because we're about to send an RPC
     * reply which must be in plain text. When the next incoming RPC
     * arrives, we'll switch on writes too
     *
     * cf qemudClientReadSASL  in qemud.c
     */
    vs->sasl.runSSF = 1;

    /* We have a SSF that's good enough */
    return 1;
}

/*
 * Step Msg
 *
 * Input from client:
 *
 * u32 clientin-length
 * u8-array clientin-string
 *
 * Output to client:
 *
 * u32 serverout-length
 * u8-array serverout-strin
 * u8 continue
 */

static int protocol_client_auth_sasl_step_len(VncState *vs, uint8_t *data, size_t len);

static int protocol_client_auth_sasl_step(VncState *vs, uint8_t *data, size_t len)
{
    uint32_t datalen = len;
    const char *serverout;
    unsigned int serveroutlen;
    int err;
    char *clientdata = NULL;

    /* NB, distinction of NULL vs "" is *critical* in SASL */
    if (datalen) {
        clientdata = (char*)data;
        clientdata[datalen-1] = '\0'; /* Wire includes '\0', but make sure */
        datalen--; /* Don't count NULL byte when passing to _start() */
    }

    err = sasl_server_step(vs->sasl.conn,
                           clientdata,
                           datalen,
                           &serverout,
                           &serveroutlen);
    trace_vnc_auth_sasl_step(vs, data, len, serverout, serveroutlen, err);
    if (err != SASL_OK &&
        err != SASL_CONTINUE) {
        trace_vnc_auth_fail(vs, vs->auth, "Cannot step SASL auth",
                            sasl_errdetail(vs->sasl.conn));
        sasl_dispose(&vs->sasl.conn);
        vs->sasl.conn = NULL;
        goto authabort;
    }

    if (serveroutlen > SASL_DATA_MAX_LEN) {
        trace_vnc_auth_fail(vs, vs->auth, "SASL data too long", "");
        sasl_dispose(&vs->sasl.conn);
        vs->sasl.conn = NULL;
        goto authabort;
    }

    if (serveroutlen) {
        vnc_write_u32(vs, serveroutlen + 1);
        vnc_write(vs, serverout, serveroutlen + 1);
    } else {
        vnc_write_u32(vs, 0);
    }

    /* Whether auth is complete */
    vnc_write_u8(vs, err == SASL_CONTINUE ? 0 : 1);

    if (err == SASL_CONTINUE) {
        /* Wait for step length */
        vnc_read_when(vs, protocol_client_auth_sasl_step_len, 4);
    } else {
        if (!vnc_auth_sasl_check_ssf(vs)) {
            trace_vnc_auth_fail(vs, vs->auth, "SASL SSF too weak", "");
            goto authreject;
        }

        /* Check username whitelist ACL */
        if (vnc_auth_sasl_check_access(vs) < 0) {
            goto authreject;
        }

        trace_vnc_auth_pass(vs, vs->auth);
        vnc_write_u32(vs, 0); /* Accept auth */
        /*
         * Delay writing in SSF encoded mode until pending output
         * buffer is written
         */
        if (vs->sasl.runSSF)
            vs->sasl.waitWriteSSF = vs->output.offset;
        start_client_init(vs);
    }

    return 0;

 authreject:
    vnc_write_u32(vs, 1); /* Reject auth */
    vnc_write_u32(vs, sizeof("Authentication failed"));
    vnc_write(vs, "Authentication failed", sizeof("Authentication failed"));
    vnc_flush(vs);
    vnc_client_error(vs);
    return -1;

 authabort:
    vnc_client_error(vs);
    return -1;
}

static int protocol_client_auth_sasl_step_len(VncState *vs, uint8_t *data, size_t len)
{
    uint32_t steplen = read_u32(data, 0);

    if (steplen > SASL_DATA_MAX_LEN) {
        trace_vnc_auth_fail(vs, vs->auth, "SASL step len too large", "");
        vnc_client_error(vs);
        return -1;
    }

    if (steplen == 0)
        return protocol_client_auth_sasl_step(vs, NULL, 0);
    else
        vnc_read_when(vs, protocol_client_auth_sasl_step, steplen);
    return 0;
}

/*
 * Start Msg
 *
 * Input from client:
 *
 * u32 clientin-length
 * u8-array clientin-string
 *
 * Output to client:
 *
 * u32 serverout-length
 * u8-array serverout-strin
 * u8 continue
 */

#define SASL_DATA_MAX_LEN (1024 * 1024)

static int protocol_client_auth_sasl_start(VncState *vs, uint8_t *data, size_t len)
{
    uint32_t datalen = len;
    const char *serverout;
    unsigned int serveroutlen;
    int err;
    char *clientdata = NULL;

    /* NB, distinction of NULL vs "" is *critical* in SASL */
    if (datalen) {
        clientdata = (char*)data;
        clientdata[datalen-1] = '\0'; /* Should be on wire, but make sure */
        datalen--; /* Don't count NULL byte when passing to _start() */
    }

    err = sasl_server_start(vs->sasl.conn,
                            vs->sasl.mechlist,
                            clientdata,
                            datalen,
                            &serverout,
                            &serveroutlen);
    trace_vnc_auth_sasl_start(vs, data, len, serverout, serveroutlen, err);
    if (err != SASL_OK &&
        err != SASL_CONTINUE) {
        trace_vnc_auth_fail(vs, vs->auth, "Cannot start SASL auth",
                            sasl_errdetail(vs->sasl.conn));
        sasl_dispose(&vs->sasl.conn);
        vs->sasl.conn = NULL;
        goto authabort;
    }
    if (serveroutlen > SASL_DATA_MAX_LEN) {
        trace_vnc_auth_fail(vs, vs->auth, "SASL data too long", "");
        sasl_dispose(&vs->sasl.conn);
        vs->sasl.conn = NULL;
        goto authabort;
    }

    if (serveroutlen) {
        vnc_write_u32(vs, serveroutlen + 1);
        vnc_write(vs, serverout, serveroutlen + 1);
    } else {
        vnc_write_u32(vs, 0);
    }

    /* Whether auth is complete */
    vnc_write_u8(vs, err == SASL_CONTINUE ? 0 : 1);

    if (err == SASL_CONTINUE) {
        /* Wait for step length */
        vnc_read_when(vs, protocol_client_auth_sasl_step_len, 4);
    } else {
        if (!vnc_auth_sasl_check_ssf(vs)) {
            trace_vnc_auth_fail(vs, vs->auth, "SASL SSF too weak", "");
            goto authreject;
        }

        /* Check username whitelist ACL */
        if (vnc_auth_sasl_check_access(vs) < 0) {
            goto authreject;
        }

        trace_vnc_auth_pass(vs, vs->auth);
        vnc_write_u32(vs, 0); /* Accept auth */
        start_client_init(vs);
    }

    return 0;

 authreject:
    vnc_write_u32(vs, 1); /* Reject auth */
    vnc_write_u32(vs, sizeof("Authentication failed"));
    vnc_write(vs, "Authentication failed", sizeof("Authentication failed"));
    vnc_flush(vs);
    vnc_client_error(vs);
    return -1;

 authabort:
    vnc_client_error(vs);
    return -1;
}

static int protocol_client_auth_sasl_start_len(VncState *vs, uint8_t *data, size_t len)
{
    uint32_t startlen = read_u32(data, 0);

    if (startlen > SASL_DATA_MAX_LEN) {
        trace_vnc_auth_fail(vs, vs->auth, "SASL start len too large", "");
        vnc_client_error(vs);
        return -1;
    }

    if (startlen == 0)
        return protocol_client_auth_sasl_start(vs, NULL, 0);

    vnc_read_when(vs, protocol_client_auth_sasl_start, startlen);
    return 0;
}

static int protocol_client_auth_sasl_mechname(VncState *vs, uint8_t *data, size_t len)
{
    char *mechname = g_strndup((const char *) data, len);
    trace_vnc_auth_sasl_mech_choose(vs, mechname);

    if (strncmp(vs->sasl.mechlist, mechname, len) == 0) {
        if (vs->sasl.mechlist[len] != '\0' &&
            vs->sasl.mechlist[len] != ',') {
            goto fail;
        }
    } else {
        char *offset = strstr(vs->sasl.mechlist, mechname);
        if (!offset) {
            goto fail;
        }
        if (offset[-1] != ',' ||
            (offset[len] != '\0'&&
             offset[len] != ',')) {
            goto fail;
        }
    }

    g_free(vs->sasl.mechlist);
    vs->sasl.mechlist = mechname;

    vnc_read_when(vs, protocol_client_auth_sasl_start_len, 4);
    return 0;

 fail:
    trace_vnc_auth_fail(vs, vs->auth, "Unsupported mechname", mechname);
    vnc_client_error(vs);
    g_free(mechname);
    return -1;
}

static int protocol_client_auth_sasl_mechname_len(VncState *vs, uint8_t *data, size_t len)
{
    uint32_t mechlen = read_u32(data, 0);

    if (mechlen > 100) {
        trace_vnc_auth_fail(vs, vs->auth, "SASL mechname too long", "");
        vnc_client_error(vs);
        return -1;
    }
    if (mechlen < 1) {
        trace_vnc_auth_fail(vs, vs->auth, "SASL mechname too short", "");
        vnc_client_error(vs);
        return -1;
    }
    vnc_read_when(vs, protocol_client_auth_sasl_mechname,mechlen);
    return 0;
}

static char *
vnc_socket_ip_addr_string(QIOChannelSocket *ioc,
                          bool local,
                          Error **errp)
{
    SocketAddress *addr;
    char *ret;

    if (local) {
        addr = qio_channel_socket_get_local_address(ioc, errp);
    } else {
        addr = qio_channel_socket_get_remote_address(ioc, errp);
    }
    if (!addr) {
        return NULL;
    }

    if (addr->type != SOCKET_ADDRESS_TYPE_INET) {
        error_setg(errp, "Not an inet socket type");
        return NULL;
    }
    ret = g_strdup_printf("%s;%s", addr->u.inet.host, addr->u.inet.port);
    qapi_free_SocketAddress(addr);
    return ret;
}

void start_auth_sasl(VncState *vs)
{
    const char *mechlist = NULL;
    sasl_security_properties_t secprops;
    int err;
    Error *local_err = NULL;
    char *localAddr, *remoteAddr;
    int mechlistlen;

    /* Get local & remote client addresses in form  IPADDR;PORT */
    localAddr = vnc_socket_ip_addr_string(vs->sioc, true, &local_err);
    if (!localAddr) {
        trace_vnc_auth_fail(vs, vs->auth, "Cannot format local IP",
                            error_get_pretty(local_err));
        goto authabort;
    }

    remoteAddr = vnc_socket_ip_addr_string(vs->sioc, false, &local_err);
    if (!remoteAddr) {
        trace_vnc_auth_fail(vs, vs->auth, "Cannot format remote IP",
                            error_get_pretty(local_err));
        g_free(localAddr);
        goto authabort;
    }

    err = sasl_server_new("vnc",
                          NULL, /* FQDN - just delegates to gethostname */
                          NULL, /* User realm */
                          localAddr,
                          remoteAddr,
                          NULL, /* Callbacks, not needed */
                          SASL_SUCCESS_DATA,
                          &vs->sasl.conn);
    g_free(localAddr);
    g_free(remoteAddr);
    localAddr = remoteAddr = NULL;

    if (err != SASL_OK) {
        trace_vnc_auth_fail(vs, vs->auth,  "SASL context setup failed",
                            sasl_errstring(err, NULL, NULL));
        vs->sasl.conn = NULL;
        goto authabort;
    }

    /* Inform SASL that we've got an external SSF layer from TLS/x509 */
    if (vs->auth == VNC_AUTH_VENCRYPT &&
        vs->subauth == VNC_AUTH_VENCRYPT_X509SASL) {
        int keysize;
        sasl_ssf_t ssf;

        keysize = qcrypto_tls_session_get_key_size(vs->tls,
                                                   &local_err);
        if (keysize < 0) {
            trace_vnc_auth_fail(vs, vs->auth, "cannot TLS get cipher size",
                                error_get_pretty(local_err));
            sasl_dispose(&vs->sasl.conn);
            vs->sasl.conn = NULL;
            goto authabort;
        }
        ssf = keysize * CHAR_BIT; /* tls key size is bytes, sasl wants bits */

        err = sasl_setprop(vs->sasl.conn, SASL_SSF_EXTERNAL, &ssf);
        if (err != SASL_OK) {
            trace_vnc_auth_fail(vs, vs->auth, "cannot set SASL external SSF",
                                sasl_errstring(err, NULL, NULL));
            sasl_dispose(&vs->sasl.conn);
            vs->sasl.conn = NULL;
            goto authabort;
        }
    } else {
        vs->sasl.wantSSF = 1;
    }

    memset (&secprops, 0, sizeof secprops);
    /* Inform SASL that we've got an external SSF layer from TLS.
     *
     * Disable SSF, if using TLS+x509+SASL only. TLS without x509
     * is not sufficiently strong
     */
    if (vs->vd->is_unix ||
        (vs->auth == VNC_AUTH_VENCRYPT &&
         vs->subauth == VNC_AUTH_VENCRYPT_X509SASL)) {
        /* If we've got TLS or UNIX domain sock, we don't care about SSF */
        secprops.min_ssf = 0;
        secprops.max_ssf = 0;
        secprops.maxbufsize = 8192;
        secprops.security_flags = 0;
    } else {
        /* Plain TCP, better get an SSF layer */
        secprops.min_ssf = 56; /* Good enough to require kerberos */
        secprops.max_ssf = 100000; /* Arbitrary big number */
        secprops.maxbufsize = 8192;
        /* Forbid any anonymous or trivially crackable auth */
        secprops.security_flags =
            SASL_SEC_NOANONYMOUS | SASL_SEC_NOPLAINTEXT;
    }

    err = sasl_setprop(vs->sasl.conn, SASL_SEC_PROPS, &secprops);
    if (err != SASL_OK) {
        trace_vnc_auth_fail(vs, vs->auth, "cannot set SASL security props",
                            sasl_errstring(err, NULL, NULL));
        sasl_dispose(&vs->sasl.conn);
        vs->sasl.conn = NULL;
        goto authabort;
    }

    err = sasl_listmech(vs->sasl.conn,
                        NULL, /* Don't need to set user */
                        "", /* Prefix */
                        ",", /* Separator */
                        "", /* Suffix */
                        &mechlist,
                        NULL,
                        NULL);
    if (err != SASL_OK) {
        trace_vnc_auth_fail(vs, vs->auth, "cannot list SASL mechanisms",
                            sasl_errdetail(vs->sasl.conn));
        sasl_dispose(&vs->sasl.conn);
        vs->sasl.conn = NULL;
        goto authabort;
    }
    trace_vnc_auth_sasl_mech_list(vs, mechlist);

    vs->sasl.mechlist = g_strdup(mechlist);
    mechlistlen = strlen(mechlist);
    vnc_write_u32(vs, mechlistlen);
    vnc_write(vs, mechlist, mechlistlen);
    vnc_flush(vs);

    vnc_read_when(vs, protocol_client_auth_sasl_mechname_len, 4);

    return;

 authabort:
    error_free(local_err);
    vnc_client_error(vs);
}

<|MERGE_RESOLUTION|>--- conflicted
+++ resolved
@@ -79,19 +79,13 @@
 
     vs->sasl.encodedOffset += ret;
     if (vs->sasl.encodedOffset == vs->sasl.encodedLength) {
-<<<<<<< HEAD
-=======
         bool throttled = vs->force_update_offset != 0;
         size_t offset;
->>>>>>> 4743c235
         if (vs->sasl.encodedRawLength >= vs->force_update_offset) {
             vs->force_update_offset = 0;
         } else {
             vs->force_update_offset -= vs->sasl.encodedRawLength;
         }
-<<<<<<< HEAD
-        buffer_advance(&vs->output, vs->sasl.encodedRawLength);
-=======
         if (throttled && vs->force_update_offset == 0) {
             trace_vnc_client_unthrottle_forced(vs, vs->ioc);
         }
@@ -102,7 +96,6 @@
             trace_vnc_client_unthrottle_incremental(vs, vs->ioc,
                                                     vs->output.offset);
         }
->>>>>>> 4743c235
         vs->sasl.encoded = NULL;
         vs->sasl.encodedOffset = vs->sasl.encodedLength = 0;
     }

--- conflicted
+++ resolved
@@ -822,25 +822,12 @@
 ETEXI
 
     {
-<<<<<<< HEAD
-        .name       = "snapshot_blkdev",
-        .args_type  = "device:B,snapshot_file:s?,format:s?",
-        .params     = "device [new-image-file] [format]",
-        .help       = "initiates a live snapshot\n\t\t\t"
-                      "of device. If a new image file is specified, the\n\t\t\t"
-                      "new image file will become the new root image.\n\t\t\t"
-                      "If format is specified, the snapshot file will\n\t\t\t"
-                      "be created in that format. Otherwise the\n\t\t\t"
-                      "snapshot will be internal! (currently unsupported)",
-        .mhandler.cmd_new = do_snapshot_blkdev,
-=======
         .name       = "client_migrate_info",
         .args_type  = "protocol:s,hostname:s,port:i?,tls-port:i?,cert-subject:s?",
         .params     = "protocol hostname port tls-port cert-subject",
         .help       = "send migration info to spice/vnc client",
         .user_print = monitor_user_noop,
         .mhandler.cmd_new = client_migrate_info,
->>>>>>> 76e4e1d2
     },
 
 STEXI

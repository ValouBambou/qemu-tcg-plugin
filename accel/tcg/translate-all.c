--- conflicted
+++ resolved
@@ -63,13 +63,8 @@
 #include "tb-context.h"
 #include "internal.h"
 
-<<<<<<< HEAD
 #include "tcg/tcg-plugin.h"
 
-/* #define DEBUG_TB_INVALIDATE */
-/* #define DEBUG_TB_FLUSH */
-=======
->>>>>>> b67b00e6
 /* make various TB consistency checks */
 
 /**
@@ -765,7 +760,9 @@
     tcg_func_start(tcg_ctx);
 
     tcg_ctx->cpu = env_cpu(env);
+    tcg_plugin_before_gen_tb(tb);
     gen_intermediate_code(env_cpu(env), tb, *max_insns, pc, host_pc);
+    tcg_plugin_after_gen_tb(tb);
     assert(tb->size != 0);
     tcg_ctx->cpu = NULL;
     *max_insns = tb->icount;
@@ -845,42 +842,7 @@
 
     trace_translate_block(tb, pc, tb->tc.ptr);
 
-<<<<<<< HEAD
-    tcg_func_start(tcg_ctx);
-
-    tcg_ctx->cpu = env_cpu(env);
-    tcg_plugin_before_gen_tb(tb);
-    gen_intermediate_code(cpu, tb, max_insns);
-    tcg_plugin_after_gen_tb(tb);
-    assert(tb->size != 0);
-    tcg_ctx->cpu = NULL;
-    max_insns = tb->icount;
-
-    trace_translate_block(tb, tb->pc, tb->tc.ptr);
-
-    /* generate machine code */
-    tb->jmp_reset_offset[0] = TB_JMP_RESET_OFFSET_INVALID;
-    tb->jmp_reset_offset[1] = TB_JMP_RESET_OFFSET_INVALID;
-    tcg_ctx->tb_jmp_reset_offset = tb->jmp_reset_offset;
-    if (TCG_TARGET_HAS_direct_jump) {
-        tcg_ctx->tb_jmp_insn_offset = tb->jmp_target_arg;
-        tcg_ctx->tb_jmp_target_addr = NULL;
-    } else {
-        tcg_ctx->tb_jmp_insn_offset = NULL;
-        tcg_ctx->tb_jmp_target_addr = tb->jmp_target_arg;
-    }
-
-#ifdef CONFIG_PROFILER
-    qatomic_set(&prof->tb_count, prof->tb_count + 1);
-    qatomic_set(&prof->interm_time,
-                prof->interm_time + profile_getclock() - ti);
-    ti = profile_getclock();
-#endif
-
-    gen_code_size = tcg_gen_code(tcg_ctx, tb);
-=======
     gen_code_size = setjmp_gen_code(env, tb, pc, host_pc, &max_insns, &ti);
->>>>>>> b67b00e6
     if (unlikely(gen_code_size < 0)) {
         switch (gen_code_size) {
         case -1:

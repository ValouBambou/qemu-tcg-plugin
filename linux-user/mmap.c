--- conflicted
+++ resolved
@@ -20,7 +20,7 @@
 #include "trace.h"
 #include "exec/log.h"
 #include "qemu.h"
-#include "tcg-plugin.h"
+#include "tcg/tcg-plugin.h"
 
 static pthread_mutex_t mmap_mutex = PTHREAD_MUTEX_INITIALIZER;
 static __thread int mmap_lock_count;
@@ -582,31 +582,10 @@
  the_end1:
     page_set_flags(start, start + len, prot | PAGE_VALID);
  the_end:
-<<<<<<< HEAD
     trace_target_mmap_complete(start);
     if (qemu_loglevel_mask(CPU_LOG_PAGE)) {
         log_page_dump(__func__);
     }
-=======
-#ifdef DEBUG_MMAP
-    printf("ret=0x" TARGET_ABI_FMT_lx "\n", start);
-    page_dump(stdout);
-    printf("\n");
-#endif
-
-    if ((prot & PROT_EXEC) && (qemu_log_enabled() || tcg_plugin_enabled())) {
-        assert(start >= offset);
-        load_symbols_from_fd(fd, start - offset);
-    }
-    char proc_fd[PATH_MAX];
-    char filename[PATH_MAX];
-    memset(proc_fd, 0, PATH_MAX);
-    memset(filename, 0, PATH_MAX);
-    snprintf(proc_fd, PATH_MAX, "/proc/self/fd/%d", fd);
-    if (readlink(proc_fd, filename, PATH_MAX) != -1)
-        add_mapinfo(filename, start, len);
-
->>>>>>> 7c5f39d1
     tb_invalidate_phys_range(start, start + len);
     mmap_unlock();
     return start;

/*
 * Altera Nios II emulation for qemu: main translation routines.
 *
 * Copyright (C) 2016 Marek Vasut <marex@denx.de>
 * Copyright (C) 2012 Chris Wulff <crwulff@gmail.com>
 * Copyright (C) 2010 Tobias Klauser <tklauser@distanz.ch>
 *  (Portions of this file that were originally from nios2sim-ng.)
 *
 * This library is free software; you can redistribute it and/or
 * modify it under the terms of the GNU Lesser General Public
 * License as published by the Free Software Foundation; either
 * version 2.1 of the License, or (at your option) any later version.
 *
 * This library is distributed in the hope that it will be useful,
 * but WITHOUT ANY WARRANTY; without even the implied warranty of
 * MERCHANTABILITY or FITNESS FOR A PARTICULAR PURPOSE.  See the GNU
 * Lesser General Public License for more details.
 *
 * You should have received a copy of the GNU Lesser General Public
 * License along with this library; if not, see
 * <http://www.gnu.org/licenses/lgpl-2.1.html>
 */

#include "cpu.h"
#include "tcg-op.h"
#include "exec/exec-all.h"
#include "disas/disas.h"
#include "exec/helper-proto.h"
#include "exec/helper-gen.h"
#include "exec/log.h"
#include "exec/cpu_ldst.h"
#include "exec/translator.h"

/* is_jmp field values */
#define DISAS_JUMP    DISAS_TARGET_0 /* only pc was modified dynamically */
#define DISAS_UPDATE  DISAS_TARGET_1 /* cpu state was modified dynamically */
#define DISAS_TB_JUMP DISAS_TARGET_2 /* only pc was modified statically */

#define INSTRUCTION_FLG(func, flags) { (func), (flags) }
#define INSTRUCTION(func)                  \
        INSTRUCTION_FLG(func, 0)
#define INSTRUCTION_NOP()                  \
        INSTRUCTION_FLG(nop, 0)
#define INSTRUCTION_UNIMPLEMENTED()        \
        INSTRUCTION_FLG(gen_excp, EXCP_UNIMPL)
#define INSTRUCTION_ILLEGAL()              \
        INSTRUCTION_FLG(gen_excp, EXCP_ILLEGAL)

/* Special R-Type instruction opcode */
#define INSN_R_TYPE 0x3A

/* I-Type instruction parsing */
#define I_TYPE(instr, code)                \
    struct {                               \
        uint8_t op;                        \
        union {                            \
            uint16_t u;                    \
            int16_t s;                     \
        } imm16;                           \
        uint8_t b;                         \
        uint8_t a;                         \
    } (instr) = {                          \
        .op    = extract32((code), 0, 6),  \
        .imm16.u = extract32((code), 6, 16), \
        .b     = extract32((code), 22, 5), \
        .a     = extract32((code), 27, 5), \
    }

/* R-Type instruction parsing */
#define R_TYPE(instr, code)                \
    struct {                               \
        uint8_t op;                        \
        uint8_t imm5;                      \
        uint8_t opx;                       \
        uint8_t c;                         \
        uint8_t b;                         \
        uint8_t a;                         \
    } (instr) = {                          \
        .op    = extract32((code), 0, 6),  \
        .imm5  = extract32((code), 6, 5),  \
        .opx   = extract32((code), 11, 6), \
        .c     = extract32((code), 17, 5), \
        .b     = extract32((code), 22, 5), \
        .a     = extract32((code), 27, 5), \
    }

/* J-Type instruction parsing */
#define J_TYPE(instr, code)                \
    struct {                               \
        uint8_t op;                        \
        uint32_t imm26;                    \
    } (instr) = {                          \
        .op    = extract32((code), 0, 6),  \
        .imm26 = extract32((code), 6, 26), \
    }

typedef struct DisasContext {
    TCGv_ptr          cpu_env;
    TCGv             *cpu_R;
    TCGv_i32          zero;
    int               is_jmp;
    target_ulong      pc;
    TranslationBlock *tb;
    int               mem_idx;
    bool              singlestep_enabled;
} DisasContext;

typedef struct Nios2Instruction {
    void     (*handler)(DisasContext *dc, uint32_t code, uint32_t flags);
    uint32_t  flags;
} Nios2Instruction;

static uint8_t get_opcode(uint32_t code)
{
    I_TYPE(instr, code);
    return instr.op;
}

static uint8_t get_opxcode(uint32_t code)
{
    R_TYPE(instr, code);
    return instr.opx;
}

static TCGv load_zero(DisasContext *dc)
{
    if (TCGV_IS_UNUSED_I32(dc->zero)) {
        dc->zero = tcg_const_i32(0);
    }
    return dc->zero;
}

static TCGv load_gpr(DisasContext *dc, uint8_t reg)
{
    if (likely(reg != R_ZERO)) {
        return dc->cpu_R[reg];
    } else {
        return load_zero(dc);
    }
}

static void t_gen_helper_raise_exception(DisasContext *dc,
                                         uint32_t index)
{
    TCGv_i32 tmp = tcg_const_i32(index);

    tcg_gen_movi_tl(dc->cpu_R[R_PC], dc->pc);
    gen_helper_raise_exception(dc->cpu_env, tmp);
    tcg_temp_free_i32(tmp);
    dc->is_jmp = DISAS_UPDATE;
}

static bool use_goto_tb(DisasContext *dc, uint32_t dest)
{
    if (unlikely(dc->singlestep_enabled)) {
        return false;
    }

#ifndef CONFIG_USER_ONLY
    return (dc->tb->pc & TARGET_PAGE_MASK) == (dest & TARGET_PAGE_MASK);
#else
    return true;
#endif
}

static void gen_goto_tb(DisasContext *dc, int n, uint32_t dest)
{
    TranslationBlock *tb = dc->tb;

    if (use_goto_tb(dc, dest)) {
        tcg_gen_goto_tb(n);
        tcg_gen_movi_tl(dc->cpu_R[R_PC], dest);
        tcg_gen_exit_tb((uintptr_t)tb + n);
    } else {
        tcg_gen_movi_tl(dc->cpu_R[R_PC], dest);
        tcg_gen_exit_tb(0);
    }
}

static void gen_excp(DisasContext *dc, uint32_t code, uint32_t flags)
{
    t_gen_helper_raise_exception(dc, flags);
}

static void gen_check_supervisor(DisasContext *dc)
{
    if (dc->tb->flags & CR_STATUS_U) {
        /* CPU in user mode, privileged instruction called, stop. */
        t_gen_helper_raise_exception(dc, EXCP_SUPERI);
    }
}

/*
 * Used as a placeholder for all instructions which do not have
 * an effect on the simulator (e.g. flush, sync)
 */
static void nop(DisasContext *dc, uint32_t code, uint32_t flags)
{
    /* Nothing to do here */
}

/*
 * J-Type instructions
 */
static void jmpi(DisasContext *dc, uint32_t code, uint32_t flags)
{
    J_TYPE(instr, code);
    gen_goto_tb(dc, 0, (dc->pc & 0xF0000000) | (instr.imm26 << 2));
    dc->is_jmp = DISAS_TB_JUMP;
}

static void call(DisasContext *dc, uint32_t code, uint32_t flags)
{
    tcg_gen_movi_tl(dc->cpu_R[R_RA], dc->pc + 4);
    jmpi(dc, code, flags);
}

/*
 * I-Type instructions
 */
/* Load instructions */
static void gen_ldx(DisasContext *dc, uint32_t code, uint32_t flags)
{
    I_TYPE(instr, code);

    TCGv addr = tcg_temp_new();
    TCGv data;

    /*
     * WARNING: Loads into R_ZERO are ignored, but we must generate the
     *          memory access itself to emulate the CPU precisely. Load
     *          from a protected page to R_ZERO will cause SIGSEGV on
     *          the Nios2 CPU.
     */
    if (likely(instr.b != R_ZERO)) {
        data = dc->cpu_R[instr.b];
    } else {
        data = tcg_temp_new();
    }

    tcg_gen_addi_tl(addr, load_gpr(dc, instr.a), instr.imm16.s);
    tcg_gen_qemu_ld_tl(data, addr, dc->mem_idx, flags);

    if (unlikely(instr.b == R_ZERO)) {
        tcg_temp_free(data);
    }

    tcg_temp_free(addr);
}

/* Store instructions */
static void gen_stx(DisasContext *dc, uint32_t code, uint32_t flags)
{
    I_TYPE(instr, code);
    TCGv val = load_gpr(dc, instr.b);

    TCGv addr = tcg_temp_new();
    tcg_gen_addi_tl(addr, load_gpr(dc, instr.a), instr.imm16.s);
    tcg_gen_qemu_st_tl(val, addr, dc->mem_idx, flags);
    tcg_temp_free(addr);
}

/* Branch instructions */
static void br(DisasContext *dc, uint32_t code, uint32_t flags)
{
    I_TYPE(instr, code);

    gen_goto_tb(dc, 0, dc->pc + 4 + (instr.imm16.s & -4));
    dc->is_jmp = DISAS_TB_JUMP;
}

static void gen_bxx(DisasContext *dc, uint32_t code, uint32_t flags)
{
    I_TYPE(instr, code);

    TCGLabel *l1 = gen_new_label();
    tcg_gen_brcond_tl(flags, dc->cpu_R[instr.a], dc->cpu_R[instr.b], l1);
    gen_goto_tb(dc, 0, dc->pc + 4);
    gen_set_label(l1);
    gen_goto_tb(dc, 1, dc->pc + 4 + (instr.imm16.s & -4));
    dc->is_jmp = DISAS_TB_JUMP;
}

/* Comparison instructions */
#define gen_i_cmpxx(fname, op3)                                              \
static void (fname)(DisasContext *dc, uint32_t code, uint32_t flags)         \
{                                                                            \
    I_TYPE(instr, (code));                                                   \
    tcg_gen_setcondi_tl(flags, (dc)->cpu_R[instr.b], (dc)->cpu_R[instr.a],   \
                        (op3));                                              \
}

gen_i_cmpxx(gen_cmpxxsi, instr.imm16.s)
gen_i_cmpxx(gen_cmpxxui, instr.imm16.u)

/* Math/logic instructions */
#define gen_i_math_logic(fname, insn, resimm, op3)                          \
static void (fname)(DisasContext *dc, uint32_t code, uint32_t flags)        \
{                                                                           \
    I_TYPE(instr, (code));                                                  \
    if (unlikely(instr.b == R_ZERO)) { /* Store to R_ZERO is ignored */     \
        return;                                                             \
    } else if (instr.a == R_ZERO) { /* MOVxI optimizations */               \
        tcg_gen_movi_tl(dc->cpu_R[instr.b], (resimm) ? (op3) : 0);          \
    } else {                                                                \
        tcg_gen_##insn##_tl((dc)->cpu_R[instr.b], (dc)->cpu_R[instr.a],     \
                            (op3));                                         \
    }                                                                       \
}

gen_i_math_logic(addi,  addi, 1, instr.imm16.s)
gen_i_math_logic(muli,  muli, 0, instr.imm16.s)

gen_i_math_logic(andi,  andi, 0, instr.imm16.u)
gen_i_math_logic(ori,   ori,  1, instr.imm16.u)
gen_i_math_logic(xori,  xori, 1, instr.imm16.u)

gen_i_math_logic(andhi, andi, 0, instr.imm16.u << 16)
gen_i_math_logic(orhi , ori,  1, instr.imm16.u << 16)
gen_i_math_logic(xorhi, xori, 1, instr.imm16.u << 16)

/* Prototype only, defined below */
static void handle_r_type_instr(DisasContext *dc, uint32_t code,
                                uint32_t flags);

static const Nios2Instruction i_type_instructions[] = {
    INSTRUCTION(call),                                /* call */
    INSTRUCTION(jmpi),                                /* jmpi */
    INSTRUCTION_ILLEGAL(),
    INSTRUCTION_FLG(gen_ldx, MO_UB),                  /* ldbu */
    INSTRUCTION(addi),                                /* addi */
    INSTRUCTION_FLG(gen_stx, MO_UB),                  /* stb */
    INSTRUCTION(br),                                  /* br */
    INSTRUCTION_FLG(gen_ldx, MO_SB),                  /* ldb */
    INSTRUCTION_FLG(gen_cmpxxsi, TCG_COND_GE),        /* cmpgei */
    INSTRUCTION_ILLEGAL(),
    INSTRUCTION_ILLEGAL(),
    INSTRUCTION_FLG(gen_ldx, MO_UW),                  /* ldhu */
    INSTRUCTION(andi),                                /* andi */
    INSTRUCTION_FLG(gen_stx, MO_UW),                  /* sth */
    INSTRUCTION_FLG(gen_bxx, TCG_COND_GE),            /* bge */
    INSTRUCTION_FLG(gen_ldx, MO_SW),                  /* ldh */
    INSTRUCTION_FLG(gen_cmpxxsi, TCG_COND_LT),        /* cmplti */
    INSTRUCTION_ILLEGAL(),
    INSTRUCTION_ILLEGAL(),
    INSTRUCTION_NOP(),                                /* initda */
    INSTRUCTION(ori),                                 /* ori */
    INSTRUCTION_FLG(gen_stx, MO_UL),                  /* stw */
    INSTRUCTION_FLG(gen_bxx, TCG_COND_LT),            /* blt */
    INSTRUCTION_FLG(gen_ldx, MO_UL),                  /* ldw */
    INSTRUCTION_FLG(gen_cmpxxsi, TCG_COND_NE),        /* cmpnei */
    INSTRUCTION_ILLEGAL(),
    INSTRUCTION_ILLEGAL(),
    INSTRUCTION_NOP(),                                /* flushda */
    INSTRUCTION(xori),                                /* xori */
    INSTRUCTION_ILLEGAL(),
    INSTRUCTION_FLG(gen_bxx, TCG_COND_NE),            /* bne */
    INSTRUCTION_ILLEGAL(),
    INSTRUCTION_FLG(gen_cmpxxsi, TCG_COND_EQ),        /* cmpeqi */
    INSTRUCTION_ILLEGAL(),
    INSTRUCTION_ILLEGAL(),
    INSTRUCTION_FLG(gen_ldx, MO_UB),                  /* ldbuio */
    INSTRUCTION(muli),                                /* muli */
    INSTRUCTION_FLG(gen_stx, MO_UB),                  /* stbio */
    INSTRUCTION_FLG(gen_bxx, TCG_COND_EQ),            /* beq */
    INSTRUCTION_FLG(gen_ldx, MO_SB),                  /* ldbio */
    INSTRUCTION_FLG(gen_cmpxxui, TCG_COND_GEU),       /* cmpgeui */
    INSTRUCTION_ILLEGAL(),
    INSTRUCTION_ILLEGAL(),
    INSTRUCTION_FLG(gen_ldx, MO_UW),                  /* ldhuio */
    INSTRUCTION(andhi),                               /* andhi */
    INSTRUCTION_FLG(gen_stx, MO_UW),                  /* sthio */
    INSTRUCTION_FLG(gen_bxx, TCG_COND_GEU),           /* bgeu */
    INSTRUCTION_FLG(gen_ldx, MO_SW),                  /* ldhio */
    INSTRUCTION_FLG(gen_cmpxxui, TCG_COND_LTU),       /* cmpltui */
    INSTRUCTION_ILLEGAL(),
    INSTRUCTION_UNIMPLEMENTED(),                      /* custom */
    INSTRUCTION_NOP(),                                /* initd */
    INSTRUCTION(orhi),                                /* orhi */
    INSTRUCTION_FLG(gen_stx, MO_SL),                  /* stwio */
    INSTRUCTION_FLG(gen_bxx, TCG_COND_LTU),           /* bltu */
    INSTRUCTION_FLG(gen_ldx, MO_UL),                  /* ldwio */
    INSTRUCTION_UNIMPLEMENTED(),                      /* rdprs */
    INSTRUCTION_ILLEGAL(),
    INSTRUCTION_FLG(handle_r_type_instr, 0),          /* R-Type */
    INSTRUCTION_NOP(),                                /* flushd */
    INSTRUCTION(xorhi),                               /* xorhi */
    INSTRUCTION_ILLEGAL(),
    INSTRUCTION_ILLEGAL(),
    INSTRUCTION_ILLEGAL(),
};

/*
 * R-Type instructions
 */
/*
 * status <- estatus
 * PC <- ea
 */
static void eret(DisasContext *dc, uint32_t code, uint32_t flags)
{
    tcg_gen_mov_tl(dc->cpu_R[CR_STATUS], dc->cpu_R[CR_ESTATUS]);
    tcg_gen_mov_tl(dc->cpu_R[R_PC], dc->cpu_R[R_EA]);

    dc->is_jmp = DISAS_JUMP;
}

/* PC <- ra */
static void ret(DisasContext *dc, uint32_t code, uint32_t flags)
{
    tcg_gen_mov_tl(dc->cpu_R[R_PC], dc->cpu_R[R_RA]);

    dc->is_jmp = DISAS_JUMP;
}

/* PC <- ba */
static void bret(DisasContext *dc, uint32_t code, uint32_t flags)
{
    tcg_gen_mov_tl(dc->cpu_R[R_PC], dc->cpu_R[R_BA]);

    dc->is_jmp = DISAS_JUMP;
}

/* PC <- rA */
static void jmp(DisasContext *dc, uint32_t code, uint32_t flags)
{
    R_TYPE(instr, code);

    tcg_gen_mov_tl(dc->cpu_R[R_PC], load_gpr(dc, instr.a));

    dc->is_jmp = DISAS_JUMP;
}

/* rC <- PC + 4 */
static void nextpc(DisasContext *dc, uint32_t code, uint32_t flags)
{
    R_TYPE(instr, code);

    if (likely(instr.c != R_ZERO)) {
        tcg_gen_movi_tl(dc->cpu_R[instr.c], dc->pc + 4);
    }
}

/*
 * ra <- PC + 4
 * PC <- rA
 */
static void callr(DisasContext *dc, uint32_t code, uint32_t flags)
{
    R_TYPE(instr, code);

    tcg_gen_mov_tl(dc->cpu_R[R_PC], load_gpr(dc, instr.a));
    tcg_gen_movi_tl(dc->cpu_R[R_RA], dc->pc + 4);

    dc->is_jmp = DISAS_JUMP;
}

/* rC <- ctlN */
static void rdctl(DisasContext *dc, uint32_t code, uint32_t flags)
{
    R_TYPE(instr, code);

    gen_check_supervisor(dc);

    switch (instr.imm5 + CR_BASE) {
    case CR_PTEADDR:
    case CR_TLBACC:
    case CR_TLBMISC:
    {
#if !defined(CONFIG_USER_ONLY)
        if (likely(instr.c != R_ZERO)) {
            tcg_gen_mov_tl(dc->cpu_R[instr.c], dc->cpu_R[instr.imm5 + CR_BASE]);
#ifdef DEBUG_MMU
            TCGv_i32 tmp = tcg_const_i32(instr.imm5 + CR_BASE);
            gen_helper_mmu_read_debug(dc->cpu_R[instr.c], dc->cpu_env, tmp);
            tcg_temp_free_i32(tmp);
#endif
        }
#endif
        break;
    }

    default:
        if (likely(instr.c != R_ZERO)) {
            tcg_gen_mov_tl(dc->cpu_R[instr.c], dc->cpu_R[instr.imm5 + CR_BASE]);
        }
        break;
    }
}

/* ctlN <- rA */
static void wrctl(DisasContext *dc, uint32_t code, uint32_t flags)
{
    R_TYPE(instr, code);

    gen_check_supervisor(dc);

    switch (instr.imm5 + CR_BASE) {
    case CR_PTEADDR:
    case CR_TLBACC:
    case CR_TLBMISC:
    {
#if !defined(CONFIG_USER_ONLY)
        TCGv_i32 tmp = tcg_const_i32(instr.imm5 + CR_BASE);
        gen_helper_mmu_write(dc->cpu_env, tmp, load_gpr(dc, instr.a));
        tcg_temp_free_i32(tmp);
#endif
        break;
    }

    default:
        tcg_gen_mov_tl(dc->cpu_R[instr.imm5 + CR_BASE], load_gpr(dc, instr.a));
        break;
    }

    /* If interrupts were enabled using WRCTL, trigger them. */
#if !defined(CONFIG_USER_ONLY)
    if ((instr.imm5 + CR_BASE) == CR_STATUS) {
        gen_helper_check_interrupts(dc->cpu_env);
    }
#endif
}

/* Comparison instructions */
static void gen_cmpxx(DisasContext *dc, uint32_t code, uint32_t flags)
{
    R_TYPE(instr, code);
    if (likely(instr.c != R_ZERO)) {
        tcg_gen_setcond_tl(flags, dc->cpu_R[instr.c], dc->cpu_R[instr.a],
                           dc->cpu_R[instr.b]);
    }
}

/* Math/logic instructions */
#define gen_r_math_logic(fname, insn, op3)                                 \
static void (fname)(DisasContext *dc, uint32_t code, uint32_t flags)       \
{                                                                          \
    R_TYPE(instr, (code));                                                 \
    if (likely(instr.c != R_ZERO)) {                                       \
        tcg_gen_##insn((dc)->cpu_R[instr.c], load_gpr((dc), instr.a),      \
                       (op3));                                             \
    }                                                                      \
}

gen_r_math_logic(add,  add_tl,   load_gpr(dc, instr.b))
gen_r_math_logic(sub,  sub_tl,   load_gpr(dc, instr.b))
gen_r_math_logic(mul,  mul_tl,   load_gpr(dc, instr.b))

gen_r_math_logic(and,  and_tl,   load_gpr(dc, instr.b))
gen_r_math_logic(or,   or_tl,    load_gpr(dc, instr.b))
gen_r_math_logic(xor,  xor_tl,   load_gpr(dc, instr.b))
gen_r_math_logic(nor,  nor_tl,   load_gpr(dc, instr.b))

gen_r_math_logic(srai, sari_tl,  instr.imm5)
gen_r_math_logic(srli, shri_tl,  instr.imm5)
gen_r_math_logic(slli, shli_tl,  instr.imm5)
gen_r_math_logic(roli, rotli_tl, instr.imm5)

#define gen_r_mul(fname, insn)                                         \
static void (fname)(DisasContext *dc, uint32_t code, uint32_t flags)   \
{                                                                      \
    R_TYPE(instr, (code));                                             \
    if (likely(instr.c != R_ZERO)) {                                   \
        TCGv t0 = tcg_temp_new();                                      \
        tcg_gen_##insn(t0, dc->cpu_R[instr.c],                         \
                       load_gpr(dc, instr.a), load_gpr(dc, instr.b)); \
        tcg_temp_free(t0);                                             \
    }                                                                  \
}

gen_r_mul(mulxss, muls2_tl)
gen_r_mul(mulxuu, mulu2_tl)
gen_r_mul(mulxsu, mulsu2_tl)

#define gen_r_shift_s(fname, insn)                                         \
static void (fname)(DisasContext *dc, uint32_t code, uint32_t flags)       \
{                                                                          \
    R_TYPE(instr, (code));                                                 \
    if (likely(instr.c != R_ZERO)) {                                       \
        TCGv t0 = tcg_temp_new();                                          \
        tcg_gen_andi_tl(t0, load_gpr((dc), instr.b), 31);                  \
        tcg_gen_##insn((dc)->cpu_R[instr.c], load_gpr((dc), instr.a), t0); \
        tcg_temp_free(t0);                                                 \
    }                                                                      \
}

gen_r_shift_s(sra, sar_tl)
gen_r_shift_s(srl, shr_tl)
gen_r_shift_s(sll, shl_tl)
gen_r_shift_s(rol, rotl_tl)
gen_r_shift_s(ror, rotr_tl)

static void divs(DisasContext *dc, uint32_t code, uint32_t flags)
{
    R_TYPE(instr, (code));

    /* Stores into R_ZERO are ignored */
    if (unlikely(instr.c == R_ZERO)) {
        return;
    }

    TCGv t0 = tcg_temp_new();
    TCGv t1 = tcg_temp_new();
    TCGv t2 = tcg_temp_new();
    TCGv t3 = tcg_temp_new();

    tcg_gen_ext32s_tl(t0, load_gpr(dc, instr.a));
    tcg_gen_ext32s_tl(t1, load_gpr(dc, instr.b));
    tcg_gen_setcondi_tl(TCG_COND_EQ, t2, t0, INT_MIN);
    tcg_gen_setcondi_tl(TCG_COND_EQ, t3, t1, -1);
    tcg_gen_and_tl(t2, t2, t3);
    tcg_gen_setcondi_tl(TCG_COND_EQ, t3, t1, 0);
    tcg_gen_or_tl(t2, t2, t3);
    tcg_gen_movi_tl(t3, 0);
    tcg_gen_movcond_tl(TCG_COND_NE, t1, t2, t3, t2, t1);
    tcg_gen_div_tl(dc->cpu_R[instr.c], t0, t1);
    tcg_gen_ext32s_tl(dc->cpu_R[instr.c], dc->cpu_R[instr.c]);

    tcg_temp_free(t3);
    tcg_temp_free(t2);
    tcg_temp_free(t1);
    tcg_temp_free(t0);
}

static void divu(DisasContext *dc, uint32_t code, uint32_t flags)
{
    R_TYPE(instr, (code));

    /* Stores into R_ZERO are ignored */
    if (unlikely(instr.c == R_ZERO)) {
        return;
    }

    TCGv t0 = tcg_temp_new();
    TCGv t1 = tcg_temp_new();
    TCGv t2 = tcg_const_tl(0);
    TCGv t3 = tcg_const_tl(1);

    tcg_gen_ext32u_tl(t0, load_gpr(dc, instr.a));
    tcg_gen_ext32u_tl(t1, load_gpr(dc, instr.b));
    tcg_gen_movcond_tl(TCG_COND_EQ, t1, t1, t2, t3, t1);
    tcg_gen_divu_tl(dc->cpu_R[instr.c], t0, t1);
    tcg_gen_ext32s_tl(dc->cpu_R[instr.c], dc->cpu_R[instr.c]);

    tcg_temp_free(t3);
    tcg_temp_free(t2);
    tcg_temp_free(t1);
    tcg_temp_free(t0);
}

static const Nios2Instruction r_type_instructions[] = {
    INSTRUCTION_ILLEGAL(),
    INSTRUCTION(eret),                                /* eret */
    INSTRUCTION(roli),                                /* roli */
    INSTRUCTION(rol),                                 /* rol */
    INSTRUCTION_NOP(),                                /* flushp */
    INSTRUCTION(ret),                                 /* ret */
    INSTRUCTION(nor),                                 /* nor */
    INSTRUCTION(mulxuu),                              /* mulxuu */
    INSTRUCTION_FLG(gen_cmpxx, TCG_COND_GE),          /* cmpge */
    INSTRUCTION(bret),                                /* bret */
    INSTRUCTION_ILLEGAL(),
    INSTRUCTION(ror),                                 /* ror */
    INSTRUCTION_NOP(),                                /* flushi */
    INSTRUCTION(jmp),                                 /* jmp */
    INSTRUCTION(and),                                 /* and */
    INSTRUCTION_ILLEGAL(),
    INSTRUCTION_FLG(gen_cmpxx, TCG_COND_LT),          /* cmplt */
    INSTRUCTION_ILLEGAL(),
    INSTRUCTION(slli),                                /* slli */
    INSTRUCTION(sll),                                 /* sll */
    INSTRUCTION_UNIMPLEMENTED(),                      /* wrprs */
    INSTRUCTION_ILLEGAL(),
    INSTRUCTION(or),                                  /* or */
    INSTRUCTION(mulxsu),                              /* mulxsu */
    INSTRUCTION_FLG(gen_cmpxx, TCG_COND_NE),          /* cmpne */
    INSTRUCTION_ILLEGAL(),
    INSTRUCTION(srli),                                /* srli */
    INSTRUCTION(srl),                                 /* srl */
    INSTRUCTION(nextpc),                              /* nextpc */
    INSTRUCTION(callr),                               /* callr */
    INSTRUCTION(xor),                                 /* xor */
    INSTRUCTION(mulxss),                              /* mulxss */
    INSTRUCTION_FLG(gen_cmpxx, TCG_COND_EQ),          /* cmpeq */
    INSTRUCTION_ILLEGAL(),
    INSTRUCTION_ILLEGAL(),
    INSTRUCTION_ILLEGAL(),
    INSTRUCTION(divu),                                /* divu */
    INSTRUCTION(divs),                                /* div */
    INSTRUCTION(rdctl),                               /* rdctl */
    INSTRUCTION(mul),                                 /* mul */
    INSTRUCTION_FLG(gen_cmpxx, TCG_COND_GEU),         /* cmpgeu */
    INSTRUCTION_NOP(),                                /* initi */
    INSTRUCTION_ILLEGAL(),
    INSTRUCTION_ILLEGAL(),
    INSTRUCTION_ILLEGAL(),
    INSTRUCTION_FLG(gen_excp, EXCP_TRAP),             /* trap */
    INSTRUCTION(wrctl),                               /* wrctl */
    INSTRUCTION_ILLEGAL(),
    INSTRUCTION_FLG(gen_cmpxx, TCG_COND_LTU),         /* cmpltu */
    INSTRUCTION(add),                                 /* add */
    INSTRUCTION_ILLEGAL(),
    INSTRUCTION_ILLEGAL(),
    INSTRUCTION_FLG(gen_excp, EXCP_BREAK),            /* break */
    INSTRUCTION_ILLEGAL(),
    INSTRUCTION(nop),                                 /* nop */
    INSTRUCTION_ILLEGAL(),
    INSTRUCTION_ILLEGAL(),
    INSTRUCTION(sub),                                 /* sub */
    INSTRUCTION(srai),                                /* srai */
    INSTRUCTION(sra),                                 /* sra */
    INSTRUCTION_ILLEGAL(),
    INSTRUCTION_ILLEGAL(),
    INSTRUCTION_ILLEGAL(),
    INSTRUCTION_ILLEGAL(),
};

static void handle_r_type_instr(DisasContext *dc, uint32_t code, uint32_t flags)
{
    uint8_t opx;
    const Nios2Instruction *instr;

    opx = get_opxcode(code);
    if (unlikely(opx >= ARRAY_SIZE(r_type_instructions))) {
        goto illegal_op;
    }

    instr = &r_type_instructions[opx];
    instr->handler(dc, code, instr->flags);

    return;

illegal_op:
    t_gen_helper_raise_exception(dc, EXCP_ILLEGAL);
}

static void handle_instruction(DisasContext *dc, CPUNios2State *env)
{
    uint32_t code;
    uint8_t op;
    const Nios2Instruction *instr;
#if defined(CONFIG_USER_ONLY)
    /* FIXME: Is this needed ? */
    if (dc->pc >= 0x1000 && dc->pc < 0x2000) {
        env->regs[R_PC] = dc->pc;
        t_gen_helper_raise_exception(dc, 0xaa);
        return;
    }
#endif
    code = cpu_ldl_code(env, dc->pc);
    op = get_opcode(code);

    if (unlikely(op >= ARRAY_SIZE(i_type_instructions))) {
        goto illegal_op;
    }

    TCGV_UNUSED_I32(dc->zero);

    instr = &i_type_instructions[op];
    instr->handler(dc, code, instr->flags);

    if (!TCGV_IS_UNUSED_I32(dc->zero)) {
        tcg_temp_free(dc->zero);
    }

    return;

illegal_op:
    t_gen_helper_raise_exception(dc, EXCP_ILLEGAL);
}

static const char * const regnames[] = {
    "zero",       "at",         "r2",         "r3",
    "r4",         "r5",         "r6",         "r7",
    "r8",         "r9",         "r10",        "r11",
    "r12",        "r13",        "r14",        "r15",
    "r16",        "r17",        "r18",        "r19",
    "r20",        "r21",        "r22",        "r23",
    "et",         "bt",         "gp",         "sp",
    "fp",         "ea",         "ba",         "ra",
    "status",     "estatus",    "bstatus",    "ienable",
    "ipending",   "cpuid",      "reserved0",  "exception",
    "pteaddr",    "tlbacc",     "tlbmisc",    "reserved1",
    "badaddr",    "config",     "mpubase",    "mpuacc",
    "reserved2",  "reserved3",  "reserved4",  "reserved5",
    "reserved6",  "reserved7",  "reserved8",  "reserved9",
    "reserved10", "reserved11", "reserved12", "reserved13",
    "reserved14", "reserved15", "reserved16", "reserved17",
    "rpc"
};

static TCGv cpu_R[NUM_CORE_REGS];

#include "exec/gen-icount.h"

static void gen_exception(DisasContext *dc, uint32_t excp)
{
    TCGv_i32 tmp = tcg_const_i32(excp);

    tcg_gen_movi_tl(cpu_R[R_PC], dc->pc);
    gen_helper_raise_exception(cpu_env, tmp);
    tcg_temp_free_i32(tmp);
    dc->is_jmp = DISAS_UPDATE;
}

/* generate intermediate code for basic block 'tb'.  */
void gen_intermediate_code(CPUState *cs, TranslationBlock *tb)
{
    CPUNios2State *env = cs->env_ptr;
    DisasContext dc1, *dc = &dc1;
    int num_insns;
    int max_insns;

    /* Initialize DC */
    dc->cpu_env = cpu_env;
    dc->cpu_R   = cpu_R;
    dc->is_jmp  = DISAS_NEXT;
    dc->pc      = tb->pc;
    dc->tb      = tb;
    dc->mem_idx = cpu_mmu_index(env, false);
    dc->singlestep_enabled = cs->singlestep_enabled;

    /* Set up instruction counts */
    num_insns = 0;
    if (cs->singlestep_enabled || singlestep) {
        max_insns = 1;
    } else {
        int page_insns = (TARGET_PAGE_SIZE - (tb->pc & TARGET_PAGE_MASK)) / 4;
        max_insns = tb_cflags(tb) & CF_COUNT_MASK;
        if (max_insns == 0) {
            max_insns = CF_COUNT_MASK;
        }
        if (max_insns > page_insns) {
            max_insns = page_insns;
        }
        if (max_insns > TCG_MAX_INSNS) {
            max_insns = TCG_MAX_INSNS;
        }
    }

    gen_tb_start(tb);
    do {
        tcg_gen_insn_start(dc->pc);
        num_insns++;

        if (unlikely(cpu_breakpoint_test(cs, dc->pc, BP_ANY))) {
            gen_exception(dc, EXCP_DEBUG);
            /* The address covered by the breakpoint must be included in
               [tb->pc, tb->pc + tb->size) in order to for it to be
               properly cleared -- thus we increment the PC here so that
               the logic setting tb->size below does the right thing.  */
            dc->pc += 4;
            break;
        }

        if (num_insns == max_insns && (tb_cflags(tb) & CF_LAST_IO)) {
            gen_io_start();
        }

        /* Decode an instruction */
        handle_instruction(dc, env);

        dc->pc += 4;

        /* Translation stops when a conditional branch is encountered.
         * Otherwise the subsequent code could get translated several times.
         * Also stop translation when a page boundary is reached.  This
         * ensures prefetch aborts occur at the right place.  */
    } while (!dc->is_jmp &&
             !tcg_op_buf_full() &&
             num_insns < max_insns);

    if (tb_cflags(tb) & CF_LAST_IO) {
        gen_io_end();
    }

    /* Indicate where the next block should start */
    switch (dc->is_jmp) {
    case DISAS_NEXT:
        /* Save the current PC back into the CPU register */
        tcg_gen_movi_tl(cpu_R[R_PC], dc->pc);
        tcg_gen_exit_tb(0);
        break;

    default:
    case DISAS_JUMP:
    case DISAS_UPDATE:
        /* The jump will already have updated the PC register */
        tcg_gen_exit_tb(0);
        break;

    case DISAS_TB_JUMP:
        /* nothing more to generate */
        break;
    }

    /* End off the block */
    gen_tb_end(tb, num_insns);

    /* Mark instruction starts for the final generated instruction */
    tb->size = dc->pc - tb->pc;
    tb->icount = num_insns;

#ifdef DEBUG_DISAS
    if (qemu_loglevel_mask(CPU_LOG_TB_IN_ASM)
        && qemu_log_in_addr_range(tb->pc)) {
        qemu_log_lock();
        qemu_log("IN: %s\n", lookup_symbol(tb->pc));
        log_target_disas(cs, tb->pc, dc->pc - tb->pc);
        qemu_log("\n");
        qemu_log_unlock();
    }
#endif
}

void nios2_cpu_dump_state(CPUState *cs, FILE *f, fprintf_function cpu_fprintf,
                          int flags)
{
    Nios2CPU *cpu = NIOS2_CPU(cs);
    CPUNios2State *env = &cpu->env;
    int i;

    if (!env || !f) {
        return;
    }

    cpu_fprintf(f, "IN: PC=%x %s\n",
                env->regs[R_PC], lookup_symbol(env->regs[R_PC]));

    for (i = 0; i < NUM_CORE_REGS; i++) {
        cpu_fprintf(f, "%9s=%8.8x ", regnames[i], env->regs[i]);
        if ((i + 1) % 4 == 0) {
            cpu_fprintf(f, "\n");
        }
    }
#if !defined(CONFIG_USER_ONLY)
    cpu_fprintf(f, " mmu write: VPN=%05X PID %02X TLBACC %08X\n",
                env->mmu.pteaddr_wr & CR_PTEADDR_VPN_MASK,
                (env->mmu.tlbmisc_wr & CR_TLBMISC_PID_MASK) >> 4,
                env->mmu.tlbacc_wr);
#endif
    cpu_fprintf(f, "\n\n");
}

void nios2_tcg_init(void)
{
    int i;

<<<<<<< HEAD
    cpu_env = tcg_global_reg_new_ptr(TCG_AREG0, "env");
    tcg_ctx.tcg_env = cpu_env;

=======
>>>>>>> 0982a56a
    for (i = 0; i < NUM_CORE_REGS; i++) {
        cpu_R[i] = tcg_global_mem_new(cpu_env,
                                      offsetof(CPUNios2State, regs[i]),
                                      regnames[i]);
    }
}

void restore_state_to_opc(CPUNios2State *env, TranslationBlock *tb,
                          target_ulong *data)
{
    env->regs[R_PC] = data[0];
}<|MERGE_RESOLUTION|>--- conflicted
+++ resolved
@@ -946,12 +946,6 @@
 {
     int i;
 
-<<<<<<< HEAD
-    cpu_env = tcg_global_reg_new_ptr(TCG_AREG0, "env");
-    tcg_ctx.tcg_env = cpu_env;
-
-=======
->>>>>>> 0982a56a
     for (i = 0; i < NUM_CORE_REGS; i++) {
         cpu_R[i] = tcg_global_mem_new(cpu_env,
                                       offsetof(CPUNios2State, regs[i]),

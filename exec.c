/*
 *  virtual page mapping and translated block handling
 *
 *  Copyright (c) 2003 Fabrice Bellard
 *
 * This library is free software; you can redistribute it and/or
 * modify it under the terms of the GNU Lesser General Public
 * License as published by the Free Software Foundation; either
 * version 2 of the License, or (at your option) any later version.
 *
 * This library is distributed in the hope that it will be useful,
 * but WITHOUT ANY WARRANTY; without even the implied warranty of
 * MERCHANTABILITY or FITNESS FOR A PARTICULAR PURPOSE.  See the GNU
 * Lesser General Public License for more details.
 *
 * You should have received a copy of the GNU Lesser General Public
 * License along with this library; if not, see <http://www.gnu.org/licenses/>.
 */
#include "config.h"
#ifdef _WIN32
#include <windows.h>
#else
#include <sys/types.h>
#include <sys/mman.h>
#endif

#include "qemu-common.h"
#include "cpu.h"
#include "exec-all.h"
#include "tcg.h"
#include "tcg-plugin.h"
#include "hw/hw.h"
#include "hw/qdev.h"
#include "osdep.h"
#include "kvm.h"
#include "qemu-timer.h"
#if defined(CONFIG_USER_ONLY)
#include <qemu.h>
#include <signal.h>
#if defined(__FreeBSD__) || defined(__FreeBSD_kernel__)
#include <sys/param.h>
#if __FreeBSD_version >= 700104
#define HAVE_KINFO_GETVMMAP
#define sigqueue sigqueue_freebsd  /* avoid redefinition */
#include <sys/time.h>
#include <sys/proc.h>
#include <machine/profile.h>
#define _KERNEL
#include <sys/user.h>
#undef _KERNEL
#undef sigqueue
#include <libutil.h>
#endif
#endif
#endif

//#define DEBUG_TB_INVALIDATE
//#define DEBUG_FLUSH
//#define DEBUG_TLB
//#define DEBUG_UNASSIGNED

/* make various TB consistency checks */
//#define DEBUG_TB_CHECK
//#define DEBUG_TLB_CHECK

//#define DEBUG_IOPORT
//#define DEBUG_SUBPAGE

#if !defined(CONFIG_USER_ONLY)
/* TB consistency checks only implemented for usermode emulation.  */
#undef DEBUG_TB_CHECK
#endif

#define SMC_BITMAP_USE_THRESHOLD 10

static TranslationBlock *tbs;
static int code_gen_max_blocks;
TranslationBlock *tb_phys_hash[CODE_GEN_PHYS_HASH_SIZE];
static int nb_tbs;
/* any access to the tbs or the page table must use this lock */
spinlock_t tb_lock = SPIN_LOCK_UNLOCKED;

#if defined(__arm__) || defined(__sparc_v9__)
/* The prologue must be reachable with a direct jump. ARM and Sparc64
 have limited branch ranges (possibly also PPC) so place it in a
 section close to code segment. */
#define code_gen_section                                \
    __attribute__((__section__(".gen_code")))           \
    __attribute__((aligned (32)))
#elif defined(_WIN32)
/* Maximum alignment for Win32 is 16. */
#define code_gen_section                                \
    __attribute__((aligned (16)))
#else
#define code_gen_section                                \
    __attribute__((aligned (32)))
#endif

uint8_t code_gen_prologue[1024] code_gen_section;
static uint8_t *code_gen_buffer;
static unsigned long code_gen_buffer_size;
/* threshold to flush the translated code buffer */
static unsigned long code_gen_buffer_max_size;
static uint8_t *code_gen_ptr;

#if !defined(CONFIG_USER_ONLY)
int phys_ram_fd;
static int in_migration;

RAMList ram_list = { .blocks = QLIST_HEAD_INITIALIZER(ram_list) };
#endif

CPUState *first_cpu;
/* current CPU in the current thread. It is only valid inside
   cpu_exec() */
CPUState *cpu_single_env;
/* 0 = Do not count executed instructions.
   1 = Precise instruction counting.
   2 = Adaptive rate instruction counting.  */
int use_icount = 0;
/* Current instruction counter.  While executing translated code this may
   include some instructions that have not yet been executed.  */
int64_t qemu_icount;

typedef struct PageDesc {
    /* list of TBs intersecting this ram page */
    TranslationBlock *first_tb;
    /* in order to optimize self modifying code, we count the number
       of lookups we do to a given page to use a bitmap */
    unsigned int code_write_count;
    uint8_t *code_bitmap;
#if defined(CONFIG_USER_ONLY)
    unsigned long flags;
#endif
} PageDesc;

/* In system mode we want L1_MAP to be based on ram offsets,
   while in user mode we want it to be based on virtual addresses.  */
#if !defined(CONFIG_USER_ONLY)
#if HOST_LONG_BITS < TARGET_PHYS_ADDR_SPACE_BITS
# define L1_MAP_ADDR_SPACE_BITS  HOST_LONG_BITS
#else
# define L1_MAP_ADDR_SPACE_BITS  TARGET_PHYS_ADDR_SPACE_BITS
#endif
#else
# define L1_MAP_ADDR_SPACE_BITS  TARGET_VIRT_ADDR_SPACE_BITS
#endif

/* Size of the L2 (and L3, etc) page tables.  */
#define L2_BITS 10
#define L2_SIZE (1 << L2_BITS)

/* The bits remaining after N lower levels of page tables.  */
#define P_L1_BITS_REM \
    ((TARGET_PHYS_ADDR_SPACE_BITS - TARGET_PAGE_BITS) % L2_BITS)
#define V_L1_BITS_REM \
    ((L1_MAP_ADDR_SPACE_BITS - TARGET_PAGE_BITS) % L2_BITS)

/* Size of the L1 page table.  Avoid silly small sizes.  */
#if P_L1_BITS_REM < 4
#define P_L1_BITS  (P_L1_BITS_REM + L2_BITS)
#else
#define P_L1_BITS  P_L1_BITS_REM
#endif

#if V_L1_BITS_REM < 4
#define V_L1_BITS  (V_L1_BITS_REM + L2_BITS)
#else
#define V_L1_BITS  V_L1_BITS_REM
#endif

#define P_L1_SIZE  ((target_phys_addr_t)1 << P_L1_BITS)
#define V_L1_SIZE  ((target_ulong)1 << V_L1_BITS)

#define P_L1_SHIFT (TARGET_PHYS_ADDR_SPACE_BITS - TARGET_PAGE_BITS - P_L1_BITS)
#define V_L1_SHIFT (L1_MAP_ADDR_SPACE_BITS - TARGET_PAGE_BITS - V_L1_BITS)

unsigned long qemu_real_host_page_size;
unsigned long qemu_host_page_bits;
unsigned long qemu_host_page_size;
unsigned long qemu_host_page_mask;

/* This is a multi-level map on the virtual address space.
   The bottom level has pointers to PageDesc.  */
static void *l1_map[V_L1_SIZE];

#if !defined(CONFIG_USER_ONLY)
typedef struct PhysPageDesc {
    /* offset in host memory of the page + io_index in the low bits */
    ram_addr_t phys_offset;
    ram_addr_t region_offset;
} PhysPageDesc;

/* This is a multi-level map on the physical address space.
   The bottom level has pointers to PhysPageDesc.  */
static void *l1_phys_map[P_L1_SIZE];

static void io_mem_init(void);

/* io memory support */
CPUWriteMemoryFunc *io_mem_write[IO_MEM_NB_ENTRIES][4];
CPUReadMemoryFunc *io_mem_read[IO_MEM_NB_ENTRIES][4];
void *io_mem_opaque[IO_MEM_NB_ENTRIES];
static char io_mem_used[IO_MEM_NB_ENTRIES];
static int io_mem_watch;
#endif

/* log support */
#ifdef WIN32
static const char *logfilename = "qemu.log";
#else
static const char *logfilename = "/tmp/qemu.log";
#endif
FILE *logfile;
int loglevel;
static int log_append = 0;

/* statistics */
#if !defined(CONFIG_USER_ONLY)
static int tlb_flush_count;
#endif
static int tb_flush_count;
static int tb_phys_invalidate_count;

#ifdef _WIN32
static void map_exec(void *addr, long size)
{
    DWORD old_protect;
    VirtualProtect(addr, size,
                   PAGE_EXECUTE_READWRITE, &old_protect);
    
}
#else
static void map_exec(void *addr, long size)
{
    unsigned long start, end, page_size;
    
    page_size = getpagesize();
    start = (unsigned long)addr;
    start &= ~(page_size - 1);
    
    end = (unsigned long)addr + size;
    end += page_size - 1;
    end &= ~(page_size - 1);
    
    mprotect((void *)start, end - start,
             PROT_READ | PROT_WRITE | PROT_EXEC);
}
#endif

static void page_init(void)
{
    /* NOTE: we can always suppose that qemu_host_page_size >=
       TARGET_PAGE_SIZE */
#ifdef _WIN32
    {
        SYSTEM_INFO system_info;

        GetSystemInfo(&system_info);
        qemu_real_host_page_size = system_info.dwPageSize;
    }
#else
    qemu_real_host_page_size = getpagesize();
#endif
    if (qemu_host_page_size == 0)
        qemu_host_page_size = qemu_real_host_page_size;
    if (qemu_host_page_size < TARGET_PAGE_SIZE)
        qemu_host_page_size = TARGET_PAGE_SIZE;
    qemu_host_page_bits = 0;
    while ((1 << qemu_host_page_bits) < qemu_host_page_size)
        qemu_host_page_bits++;
    qemu_host_page_mask = ~(qemu_host_page_size - 1);

#if defined(CONFIG_BSD) && defined(CONFIG_USER_ONLY)
    {
#ifdef HAVE_KINFO_GETVMMAP
        struct kinfo_vmentry *freep;
        int i, cnt;

        freep = kinfo_getvmmap(getpid(), &cnt);
        if (freep) {
            mmap_lock();
            for (i = 0; i < cnt; i++) {
                unsigned long startaddr, endaddr;

                startaddr = freep[i].kve_start;
                endaddr = freep[i].kve_end;
                if (h2g_valid(startaddr)) {
                    startaddr = h2g(startaddr) & TARGET_PAGE_MASK;

                    if (h2g_valid(endaddr)) {
                        endaddr = h2g(endaddr);
                        page_set_flags(startaddr, endaddr, PAGE_RESERVED);
                    } else {
#if TARGET_ABI_BITS <= L1_MAP_ADDR_SPACE_BITS
                        endaddr = ~0ul;
                        page_set_flags(startaddr, endaddr, PAGE_RESERVED);
#endif
                    }
                }
            }
            free(freep);
            mmap_unlock();
        }
#else
        FILE *f;

        last_brk = (unsigned long)sbrk(0);

        f = fopen("/compat/linux/proc/self/maps", "r");
        if (f) {
            mmap_lock();

            do {
                unsigned long startaddr, endaddr;
                int n;

                n = fscanf (f, "%lx-%lx %*[^\n]\n", &startaddr, &endaddr);

                if (n == 2 && h2g_valid(startaddr)) {
                    startaddr = h2g(startaddr) & TARGET_PAGE_MASK;

                    if (h2g_valid(endaddr)) {
                        endaddr = h2g(endaddr);
                    } else {
                        endaddr = ~0ul;
                    }
                    page_set_flags(startaddr, endaddr, PAGE_RESERVED);
                }
            } while (!feof(f));

            fclose(f);
            mmap_unlock();
        }
#endif
    }
#endif
}

static PageDesc *page_find_alloc(tb_page_addr_t index, int alloc)
{
    PageDesc *pd;
    void **lp;
    int i;

#if defined(CONFIG_USER_ONLY)
    /* We can't use qemu_malloc because it may recurse into a locked mutex. */
# define ALLOC(P, SIZE)                                 \
    do {                                                \
        P = mmap(NULL, SIZE, PROT_READ | PROT_WRITE,    \
                 MAP_PRIVATE | MAP_ANONYMOUS, -1, 0);   \
    } while (0)
#else
# define ALLOC(P, SIZE) \
    do { P = qemu_mallocz(SIZE); } while (0)
#endif

    /* Level 1.  Always allocated.  */
    lp = l1_map + ((index >> V_L1_SHIFT) & (V_L1_SIZE - 1));

    /* Level 2..N-1.  */
    for (i = V_L1_SHIFT / L2_BITS - 1; i > 0; i--) {
        void **p = *lp;

        if (p == NULL) {
            if (!alloc) {
                return NULL;
            }
            ALLOC(p, sizeof(void *) * L2_SIZE);
            *lp = p;
        }

        lp = p + ((index >> (i * L2_BITS)) & (L2_SIZE - 1));
    }

    pd = *lp;
    if (pd == NULL) {
        if (!alloc) {
            return NULL;
        }
        ALLOC(pd, sizeof(PageDesc) * L2_SIZE);
        *lp = pd;
    }

#undef ALLOC

    return pd + (index & (L2_SIZE - 1));
}

static inline PageDesc *page_find(tb_page_addr_t index)
{
    return page_find_alloc(index, 0);
}

#if !defined(CONFIG_USER_ONLY)
static PhysPageDesc *phys_page_find_alloc(target_phys_addr_t index, int alloc)
{
    PhysPageDesc *pd;
    void **lp;
    int i;

    /* Level 1.  Always allocated.  */
    lp = l1_phys_map + ((index >> P_L1_SHIFT) & (P_L1_SIZE - 1));

    /* Level 2..N-1.  */
    for (i = P_L1_SHIFT / L2_BITS - 1; i > 0; i--) {
        void **p = *lp;
        if (p == NULL) {
            if (!alloc) {
                return NULL;
            }
            *lp = p = qemu_mallocz(sizeof(void *) * L2_SIZE);
        }
        lp = p + ((index >> (i * L2_BITS)) & (L2_SIZE - 1));
    }

    pd = *lp;
    if (pd == NULL) {
        int i;

        if (!alloc) {
            return NULL;
        }

        *lp = pd = qemu_malloc(sizeof(PhysPageDesc) * L2_SIZE);

        for (i = 0; i < L2_SIZE; i++) {
            pd[i].phys_offset = IO_MEM_UNASSIGNED;
            pd[i].region_offset = (index + i) << TARGET_PAGE_BITS;
        }
    }

    return pd + (index & (L2_SIZE - 1));
}

static inline PhysPageDesc *phys_page_find(target_phys_addr_t index)
{
    return phys_page_find_alloc(index, 0);
}

static void tlb_protect_code(ram_addr_t ram_addr);
static void tlb_unprotect_code_phys(CPUState *env, ram_addr_t ram_addr,
                                    target_ulong vaddr);
#define mmap_lock() do { } while(0)
#define mmap_unlock() do { } while(0)
#endif

#define DEFAULT_CODE_GEN_BUFFER_SIZE (32 * 1024 * 1024)

#if defined(CONFIG_USER_ONLY)
/* Currently it is not recommended to allocate big chunks of data in
   user mode. It will change when a dedicated libc will be used */
#define USE_STATIC_CODE_GEN_BUFFER
#endif

#ifdef USE_STATIC_CODE_GEN_BUFFER
static uint8_t static_code_gen_buffer[DEFAULT_CODE_GEN_BUFFER_SIZE]
               __attribute__((aligned (CODE_GEN_ALIGN)));
#endif

static void code_gen_alloc(unsigned long tb_size)
{
#ifdef USE_STATIC_CODE_GEN_BUFFER
    code_gen_buffer = static_code_gen_buffer;
    code_gen_buffer_size = DEFAULT_CODE_GEN_BUFFER_SIZE;
    map_exec(code_gen_buffer, code_gen_buffer_size);
#else
    code_gen_buffer_size = tb_size;
    if (code_gen_buffer_size == 0) {
#if defined(CONFIG_USER_ONLY)
        /* in user mode, phys_ram_size is not meaningful */
        code_gen_buffer_size = DEFAULT_CODE_GEN_BUFFER_SIZE;
#else
        /* XXX: needs adjustments */
        code_gen_buffer_size = (unsigned long)(ram_size / 4);
#endif
    }
    if (code_gen_buffer_size < MIN_CODE_GEN_BUFFER_SIZE)
        code_gen_buffer_size = MIN_CODE_GEN_BUFFER_SIZE;
    /* The code gen buffer location may have constraints depending on
       the host cpu and OS */
#if defined(__linux__) 
    {
        int flags;
        void *start = NULL;

        flags = MAP_PRIVATE | MAP_ANONYMOUS;
#if defined(__x86_64__)
        flags |= MAP_32BIT;
        /* Cannot map more than that */
        if (code_gen_buffer_size > (800 * 1024 * 1024))
            code_gen_buffer_size = (800 * 1024 * 1024);
#elif defined(__sparc_v9__)
        // Map the buffer below 2G, so we can use direct calls and branches
        flags |= MAP_FIXED;
        start = (void *) 0x60000000UL;
        if (code_gen_buffer_size > (512 * 1024 * 1024))
            code_gen_buffer_size = (512 * 1024 * 1024);
#elif defined(__arm__)
        /* Map the buffer below 32M, so we can use direct calls and branches */
        flags |= MAP_FIXED;
        start = (void *) 0x01000000UL;
        if (code_gen_buffer_size > 16 * 1024 * 1024)
            code_gen_buffer_size = 16 * 1024 * 1024;
#elif defined(__s390x__)
        /* Map the buffer so that we can use direct calls and branches.  */
        /* We have a +- 4GB range on the branches; leave some slop.  */
        if (code_gen_buffer_size > (3ul * 1024 * 1024 * 1024)) {
            code_gen_buffer_size = 3ul * 1024 * 1024 * 1024;
        }
        start = (void *)0x90000000UL;
#endif
        code_gen_buffer = mmap(start, code_gen_buffer_size,
                               PROT_WRITE | PROT_READ | PROT_EXEC,
                               flags, -1, 0);
        if (code_gen_buffer == MAP_FAILED) {
            fprintf(stderr, "Could not allocate dynamic translator buffer\n");
            exit(1);
        }
    }
#elif defined(__FreeBSD__) || defined(__FreeBSD_kernel__) \
    || defined(__DragonFly__) || defined(__OpenBSD__)
    {
        int flags;
        void *addr = NULL;
        flags = MAP_PRIVATE | MAP_ANONYMOUS;
#if defined(__x86_64__)
        /* FreeBSD doesn't have MAP_32BIT, use MAP_FIXED and assume
         * 0x40000000 is free */
        flags |= MAP_FIXED;
        addr = (void *)0x40000000;
        /* Cannot map more than that */
        if (code_gen_buffer_size > (800 * 1024 * 1024))
            code_gen_buffer_size = (800 * 1024 * 1024);
#elif defined(__sparc_v9__)
        // Map the buffer below 2G, so we can use direct calls and branches
        flags |= MAP_FIXED;
        addr = (void *) 0x60000000UL;
        if (code_gen_buffer_size > (512 * 1024 * 1024)) {
            code_gen_buffer_size = (512 * 1024 * 1024);
        }
#endif
        code_gen_buffer = mmap(addr, code_gen_buffer_size,
                               PROT_WRITE | PROT_READ | PROT_EXEC, 
                               flags, -1, 0);
        if (code_gen_buffer == MAP_FAILED) {
            fprintf(stderr, "Could not allocate dynamic translator buffer\n");
            exit(1);
        }
    }
#else
    code_gen_buffer = qemu_malloc(code_gen_buffer_size);
    map_exec(code_gen_buffer, code_gen_buffer_size);
#endif
#endif /* !USE_STATIC_CODE_GEN_BUFFER */
    map_exec(code_gen_prologue, sizeof(code_gen_prologue));
    code_gen_buffer_max_size = code_gen_buffer_size - 
        (TCG_MAX_OP_SIZE * OPC_MAX_SIZE);
    code_gen_max_blocks = code_gen_buffer_size / CODE_GEN_AVG_BLOCK_SIZE;
    tbs = qemu_malloc(code_gen_max_blocks * sizeof(TranslationBlock));
}

/* Must be called before using the QEMU cpus. 'tb_size' is the size
   (in bytes) allocated to the translation buffer. Zero means default
   size. */
void cpu_exec_init_all(unsigned long tb_size)
{
    cpu_gen_init();
    code_gen_alloc(tb_size);
    code_gen_ptr = code_gen_buffer;
    page_init();
#if !defined(CONFIG_USER_ONLY)
    io_mem_init();
#endif
#if !defined(CONFIG_USER_ONLY) || !defined(CONFIG_USE_GUEST_BASE)
    /* There's no guest base to take into account, so go ahead and
       initialize the prologue now.  */
    tcg_prologue_init(&tcg_ctx);
#endif
}

#if defined(CPU_SAVE_VERSION) && !defined(CONFIG_USER_ONLY)

static int cpu_common_post_load(void *opaque, int version_id)
{
    CPUState *env = opaque;

    /* 0x01 was CPU_INTERRUPT_EXIT. This line can be removed when the
       version_id is increased. */
    env->interrupt_request &= ~0x01;
    tlb_flush(env, 1);

    return 0;
}

static const VMStateDescription vmstate_cpu_common = {
    .name = "cpu_common",
    .version_id = 1,
    .minimum_version_id = 1,
    .minimum_version_id_old = 1,
    .post_load = cpu_common_post_load,
    .fields      = (VMStateField []) {
        VMSTATE_UINT32(halted, CPUState),
        VMSTATE_UINT32(interrupt_request, CPUState),
        VMSTATE_END_OF_LIST()
    }
};
#endif

/* Count the number of fetched instructions.  */
int count_ifetch = 0;

void show_all_ifetch_counters(void)
{
    CPUState *env;

    /* Print the result only if the -count-ifetch option was passed to
     * the command-line.  */
    if (!(count_ifetch & 0x1))
        return;

    for (env = first_cpu; env != NULL; env = env->next_cpu) {
        fprintf(stderr,
                "qemu: number of fetched instructions on CPU #%d = %" PRIu64 "\n",
                env->cpu_index, env->ifetch_counter);
    }
}

/* Number of fetched instructions per second.  */
uint64_t clock_ifetch = 0;

uint64_t convert_string_to_frequency(const char *string)
{
    uint64_t factor;
    char *not_a_number;
    const char *cause;
    unsigned long long int frequency;

    frequency = strtoull(string, &not_a_number, 10);
    if (!frequency) {
        cause = "there's no digits in the initial part";
        goto error;
    }

    if (not_a_number[0] == '\0' || !strcasecmp(not_a_number, "Hz")) {
        factor = 1;
    } else if (!strcasecmp(not_a_number, "KHz")) {
        factor = 1000;
    } else if (!strcasecmp(not_a_number, "MHz")) {
        factor = 1000*1000;
    } else if (!strcasecmp(not_a_number, "GHz")) {
        factor = 1000*1000*1000;
    } else {
        cause = "the frequency unit is unknown";
        goto error;
    }

    if (frequency >= UINT64_MAX / factor) {
        fprintf(stderr, "qemu: frequency value \"%s\" overflows a "
                "64-bit unsigned integer, limiting it to %" PRIu64 ".\n",
                string, UINT64_MAX);
        frequency = UINT64_MAX;
        factor = 1;
    }

    return frequency * factor;

error:
    fprintf(stderr, "qemu: frequency value \"%s\" is invalid, %s.\n", string, cause);
    exit(1);
}

CPUState *qemu_get_cpu(int cpu)
{
    CPUState *env = first_cpu;

    while (env) {
        if (env->cpu_index == cpu)
            break;
        env = env->next_cpu;
    }

    return env;
}

void cpu_exec_init(CPUState *env)
{
    CPUState **penv;
    int cpu_index;

#if defined(CONFIG_USER_ONLY)
    cpu_list_lock();
#endif
    env->next_cpu = NULL;
    penv = &first_cpu;
    cpu_index = 0;
    while (*penv != NULL) {
        penv = &(*penv)->next_cpu;
        cpu_index++;
    }
    env->cpu_index = cpu_index;
    env->numa_node = 0;
    QTAILQ_INIT(&env->breakpoints);
    QTAILQ_INIT(&env->watchpoints);
    *penv = env;
#if defined(CONFIG_USER_ONLY)
    cpu_list_unlock();
#endif
#if defined(CPU_SAVE_VERSION) && !defined(CONFIG_USER_ONLY)
    vmstate_register(NULL, cpu_index, &vmstate_cpu_common, env);
    register_savevm(NULL, "cpu", cpu_index, CPU_SAVE_VERSION,
                    cpu_save, cpu_load, env);
#endif
}

static inline void invalidate_page_bitmap(PageDesc *p)
{
    if (p->code_bitmap) {
        qemu_free(p->code_bitmap);
        p->code_bitmap = NULL;
    }
    p->code_write_count = 0;
}

/* Set to NULL all the 'first_tb' fields in all PageDescs. */

static void page_flush_tb_1 (int level, void **lp)
{
    int i;

    if (*lp == NULL) {
        return;
    }
    if (level == 0) {
        PageDesc *pd = *lp;
        for (i = 0; i < L2_SIZE; ++i) {
            pd[i].first_tb = NULL;
            invalidate_page_bitmap(pd + i);
        }
    } else {
        void **pp = *lp;
        for (i = 0; i < L2_SIZE; ++i) {
            page_flush_tb_1 (level - 1, pp + i);
        }
    }
}

static void page_flush_tb(void)
{
    int i;
    for (i = 0; i < V_L1_SIZE; i++) {
        page_flush_tb_1(V_L1_SHIFT / L2_BITS - 1, l1_map + i);
    }
}

/* flush all the translation blocks */
/* XXX: tb_flush is currently not thread safe */
void tb_flush(CPUState *env1)
{
    CPUState *env;
#if defined(DEBUG_FLUSH)
    printf("qemu: flush code_size=%ld nb_tbs=%d avg_tb_size=%ld\n",
           (unsigned long)(code_gen_ptr - code_gen_buffer),
           nb_tbs, nb_tbs > 0 ?
           ((unsigned long)(code_gen_ptr - code_gen_buffer)) / nb_tbs : 0);
#endif
    if ((unsigned long)(code_gen_ptr - code_gen_buffer) > code_gen_buffer_size)
        cpu_abort(env1, "Internal error: code buffer overflow\n");

    nb_tbs = 0;

    for(env = first_cpu; env != NULL; env = env->next_cpu) {
        memset (env->tb_jmp_cache, 0, TB_JMP_CACHE_SIZE * sizeof (void *));
    }

    memset (tb_phys_hash, 0, CODE_GEN_PHYS_HASH_SIZE * sizeof (void *));
    page_flush_tb();

    code_gen_ptr = code_gen_buffer;
    /* XXX: flush processor icache at this point if cache flush is
       expensive */
    tb_flush_count++;
}

#ifdef DEBUG_TB_CHECK

static void tb_invalidate_check(target_ulong address)
{
    TranslationBlock *tb;
    int i;
    address &= TARGET_PAGE_MASK;
    for(i = 0;i < CODE_GEN_PHYS_HASH_SIZE; i++) {
        for(tb = tb_phys_hash[i]; tb != NULL; tb = tb->phys_hash_next) {
            if (!(address + TARGET_PAGE_SIZE <= tb->pc ||
                  address >= tb->pc + tb->size)) {
                printf("ERROR invalidate: address=" TARGET_FMT_lx
                       " PC=%08lx size=%04x\n",
                       address, (long)tb->pc, tb->size);
            }
        }
    }
}

/* verify that all the pages have correct rights for code */
static void tb_page_check(void)
{
    TranslationBlock *tb;
    int i, flags1, flags2;

    for(i = 0;i < CODE_GEN_PHYS_HASH_SIZE; i++) {
        for(tb = tb_phys_hash[i]; tb != NULL; tb = tb->phys_hash_next) {
            flags1 = page_get_flags(tb->pc);
            flags2 = page_get_flags(tb->pc + tb->size - 1);
            if ((flags1 & PAGE_WRITE) || (flags2 & PAGE_WRITE)) {
                printf("ERROR page flags: PC=%08lx size=%04x f1=%x f2=%x\n",
                       (long)tb->pc, tb->size, flags1, flags2);
            }
        }
    }
}

#endif

/* invalidate one TB */
static inline void tb_remove(TranslationBlock **ptb, TranslationBlock *tb,
                             int next_offset)
{
    TranslationBlock *tb1;
    for(;;) {
        tb1 = *ptb;
        if (tb1 == tb) {
            *ptb = *(TranslationBlock **)((char *)tb1 + next_offset);
            break;
        }
        ptb = (TranslationBlock **)((char *)tb1 + next_offset);
    }
}

static inline void tb_page_remove(TranslationBlock **ptb, TranslationBlock *tb)
{
    TranslationBlock *tb1;
    unsigned int n1;

    for(;;) {
        tb1 = *ptb;
        n1 = (long)tb1 & 3;
        tb1 = (TranslationBlock *)((long)tb1 & ~3);
        if (tb1 == tb) {
            *ptb = tb1->page_next[n1];
            break;
        }
        ptb = &tb1->page_next[n1];
    }
}

static inline void tb_jmp_remove(TranslationBlock *tb, int n)
{
    TranslationBlock *tb1, **ptb;
    unsigned int n1;

    ptb = &tb->jmp_next[n];
    tb1 = *ptb;
    if (tb1) {
        /* find tb(n) in circular list */
        for(;;) {
            tb1 = *ptb;
            n1 = (long)tb1 & 3;
            tb1 = (TranslationBlock *)((long)tb1 & ~3);
            if (n1 == n && tb1 == tb)
                break;
            if (n1 == 2) {
                ptb = &tb1->jmp_first;
            } else {
                ptb = &tb1->jmp_next[n1];
            }
        }
        /* now we can suppress tb(n) from the list */
        *ptb = tb->jmp_next[n];

        tb->jmp_next[n] = NULL;
    }
}

/* reset the jump entry 'n' of a TB so that it is not chained to
   another TB */
static inline void tb_reset_jump(TranslationBlock *tb, int n)
{
    tb_set_jmp_target(tb, n, (unsigned long)(tb->tc_ptr + tb->tb_next_offset[n]));
}

void tb_phys_invalidate(TranslationBlock *tb, tb_page_addr_t page_addr)
{
    CPUState *env;
    PageDesc *p;
    unsigned int h, n1;
    tb_page_addr_t phys_pc;
    TranslationBlock *tb1, *tb2;

    /* remove the TB from the hash list */
    phys_pc = tb->page_addr[0] + (tb->pc & ~TARGET_PAGE_MASK);
    h = tb_phys_hash_func(phys_pc);
    tb_remove(&tb_phys_hash[h], tb,
              offsetof(TranslationBlock, phys_hash_next));

    /* remove the TB from the page list */
    if (tb->page_addr[0] != page_addr) {
        p = page_find(tb->page_addr[0] >> TARGET_PAGE_BITS);
        tb_page_remove(&p->first_tb, tb);
        invalidate_page_bitmap(p);
    }
    if (tb->page_addr[1] != -1 && tb->page_addr[1] != page_addr) {
        p = page_find(tb->page_addr[1] >> TARGET_PAGE_BITS);
        tb_page_remove(&p->first_tb, tb);
        invalidate_page_bitmap(p);
    }

    tb_invalidated_flag = 1;

    /* remove the TB from the hash list */
    h = tb_jmp_cache_hash_func(tb->pc);
    for(env = first_cpu; env != NULL; env = env->next_cpu) {
        if (env->tb_jmp_cache[h] == tb)
            env->tb_jmp_cache[h] = NULL;
    }

    /* suppress this TB from the two jump lists */
    tb_jmp_remove(tb, 0);
    tb_jmp_remove(tb, 1);

    /* suppress any remaining jumps to this TB */
    tb1 = tb->jmp_first;
    for(;;) {
        n1 = (long)tb1 & 3;
        if (n1 == 2)
            break;
        tb1 = (TranslationBlock *)((long)tb1 & ~3);
        tb2 = tb1->jmp_next[n1];
        tb_reset_jump(tb1, n1);
        tb1->jmp_next[n1] = NULL;
        tb1 = tb2;
    }
    tb->jmp_first = (TranslationBlock *)((long)tb | 2); /* fail safe */

    tb_phys_invalidate_count++;
}

static inline void set_bits(uint8_t *tab, int start, int len)
{
    int end, mask, end1;

    end = start + len;
    tab += start >> 3;
    mask = 0xff << (start & 7);
    if ((start & ~7) == (end & ~7)) {
        if (start < end) {
            mask &= ~(0xff << (end & 7));
            *tab |= mask;
        }
    } else {
        *tab++ |= mask;
        start = (start + 8) & ~7;
        end1 = end & ~7;
        while (start < end1) {
            *tab++ = 0xff;
            start += 8;
        }
        if (start < end) {
            mask = ~(0xff << (end & 7));
            *tab |= mask;
        }
    }
}

static void build_page_bitmap(PageDesc *p)
{
    int n, tb_start, tb_end;
    TranslationBlock *tb;

    p->code_bitmap = qemu_mallocz(TARGET_PAGE_SIZE / 8);

    tb = p->first_tb;
    while (tb != NULL) {
        n = (long)tb & 3;
        tb = (TranslationBlock *)((long)tb & ~3);
        /* NOTE: this is subtle as a TB may span two physical pages */
        if (n == 0) {
            /* NOTE: tb_end may be after the end of the page, but
               it is not a problem */
            tb_start = tb->pc & ~TARGET_PAGE_MASK;
            tb_end = tb_start + tb->size;
            if (tb_end > TARGET_PAGE_SIZE)
                tb_end = TARGET_PAGE_SIZE;
        } else {
            tb_start = 0;
            tb_end = ((tb->pc + tb->size) & ~TARGET_PAGE_MASK);
        }
        set_bits(p->code_bitmap, tb_start, tb_end - tb_start);
        tb = tb->page_next[n];
    }
}

TranslationBlock *tb_gen_code(CPUState *env,
                              target_ulong pc, target_ulong cs_base,
                              int flags, int cflags)
{
    TranslationBlock *tb;
    uint8_t *tc_ptr;
    tb_page_addr_t phys_pc, phys_page2;
    target_ulong virt_page2;
    int code_gen_size;

    phys_pc = get_page_addr_code(env, pc);
    tb = tb_alloc(pc);
    if (!tb) {
        /* flush must be done */
        tb_flush(env);
        /* cannot fail at this point */
        tb = tb_alloc(pc);
        /* Don't forget to invalidate previous TB info.  */
        tb_invalidated_flag = 1;
    }
    tc_ptr = code_gen_ptr;
    tb->tc_ptr = tc_ptr;
    tb->cs_base = cs_base;
    tb->flags = flags;
    tb->cflags = cflags;
    cpu_gen_code(env, tb, &code_gen_size);
    code_gen_ptr = (void *)(((unsigned long)code_gen_ptr + code_gen_size + CODE_GEN_ALIGN - 1) & ~(CODE_GEN_ALIGN - 1));

    /* check next page if needed */
    virt_page2 = (pc + tb->size - 1) & TARGET_PAGE_MASK;
    phys_page2 = -1;
    if ((pc & TARGET_PAGE_MASK) != virt_page2) {
        phys_page2 = get_page_addr_code(env, virt_page2);
    }
    tb_link_page(tb, phys_pc, phys_page2);
    return tb;
}

/* invalidate all TBs which intersect with the target physical page
   starting in range [start;end[. NOTE: start and end must refer to
   the same physical page. 'is_cpu_write_access' should be true if called
   from a real cpu write access: the virtual CPU will exit the current
   TB if code is modified inside this TB. */
void tb_invalidate_phys_page_range(tb_page_addr_t start, tb_page_addr_t end,
                                   int is_cpu_write_access)
{
    TranslationBlock *tb, *tb_next, *saved_tb;
    CPUState *env = cpu_single_env;
    tb_page_addr_t tb_start, tb_end;
    PageDesc *p;
    int n;
#ifdef TARGET_HAS_PRECISE_SMC
    int current_tb_not_found = is_cpu_write_access;
    TranslationBlock *current_tb = NULL;
    int current_tb_modified = 0;
    target_ulong current_pc = 0;
    target_ulong current_cs_base = 0;
    int current_flags = 0;
#endif /* TARGET_HAS_PRECISE_SMC */

    p = page_find(start >> TARGET_PAGE_BITS);
    if (!p)
        return;
    if (!p->code_bitmap &&
        ++p->code_write_count >= SMC_BITMAP_USE_THRESHOLD &&
        is_cpu_write_access) {
        /* build code bitmap */
        build_page_bitmap(p);
    }

    /* we remove all the TBs in the range [start, end[ */
    /* XXX: see if in some cases it could be faster to invalidate all the code */
    tb = p->first_tb;
    while (tb != NULL) {
        n = (long)tb & 3;
        tb = (TranslationBlock *)((long)tb & ~3);
        tb_next = tb->page_next[n];
        /* NOTE: this is subtle as a TB may span two physical pages */
        if (n == 0) {
            /* NOTE: tb_end may be after the end of the page, but
               it is not a problem */
            tb_start = tb->page_addr[0] + (tb->pc & ~TARGET_PAGE_MASK);
            tb_end = tb_start + tb->size;
        } else {
            tb_start = tb->page_addr[1];
            tb_end = tb_start + ((tb->pc + tb->size) & ~TARGET_PAGE_MASK);
        }
        if (!(tb_end <= start || tb_start >= end)) {
#ifdef TARGET_HAS_PRECISE_SMC
            if (current_tb_not_found) {
                current_tb_not_found = 0;
                current_tb = NULL;
                if (env->mem_io_pc) {
                    /* now we have a real cpu fault */
                    current_tb = tb_find_pc(env->mem_io_pc);
                }
            }
            if (current_tb == tb &&
                (current_tb->cflags & CF_COUNT_MASK) != 1) {
                /* If we are modifying the current TB, we must stop
                its execution. We could be more precise by checking
                that the modification is after the current PC, but it
                would require a specialized function to partially
                restore the CPU state */

                current_tb_modified = 1;
                cpu_restore_state(current_tb, env,
                                  env->mem_io_pc, NULL);
                cpu_get_tb_cpu_state(env, &current_pc, &current_cs_base,
                                     &current_flags);
            }
#endif /* TARGET_HAS_PRECISE_SMC */
            /* we need to do that to handle the case where a signal
               occurs while doing tb_phys_invalidate() */
            saved_tb = NULL;
            if (env) {
                saved_tb = env->current_tb;
                env->current_tb = NULL;
            }
            tb_phys_invalidate(tb, -1);
            if (env) {
                env->current_tb = saved_tb;
                if (env->interrupt_request && env->current_tb)
                    cpu_interrupt(env, env->interrupt_request);
            }
        }
        tb = tb_next;
    }
#if !defined(CONFIG_USER_ONLY)
    /* if no code remaining, no need to continue to use slow writes */
    if (!p->first_tb) {
        invalidate_page_bitmap(p);
        if (is_cpu_write_access) {
            tlb_unprotect_code_phys(env, start, env->mem_io_vaddr);
        }
    }
#endif
#ifdef TARGET_HAS_PRECISE_SMC
    if (current_tb_modified) {
        /* we generate a block containing just the instruction
           modifying the memory. It will ensure that it cannot modify
           itself */
        env->current_tb = NULL;
        tb_gen_code(env, current_pc, current_cs_base, current_flags, 1);
        cpu_resume_from_signal(env, NULL);
    }
#endif
}

/* len must be <= 8 and start must be a multiple of len */
static inline void tb_invalidate_phys_page_fast(tb_page_addr_t start, int len)
{
    PageDesc *p;
    int offset, b;
#if 0
    if (1) {
        qemu_log("modifying code at 0x%x size=%d EIP=%x PC=%08x\n",
                  cpu_single_env->mem_io_vaddr, len,
                  cpu_single_env->eip,
                  cpu_single_env->eip + (long)cpu_single_env->segs[R_CS].base);
    }
#endif
    p = page_find(start >> TARGET_PAGE_BITS);
    if (!p)
        return;
    if (p->code_bitmap) {
        offset = start & ~TARGET_PAGE_MASK;
        b = p->code_bitmap[offset >> 3] >> (offset & 7);
        if (b & ((1 << len) - 1))
            goto do_invalidate;
    } else {
    do_invalidate:
        tb_invalidate_phys_page_range(start, start + len, 1);
    }
}

#if !defined(CONFIG_SOFTMMU)
static void tb_invalidate_phys_page(tb_page_addr_t addr,
                                    unsigned long pc, void *puc)
{
    TranslationBlock *tb;
    PageDesc *p;
    int n;
#ifdef TARGET_HAS_PRECISE_SMC
    TranslationBlock *current_tb = NULL;
    CPUState *env = cpu_single_env;
    int current_tb_modified = 0;
    target_ulong current_pc = 0;
    target_ulong current_cs_base = 0;
    int current_flags = 0;
#endif

    addr &= TARGET_PAGE_MASK;
    p = page_find(addr >> TARGET_PAGE_BITS);
    if (!p)
        return;
    tb = p->first_tb;
#ifdef TARGET_HAS_PRECISE_SMC
    if (tb && pc != 0) {
        current_tb = tb_find_pc(pc);
    }
#endif
    while (tb != NULL) {
        n = (long)tb & 3;
        tb = (TranslationBlock *)((long)tb & ~3);
#ifdef TARGET_HAS_PRECISE_SMC
        if (current_tb == tb &&
            (current_tb->cflags & CF_COUNT_MASK) != 1) {
                /* If we are modifying the current TB, we must stop
                   its execution. We could be more precise by checking
                   that the modification is after the current PC, but it
                   would require a specialized function to partially
                   restore the CPU state */

            current_tb_modified = 1;
            cpu_restore_state(current_tb, env, pc, puc);
            cpu_get_tb_cpu_state(env, &current_pc, &current_cs_base,
                                 &current_flags);
        }
#endif /* TARGET_HAS_PRECISE_SMC */
        tb_phys_invalidate(tb, addr);
        tb = tb->page_next[n];
    }
    p->first_tb = NULL;
#ifdef TARGET_HAS_PRECISE_SMC
    if (current_tb_modified) {
        /* we generate a block containing just the instruction
           modifying the memory. It will ensure that it cannot modify
           itself */
        env->current_tb = NULL;
        tb_gen_code(env, current_pc, current_cs_base, current_flags, 1);
        cpu_resume_from_signal(env, puc);
    }
#endif
}
#endif

/* add the tb in the target page and protect it if necessary */
static inline void tb_alloc_page(TranslationBlock *tb,
                                 unsigned int n, tb_page_addr_t page_addr)
{
    PageDesc *p;
    TranslationBlock *last_first_tb;

    tb->page_addr[n] = page_addr;
    p = page_find_alloc(page_addr >> TARGET_PAGE_BITS, 1);
    tb->page_next[n] = p->first_tb;
    last_first_tb = p->first_tb;
    p->first_tb = (TranslationBlock *)((long)tb | n);
    invalidate_page_bitmap(p);

#if defined(TARGET_HAS_SMC) || 1

#if defined(CONFIG_USER_ONLY)
    if (p->flags & PAGE_WRITE) {
        target_ulong addr;
        PageDesc *p2;
        int prot;

        /* force the host page as non writable (writes will have a
           page fault + mprotect overhead) */
        page_addr &= qemu_host_page_mask;
        prot = 0;
        for(addr = page_addr; addr < page_addr + qemu_host_page_size;
            addr += TARGET_PAGE_SIZE) {

            p2 = page_find (addr >> TARGET_PAGE_BITS);
            if (!p2)
                continue;
            prot |= p2->flags;
            p2->flags &= ~PAGE_WRITE;
          }
        mprotect(g2h(page_addr), qemu_host_page_size,
                 (prot & PAGE_BITS) & ~PAGE_WRITE);
#ifdef DEBUG_TB_INVALIDATE
        printf("protecting code page: 0x" TARGET_FMT_lx "\n",
               page_addr);
#endif
    }
#else
    /* if some code is already present, then the pages are already
       protected. So we handle the case where only the first TB is
       allocated in a physical page */
    if (!last_first_tb) {
        tlb_protect_code(page_addr);
    }
#endif

#endif /* TARGET_HAS_SMC */
}

/* Allocate a new translation block. Flush the translation buffer if
   too many translation blocks or too much generated code. */
TranslationBlock *tb_alloc(target_ulong pc)
{
    TranslationBlock *tb;

    if (nb_tbs >= code_gen_max_blocks ||
        (code_gen_ptr - code_gen_buffer) >= code_gen_buffer_max_size)
        return NULL;
    tb = &tbs[nb_tbs++];
    tb->pc = pc;
    tb->cflags = 0;
    return tb;
}

void tb_free(TranslationBlock *tb)
{
    /* In practice this is mostly used for single use temporary TB
       Ignore the hard cases and just back up if this TB happens to
       be the last one generated.  */
    if (nb_tbs > 0 && tb == &tbs[nb_tbs - 1]) {
        code_gen_ptr = tb->tc_ptr;
        nb_tbs--;
    }
}

/* add a new TB and link it to the physical page tables. phys_page2 is
   (-1) to indicate that only one page contains the TB. */
void tb_link_page(TranslationBlock *tb,
                  tb_page_addr_t phys_pc, tb_page_addr_t phys_page2)
{
    unsigned int h;
    TranslationBlock **ptb;

    /* Grab the mmap lock to stop another thread invalidating this TB
       before we are done.  */
    mmap_lock();
    /* add in the physical hash table */
    h = tb_phys_hash_func(phys_pc);
    ptb = &tb_phys_hash[h];
    tb->phys_hash_next = *ptb;
    *ptb = tb;

    /* add in the page list */
    tb_alloc_page(tb, 0, phys_pc & TARGET_PAGE_MASK);
    if (phys_page2 != -1)
        tb_alloc_page(tb, 1, phys_page2);
    else
        tb->page_addr[1] = -1;

    tb->jmp_first = (TranslationBlock *)((long)tb | 2);
    tb->jmp_next[0] = NULL;
    tb->jmp_next[1] = NULL;

    /* init original jump addresses */
    if (tb->tb_next_offset[0] != 0xffff)
        tb_reset_jump(tb, 0);
    if (tb->tb_next_offset[1] != 0xffff)
        tb_reset_jump(tb, 1);

#ifdef DEBUG_TB_CHECK
    tb_page_check();
#endif
    mmap_unlock();
}

/* find the TB 'tb' such that tb[0].tc_ptr <= tc_ptr <
   tb[1].tc_ptr. Return NULL if not found */
TranslationBlock *tb_find_pc(unsigned long tc_ptr)
{
    int m_min, m_max, m;
    unsigned long v;
    TranslationBlock *tb;

    if (nb_tbs <= 0)
        return NULL;
    if (tc_ptr < (unsigned long)code_gen_buffer ||
        tc_ptr >= (unsigned long)code_gen_ptr)
        return NULL;
    /* binary search (cf Knuth) */
    m_min = 0;
    m_max = nb_tbs - 1;
    while (m_min <= m_max) {
        m = (m_min + m_max) >> 1;
        tb = &tbs[m];
        v = (unsigned long)tb->tc_ptr;
        if (v == tc_ptr)
            return tb;
        else if (tc_ptr < v) {
            m_max = m - 1;
        } else {
            m_min = m + 1;
        }
    }
    return &tbs[m_max];
}

static void tb_reset_jump_recursive(TranslationBlock *tb);

static inline void tb_reset_jump_recursive2(TranslationBlock *tb, int n)
{
    TranslationBlock *tb1, *tb_next, **ptb;
    unsigned int n1;

    tb1 = tb->jmp_next[n];
    if (tb1 != NULL) {
        /* find head of list */
        for(;;) {
            n1 = (long)tb1 & 3;
            tb1 = (TranslationBlock *)((long)tb1 & ~3);
            if (n1 == 2)
                break;
            tb1 = tb1->jmp_next[n1];
        }
        /* we are now sure now that tb jumps to tb1 */
        tb_next = tb1;

        /* remove tb from the jmp_first list */
        ptb = &tb_next->jmp_first;
        for(;;) {
            tb1 = *ptb;
            n1 = (long)tb1 & 3;
            tb1 = (TranslationBlock *)((long)tb1 & ~3);
            if (n1 == n && tb1 == tb)
                break;
            ptb = &tb1->jmp_next[n1];
        }
        *ptb = tb->jmp_next[n];
        tb->jmp_next[n] = NULL;

        /* suppress the jump to next tb in generated code */
        tb_reset_jump(tb, n);

        /* suppress jumps in the tb on which we could have jumped */
        tb_reset_jump_recursive(tb_next);
    }
}

static void tb_reset_jump_recursive(TranslationBlock *tb)
{
    tb_reset_jump_recursive2(tb, 0);
    tb_reset_jump_recursive2(tb, 1);
}

#if defined(TARGET_HAS_ICE)
#if defined(CONFIG_USER_ONLY)
static void breakpoint_invalidate(CPUState *env, target_ulong pc)
{
    tb_invalidate_phys_page_range(pc, pc + 1, 0);
}
#else
static void breakpoint_invalidate(CPUState *env, target_ulong pc)
{
    target_phys_addr_t addr;
    target_ulong pd;
    ram_addr_t ram_addr;
    PhysPageDesc *p;

    addr = cpu_get_phys_page_debug(env, pc);
    p = phys_page_find(addr >> TARGET_PAGE_BITS);
    if (!p) {
        pd = IO_MEM_UNASSIGNED;
    } else {
        pd = p->phys_offset;
    }
    ram_addr = (pd & TARGET_PAGE_MASK) | (pc & ~TARGET_PAGE_MASK);
    tb_invalidate_phys_page_range(ram_addr, ram_addr + 1, 0);
}
#endif
#endif /* TARGET_HAS_ICE */

#if defined(CONFIG_USER_ONLY)
void cpu_watchpoint_remove_all(CPUState *env, int mask)

{
}

int cpu_watchpoint_insert(CPUState *env, target_ulong addr, target_ulong len,
                          int flags, CPUWatchpoint **watchpoint)
{
    return -ENOSYS;
}
#else
/* Add a watchpoint.  */
int cpu_watchpoint_insert(CPUState *env, target_ulong addr, target_ulong len,
                          int flags, CPUWatchpoint **watchpoint)
{
    target_ulong len_mask = ~(len - 1);
    CPUWatchpoint *wp;

    /* sanity checks: allow power-of-2 lengths, deny unaligned watchpoints */
    if ((len != 1 && len != 2 && len != 4 && len != 8) || (addr & ~len_mask)) {
        fprintf(stderr, "qemu: tried to set invalid watchpoint at "
                TARGET_FMT_lx ", len=" TARGET_FMT_lu "\n", addr, len);
        return -EINVAL;
    }
    wp = qemu_malloc(sizeof(*wp));

    wp->vaddr = addr;
    wp->len_mask = len_mask;
    wp->flags = flags;

    /* keep all GDB-injected watchpoints in front */
    if (flags & BP_GDB)
        QTAILQ_INSERT_HEAD(&env->watchpoints, wp, entry);
    else
        QTAILQ_INSERT_TAIL(&env->watchpoints, wp, entry);

    tlb_flush_page(env, addr);

    if (watchpoint)
        *watchpoint = wp;
    return 0;
}

/* Remove a specific watchpoint.  */
int cpu_watchpoint_remove(CPUState *env, target_ulong addr, target_ulong len,
                          int flags)
{
    target_ulong len_mask = ~(len - 1);
    CPUWatchpoint *wp;

    QTAILQ_FOREACH(wp, &env->watchpoints, entry) {
        if (addr == wp->vaddr && len_mask == wp->len_mask
                && flags == (wp->flags & ~BP_WATCHPOINT_HIT)) {
            cpu_watchpoint_remove_by_ref(env, wp);
            return 0;
        }
    }
    return -ENOENT;
}

/* Remove a specific watchpoint by reference.  */
void cpu_watchpoint_remove_by_ref(CPUState *env, CPUWatchpoint *watchpoint)
{
    QTAILQ_REMOVE(&env->watchpoints, watchpoint, entry);

    tlb_flush_page(env, watchpoint->vaddr);

    qemu_free(watchpoint);
}

/* Remove all matching watchpoints.  */
void cpu_watchpoint_remove_all(CPUState *env, int mask)
{
    CPUWatchpoint *wp, *next;

    QTAILQ_FOREACH_SAFE(wp, &env->watchpoints, entry, next) {
        if (wp->flags & mask)
            cpu_watchpoint_remove_by_ref(env, wp);
    }
}
#endif

/* Add a breakpoint.  */
int cpu_breakpoint_insert(CPUState *env, target_ulong pc, int flags,
                          CPUBreakpoint **breakpoint)
{
#if defined(TARGET_HAS_ICE)
    CPUBreakpoint *bp;

    bp = qemu_malloc(sizeof(*bp));

    bp->pc = pc;
    bp->flags = flags;

    /* keep all GDB-injected breakpoints in front */
    if (flags & BP_GDB)
        QTAILQ_INSERT_HEAD(&env->breakpoints, bp, entry);
    else
        QTAILQ_INSERT_TAIL(&env->breakpoints, bp, entry);

    breakpoint_invalidate(env, pc);

    if (breakpoint)
        *breakpoint = bp;
    return 0;
#else
    return -ENOSYS;
#endif
}

/* Remove a specific breakpoint.  */
int cpu_breakpoint_remove(CPUState *env, target_ulong pc, int flags)
{
#if defined(TARGET_HAS_ICE)
    CPUBreakpoint *bp;

    QTAILQ_FOREACH(bp, &env->breakpoints, entry) {
        if (bp->pc == pc && bp->flags == flags) {
            cpu_breakpoint_remove_by_ref(env, bp);
            return 0;
        }
    }
    return -ENOENT;
#else
    return -ENOSYS;
#endif
}

/* Remove a specific breakpoint by reference.  */
void cpu_breakpoint_remove_by_ref(CPUState *env, CPUBreakpoint *breakpoint)
{
#if defined(TARGET_HAS_ICE)
    QTAILQ_REMOVE(&env->breakpoints, breakpoint, entry);

    breakpoint_invalidate(env, breakpoint->pc);

    qemu_free(breakpoint);
#endif
}

/* Remove all matching breakpoints. */
void cpu_breakpoint_remove_all(CPUState *env, int mask)
{
#if defined(TARGET_HAS_ICE)
    CPUBreakpoint *bp, *next;

    QTAILQ_FOREACH_SAFE(bp, &env->breakpoints, entry, next) {
        if (bp->flags & mask)
            cpu_breakpoint_remove_by_ref(env, bp);
    }
#endif
}

/* enable or disable single step mode. EXCP_DEBUG is returned by the
   CPU loop after each instruction */
void cpu_single_step(CPUState *env, int enabled)
{
#if defined(TARGET_HAS_ICE)
    if (env->singlestep_enabled != enabled) {
        env->singlestep_enabled = enabled;
        if (kvm_enabled())
            kvm_update_guest_debug(env, 0);
        else {
            /* must flush all the translated code to avoid inconsistencies */
            /* XXX: only flush what is necessary */
            tb_flush(env);
        }
    }
#endif
}

/* enable or disable low levels log */
void cpu_set_log(int log_flags)
{
    loglevel = log_flags;
    if (loglevel && !logfile) {
        logfile = fopen(logfilename, log_append ? "a" : "w");
        if (!logfile) {
            perror(logfilename);
            _exit(1);
        }
#if !defined(CONFIG_SOFTMMU)
        /* must avoid mmap() usage of glibc by setting a buffer "by hand" */
        {
            static char logfile_buf[4096];
            setvbuf(logfile, logfile_buf, _IOLBF, sizeof(logfile_buf));
        }
#elif !defined(_WIN32)
        /* Win32 doesn't support line-buffering and requires size >= 2 */
        setvbuf(logfile, NULL, _IOLBF, 0);
#endif
        log_append = 1;
    }
    if (!loglevel && logfile) {
        fclose(logfile);
        logfile = NULL;
    }
}

void cpu_set_log_filename(const char *filename)
{
    logfilename = strdup(filename);
    if (logfile) {
        fclose(logfile);
        logfile = NULL;
    }
    cpu_set_log(loglevel);
}

static void cpu_unlink_tb(CPUState *env)
{
    /* FIXME: TB unchaining isn't SMP safe.  For now just ignore the
       problem and hope the cpu will stop of its own accord.  For userspace
       emulation this often isn't actually as bad as it sounds.  Often
       signals are used primarily to interrupt blocking syscalls.  */
    TranslationBlock *tb;
    static spinlock_t interrupt_lock = SPIN_LOCK_UNLOCKED;

    spin_lock(&interrupt_lock);
    tb = env->current_tb;
    /* if the cpu is currently executing code, we must unlink it and
       all the potentially executing TB */
    if (tb) {
        env->current_tb = NULL;
        tb_reset_jump_recursive(tb);
    }
    spin_unlock(&interrupt_lock);
}

/* mask must never be zero, except for A20 change call */
void cpu_interrupt(CPUState *env, int mask)
{
    int old_mask;

    old_mask = env->interrupt_request;
    env->interrupt_request |= mask;

#ifndef CONFIG_USER_ONLY
    /*
     * If called from iothread context, wake the target cpu in
     * case its halted.
     */
    if (!qemu_cpu_self(env)) {
        qemu_cpu_kick(env);
        return;
    }
#endif

    if (use_icount) {
        env->icount_decr.u16.high = 0xffff;
#ifndef CONFIG_USER_ONLY
        if (!can_do_io(env)
            && (mask & ~old_mask) != 0) {
            cpu_abort(env, "Raised interrupt while not in I/O function");
        }
#endif
    } else {
        cpu_unlink_tb(env);
    }
}

void cpu_reset_interrupt(CPUState *env, int mask)
{
    env->interrupt_request &= ~mask;
}

void cpu_exit(CPUState *env)
{
    env->exit_request = 1;
    cpu_unlink_tb(env);
}

const CPULogItem cpu_log_items[] = {
    { CPU_LOG_TB_OUT_ASM, "out_asm",
      "show generated host assembly code for each compiled TB" },
    { CPU_LOG_TB_IN_ASM, "in_asm",
      "show target assembly code for each compiled TB" },
    { CPU_LOG_TB_OP, "op",
      "show micro ops for each compiled TB" },
    { CPU_LOG_TB_OP_OPT, "op_opt",
      "show micro ops "
#ifdef TARGET_I386
      "before eflags optimization and "
#endif
      "after liveness analysis" },
    { CPU_LOG_INT, "int",
      "show interrupts/exceptions in short format" },
    { CPU_LOG_EXEC, "exec",
      "show trace before each executed TB (lots of logs)" },
    { CPU_LOG_TB_CPU, "cpu",
      "show CPU state before block translation" },
#ifdef TARGET_I386
    { CPU_LOG_PCALL, "pcall",
      "show protected mode far calls/returns/exceptions" },
    { CPU_LOG_RESET, "cpu_reset",
      "show CPU state before CPU resets" },
#endif
#ifdef DEBUG_IOPORT
    { CPU_LOG_IOPORT, "ioport",
      "show all i/o ports accesses" },
#endif
    { 0, NULL, NULL },
};

#ifndef CONFIG_USER_ONLY
static QLIST_HEAD(memory_client_list, CPUPhysMemoryClient) memory_client_list
    = QLIST_HEAD_INITIALIZER(memory_client_list);

static void cpu_notify_set_memory(target_phys_addr_t start_addr,
                                  ram_addr_t size,
                                  ram_addr_t phys_offset)
{
    CPUPhysMemoryClient *client;
    QLIST_FOREACH(client, &memory_client_list, list) {
        client->set_memory(client, start_addr, size, phys_offset);
    }
}

static int cpu_notify_sync_dirty_bitmap(target_phys_addr_t start,
                                        target_phys_addr_t end)
{
    CPUPhysMemoryClient *client;
    QLIST_FOREACH(client, &memory_client_list, list) {
        int r = client->sync_dirty_bitmap(client, start, end);
        if (r < 0)
            return r;
    }
    return 0;
}

static int cpu_notify_migration_log(int enable)
{
    CPUPhysMemoryClient *client;
    QLIST_FOREACH(client, &memory_client_list, list) {
        int r = client->migration_log(client, enable);
        if (r < 0)
            return r;
    }
    return 0;
}

static void phys_page_for_each_1(CPUPhysMemoryClient *client,
                                 int level, void **lp)
{
    int i;

    if (*lp == NULL) {
        return;
    }
    if (level == 0) {
        PhysPageDesc *pd = *lp;
        for (i = 0; i < L2_SIZE; ++i) {
            if (pd[i].phys_offset != IO_MEM_UNASSIGNED) {
                client->set_memory(client, pd[i].region_offset,
                                   TARGET_PAGE_SIZE, pd[i].phys_offset);
            }
        }
    } else {
        void **pp = *lp;
        for (i = 0; i < L2_SIZE; ++i) {
            phys_page_for_each_1(client, level - 1, pp + i);
        }
    }
}

static void phys_page_for_each(CPUPhysMemoryClient *client)
{
    int i;
    for (i = 0; i < P_L1_SIZE; ++i) {
        phys_page_for_each_1(client, P_L1_SHIFT / L2_BITS - 1,
                             l1_phys_map + 1);
    }
}

void cpu_register_phys_memory_client(CPUPhysMemoryClient *client)
{
    QLIST_INSERT_HEAD(&memory_client_list, client, list);
    phys_page_for_each(client);
}

void cpu_unregister_phys_memory_client(CPUPhysMemoryClient *client)
{
    QLIST_REMOVE(client, list);
}
#endif

static int cmp1(const char *s1, int n, const char *s2)
{
    if (strlen(s2) != n)
        return 0;
    return memcmp(s1, s2, n) == 0;
}

/* takes a comma separated list of log masks. Return 0 if error. */
int cpu_str_to_log_mask(const char *str)
{
    const CPULogItem *item;
    int mask;
    const char *p, *p1;

    p = str;
    mask = 0;
    for(;;) {
        p1 = strchr(p, ',');
        if (!p1)
            p1 = p + strlen(p);
        if(cmp1(p,p1-p,"all")) {
            for(item = cpu_log_items; item->mask != 0; item++) {
                mask |= item->mask;
            }
        } else {
            for(item = cpu_log_items; item->mask != 0; item++) {
                if (cmp1(p, p1 - p, item->name))
                    goto found;
            }
            return 0;
        }
    found:
        mask |= item->mask;
        if (*p1 != ',')
            break;
        p = p1 + 1;
    }
    return mask;
}

void cpu_abort(CPUState *env, const char *fmt, ...)
{
    va_list ap;
    va_list ap2;

<<<<<<< HEAD
    show_all_ifetch_counters();
=======
    tcg_plugin_cpus_stopped();
>>>>>>> ecfb62e1

    va_start(ap, fmt);
    va_copy(ap2, ap);
    fprintf(stderr, "qemu: fatal: ");
    vfprintf(stderr, fmt, ap);
    fprintf(stderr, "\n");
#ifdef TARGET_I386
    cpu_dump_state(env, stderr, fprintf, X86_DUMP_FPU | X86_DUMP_CCOP);
#else
    cpu_dump_state(env, stderr, fprintf, 0);
#endif
    if (qemu_log_enabled()) {
        qemu_log("qemu: fatal: ");
        qemu_log_vprintf(fmt, ap2);
        qemu_log("\n");
#ifdef TARGET_I386
        log_cpu_state(env, X86_DUMP_FPU | X86_DUMP_CCOP);
#else
        log_cpu_state(env, 0);
#endif
        qemu_log_flush();
        qemu_log_close();
    }
    va_end(ap2);
    va_end(ap);
#if defined(CONFIG_USER_ONLY)
    {
        struct sigaction act;
        sigfillset(&act.sa_mask);
        act.sa_handler = SIG_DFL;
        sigaction(SIGABRT, &act, NULL);
    }
#endif
    abort();
}

CPUState *cpu_copy(CPUState *env)
{
    CPUState *new_env = cpu_init(env->cpu_model_str);
    CPUState *next_cpu = new_env->next_cpu;
    int cpu_index = new_env->cpu_index;
#if defined(TARGET_HAS_ICE)
    CPUBreakpoint *bp;
    CPUWatchpoint *wp;
#endif

    memcpy(new_env, env, sizeof(CPUState));

    /* Preserve chaining and index. */
    new_env->next_cpu = next_cpu;
    new_env->cpu_index = cpu_index;

    /* Clone all break/watchpoints.
       Note: Once we support ptrace with hw-debug register access, make sure
       BP_CPU break/watchpoints are handled correctly on clone. */
    QTAILQ_INIT(&env->breakpoints);
    QTAILQ_INIT(&env->watchpoints);
#if defined(TARGET_HAS_ICE)
    QTAILQ_FOREACH(bp, &env->breakpoints, entry) {
        cpu_breakpoint_insert(new_env, bp->pc, bp->flags, NULL);
    }
    QTAILQ_FOREACH(wp, &env->watchpoints, entry) {
        cpu_watchpoint_insert(new_env, wp->vaddr, (~wp->len_mask) + 1,
                              wp->flags, NULL);
    }
#endif

    return new_env;
}

#if !defined(CONFIG_USER_ONLY)

static inline void tlb_flush_jmp_cache(CPUState *env, target_ulong addr)
{
    unsigned int i;

    /* Discard jump cache entries for any tb which might potentially
       overlap the flushed page.  */
    i = tb_jmp_cache_hash_page(addr - TARGET_PAGE_SIZE);
    memset (&env->tb_jmp_cache[i], 0, 
            TB_JMP_PAGE_SIZE * sizeof(TranslationBlock *));

    i = tb_jmp_cache_hash_page(addr);
    memset (&env->tb_jmp_cache[i], 0, 
            TB_JMP_PAGE_SIZE * sizeof(TranslationBlock *));
}

static CPUTLBEntry s_cputlb_empty_entry = {
    .addr_read  = -1,
    .addr_write = -1,
    .addr_code  = -1,
    .addend     = -1,
};

/* NOTE: if flush_global is true, also flush global entries (not
   implemented yet) */
void tlb_flush(CPUState *env, int flush_global)
{
    int i;

#if defined(DEBUG_TLB)
    printf("tlb_flush:\n");
#endif
    /* must reset current TB so that interrupts cannot modify the
       links while we are modifying them */
    env->current_tb = NULL;

    for(i = 0; i < CPU_TLB_SIZE; i++) {
        int mmu_idx;
        for (mmu_idx = 0; mmu_idx < NB_MMU_MODES; mmu_idx++) {
            env->tlb_table[mmu_idx][i] = s_cputlb_empty_entry;
        }
    }

    memset (env->tb_jmp_cache, 0, TB_JMP_CACHE_SIZE * sizeof (void *));

    env->tlb_flush_addr = -1;
    env->tlb_flush_mask = 0;
    tlb_flush_count++;
}

static inline void tlb_flush_entry(CPUTLBEntry *tlb_entry, target_ulong addr)
{
    if (addr == (tlb_entry->addr_read &
                 (TARGET_PAGE_MASK | TLB_INVALID_MASK)) ||
        addr == (tlb_entry->addr_write &
                 (TARGET_PAGE_MASK | TLB_INVALID_MASK)) ||
        addr == (tlb_entry->addr_code &
                 (TARGET_PAGE_MASK | TLB_INVALID_MASK))) {
        *tlb_entry = s_cputlb_empty_entry;
    }
}

void tlb_flush_page(CPUState *env, target_ulong addr)
{
    int i;
    int mmu_idx;

#if defined(DEBUG_TLB)
    printf("tlb_flush_page: " TARGET_FMT_lx "\n", addr);
#endif
    /* Check if we need to flush due to large pages.  */
    if ((addr & env->tlb_flush_mask) == env->tlb_flush_addr) {
#if defined(DEBUG_TLB)
        printf("tlb_flush_page: forced full flush ("
               TARGET_FMT_lx "/" TARGET_FMT_lx ")\n",
               env->tlb_flush_addr, env->tlb_flush_mask);
#endif
        tlb_flush(env, 1);
        return;
    }
    /* must reset current TB so that interrupts cannot modify the
       links while we are modifying them */
    env->current_tb = NULL;

    addr &= TARGET_PAGE_MASK;
    i = (addr >> TARGET_PAGE_BITS) & (CPU_TLB_SIZE - 1);
    for (mmu_idx = 0; mmu_idx < NB_MMU_MODES; mmu_idx++)
        tlb_flush_entry(&env->tlb_table[mmu_idx][i], addr);

    tlb_flush_jmp_cache(env, addr);
}

/* update the TLBs so that writes to code in the virtual page 'addr'
   can be detected */
static void tlb_protect_code(ram_addr_t ram_addr)
{
    cpu_physical_memory_reset_dirty(ram_addr,
                                    ram_addr + TARGET_PAGE_SIZE,
                                    CODE_DIRTY_FLAG);
}

/* update the TLB so that writes in physical page 'phys_addr' are no longer
   tested for self modifying code */
static void tlb_unprotect_code_phys(CPUState *env, ram_addr_t ram_addr,
                                    target_ulong vaddr)
{
    cpu_physical_memory_set_dirty_flags(ram_addr, CODE_DIRTY_FLAG);
}

static inline void tlb_reset_dirty_range(CPUTLBEntry *tlb_entry,
                                         unsigned long start, unsigned long length)
{
    unsigned long addr;
    if ((tlb_entry->addr_write & ~TARGET_PAGE_MASK) == IO_MEM_RAM) {
        addr = (tlb_entry->addr_write & TARGET_PAGE_MASK) + tlb_entry->addend;
        if ((addr - start) < length) {
            tlb_entry->addr_write = (tlb_entry->addr_write & TARGET_PAGE_MASK) | TLB_NOTDIRTY;
        }
    }
}

/* Note: start and end must be within the same ram block.  */
void cpu_physical_memory_reset_dirty(ram_addr_t start, ram_addr_t end,
                                     int dirty_flags)
{
    CPUState *env;
    unsigned long length, start1;
    int i;

    start &= TARGET_PAGE_MASK;
    end = TARGET_PAGE_ALIGN(end);

    length = end - start;
    if (length == 0)
        return;
    cpu_physical_memory_mask_dirty_range(start, length, dirty_flags);

    /* we modify the TLB cache so that the dirty bit will be set again
       when accessing the range */
    start1 = (unsigned long)qemu_safe_ram_ptr(start);
    /* Chek that we don't span multiple blocks - this breaks the
       address comparisons below.  */
    if ((unsigned long)qemu_safe_ram_ptr(end - 1) - start1
            != (end - 1) - start) {
        abort();
    }

    for(env = first_cpu; env != NULL; env = env->next_cpu) {
        int mmu_idx;
        for (mmu_idx = 0; mmu_idx < NB_MMU_MODES; mmu_idx++) {
            for(i = 0; i < CPU_TLB_SIZE; i++)
                tlb_reset_dirty_range(&env->tlb_table[mmu_idx][i],
                                      start1, length);
        }
    }
}

int cpu_physical_memory_set_dirty_tracking(int enable)
{
    int ret = 0;
    in_migration = enable;
    ret = cpu_notify_migration_log(!!enable);
    return ret;
}

int cpu_physical_memory_get_dirty_tracking(void)
{
    return in_migration;
}

int cpu_physical_sync_dirty_bitmap(target_phys_addr_t start_addr,
                                   target_phys_addr_t end_addr)
{
    int ret;

    ret = cpu_notify_sync_dirty_bitmap(start_addr, end_addr);
    return ret;
}

static inline void tlb_update_dirty(CPUTLBEntry *tlb_entry)
{
    ram_addr_t ram_addr;
    void *p;

    if ((tlb_entry->addr_write & ~TARGET_PAGE_MASK) == IO_MEM_RAM) {
        p = (void *)(unsigned long)((tlb_entry->addr_write & TARGET_PAGE_MASK)
            + tlb_entry->addend);
        ram_addr = qemu_ram_addr_from_host_nofail(p);
        if (!cpu_physical_memory_is_dirty(ram_addr)) {
            tlb_entry->addr_write |= TLB_NOTDIRTY;
        }
    }
}

/* update the TLB according to the current state of the dirty bits */
void cpu_tlb_update_dirty(CPUState *env)
{
    int i;
    int mmu_idx;
    for (mmu_idx = 0; mmu_idx < NB_MMU_MODES; mmu_idx++) {
        for(i = 0; i < CPU_TLB_SIZE; i++)
            tlb_update_dirty(&env->tlb_table[mmu_idx][i]);
    }
}

static inline void tlb_set_dirty1(CPUTLBEntry *tlb_entry, target_ulong vaddr)
{
    if (tlb_entry->addr_write == (vaddr | TLB_NOTDIRTY))
        tlb_entry->addr_write = vaddr;
}

/* update the TLB corresponding to virtual page vaddr
   so that it is no longer dirty */
static inline void tlb_set_dirty(CPUState *env, target_ulong vaddr)
{
    int i;
    int mmu_idx;

    vaddr &= TARGET_PAGE_MASK;
    i = (vaddr >> TARGET_PAGE_BITS) & (CPU_TLB_SIZE - 1);
    for (mmu_idx = 0; mmu_idx < NB_MMU_MODES; mmu_idx++)
        tlb_set_dirty1(&env->tlb_table[mmu_idx][i], vaddr);
}

/* Our TLB does not support large pages, so remember the area covered by
   large pages and trigger a full TLB flush if these are invalidated.  */
static void tlb_add_large_page(CPUState *env, target_ulong vaddr,
                               target_ulong size)
{
    target_ulong mask = ~(size - 1);

    if (env->tlb_flush_addr == (target_ulong)-1) {
        env->tlb_flush_addr = vaddr & mask;
        env->tlb_flush_mask = mask;
        return;
    }
    /* Extend the existing region to include the new page.
       This is a compromise between unnecessary flushes and the cost
       of maintaining a full variable size TLB.  */
    mask &= env->tlb_flush_mask;
    while (((env->tlb_flush_addr ^ vaddr) & mask) != 0) {
        mask <<= 1;
    }
    env->tlb_flush_addr &= mask;
    env->tlb_flush_mask = mask;
}

/* Add a new TLB entry. At most one entry for a given virtual address
   is permitted. Only a single TARGET_PAGE_SIZE region is mapped, the
   supplied size is only used by tlb_flush_page.  */
void tlb_set_page(CPUState *env, target_ulong vaddr,
                  target_phys_addr_t paddr, int prot,
                  int mmu_idx, target_ulong size)
{
    PhysPageDesc *p;
    unsigned long pd;
    unsigned int index;
    target_ulong address;
    target_ulong code_address;
    unsigned long addend;
    CPUTLBEntry *te;
    CPUWatchpoint *wp;
    target_phys_addr_t iotlb;

    assert(size >= TARGET_PAGE_SIZE);
    if (size != TARGET_PAGE_SIZE) {
        tlb_add_large_page(env, vaddr, size);
    }
    p = phys_page_find(paddr >> TARGET_PAGE_BITS);
    if (!p) {
        pd = IO_MEM_UNASSIGNED;
    } else {
        pd = p->phys_offset;
    }
#if defined(DEBUG_TLB)
    printf("tlb_set_page: vaddr=" TARGET_FMT_lx " paddr=0x" TARGET_FMT_plx
           " prot=%x idx=%d pd=0x%08lx\n",
           vaddr, paddr, prot, mmu_idx, pd);
#endif

    address = vaddr;
    if ((pd & ~TARGET_PAGE_MASK) > IO_MEM_ROM && !(pd & IO_MEM_ROMD)) {
        /* IO memory case (romd handled later) */
        address |= TLB_MMIO;
    }
    addend = (unsigned long)qemu_get_ram_ptr(pd & TARGET_PAGE_MASK);
    if ((pd & ~TARGET_PAGE_MASK) <= IO_MEM_ROM) {
        /* Normal RAM.  */
        iotlb = pd & TARGET_PAGE_MASK;
        if ((pd & ~TARGET_PAGE_MASK) == IO_MEM_RAM)
            iotlb |= IO_MEM_NOTDIRTY;
        else
            iotlb |= IO_MEM_ROM;
    } else {
        /* IO handlers are currently passed a physical address.
           It would be nice to pass an offset from the base address
           of that region.  This would avoid having to special case RAM,
           and avoid full address decoding in every device.
           We can't use the high bits of pd for this because
           IO_MEM_ROMD uses these as a ram address.  */
        iotlb = (pd & ~TARGET_PAGE_MASK);
        if (p) {
            iotlb += p->region_offset;
        } else {
            iotlb += paddr;
        }
    }

    code_address = address;
    /* Make accesses to pages with watchpoints go via the
       watchpoint trap routines.  */
    QTAILQ_FOREACH(wp, &env->watchpoints, entry) {
        if (vaddr == (wp->vaddr & TARGET_PAGE_MASK)) {
            /* Avoid trapping reads of pages with a write breakpoint. */
            if ((prot & PAGE_WRITE) || (wp->flags & BP_MEM_READ)) {
                iotlb = io_mem_watch + paddr;
                address |= TLB_MMIO;
                break;
            }
        }
    }

    index = (vaddr >> TARGET_PAGE_BITS) & (CPU_TLB_SIZE - 1);
    env->iotlb[mmu_idx][index] = iotlb - vaddr;
    te = &env->tlb_table[mmu_idx][index];
    te->addend = addend - vaddr;
    if (prot & PAGE_READ) {
        te->addr_read = address;
    } else {
        te->addr_read = -1;
    }

    if (prot & PAGE_EXEC) {
        te->addr_code = code_address;
    } else {
        te->addr_code = -1;
    }
    if (prot & PAGE_WRITE) {
        if ((pd & ~TARGET_PAGE_MASK) == IO_MEM_ROM ||
            (pd & IO_MEM_ROMD)) {
            /* Write access calls the I/O callback.  */
            te->addr_write = address | TLB_MMIO;
        } else if ((pd & ~TARGET_PAGE_MASK) == IO_MEM_RAM &&
                   !cpu_physical_memory_is_dirty(pd)) {
            te->addr_write = address | TLB_NOTDIRTY;
        } else {
            te->addr_write = address;
        }
    } else {
        te->addr_write = -1;
    }
}

#else

void tlb_flush(CPUState *env, int flush_global)
{
}

void tlb_flush_page(CPUState *env, target_ulong addr)
{
}

/*
 * Walks guest process memory "regions" one by one
 * and calls callback function 'fn' for each region.
 */

struct walk_memory_regions_data
{
    walk_memory_regions_fn fn;
    void *priv;
    unsigned long start;
    int prot;
};

static int walk_memory_regions_end(struct walk_memory_regions_data *data,
                                   abi_ulong end, int new_prot)
{
    if (data->start != -1ul) {
        int rc = data->fn(data->priv, data->start, end, data->prot);
        if (rc != 0) {
            return rc;
        }
    }

    data->start = (new_prot ? end : -1ul);
    data->prot = new_prot;

    return 0;
}

static int walk_memory_regions_1(struct walk_memory_regions_data *data,
                                 abi_ulong base, int level, void **lp)
{
    abi_ulong pa;
    int i, rc;

    if (*lp == NULL) {
        return walk_memory_regions_end(data, base, 0);
    }

    if (level == 0) {
        PageDesc *pd = *lp;
        for (i = 0; i < L2_SIZE; ++i) {
            int prot = pd[i].flags;

            pa = base | (i << TARGET_PAGE_BITS);
            if (prot != data->prot) {
                rc = walk_memory_regions_end(data, pa, prot);
                if (rc != 0) {
                    return rc;
                }
            }
        }
    } else {
        void **pp = *lp;
        for (i = 0; i < L2_SIZE; ++i) {
            pa = base | ((abi_ulong)i <<
                (TARGET_PAGE_BITS + L2_BITS * level));
            rc = walk_memory_regions_1(data, pa, level - 1, pp + i);
            if (rc != 0) {
                return rc;
            }
        }
    }

    return 0;
}

int walk_memory_regions(void *priv, walk_memory_regions_fn fn)
{
    struct walk_memory_regions_data data;
    unsigned long i;

    data.fn = fn;
    data.priv = priv;
    data.start = -1ul;
    data.prot = 0;

    for (i = 0; i < V_L1_SIZE; i++) {
        int rc = walk_memory_regions_1(&data, (abi_ulong)i << V_L1_SHIFT,
                                       V_L1_SHIFT / L2_BITS - 1, l1_map + i);
        if (rc != 0) {
            return rc;
        }
    }

    return walk_memory_regions_end(&data, 0, 0);
}

static int dump_region(void *priv, abi_ulong start,
    abi_ulong end, unsigned long prot)
{
    FILE *f = (FILE *)priv;

    (void) fprintf(f, TARGET_ABI_FMT_lx"-"TARGET_ABI_FMT_lx
        " "TARGET_ABI_FMT_lx" %c%c%c\n",
        start, end, end - start,
        ((prot & PAGE_READ) ? 'r' : '-'),
        ((prot & PAGE_WRITE) ? 'w' : '-'),
        ((prot & PAGE_EXEC) ? 'x' : '-'));

    return (0);
}

/* dump memory mappings */
void page_dump(FILE *f)
{
    (void) fprintf(f, "%-8s %-8s %-8s %s\n",
            "start", "end", "size", "prot");
    walk_memory_regions(f, dump_region);
}

int page_get_flags(target_ulong address)
{
    PageDesc *p;

    p = page_find(address >> TARGET_PAGE_BITS);
    if (!p)
        return 0;
    return p->flags;
}

/* Modify the flags of a page and invalidate the code if necessary.
   The flag PAGE_WRITE_ORG is positioned automatically depending
   on PAGE_WRITE.  The mmap_lock should already be held.  */
void page_set_flags(target_ulong start, target_ulong end, int flags)
{
    target_ulong addr, len;

    /* This function should never be called with addresses outside the
       guest address space.  If this assert fires, it probably indicates
       a missing call to h2g_valid.  */
#if TARGET_ABI_BITS > L1_MAP_ADDR_SPACE_BITS
    assert(end < ((abi_ulong)1 << L1_MAP_ADDR_SPACE_BITS));
#endif
    assert(start < end);

    start = start & TARGET_PAGE_MASK;
    end = TARGET_PAGE_ALIGN(end);

    if (flags & PAGE_WRITE) {
        flags |= PAGE_WRITE_ORG;
    }

    for (addr = start, len = end - start;
         len != 0;
         len -= TARGET_PAGE_SIZE, addr += TARGET_PAGE_SIZE) {
        PageDesc *p = page_find_alloc(addr >> TARGET_PAGE_BITS, 1);

        /* If the write protection bit is set, then we invalidate
           the code inside.  */
        if (!(p->flags & PAGE_WRITE) &&
            (flags & PAGE_WRITE) &&
            p->first_tb) {
            tb_invalidate_phys_page(addr, 0, NULL);
        }
        p->flags = flags;
    }
}

int page_check_range(target_ulong start, target_ulong len, int flags)
{
    PageDesc *p;
    target_ulong end;
    target_ulong addr;

    /* This function should never be called with addresses outside the
       guest address space.  If this assert fires, it probably indicates
       a missing call to h2g_valid.  */
#if TARGET_ABI_BITS > L1_MAP_ADDR_SPACE_BITS
    assert(start < ((abi_ulong)1 << L1_MAP_ADDR_SPACE_BITS));
#endif

    if (len == 0) {
        return 0;
    }
    if (start + len - 1 < start) {
        /* We've wrapped around.  */
        return -1;
    }

    end = TARGET_PAGE_ALIGN(start+len); /* must do before we loose bits in the next step */
    start = start & TARGET_PAGE_MASK;

    for (addr = start, len = end - start;
         len != 0;
         len -= TARGET_PAGE_SIZE, addr += TARGET_PAGE_SIZE) {
        p = page_find(addr >> TARGET_PAGE_BITS);
        if( !p )
            return -1;
        if( !(p->flags & PAGE_VALID) )
            return -1;

        if ((flags & PAGE_READ) && !(p->flags & PAGE_READ))
            return -1;
        if (flags & PAGE_WRITE) {
            if (!(p->flags & PAGE_WRITE_ORG))
                return -1;
            /* unprotect the page if it was put read-only because it
               contains translated code */
            if (!(p->flags & PAGE_WRITE)) {
                if (!page_unprotect(addr, 0, NULL))
                    return -1;
            }
            return 0;
        }
    }
    return 0;
}

/* called from signal handler: invalidate the code and unprotect the
   page. Return TRUE if the fault was successfully handled. */
int page_unprotect(target_ulong address, unsigned long pc, void *puc)
{
    unsigned int prot;
    PageDesc *p;
    target_ulong host_start, host_end, addr;

    /* Technically this isn't safe inside a signal handler.  However we
       know this only ever happens in a synchronous SEGV handler, so in
       practice it seems to be ok.  */
    mmap_lock();

    p = page_find(address >> TARGET_PAGE_BITS);
    if (!p) {
        mmap_unlock();
        return 0;
    }

    /* if the page was really writable, then we change its
       protection back to writable */
    if ((p->flags & PAGE_WRITE_ORG) && !(p->flags & PAGE_WRITE)) {
        host_start = address & qemu_host_page_mask;
        host_end = host_start + qemu_host_page_size;

        prot = 0;
        for (addr = host_start ; addr < host_end ; addr += TARGET_PAGE_SIZE) {
            p = page_find(addr >> TARGET_PAGE_BITS);
            p->flags |= PAGE_WRITE;
            prot |= p->flags;

            /* and since the content will be modified, we must invalidate
               the corresponding translated code. */
            tb_invalidate_phys_page(addr, pc, puc);
#ifdef DEBUG_TB_CHECK
            tb_invalidate_check(addr);
#endif
        }
        mprotect((void *)g2h(host_start), qemu_host_page_size,
                 prot & PAGE_BITS);

        mmap_unlock();
        return 1;
    }
    mmap_unlock();
    return 0;
}

static inline void tlb_set_dirty(CPUState *env,
                                 unsigned long addr, target_ulong vaddr)
{
}
#endif /* defined(CONFIG_USER_ONLY) */

#if !defined(CONFIG_USER_ONLY)

#define SUBPAGE_IDX(addr) ((addr) & ~TARGET_PAGE_MASK)
typedef struct subpage_t {
    target_phys_addr_t base;
    ram_addr_t sub_io_index[TARGET_PAGE_SIZE];
    ram_addr_t region_offset[TARGET_PAGE_SIZE];
} subpage_t;

static int subpage_register (subpage_t *mmio, uint32_t start, uint32_t end,
                             ram_addr_t memory, ram_addr_t region_offset);
static subpage_t *subpage_init (target_phys_addr_t base, ram_addr_t *phys,
                                ram_addr_t orig_memory,
                                ram_addr_t region_offset);
#define CHECK_SUBPAGE(addr, start_addr, start_addr2, end_addr, end_addr2, \
                      need_subpage)                                     \
    do {                                                                \
        if (addr > start_addr)                                          \
            start_addr2 = 0;                                            \
        else {                                                          \
            start_addr2 = start_addr & ~TARGET_PAGE_MASK;               \
            if (start_addr2 > 0)                                        \
                need_subpage = 1;                                       \
        }                                                               \
                                                                        \
        if ((start_addr + orig_size) - addr >= TARGET_PAGE_SIZE)        \
            end_addr2 = TARGET_PAGE_SIZE - 1;                           \
        else {                                                          \
            end_addr2 = (start_addr + orig_size - 1) & ~TARGET_PAGE_MASK; \
            if (end_addr2 < TARGET_PAGE_SIZE - 1)                       \
                need_subpage = 1;                                       \
        }                                                               \
    } while (0)

/* register physical memory.
   For RAM, 'size' must be a multiple of the target page size.
   If (phys_offset & ~TARGET_PAGE_MASK) != 0, then it is an
   io memory page.  The address used when calling the IO function is
   the offset from the start of the region, plus region_offset.  Both
   start_addr and region_offset are rounded down to a page boundary
   before calculating this offset.  This should not be a problem unless
   the low bits of start_addr and region_offset differ.  */
void cpu_register_physical_memory_offset(target_phys_addr_t start_addr,
                                         ram_addr_t size,
                                         ram_addr_t phys_offset,
                                         ram_addr_t region_offset)
{
    target_phys_addr_t addr, end_addr;
    PhysPageDesc *p;
    CPUState *env;
    ram_addr_t orig_size = size;
    subpage_t *subpage;

    cpu_notify_set_memory(start_addr, size, phys_offset);

    if (phys_offset == IO_MEM_UNASSIGNED) {
        region_offset = start_addr;
    }
    region_offset &= TARGET_PAGE_MASK;
    size = (size + TARGET_PAGE_SIZE - 1) & TARGET_PAGE_MASK;
    end_addr = start_addr + (target_phys_addr_t)size;
    for(addr = start_addr; addr != end_addr; addr += TARGET_PAGE_SIZE) {
        p = phys_page_find(addr >> TARGET_PAGE_BITS);
        if (p && p->phys_offset != IO_MEM_UNASSIGNED) {
            ram_addr_t orig_memory = p->phys_offset;
            target_phys_addr_t start_addr2, end_addr2;
            int need_subpage = 0;

            CHECK_SUBPAGE(addr, start_addr, start_addr2, end_addr, end_addr2,
                          need_subpage);
            if (need_subpage) {
                if (!(orig_memory & IO_MEM_SUBPAGE)) {
                    subpage = subpage_init((addr & TARGET_PAGE_MASK),
                                           &p->phys_offset, orig_memory,
                                           p->region_offset);
                } else {
                    subpage = io_mem_opaque[(orig_memory & ~TARGET_PAGE_MASK)
                                            >> IO_MEM_SHIFT];
                }
                subpage_register(subpage, start_addr2, end_addr2, phys_offset,
                                 region_offset);
                p->region_offset = 0;
            } else {
                p->phys_offset = phys_offset;
                if ((phys_offset & ~TARGET_PAGE_MASK) <= IO_MEM_ROM ||
                    (phys_offset & IO_MEM_ROMD))
                    phys_offset += TARGET_PAGE_SIZE;
            }
        } else {
            p = phys_page_find_alloc(addr >> TARGET_PAGE_BITS, 1);
            p->phys_offset = phys_offset;
            p->region_offset = region_offset;
            if ((phys_offset & ~TARGET_PAGE_MASK) <= IO_MEM_ROM ||
                (phys_offset & IO_MEM_ROMD)) {
                phys_offset += TARGET_PAGE_SIZE;
            } else {
                target_phys_addr_t start_addr2, end_addr2;
                int need_subpage = 0;

                CHECK_SUBPAGE(addr, start_addr, start_addr2, end_addr,
                              end_addr2, need_subpage);

                if (need_subpage) {
                    subpage = subpage_init((addr & TARGET_PAGE_MASK),
                                           &p->phys_offset, IO_MEM_UNASSIGNED,
                                           addr & TARGET_PAGE_MASK);
                    subpage_register(subpage, start_addr2, end_addr2,
                                     phys_offset, region_offset);
                    p->region_offset = 0;
                }
            }
        }
        region_offset += TARGET_PAGE_SIZE;
    }

    /* since each CPU stores ram addresses in its TLB cache, we must
       reset the modified entries */
    /* XXX: slow ! */
    for(env = first_cpu; env != NULL; env = env->next_cpu) {
        tlb_flush(env, 1);
    }
}

/* XXX: temporary until new memory mapping API */
ram_addr_t cpu_get_physical_page_desc(target_phys_addr_t addr)
{
    PhysPageDesc *p;

    p = phys_page_find(addr >> TARGET_PAGE_BITS);
    if (!p)
        return IO_MEM_UNASSIGNED;
    return p->phys_offset;
}

void qemu_register_coalesced_mmio(target_phys_addr_t addr, ram_addr_t size)
{
    if (kvm_enabled())
        kvm_coalesce_mmio_region(addr, size);
}

void qemu_unregister_coalesced_mmio(target_phys_addr_t addr, ram_addr_t size)
{
    if (kvm_enabled())
        kvm_uncoalesce_mmio_region(addr, size);
}

void qemu_flush_coalesced_mmio_buffer(void)
{
    if (kvm_enabled())
        kvm_flush_coalesced_mmio_buffer();
}

#if defined(__linux__) && !defined(TARGET_S390X)

#include <sys/vfs.h>

#define HUGETLBFS_MAGIC       0x958458f6

static long gethugepagesize(const char *path)
{
    struct statfs fs;
    int ret;

    do {
        ret = statfs(path, &fs);
    } while (ret != 0 && errno == EINTR);

    if (ret != 0) {
        perror(path);
        return 0;
    }

    if (fs.f_type != HUGETLBFS_MAGIC)
        fprintf(stderr, "Warning: path not on HugeTLBFS: %s\n", path);

    return fs.f_bsize;
}

static void *file_ram_alloc(RAMBlock *block,
                            ram_addr_t memory,
                            const char *path)
{
    char *filename;
    void *area;
    int fd;
#ifdef MAP_POPULATE
    int flags;
#endif
    unsigned long hpagesize;

    hpagesize = gethugepagesize(path);
    if (!hpagesize) {
        return NULL;
    }

    if (memory < hpagesize) {
        return NULL;
    }

    if (kvm_enabled() && !kvm_has_sync_mmu()) {
        fprintf(stderr, "host lacks kvm mmu notifiers, -mem-path unsupported\n");
        return NULL;
    }

    if (asprintf(&filename, "%s/qemu_back_mem.XXXXXX", path) == -1) {
        return NULL;
    }

    fd = mkstemp(filename);
    if (fd < 0) {
        perror("unable to create backing store for hugepages");
        free(filename);
        return NULL;
    }
    unlink(filename);
    free(filename);

    memory = (memory+hpagesize-1) & ~(hpagesize-1);

    /*
     * ftruncate is not supported by hugetlbfs in older
     * hosts, so don't bother bailing out on errors.
     * If anything goes wrong with it under other filesystems,
     * mmap will fail.
     */
    if (ftruncate(fd, memory))
        perror("ftruncate");

#ifdef MAP_POPULATE
    /* NB: MAP_POPULATE won't exhaustively alloc all phys pages in the case
     * MAP_PRIVATE is requested.  For mem_prealloc we mmap as MAP_SHARED
     * to sidestep this quirk.
     */
    flags = mem_prealloc ? MAP_POPULATE | MAP_SHARED : MAP_PRIVATE;
    area = mmap(0, memory, PROT_READ | PROT_WRITE, flags, fd, 0);
#else
    area = mmap(0, memory, PROT_READ | PROT_WRITE, MAP_PRIVATE, fd, 0);
#endif
    if (area == MAP_FAILED) {
        perror("file_ram_alloc: can't mmap RAM pages");
        close(fd);
        return (NULL);
    }
    block->fd = fd;
    return area;
}
#endif

static ram_addr_t find_ram_offset(ram_addr_t size)
{
    RAMBlock *block, *next_block;
    ram_addr_t offset = 0, mingap = ULONG_MAX;

    if (QLIST_EMPTY(&ram_list.blocks))
        return 0;

    QLIST_FOREACH(block, &ram_list.blocks, next) {
        ram_addr_t end, next = ULONG_MAX;

        end = block->offset + block->length;

        QLIST_FOREACH(next_block, &ram_list.blocks, next) {
            if (next_block->offset >= end) {
                next = MIN(next, next_block->offset);
            }
        }
        if (next - end >= size && next - end < mingap) {
            offset =  end;
            mingap = next - end;
        }
    }
    return offset;
}

static ram_addr_t last_ram_offset(void)
{
    RAMBlock *block;
    ram_addr_t last = 0;

    QLIST_FOREACH(block, &ram_list.blocks, next)
        last = MAX(last, block->offset + block->length);

    return last;
}

ram_addr_t qemu_ram_alloc_from_ptr(DeviceState *dev, const char *name,
                                   ram_addr_t size, void *host)
{
    RAMBlock *new_block, *block;

    size = TARGET_PAGE_ALIGN(size);
    new_block = qemu_mallocz(sizeof(*new_block));

    if (dev && dev->parent_bus && dev->parent_bus->info->get_dev_path) {
        char *id = dev->parent_bus->info->get_dev_path(dev);
        if (id) {
            snprintf(new_block->idstr, sizeof(new_block->idstr), "%s/", id);
            qemu_free(id);
        }
    }
    pstrcat(new_block->idstr, sizeof(new_block->idstr), name);

    QLIST_FOREACH(block, &ram_list.blocks, next) {
        if (!strcmp(block->idstr, new_block->idstr)) {
            fprintf(stderr, "RAMBlock \"%s\" already registered, abort!\n",
                    new_block->idstr);
            abort();
        }
    }

    if (host) {
        new_block->host = host;
    } else {
        if (mem_path) {
#if defined (__linux__) && !defined(TARGET_S390X)
            new_block->host = file_ram_alloc(new_block, size, mem_path);
            if (!new_block->host) {
                new_block->host = qemu_vmalloc(size);
                qemu_madvise(new_block->host, size, QEMU_MADV_MERGEABLE);
            }
#else
            fprintf(stderr, "-mem-path option unsupported\n");
            exit(1);
#endif
        } else {
#if defined(TARGET_S390X) && defined(CONFIG_KVM)
            /* XXX S390 KVM requires the topmost vma of the RAM to be < 256GB */
            new_block->host = mmap((void*)0x1000000, size,
                                   PROT_EXEC|PROT_READ|PROT_WRITE,
                                   MAP_SHARED | MAP_ANONYMOUS, -1, 0);
#else
            new_block->host = qemu_vmalloc(size);
#endif
            qemu_madvise(new_block->host, size, QEMU_MADV_MERGEABLE);
        }
    }

    new_block->offset = find_ram_offset(size);
    new_block->length = size;

    QLIST_INSERT_HEAD(&ram_list.blocks, new_block, next);

    ram_list.phys_dirty = qemu_realloc(ram_list.phys_dirty,
                                       last_ram_offset() >> TARGET_PAGE_BITS);
    memset(ram_list.phys_dirty + (new_block->offset >> TARGET_PAGE_BITS),
           0xff, size >> TARGET_PAGE_BITS);

    if (kvm_enabled())
        kvm_setup_guest_memory(new_block->host, size);

    return new_block->offset;
}

ram_addr_t qemu_ram_alloc(DeviceState *dev, const char *name, ram_addr_t size)
{
    return qemu_ram_alloc_from_ptr(dev, name, size, NULL);
}

void qemu_ram_free(ram_addr_t addr)
{
    RAMBlock *block;

    QLIST_FOREACH(block, &ram_list.blocks, next) {
        if (addr == block->offset) {
            QLIST_REMOVE(block, next);
            if (mem_path) {
#if defined (__linux__) && !defined(TARGET_S390X)
                if (block->fd) {
                    munmap(block->host, block->length);
                    close(block->fd);
                } else {
                    qemu_vfree(block->host);
                }
#endif
            } else {
#if defined(TARGET_S390X) && defined(CONFIG_KVM)
                munmap(block->host, block->length);
#else
                qemu_vfree(block->host);
#endif
            }
            qemu_free(block);
            return;
        }
    }

}

/* Return a host pointer to ram allocated with qemu_ram_alloc.
   With the exception of the softmmu code in this file, this should
   only be used for local memory (e.g. video ram) that the device owns,
   and knows it isn't going to access beyond the end of the block.

   It should not be used for general purpose DMA.
   Use cpu_physical_memory_map/cpu_physical_memory_rw instead.
 */
void *qemu_get_ram_ptr(ram_addr_t addr)
{
    RAMBlock *block;

    QLIST_FOREACH(block, &ram_list.blocks, next) {
        if (addr - block->offset < block->length) {
            QLIST_REMOVE(block, next);
            QLIST_INSERT_HEAD(&ram_list.blocks, block, next);
            return block->host + (addr - block->offset);
        }
    }

    fprintf(stderr, "Bad ram offset %" PRIx64 "\n", (uint64_t)addr);
    abort();

    return NULL;
}

/* Return a host pointer to ram allocated with qemu_ram_alloc.
 * Same as qemu_get_ram_ptr but avoid reordering ramblocks.
 */
void *qemu_safe_ram_ptr(ram_addr_t addr)
{
    RAMBlock *block;

    QLIST_FOREACH(block, &ram_list.blocks, next) {
        if (addr - block->offset < block->length) {
            return block->host + (addr - block->offset);
        }
    }

    fprintf(stderr, "Bad ram offset %" PRIx64 "\n", (uint64_t)addr);
    abort();

    return NULL;
}

int qemu_ram_addr_from_host(void *ptr, ram_addr_t *ram_addr)
{
    RAMBlock *block;
    uint8_t *host = ptr;

    QLIST_FOREACH(block, &ram_list.blocks, next) {
        if (host - block->host < block->length) {
            *ram_addr = block->offset + (host - block->host);
            return 0;
        }
    }
    return -1;
}

/* Some of the softmmu routines need to translate from a host pointer
   (typically a TLB entry) back to a ram offset.  */
ram_addr_t qemu_ram_addr_from_host_nofail(void *ptr)
{
    ram_addr_t ram_addr;

    if (qemu_ram_addr_from_host(ptr, &ram_addr)) {
        fprintf(stderr, "Bad ram pointer %p\n", ptr);
        abort();
    }
    return ram_addr;
}

static uint32_t unassigned_mem_readb(void *opaque, target_phys_addr_t addr)
{
#ifdef DEBUG_UNASSIGNED
    printf("Unassigned mem read " TARGET_FMT_plx "\n", addr);
#endif
#if defined(TARGET_SPARC) || defined(TARGET_MICROBLAZE)
    do_unassigned_access(addr, 0, 0, 0, 1);
#endif
    return 0;
}

static uint32_t unassigned_mem_readw(void *opaque, target_phys_addr_t addr)
{
#ifdef DEBUG_UNASSIGNED
    printf("Unassigned mem read " TARGET_FMT_plx "\n", addr);
#endif
#if defined(TARGET_SPARC) || defined(TARGET_MICROBLAZE)
    do_unassigned_access(addr, 0, 0, 0, 2);
#endif
    return 0;
}

static uint32_t unassigned_mem_readl(void *opaque, target_phys_addr_t addr)
{
#ifdef DEBUG_UNASSIGNED
    printf("Unassigned mem read " TARGET_FMT_plx "\n", addr);
#endif
#if defined(TARGET_SPARC) || defined(TARGET_MICROBLAZE)
    do_unassigned_access(addr, 0, 0, 0, 4);
#endif
    return 0;
}

static void unassigned_mem_writeb(void *opaque, target_phys_addr_t addr, uint32_t val)
{
#ifdef DEBUG_UNASSIGNED
    printf("Unassigned mem write " TARGET_FMT_plx " = 0x%x\n", addr, val);
#endif
#if defined(TARGET_SPARC) || defined(TARGET_MICROBLAZE)
    do_unassigned_access(addr, 1, 0, 0, 1);
#endif
}

static void unassigned_mem_writew(void *opaque, target_phys_addr_t addr, uint32_t val)
{
#ifdef DEBUG_UNASSIGNED
    printf("Unassigned mem write " TARGET_FMT_plx " = 0x%x\n", addr, val);
#endif
#if defined(TARGET_SPARC) || defined(TARGET_MICROBLAZE)
    do_unassigned_access(addr, 1, 0, 0, 2);
#endif
}

static void unassigned_mem_writel(void *opaque, target_phys_addr_t addr, uint32_t val)
{
#ifdef DEBUG_UNASSIGNED
    printf("Unassigned mem write " TARGET_FMT_plx " = 0x%x\n", addr, val);
#endif
#if defined(TARGET_SPARC) || defined(TARGET_MICROBLAZE)
    do_unassigned_access(addr, 1, 0, 0, 4);
#endif
}

static CPUReadMemoryFunc * const unassigned_mem_read[3] = {
    unassigned_mem_readb,
    unassigned_mem_readw,
    unassigned_mem_readl,
};

static CPUWriteMemoryFunc * const unassigned_mem_write[3] = {
    unassigned_mem_writeb,
    unassigned_mem_writew,
    unassigned_mem_writel,
};

static void notdirty_mem_writeb(void *opaque, target_phys_addr_t ram_addr,
                                uint32_t val)
{
    int dirty_flags;
    dirty_flags = cpu_physical_memory_get_dirty_flags(ram_addr);
    if (!(dirty_flags & CODE_DIRTY_FLAG)) {
#if !defined(CONFIG_USER_ONLY)
        tb_invalidate_phys_page_fast(ram_addr, 1);
        dirty_flags = cpu_physical_memory_get_dirty_flags(ram_addr);
#endif
    }
    stb_p(qemu_get_ram_ptr(ram_addr), val);
    dirty_flags |= (0xff & ~CODE_DIRTY_FLAG);
    cpu_physical_memory_set_dirty_flags(ram_addr, dirty_flags);
    /* we remove the notdirty callback only if the code has been
       flushed */
    if (dirty_flags == 0xff)
        tlb_set_dirty(cpu_single_env, cpu_single_env->mem_io_vaddr);
}

static void notdirty_mem_writew(void *opaque, target_phys_addr_t ram_addr,
                                uint32_t val)
{
    int dirty_flags;
    dirty_flags = cpu_physical_memory_get_dirty_flags(ram_addr);
    if (!(dirty_flags & CODE_DIRTY_FLAG)) {
#if !defined(CONFIG_USER_ONLY)
        tb_invalidate_phys_page_fast(ram_addr, 2);
        dirty_flags = cpu_physical_memory_get_dirty_flags(ram_addr);
#endif
    }
    stw_p(qemu_get_ram_ptr(ram_addr), val);
    dirty_flags |= (0xff & ~CODE_DIRTY_FLAG);
    cpu_physical_memory_set_dirty_flags(ram_addr, dirty_flags);
    /* we remove the notdirty callback only if the code has been
       flushed */
    if (dirty_flags == 0xff)
        tlb_set_dirty(cpu_single_env, cpu_single_env->mem_io_vaddr);
}

static void notdirty_mem_writel(void *opaque, target_phys_addr_t ram_addr,
                                uint32_t val)
{
    int dirty_flags;
    dirty_flags = cpu_physical_memory_get_dirty_flags(ram_addr);
    if (!(dirty_flags & CODE_DIRTY_FLAG)) {
#if !defined(CONFIG_USER_ONLY)
        tb_invalidate_phys_page_fast(ram_addr, 4);
        dirty_flags = cpu_physical_memory_get_dirty_flags(ram_addr);
#endif
    }
    stl_p(qemu_get_ram_ptr(ram_addr), val);
    dirty_flags |= (0xff & ~CODE_DIRTY_FLAG);
    cpu_physical_memory_set_dirty_flags(ram_addr, dirty_flags);
    /* we remove the notdirty callback only if the code has been
       flushed */
    if (dirty_flags == 0xff)
        tlb_set_dirty(cpu_single_env, cpu_single_env->mem_io_vaddr);
}

static CPUReadMemoryFunc * const error_mem_read[3] = {
    NULL, /* never used */
    NULL, /* never used */
    NULL, /* never used */
};

static CPUWriteMemoryFunc * const notdirty_mem_write[3] = {
    notdirty_mem_writeb,
    notdirty_mem_writew,
    notdirty_mem_writel,
};

/* Generate a debug exception if a watchpoint has been hit.  */
static void check_watchpoint(int offset, int len_mask, int flags)
{
    CPUState *env = cpu_single_env;
    target_ulong pc, cs_base;
    TranslationBlock *tb;
    target_ulong vaddr;
    CPUWatchpoint *wp;
    int cpu_flags;

    if (env->watchpoint_hit) {
        /* We re-entered the check after replacing the TB. Now raise
         * the debug interrupt so that is will trigger after the
         * current instruction. */
        cpu_interrupt(env, CPU_INTERRUPT_DEBUG);
        return;
    }
    vaddr = (env->mem_io_vaddr & TARGET_PAGE_MASK) + offset;
    QTAILQ_FOREACH(wp, &env->watchpoints, entry) {
        if ((vaddr == (wp->vaddr & len_mask) ||
             (vaddr & wp->len_mask) == wp->vaddr) && (wp->flags & flags)) {
            wp->flags |= BP_WATCHPOINT_HIT;
            if (!env->watchpoint_hit) {
                env->watchpoint_hit = wp;
                tb = tb_find_pc(env->mem_io_pc);
                if (!tb) {
                    cpu_abort(env, "check_watchpoint: could not find TB for "
                              "pc=%p", (void *)env->mem_io_pc);
                }
                cpu_restore_state(tb, env, env->mem_io_pc, NULL);
                tb_phys_invalidate(tb, -1);
                if (wp->flags & BP_STOP_BEFORE_ACCESS) {
                    env->exception_index = EXCP_DEBUG;
                } else {
                    cpu_get_tb_cpu_state(env, &pc, &cs_base, &cpu_flags);
                    tb_gen_code(env, pc, cs_base, cpu_flags, 1);
                }
                cpu_resume_from_signal(env, NULL);
            }
        } else {
            wp->flags &= ~BP_WATCHPOINT_HIT;
        }
    }
}

/* Watchpoint access routines.  Watchpoints are inserted using TLB tricks,
   so these check for a hit then pass through to the normal out-of-line
   phys routines.  */
static uint32_t watch_mem_readb(void *opaque, target_phys_addr_t addr)
{
    check_watchpoint(addr & ~TARGET_PAGE_MASK, ~0x0, BP_MEM_READ);
    return ldub_phys(addr);
}

static uint32_t watch_mem_readw(void *opaque, target_phys_addr_t addr)
{
    check_watchpoint(addr & ~TARGET_PAGE_MASK, ~0x1, BP_MEM_READ);
    return lduw_phys(addr);
}

static uint32_t watch_mem_readl(void *opaque, target_phys_addr_t addr)
{
    check_watchpoint(addr & ~TARGET_PAGE_MASK, ~0x3, BP_MEM_READ);
    return ldl_phys(addr);
}

static void watch_mem_writeb(void *opaque, target_phys_addr_t addr,
                             uint32_t val)
{
    check_watchpoint(addr & ~TARGET_PAGE_MASK, ~0x0, BP_MEM_WRITE);
    stb_phys(addr, val);
}

static void watch_mem_writew(void *opaque, target_phys_addr_t addr,
                             uint32_t val)
{
    check_watchpoint(addr & ~TARGET_PAGE_MASK, ~0x1, BP_MEM_WRITE);
    stw_phys(addr, val);
}

static void watch_mem_writel(void *opaque, target_phys_addr_t addr,
                             uint32_t val)
{
    check_watchpoint(addr & ~TARGET_PAGE_MASK, ~0x3, BP_MEM_WRITE);
    stl_phys(addr, val);
}

static CPUReadMemoryFunc * const watch_mem_read[3] = {
    watch_mem_readb,
    watch_mem_readw,
    watch_mem_readl,
};

static CPUWriteMemoryFunc * const watch_mem_write[3] = {
    watch_mem_writeb,
    watch_mem_writew,
    watch_mem_writel,
};

static inline uint32_t subpage_readlen (subpage_t *mmio,
                                        target_phys_addr_t addr,
                                        unsigned int len)
{
    unsigned int idx = SUBPAGE_IDX(addr);
#if defined(DEBUG_SUBPAGE)
    printf("%s: subpage %p len %d addr " TARGET_FMT_plx " idx %d\n", __func__,
           mmio, len, addr, idx);
#endif

    addr += mmio->region_offset[idx];
    idx = mmio->sub_io_index[idx];
    return io_mem_read[idx][len](io_mem_opaque[idx], addr);
}

static inline void subpage_writelen (subpage_t *mmio, target_phys_addr_t addr,
                                     uint32_t value, unsigned int len)
{
    unsigned int idx = SUBPAGE_IDX(addr);
#if defined(DEBUG_SUBPAGE)
    printf("%s: subpage %p len %d addr " TARGET_FMT_plx " idx %d value %08x\n",
           __func__, mmio, len, addr, idx, value);
#endif

    addr += mmio->region_offset[idx];
    idx = mmio->sub_io_index[idx];
    io_mem_write[idx][len](io_mem_opaque[idx], addr, value);
}

static uint32_t subpage_readb (void *opaque, target_phys_addr_t addr)
{
    return subpage_readlen(opaque, addr, 0);
}

static void subpage_writeb (void *opaque, target_phys_addr_t addr,
                            uint32_t value)
{
    subpage_writelen(opaque, addr, value, 0);
}

static uint32_t subpage_readw (void *opaque, target_phys_addr_t addr)
{
    return subpage_readlen(opaque, addr, 1);
}

static void subpage_writew (void *opaque, target_phys_addr_t addr,
                            uint32_t value)
{
    subpage_writelen(opaque, addr, value, 1);
}

static uint32_t subpage_readl (void *opaque, target_phys_addr_t addr)
{
    return subpage_readlen(opaque, addr, 2);
}

static void subpage_writel (void *opaque, target_phys_addr_t addr,
                            uint32_t value)
{
    subpage_writelen(opaque, addr, value, 2);
}

static CPUReadMemoryFunc * const subpage_read[] = {
    &subpage_readb,
    &subpage_readw,
    &subpage_readl,
};

static CPUWriteMemoryFunc * const subpage_write[] = {
    &subpage_writeb,
    &subpage_writew,
    &subpage_writel,
};

static int subpage_register (subpage_t *mmio, uint32_t start, uint32_t end,
                             ram_addr_t memory, ram_addr_t region_offset)
{
    int idx, eidx;

    if (start >= TARGET_PAGE_SIZE || end >= TARGET_PAGE_SIZE)
        return -1;
    idx = SUBPAGE_IDX(start);
    eidx = SUBPAGE_IDX(end);
#if defined(DEBUG_SUBPAGE)
    printf("%s: %p start %08x end %08x idx %08x eidx %08x mem %ld\n", __func__,
           mmio, start, end, idx, eidx, memory);
#endif
    if ((memory & ~TARGET_PAGE_MASK) == IO_MEM_RAM)
        memory = IO_MEM_UNASSIGNED;
    memory = (memory >> IO_MEM_SHIFT) & (IO_MEM_NB_ENTRIES - 1);
    for (; idx <= eidx; idx++) {
        mmio->sub_io_index[idx] = memory;
        mmio->region_offset[idx] = region_offset;
    }

    return 0;
}

static subpage_t *subpage_init (target_phys_addr_t base, ram_addr_t *phys,
                                ram_addr_t orig_memory,
                                ram_addr_t region_offset)
{
    subpage_t *mmio;
    int subpage_memory;

    mmio = qemu_mallocz(sizeof(subpage_t));

    mmio->base = base;
    subpage_memory = cpu_register_io_memory(subpage_read, subpage_write, mmio,
                                            DEVICE_NATIVE_ENDIAN);
#if defined(DEBUG_SUBPAGE)
    printf("%s: %p base " TARGET_FMT_plx " len %08x %d\n", __func__,
           mmio, base, TARGET_PAGE_SIZE, subpage_memory);
#endif
    *phys = subpage_memory | IO_MEM_SUBPAGE;
    subpage_register(mmio, 0, TARGET_PAGE_SIZE-1, orig_memory, region_offset);

    return mmio;
}

static int get_free_io_mem_idx(void)
{
    int i;

    for (i = 0; i<IO_MEM_NB_ENTRIES; i++)
        if (!io_mem_used[i]) {
            io_mem_used[i] = 1;
            return i;
        }
    fprintf(stderr, "RAN out out io_mem_idx, max %d !\n", IO_MEM_NB_ENTRIES);
    return -1;
}

/*
 * Usually, devices operate in little endian mode. There are devices out
 * there that operate in big endian too. Each device gets byte swapped
 * mmio if plugged onto a CPU that does the other endianness.
 *
 * CPU          Device           swap?
 *
 * little       little           no
 * little       big              yes
 * big          little           yes
 * big          big              no
 */

typedef struct SwapEndianContainer {
    CPUReadMemoryFunc *read[3];
    CPUWriteMemoryFunc *write[3];
    void *opaque;
} SwapEndianContainer;

static uint32_t swapendian_mem_readb (void *opaque, target_phys_addr_t addr)
{
    uint32_t val;
    SwapEndianContainer *c = opaque;
    val = c->read[0](c->opaque, addr);
    return val;
}

static uint32_t swapendian_mem_readw(void *opaque, target_phys_addr_t addr)
{
    uint32_t val;
    SwapEndianContainer *c = opaque;
    val = bswap16(c->read[1](c->opaque, addr));
    return val;
}

static uint32_t swapendian_mem_readl(void *opaque, target_phys_addr_t addr)
{
    uint32_t val;
    SwapEndianContainer *c = opaque;
    val = bswap32(c->read[2](c->opaque, addr));
    return val;
}

static CPUReadMemoryFunc * const swapendian_readfn[3]={
    swapendian_mem_readb,
    swapendian_mem_readw,
    swapendian_mem_readl
};

static void swapendian_mem_writeb(void *opaque, target_phys_addr_t addr,
                                  uint32_t val)
{
    SwapEndianContainer *c = opaque;
    c->write[0](c->opaque, addr, val);
}

static void swapendian_mem_writew(void *opaque, target_phys_addr_t addr,
                                  uint32_t val)
{
    SwapEndianContainer *c = opaque;
    c->write[1](c->opaque, addr, bswap16(val));
}

static void swapendian_mem_writel(void *opaque, target_phys_addr_t addr,
                                  uint32_t val)
{
    SwapEndianContainer *c = opaque;
    c->write[2](c->opaque, addr, bswap32(val));
}

static CPUWriteMemoryFunc * const swapendian_writefn[3]={
    swapendian_mem_writeb,
    swapendian_mem_writew,
    swapendian_mem_writel
};

static void swapendian_init(int io_index)
{
    SwapEndianContainer *c = qemu_malloc(sizeof(SwapEndianContainer));
    int i;

    /* Swap mmio for big endian targets */
    c->opaque = io_mem_opaque[io_index];
    for (i = 0; i < 3; i++) {
        c->read[i] = io_mem_read[io_index][i];
        c->write[i] = io_mem_write[io_index][i];

        io_mem_read[io_index][i] = swapendian_readfn[i];
        io_mem_write[io_index][i] = swapendian_writefn[i];
    }
    io_mem_opaque[io_index] = c;
}

static void swapendian_del(int io_index)
{
    if (io_mem_read[io_index][0] == swapendian_readfn[0]) {
        qemu_free(io_mem_opaque[io_index]);
    }
}

/* mem_read and mem_write are arrays of functions containing the
   function to access byte (index 0), word (index 1) and dword (index
   2). Functions can be omitted with a NULL function pointer.
   If io_index is non zero, the corresponding io zone is
   modified. If it is zero, a new io zone is allocated. The return
   value can be used with cpu_register_physical_memory(). (-1) is
   returned if error. */
static int cpu_register_io_memory_fixed(int io_index,
                                        CPUReadMemoryFunc * const *mem_read,
                                        CPUWriteMemoryFunc * const *mem_write,
                                        void *opaque, enum device_endian endian)
{
    int i;

    if (io_index <= 0) {
        io_index = get_free_io_mem_idx();
        if (io_index == -1)
            return io_index;
    } else {
        io_index >>= IO_MEM_SHIFT;
        if (io_index >= IO_MEM_NB_ENTRIES)
            return -1;
    }

    for (i = 0; i < 3; ++i) {
        io_mem_read[io_index][i]
            = (mem_read[i] ? mem_read[i] : unassigned_mem_read[i]);
    }
    for (i = 0; i < 3; ++i) {
        io_mem_write[io_index][i]
            = (mem_write[i] ? mem_write[i] : unassigned_mem_write[i]);
    }
    io_mem_opaque[io_index] = opaque;

    switch (endian) {
    case DEVICE_BIG_ENDIAN:
#ifndef TARGET_WORDS_BIGENDIAN
        swapendian_init(io_index);
#endif
        break;
    case DEVICE_LITTLE_ENDIAN:
#ifdef TARGET_WORDS_BIGENDIAN
        swapendian_init(io_index);
#endif
        break;
    case DEVICE_NATIVE_ENDIAN:
    default:
        break;
    }

    return (io_index << IO_MEM_SHIFT);
}

int cpu_register_io_memory(CPUReadMemoryFunc * const *mem_read,
                           CPUWriteMemoryFunc * const *mem_write,
                           void *opaque, enum device_endian endian)
{
    return cpu_register_io_memory_fixed(0, mem_read, mem_write, opaque, endian);
}

void cpu_unregister_io_memory(int io_table_address)
{
    int i;
    int io_index = io_table_address >> IO_MEM_SHIFT;

    swapendian_del(io_index);

    for (i=0;i < 3; i++) {
        io_mem_read[io_index][i] = unassigned_mem_read[i];
        io_mem_write[io_index][i] = unassigned_mem_write[i];
    }
    io_mem_opaque[io_index] = NULL;
    io_mem_used[io_index] = 0;
}

static void io_mem_init(void)
{
    int i;

    cpu_register_io_memory_fixed(IO_MEM_ROM, error_mem_read,
                                 unassigned_mem_write, NULL,
                                 DEVICE_NATIVE_ENDIAN);
    cpu_register_io_memory_fixed(IO_MEM_UNASSIGNED, unassigned_mem_read,
                                 unassigned_mem_write, NULL,
                                 DEVICE_NATIVE_ENDIAN);
    cpu_register_io_memory_fixed(IO_MEM_NOTDIRTY, error_mem_read,
                                 notdirty_mem_write, NULL,
                                 DEVICE_NATIVE_ENDIAN);
    for (i=0; i<5; i++)
        io_mem_used[i] = 1;

    io_mem_watch = cpu_register_io_memory(watch_mem_read,
                                          watch_mem_write, NULL,
                                          DEVICE_NATIVE_ENDIAN);
}

#endif /* !defined(CONFIG_USER_ONLY) */

/* physical memory access (slow version, mainly for debug) */
#if defined(CONFIG_USER_ONLY)
int cpu_memory_rw_debug(CPUState *env, target_ulong addr,
                        uint8_t *buf, int len, int is_write)
{
    int l, flags;
    target_ulong page;
    void * p;

    while (len > 0) {
        page = addr & TARGET_PAGE_MASK;
        l = (page + TARGET_PAGE_SIZE) - addr;
        if (l > len)
            l = len;
        flags = page_get_flags(page);
        if (!(flags & PAGE_VALID))
            return -1;
        if (is_write) {
            if (!(flags & PAGE_WRITE))
                return -1;
            /* XXX: this code should not depend on lock_user */
            if (!(p = lock_user(VERIFY_WRITE, addr, l, 0)))
                return -1;
            memcpy(p, buf, l);
            unlock_user(p, addr, l);
        } else {
            if (!(flags & PAGE_READ))
                return -1;
            /* XXX: this code should not depend on lock_user */
            if (!(p = lock_user(VERIFY_READ, addr, l, 1)))
                return -1;
            memcpy(buf, p, l);
            unlock_user(p, addr, 0);
        }
        len -= l;
        buf += l;
        addr += l;
    }
    return 0;
}

#else
void cpu_physical_memory_rw(target_phys_addr_t addr, uint8_t *buf,
                            int len, int is_write)
{
    int l, io_index;
    uint8_t *ptr;
    uint32_t val;
    target_phys_addr_t page;
    unsigned long pd;
    PhysPageDesc *p;

    while (len > 0) {
        page = addr & TARGET_PAGE_MASK;
        l = (page + TARGET_PAGE_SIZE) - addr;
        if (l > len)
            l = len;
        p = phys_page_find(page >> TARGET_PAGE_BITS);
        if (!p) {
            pd = IO_MEM_UNASSIGNED;
        } else {
            pd = p->phys_offset;
        }

        if (is_write) {
            if ((pd & ~TARGET_PAGE_MASK) != IO_MEM_RAM) {
                target_phys_addr_t addr1 = addr;
                io_index = (pd >> IO_MEM_SHIFT) & (IO_MEM_NB_ENTRIES - 1);
                if (p)
                    addr1 = (addr & ~TARGET_PAGE_MASK) + p->region_offset;
                /* XXX: could force cpu_single_env to NULL to avoid
                   potential bugs */
                if (l >= 4 && ((addr1 & 3) == 0)) {
                    /* 32 bit write access */
                    val = ldl_p(buf);
                    io_mem_write[io_index][2](io_mem_opaque[io_index], addr1, val);
                    l = 4;
                } else if (l >= 2 && ((addr1 & 1) == 0)) {
                    /* 16 bit write access */
                    val = lduw_p(buf);
                    io_mem_write[io_index][1](io_mem_opaque[io_index], addr1, val);
                    l = 2;
                } else {
                    /* 8 bit write access */
                    val = ldub_p(buf);
                    io_mem_write[io_index][0](io_mem_opaque[io_index], addr1, val);
                    l = 1;
                }
            } else {
                unsigned long addr1;
                addr1 = (pd & TARGET_PAGE_MASK) + (addr & ~TARGET_PAGE_MASK);
                /* RAM case */
                ptr = qemu_get_ram_ptr(addr1);
                memcpy(ptr, buf, l);
                if (!cpu_physical_memory_is_dirty(addr1)) {
                    /* invalidate code */
                    tb_invalidate_phys_page_range(addr1, addr1 + l, 0);
                    /* set dirty bit */
                    cpu_physical_memory_set_dirty_flags(
                        addr1, (0xff & ~CODE_DIRTY_FLAG));
                }
            }
        } else {
            if ((pd & ~TARGET_PAGE_MASK) > IO_MEM_ROM &&
                !(pd & IO_MEM_ROMD)) {
                target_phys_addr_t addr1 = addr;
                /* I/O case */
                io_index = (pd >> IO_MEM_SHIFT) & (IO_MEM_NB_ENTRIES - 1);
                if (p)
                    addr1 = (addr & ~TARGET_PAGE_MASK) + p->region_offset;
                if (l >= 4 && ((addr1 & 3) == 0)) {
                    /* 32 bit read access */
                    val = io_mem_read[io_index][2](io_mem_opaque[io_index], addr1);
                    stl_p(buf, val);
                    l = 4;
                } else if (l >= 2 && ((addr1 & 1) == 0)) {
                    /* 16 bit read access */
                    val = io_mem_read[io_index][1](io_mem_opaque[io_index], addr1);
                    stw_p(buf, val);
                    l = 2;
                } else {
                    /* 8 bit read access */
                    val = io_mem_read[io_index][0](io_mem_opaque[io_index], addr1);
                    stb_p(buf, val);
                    l = 1;
                }
            } else {
                /* RAM case */
                ptr = qemu_get_ram_ptr(pd & TARGET_PAGE_MASK) +
                    (addr & ~TARGET_PAGE_MASK);
                memcpy(buf, ptr, l);
            }
        }
        len -= l;
        buf += l;
        addr += l;
    }
}

/* used for ROM loading : can write in RAM and ROM */
void cpu_physical_memory_write_rom(target_phys_addr_t addr,
                                   const uint8_t *buf, int len)
{
    int l;
    uint8_t *ptr;
    target_phys_addr_t page;
    unsigned long pd;
    PhysPageDesc *p;

    while (len > 0) {
        page = addr & TARGET_PAGE_MASK;
        l = (page + TARGET_PAGE_SIZE) - addr;
        if (l > len)
            l = len;
        p = phys_page_find(page >> TARGET_PAGE_BITS);
        if (!p) {
            pd = IO_MEM_UNASSIGNED;
        } else {
            pd = p->phys_offset;
        }

        if ((pd & ~TARGET_PAGE_MASK) != IO_MEM_RAM &&
            (pd & ~TARGET_PAGE_MASK) != IO_MEM_ROM &&
            !(pd & IO_MEM_ROMD)) {
            /* do nothing */
        } else {
            unsigned long addr1;
            addr1 = (pd & TARGET_PAGE_MASK) + (addr & ~TARGET_PAGE_MASK);
            /* ROM/RAM case */
            ptr = qemu_get_ram_ptr(addr1);
            memcpy(ptr, buf, l);
        }
        len -= l;
        buf += l;
        addr += l;
    }
}

typedef struct {
    void *buffer;
    target_phys_addr_t addr;
    target_phys_addr_t len;
} BounceBuffer;

static BounceBuffer bounce;

typedef struct MapClient {
    void *opaque;
    void (*callback)(void *opaque);
    QLIST_ENTRY(MapClient) link;
} MapClient;

static QLIST_HEAD(map_client_list, MapClient) map_client_list
    = QLIST_HEAD_INITIALIZER(map_client_list);

void *cpu_register_map_client(void *opaque, void (*callback)(void *opaque))
{
    MapClient *client = qemu_malloc(sizeof(*client));

    client->opaque = opaque;
    client->callback = callback;
    QLIST_INSERT_HEAD(&map_client_list, client, link);
    return client;
}

void cpu_unregister_map_client(void *_client)
{
    MapClient *client = (MapClient *)_client;

    QLIST_REMOVE(client, link);
    qemu_free(client);
}

static void cpu_notify_map_clients(void)
{
    MapClient *client;

    while (!QLIST_EMPTY(&map_client_list)) {
        client = QLIST_FIRST(&map_client_list);
        client->callback(client->opaque);
        cpu_unregister_map_client(client);
    }
}

/* Map a physical memory region into a host virtual address.
 * May map a subset of the requested range, given by and returned in *plen.
 * May return NULL if resources needed to perform the mapping are exhausted.
 * Use only for reads OR writes - not for read-modify-write operations.
 * Use cpu_register_map_client() to know when retrying the map operation is
 * likely to succeed.
 */
void *cpu_physical_memory_map(target_phys_addr_t addr,
                              target_phys_addr_t *plen,
                              int is_write)
{
    target_phys_addr_t len = *plen;
    target_phys_addr_t done = 0;
    int l;
    uint8_t *ret = NULL;
    uint8_t *ptr;
    target_phys_addr_t page;
    unsigned long pd;
    PhysPageDesc *p;
    unsigned long addr1;

    while (len > 0) {
        page = addr & TARGET_PAGE_MASK;
        l = (page + TARGET_PAGE_SIZE) - addr;
        if (l > len)
            l = len;
        p = phys_page_find(page >> TARGET_PAGE_BITS);
        if (!p) {
            pd = IO_MEM_UNASSIGNED;
        } else {
            pd = p->phys_offset;
        }

        if ((pd & ~TARGET_PAGE_MASK) != IO_MEM_RAM) {
            if (done || bounce.buffer) {
                break;
            }
            bounce.buffer = qemu_memalign(TARGET_PAGE_SIZE, TARGET_PAGE_SIZE);
            bounce.addr = addr;
            bounce.len = l;
            if (!is_write) {
                cpu_physical_memory_rw(addr, bounce.buffer, l, 0);
            }
            ptr = bounce.buffer;
        } else {
            addr1 = (pd & TARGET_PAGE_MASK) + (addr & ~TARGET_PAGE_MASK);
            ptr = qemu_get_ram_ptr(addr1);
        }
        if (!done) {
            ret = ptr;
        } else if (ret + done != ptr) {
            break;
        }

        len -= l;
        addr += l;
        done += l;
    }
    *plen = done;
    return ret;
}

/* Unmaps a memory region previously mapped by cpu_physical_memory_map().
 * Will also mark the memory as dirty if is_write == 1.  access_len gives
 * the amount of memory that was actually read or written by the caller.
 */
void cpu_physical_memory_unmap(void *buffer, target_phys_addr_t len,
                               int is_write, target_phys_addr_t access_len)
{
    if (buffer != bounce.buffer) {
        if (is_write) {
            ram_addr_t addr1 = qemu_ram_addr_from_host_nofail(buffer);
            while (access_len) {
                unsigned l;
                l = TARGET_PAGE_SIZE;
                if (l > access_len)
                    l = access_len;
                if (!cpu_physical_memory_is_dirty(addr1)) {
                    /* invalidate code */
                    tb_invalidate_phys_page_range(addr1, addr1 + l, 0);
                    /* set dirty bit */
                    cpu_physical_memory_set_dirty_flags(
                        addr1, (0xff & ~CODE_DIRTY_FLAG));
                }
                addr1 += l;
                access_len -= l;
            }
        }
        return;
    }
    if (is_write) {
        cpu_physical_memory_write(bounce.addr, bounce.buffer, access_len);
    }
    qemu_vfree(bounce.buffer);
    bounce.buffer = NULL;
    cpu_notify_map_clients();
}

/* warning: addr must be aligned */
uint32_t ldl_phys(target_phys_addr_t addr)
{
    int io_index;
    uint8_t *ptr;
    uint32_t val;
    unsigned long pd;
    PhysPageDesc *p;

    p = phys_page_find(addr >> TARGET_PAGE_BITS);
    if (!p) {
        pd = IO_MEM_UNASSIGNED;
    } else {
        pd = p->phys_offset;
    }

    if ((pd & ~TARGET_PAGE_MASK) > IO_MEM_ROM &&
        !(pd & IO_MEM_ROMD)) {
        /* I/O case */
        io_index = (pd >> IO_MEM_SHIFT) & (IO_MEM_NB_ENTRIES - 1);
        if (p)
            addr = (addr & ~TARGET_PAGE_MASK) + p->region_offset;
        val = io_mem_read[io_index][2](io_mem_opaque[io_index], addr);
    } else {
        /* RAM case */
        ptr = qemu_get_ram_ptr(pd & TARGET_PAGE_MASK) +
            (addr & ~TARGET_PAGE_MASK);
        val = ldl_p(ptr);
    }
    return val;
}

/* warning: addr must be aligned */
uint64_t ldq_phys(target_phys_addr_t addr)
{
    int io_index;
    uint8_t *ptr;
    uint64_t val;
    unsigned long pd;
    PhysPageDesc *p;

    p = phys_page_find(addr >> TARGET_PAGE_BITS);
    if (!p) {
        pd = IO_MEM_UNASSIGNED;
    } else {
        pd = p->phys_offset;
    }

    if ((pd & ~TARGET_PAGE_MASK) > IO_MEM_ROM &&
        !(pd & IO_MEM_ROMD)) {
        /* I/O case */
        io_index = (pd >> IO_MEM_SHIFT) & (IO_MEM_NB_ENTRIES - 1);
        if (p)
            addr = (addr & ~TARGET_PAGE_MASK) + p->region_offset;
#ifdef TARGET_WORDS_BIGENDIAN
        val = (uint64_t)io_mem_read[io_index][2](io_mem_opaque[io_index], addr) << 32;
        val |= io_mem_read[io_index][2](io_mem_opaque[io_index], addr + 4);
#else
        val = io_mem_read[io_index][2](io_mem_opaque[io_index], addr);
        val |= (uint64_t)io_mem_read[io_index][2](io_mem_opaque[io_index], addr + 4) << 32;
#endif
    } else {
        /* RAM case */
        ptr = qemu_get_ram_ptr(pd & TARGET_PAGE_MASK) +
            (addr & ~TARGET_PAGE_MASK);
        val = ldq_p(ptr);
    }
    return val;
}

/* XXX: optimize */
uint32_t ldub_phys(target_phys_addr_t addr)
{
    uint8_t val;
    cpu_physical_memory_read(addr, &val, 1);
    return val;
}

/* warning: addr must be aligned */
uint32_t lduw_phys(target_phys_addr_t addr)
{
    int io_index;
    uint8_t *ptr;
    uint64_t val;
    unsigned long pd;
    PhysPageDesc *p;

    p = phys_page_find(addr >> TARGET_PAGE_BITS);
    if (!p) {
        pd = IO_MEM_UNASSIGNED;
    } else {
        pd = p->phys_offset;
    }

    if ((pd & ~TARGET_PAGE_MASK) > IO_MEM_ROM &&
        !(pd & IO_MEM_ROMD)) {
        /* I/O case */
        io_index = (pd >> IO_MEM_SHIFT) & (IO_MEM_NB_ENTRIES - 1);
        if (p)
            addr = (addr & ~TARGET_PAGE_MASK) + p->region_offset;
        val = io_mem_read[io_index][1](io_mem_opaque[io_index], addr);
    } else {
        /* RAM case */
        ptr = qemu_get_ram_ptr(pd & TARGET_PAGE_MASK) +
            (addr & ~TARGET_PAGE_MASK);
        val = lduw_p(ptr);
    }
    return val;
}

/* warning: addr must be aligned. The ram page is not masked as dirty
   and the code inside is not invalidated. It is useful if the dirty
   bits are used to track modified PTEs */
void stl_phys_notdirty(target_phys_addr_t addr, uint32_t val)
{
    int io_index;
    uint8_t *ptr;
    unsigned long pd;
    PhysPageDesc *p;

    p = phys_page_find(addr >> TARGET_PAGE_BITS);
    if (!p) {
        pd = IO_MEM_UNASSIGNED;
    } else {
        pd = p->phys_offset;
    }

    if ((pd & ~TARGET_PAGE_MASK) != IO_MEM_RAM) {
        io_index = (pd >> IO_MEM_SHIFT) & (IO_MEM_NB_ENTRIES - 1);
        if (p)
            addr = (addr & ~TARGET_PAGE_MASK) + p->region_offset;
        io_mem_write[io_index][2](io_mem_opaque[io_index], addr, val);
    } else {
        unsigned long addr1 = (pd & TARGET_PAGE_MASK) + (addr & ~TARGET_PAGE_MASK);
        ptr = qemu_get_ram_ptr(addr1);
        stl_p(ptr, val);

        if (unlikely(in_migration)) {
            if (!cpu_physical_memory_is_dirty(addr1)) {
                /* invalidate code */
                tb_invalidate_phys_page_range(addr1, addr1 + 4, 0);
                /* set dirty bit */
                cpu_physical_memory_set_dirty_flags(
                    addr1, (0xff & ~CODE_DIRTY_FLAG));
            }
        }
    }
}

void stq_phys_notdirty(target_phys_addr_t addr, uint64_t val)
{
    int io_index;
    uint8_t *ptr;
    unsigned long pd;
    PhysPageDesc *p;

    p = phys_page_find(addr >> TARGET_PAGE_BITS);
    if (!p) {
        pd = IO_MEM_UNASSIGNED;
    } else {
        pd = p->phys_offset;
    }

    if ((pd & ~TARGET_PAGE_MASK) != IO_MEM_RAM) {
        io_index = (pd >> IO_MEM_SHIFT) & (IO_MEM_NB_ENTRIES - 1);
        if (p)
            addr = (addr & ~TARGET_PAGE_MASK) + p->region_offset;
#ifdef TARGET_WORDS_BIGENDIAN
        io_mem_write[io_index][2](io_mem_opaque[io_index], addr, val >> 32);
        io_mem_write[io_index][2](io_mem_opaque[io_index], addr + 4, val);
#else
        io_mem_write[io_index][2](io_mem_opaque[io_index], addr, val);
        io_mem_write[io_index][2](io_mem_opaque[io_index], addr + 4, val >> 32);
#endif
    } else {
        ptr = qemu_get_ram_ptr(pd & TARGET_PAGE_MASK) +
            (addr & ~TARGET_PAGE_MASK);
        stq_p(ptr, val);
    }
}

/* warning: addr must be aligned */
void stl_phys(target_phys_addr_t addr, uint32_t val)
{
    int io_index;
    uint8_t *ptr;
    unsigned long pd;
    PhysPageDesc *p;

    p = phys_page_find(addr >> TARGET_PAGE_BITS);
    if (!p) {
        pd = IO_MEM_UNASSIGNED;
    } else {
        pd = p->phys_offset;
    }

    if ((pd & ~TARGET_PAGE_MASK) != IO_MEM_RAM) {
        io_index = (pd >> IO_MEM_SHIFT) & (IO_MEM_NB_ENTRIES - 1);
        if (p)
            addr = (addr & ~TARGET_PAGE_MASK) + p->region_offset;
        io_mem_write[io_index][2](io_mem_opaque[io_index], addr, val);
    } else {
        unsigned long addr1;
        addr1 = (pd & TARGET_PAGE_MASK) + (addr & ~TARGET_PAGE_MASK);
        /* RAM case */
        ptr = qemu_get_ram_ptr(addr1);
        stl_p(ptr, val);
        if (!cpu_physical_memory_is_dirty(addr1)) {
            /* invalidate code */
            tb_invalidate_phys_page_range(addr1, addr1 + 4, 0);
            /* set dirty bit */
            cpu_physical_memory_set_dirty_flags(addr1,
                (0xff & ~CODE_DIRTY_FLAG));
        }
    }
}

/* XXX: optimize */
void stb_phys(target_phys_addr_t addr, uint32_t val)
{
    uint8_t v = val;
    cpu_physical_memory_write(addr, &v, 1);
}

/* warning: addr must be aligned */
void stw_phys(target_phys_addr_t addr, uint32_t val)
{
    int io_index;
    uint8_t *ptr;
    unsigned long pd;
    PhysPageDesc *p;

    p = phys_page_find(addr >> TARGET_PAGE_BITS);
    if (!p) {
        pd = IO_MEM_UNASSIGNED;
    } else {
        pd = p->phys_offset;
    }

    if ((pd & ~TARGET_PAGE_MASK) != IO_MEM_RAM) {
        io_index = (pd >> IO_MEM_SHIFT) & (IO_MEM_NB_ENTRIES - 1);
        if (p)
            addr = (addr & ~TARGET_PAGE_MASK) + p->region_offset;
        io_mem_write[io_index][1](io_mem_opaque[io_index], addr, val);
    } else {
        unsigned long addr1;
        addr1 = (pd & TARGET_PAGE_MASK) + (addr & ~TARGET_PAGE_MASK);
        /* RAM case */
        ptr = qemu_get_ram_ptr(addr1);
        stw_p(ptr, val);
        if (!cpu_physical_memory_is_dirty(addr1)) {
            /* invalidate code */
            tb_invalidate_phys_page_range(addr1, addr1 + 2, 0);
            /* set dirty bit */
            cpu_physical_memory_set_dirty_flags(addr1,
                (0xff & ~CODE_DIRTY_FLAG));
        }
    }
}

/* XXX: optimize */
void stq_phys(target_phys_addr_t addr, uint64_t val)
{
    val = tswap64(val);
    cpu_physical_memory_write(addr, (const uint8_t *)&val, 8);
}

/* virtual memory access for debug (includes writing to ROM) */
int cpu_memory_rw_debug(CPUState *env, target_ulong addr,
                        uint8_t *buf, int len, int is_write)
{
    int l;
    target_phys_addr_t phys_addr;
    target_ulong page;

    while (len > 0) {
        page = addr & TARGET_PAGE_MASK;
        phys_addr = cpu_get_phys_page_debug(env, page);
        /* if no physical page mapped, return an error */
        if (phys_addr == -1)
            return -1;
        l = (page + TARGET_PAGE_SIZE) - addr;
        if (l > len)
            l = len;
        phys_addr += (addr & ~TARGET_PAGE_MASK);
        if (is_write)
            cpu_physical_memory_write_rom(phys_addr, buf, l);
        else
            cpu_physical_memory_rw(phys_addr, buf, l, is_write);
        len -= l;
        buf += l;
        addr += l;
    }
    return 0;
}
#endif

/* in deterministic execution mode, instructions doing device I/Os
   must be at the end of the TB */
void cpu_io_recompile(CPUState *env, void *retaddr)
{
    TranslationBlock *tb;
    uint32_t n, cflags;
    target_ulong pc, cs_base;
    uint64_t flags;

    tb = tb_find_pc((unsigned long)retaddr);
    if (!tb) {
        cpu_abort(env, "cpu_io_recompile: could not find TB for pc=%p", 
                  retaddr);
    }
    n = env->icount_decr.u16.low + tb->icount;
    cpu_restore_state(tb, env, (unsigned long)retaddr, NULL);
    /* Calculate how many instructions had been executed before the fault
       occurred.  */
    n = n - env->icount_decr.u16.low;
    /* Generate a new TB ending on the I/O insn.  */
    n++;
    /* On MIPS and SH, delay slot instructions can only be restarted if
       they were already the first instruction in the TB.  If this is not
       the first instruction in a TB then re-execute the preceding
       branch.  */
#if defined(TARGET_MIPS)
    if ((env->hflags & MIPS_HFLAG_BMASK) != 0 && n > 1) {
        env->active_tc.PC -= 4;
        env->icount_decr.u16.low++;
        env->hflags &= ~MIPS_HFLAG_BMASK;
    }
#elif defined(TARGET_SH4)
    if ((env->flags & ((DELAY_SLOT | DELAY_SLOT_CONDITIONAL))) != 0
            && n > 1) {
        env->pc -= 2;
        env->icount_decr.u16.low++;
        env->flags &= ~(DELAY_SLOT | DELAY_SLOT_CONDITIONAL);
    }
#endif
    /* This should never happen.  */
    if (n > CF_COUNT_MASK)
        cpu_abort(env, "TB too big during recompile");

    cflags = n | CF_LAST_IO;
    pc = tb->pc;
    cs_base = tb->cs_base;
    flags = tb->flags;
    tb_phys_invalidate(tb, -1);
    /* FIXME: In theory this could raise an exception.  In practice
       we have already translated the block once so it's probably ok.  */
    tb_gen_code(env, pc, cs_base, flags, cflags);
    /* TODO: If env->pc != tb->pc (i.e. the faulting instruction was not
       the first in the TB) then we end up generating a whole new TB and
       repeating the fault, which is horribly inefficient.
       Better would be to execute just this insn uncached, or generate a
       second new TB.  */
    cpu_resume_from_signal(env, NULL);
}

#if !defined(CONFIG_USER_ONLY)

void dump_exec_info(FILE *f, fprintf_function cpu_fprintf)
{
    int i, target_code_size, max_target_code_size;
    int direct_jmp_count, direct_jmp2_count, cross_page;
    TranslationBlock *tb;

    target_code_size = 0;
    max_target_code_size = 0;
    cross_page = 0;
    direct_jmp_count = 0;
    direct_jmp2_count = 0;
    for(i = 0; i < nb_tbs; i++) {
        tb = &tbs[i];
        target_code_size += tb->size;
        if (tb->size > max_target_code_size)
            max_target_code_size = tb->size;
        if (tb->page_addr[1] != -1)
            cross_page++;
        if (tb->tb_next_offset[0] != 0xffff) {
            direct_jmp_count++;
            if (tb->tb_next_offset[1] != 0xffff) {
                direct_jmp2_count++;
            }
        }
    }
    /* XXX: avoid using doubles ? */
    cpu_fprintf(f, "Translation buffer state:\n");
    cpu_fprintf(f, "gen code size       %td/%ld\n",
                code_gen_ptr - code_gen_buffer, code_gen_buffer_max_size);
    cpu_fprintf(f, "TB count            %d/%d\n", 
                nb_tbs, code_gen_max_blocks);
    cpu_fprintf(f, "TB avg target size  %d max=%d bytes\n",
                nb_tbs ? target_code_size / nb_tbs : 0,
                max_target_code_size);
    cpu_fprintf(f, "TB avg host size    %td bytes (expansion ratio: %0.1f)\n",
                nb_tbs ? (code_gen_ptr - code_gen_buffer) / nb_tbs : 0,
                target_code_size ? (double) (code_gen_ptr - code_gen_buffer) / target_code_size : 0);
    cpu_fprintf(f, "cross page TB count %d (%d%%)\n",
            cross_page,
            nb_tbs ? (cross_page * 100) / nb_tbs : 0);
    cpu_fprintf(f, "direct jump count   %d (%d%%) (2 jumps=%d %d%%)\n",
                direct_jmp_count,
                nb_tbs ? (direct_jmp_count * 100) / nb_tbs : 0,
                direct_jmp2_count,
                nb_tbs ? (direct_jmp2_count * 100) / nb_tbs : 0);
    cpu_fprintf(f, "\nStatistics:\n");
    cpu_fprintf(f, "TB flush count      %d\n", tb_flush_count);
    cpu_fprintf(f, "TB invalidate count %d\n", tb_phys_invalidate_count);
    cpu_fprintf(f, "TLB flush count     %d\n", tlb_flush_count);
    tcg_dump_info(f, cpu_fprintf);
}

#define MMUSUFFIX _cmmu
#define GETPC() NULL
#define env cpu_single_env
#define SOFTMMU_CODE_ACCESS

#define SHIFT 0
#include "softmmu_template.h"

#define SHIFT 1
#include "softmmu_template.h"

#define SHIFT 2
#include "softmmu_template.h"

#define SHIFT 3
#include "softmmu_template.h"

#undef env

#endif<|MERGE_RESOLUTION|>--- conflicted
+++ resolved
@@ -1893,11 +1893,8 @@
     va_list ap;
     va_list ap2;
 
-<<<<<<< HEAD
     show_all_ifetch_counters();
-=======
     tcg_plugin_cpus_stopped();
->>>>>>> ecfb62e1
 
     va_start(ap, fmt);
     va_copy(ap2, ap);

--- conflicted
+++ resolved
@@ -72,51 +72,9 @@
 
 #########################################################
 # cpu emulator library
-<<<<<<< HEAD
-libobj-y = exec.o translate-all.o cpu-exec.o translate.o
-libobj-y += tcg/tcg.o tcg/optimize.o
-libobj-$(CONFIG_TCG_PLUGIN) += tcg/tcg-plugin.o
-libobj-$(CONFIG_TCG_INTERPRETER) += tci.o
-libobj-y += fpu/softfloat.o
-libobj-y += op_helper.o helper.o
-ifeq ($(TARGET_BASE_ARCH), i386)
-libobj-y += cpuid.o
-endif
-libobj-$(TARGET_SPARC64) += vis_helper.o
-libobj-$(CONFIG_NEED_MMU) += mmu.o
-libobj-$(TARGET_ARM) += neon_helper.o iwmmxt_helper.o
-ifeq ($(TARGET_BASE_ARCH), sparc)
-libobj-y += fop_helper.o cc_helper.o win_helper.o mmu_helper.o ldst_helper.o
-libobj-y += cpu_init.o
-endif
-libobj-$(TARGET_SPARC) += int32_helper.o
-libobj-$(TARGET_SPARC64) += int64_helper.o
-
-libobj-y += disas.o
-libobj-$(CONFIG_TCI_DIS) += tci-dis.o
-
-tci-dis.o: QEMU_CFLAGS += -I$(SRC_PATH)/tcg -I$(SRC_PATH)/tcg/tci
-
-$(libobj-y): $(GENERATED_HEADERS)
-
-# libqemu
-
-translate.o: translate.c cpu.h
-
-translate-all.o: translate-all.c cpu.h
-
-tcg/tcg.o: cpu.h
-
-# HELPER_CFLAGS is used for all the code compiled with static register
-# variables
-op_helper.o ldst_helper.o user-exec.o: QEMU_CFLAGS += $(HELPER_CFLAGS)
-
-# Note: this is a workaround. The real fix is to avoid compiling
-# cpu_signal_handler() in user-exec.c.
-signal.o: QEMU_CFLAGS += $(HELPER_CFLAGS)
-=======
 obj-y = exec.o translate-all.o cpu-exec.o
 obj-y += tcg/tcg.o tcg/optimize.o
+obj-$(CONFIG_TCG_PLUGIN) += tcg/tcg-plugin.o
 obj-$(CONFIG_TCG_INTERPRETER) += tci.o
 obj-$(CONFIG_TCG_INTERPRETER) += disas/tci.o
 obj-y += fpu/softfloat.o
@@ -124,25 +82,13 @@
 obj-y += disas.o
 obj-$(call notempty,$(TARGET_XML_FILES)) += gdbstub-xml.o
 obj-$(call lnot,$(CONFIG_KVM)) += kvm-stub.o
->>>>>>> 0e7b9f06
 
 #########################################################
 # Linux user emulator target
 
 ifdef CONFIG_LINUX_USER
 
-<<<<<<< HEAD
-$(call set-vpath, $(SRC_PATH)/linux-user:$(SRC_PATH)/linux-user/$(TARGET_ABI_DIR))
-
-QEMU_CFLAGS+=-I$(SRC_PATH)/linux-user -I$(SRC_PATH)/linux-user/$(TARGET_ABI_DIR)
-obj-y = main.o syscall.o strace.o mmap.o signal.o thunk.o \
-      elfload.o linuxload.o uaccess.o gdbstub.o cpu-uname.o \
-      user-exec.o $(oslib-obj-y)
-
-obj-$(TARGET_HAS_BFLT) += flatload.o
-=======
 QEMU_CFLAGS+=-I$(SRC_PATH)/linux-user/$(TARGET_ABI_DIR) -I$(SRC_PATH)/linux-user
->>>>>>> 0e7b9f06
 
 obj-y += linux-user/
 obj-y += gdbstub.o thunk.o user-exec.o
@@ -185,72 +131,12 @@
 obj-y += hw/$(TARGET_BASE_ARCH)/
 endif
 
-<<<<<<< HEAD
-obj-arm-y = integratorcp.o versatilepb.o arm_pic.o arm_timer.o
-obj-arm-y += arm_boot.o pl011.o pl031.o pl050.o pl080.o pl110.o pl181.o pl190.o
-obj-arm-y += versatile_pci.o
-obj-arm-y += realview_gic.o realview.o arm_sysctl.o arm11mpcore.o a9mpcore.o
-obj-arm-y += armv7m.o armv7m_nvic.o stellaris.o pl022.o stellaris_enet.o
-obj-arm-y += pl061.o
-obj-arm-y += arm-semi.o
-obj-arm-y += pxa2xx.o pxa2xx_pic.o pxa2xx_gpio.o pxa2xx_timer.o pxa2xx_dma.o
-obj-arm-y += pxa2xx_lcd.o pxa2xx_mmci.o pxa2xx_pcmcia.o pxa2xx_keypad.o
-obj-arm-y += gumstix.o
-obj-arm-y += zaurus.o ide/microdrive.o spitz.o tosa.o tc6393xb.o
-obj-arm-y += omap1.o omap_lcdc.o omap_dma.o omap_clk.o omap_mmc.o omap_i2c.o \
-		omap_gpio.o omap_intc.o omap_uart.o
-obj-arm-y += omap2.o omap_dss.o soc_dma.o omap_gptimer.o omap_synctimer.o \
-		omap_gpmc.o omap_sdrc.o omap_spi.o omap_tap.o omap_l4.o
-obj-arm-y += omap_sx1.o palm.o tsc210x.o
-obj-arm-y += nseries.o blizzard.o onenand.o vga.o cbus.o tusb6010.o usb-musb.o
-obj-arm-y += mst_fpga.o mainstone.o
-obj-arm-y += z2.o
-obj-arm-y += musicpal.o bitbang_i2c.o marvell_88w8618_audio.o
-obj-arm-y += framebuffer.o
-obj-arm-y += syborg.o syborg_fb.o syborg_interrupt.o syborg_keyboard.o
-obj-arm-y += syborg_serial.o syborg_timer.o syborg_pointer.o syborg_rtc.o
-obj-arm-y += syborg_virtio.o
-obj-arm-y += vexpress.o
-obj-arm-y += strongarm.o
-obj-arm-y += collie.o
-obj-arm-y += pl041.o lm4549.o
-obj-arm-y += dummy.o
-
-obj-sh4-y = shix.o r2d.o sh7750.o sh7750_regnames.o tc58128.o
-obj-sh4-y += sh_timer.o sh_serial.o sh_intc.o sh_pci.o sm501.o
-obj-sh4-y += ide/mmio.o
-obj-sh4-y += dummy.o
-
-obj-m68k-y = an5206.o mcf5206.o mcf_uart.o mcf_intc.o mcf5208.o mcf_fec.o
-obj-m68k-y += m68k-semi.o dummy_m68k.o
-
-obj-s390x-y = s390-virtio-bus.o s390-virtio.o
-
-obj-alpha-y = mc146818rtc.o
-obj-alpha-y += vga.o cirrus_vga.o
-obj-alpha-y += alpha_pci.o alpha_dp264.o alpha_typhoon.o
-
-obj-xtensa-y += xtensa_pic.o
-obj-xtensa-y += xtensa_sim.o
-obj-xtensa-y += xtensa_lx60.o
-obj-xtensa-y += xtensa-semi.o
-obj-xtensa-y += core-dc232b.o
-obj-xtensa-y += core-fsf.o
-
-=======
->>>>>>> 0e7b9f06
 main.o: QEMU_CFLAGS+=$(GPROF_CFLAGS)
 
 GENERATED_HEADERS += hmp-commands.h qmp-commands-old.h
 
 endif # CONFIG_SOFTMMU
 
-# Workaround for http://gcc.gnu.org/PR55489, see configure.
-%/translate.o: QEMU_CFLAGS += $(TRANSLATE_OPT_CFLAGS)
-
-nested-vars += obj-y
-
-<<<<<<< HEAD
 #########################################################
 # TCG plugin targets
 
@@ -265,7 +151,7 @@
 
 tcg-plugin-%.o: QEMU_CFLAGS += -fno-PIE -fPIC -DEMULATION_MODE=\"$(TARGET_TYPE)\"
 tcg-plugin-%.o: $(SRC_PATH)/tcg/plugins/%.c
-	$(call COMPILE,CC)
+	$(call COMPILE_CC)
 
 tcg-plugin-%.so: LDFLAGS += -shared
 tcg-plugin-%.so: tcg-plugin-%.o
@@ -284,17 +170,13 @@
 
 endif # CONFIG_TCG_PLUGIN
 
-ifndef CONFIG_LINUX_USER
-ifndef CONFIG_BSD_USER
-# libcacard needs qemu-thread support, and besides is only needed by devices
-# so not requires with linux-user / bsd-user targets
-obj-$(CONFIG_SMARTCARD_NSS) += $(addprefix ../libcacard/, $(libcacard-y))
-endif # CONFIG_BSD_USER
-endif # CONFIG_LINUX_USER
-=======
+# Workaround for http://gcc.gnu.org/PR55489, see configure.
+%/translate.o: QEMU_CFLAGS += $(TRANSLATE_OPT_CFLAGS)
+
+nested-vars += obj-y
+
 # This resolves all nested paths, so it must come last
 include $(SRC_PATH)/Makefile.objs
->>>>>>> 0e7b9f06
 
 all-obj-y = $(obj-y)
 all-obj-y += $(addprefix ../, $(common-obj-y))

--- conflicted
+++ resolved
@@ -130,10 +130,7 @@
 /* Make sure everything is in a consistent state for calling fork().  */
 void fork_start(void)
 {
-<<<<<<< HEAD
-=======
     start_exclusive();
->>>>>>> 4743c235
     mmap_fork_start();
     qemu_mutex_lock(&tb_ctx.tb_lock);
     cpu_list_lock();

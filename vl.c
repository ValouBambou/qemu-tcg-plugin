--- conflicted
+++ resolved
@@ -4301,15 +4301,12 @@
         semihosting_arg_fallback(kernel_filename, kernel_cmdline);
     }
 
-<<<<<<< HEAD
     if (semihosting_enabled() && semihosting_get_arg(0) != NULL) {
         tcg_plugin_set_filename(semihosting_get_arg(0));
     }
 
     os_set_line_buffering();
 
-=======
->>>>>>> 98b2e3c9
     /* spice needs the timers to be initialized by this point */
     qemu_spice_init();
 

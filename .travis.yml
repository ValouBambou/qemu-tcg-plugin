# The current Travis default is a VM based 16.04 Xenial on GCE
# Additional builds with specific requirements for a full VM need to
# be added as additional matrix: entries later on
os: linux
dist: xenial
language: c
compiler:
  - gcc
cache:
  # There is one cache per branch and compiler version.
  # characteristics of each job are used to identify the cache:
  # - OS name (currently, linux, osx, or windows)
  # - OS distribution (for Linux, xenial, trusty, or precise)
  # - macOS image name (e.g., xcode7.2)
  # - Names and values of visible environment variables set in .travis.yml or Settings panel
  timeout: 1200
  ccache: true
  pip: true
  directories:
  - $HOME/avocado/data/cache


addons:
  apt:
    packages:
      # Build dependencies
      - libaio-dev
      - libattr1-dev
      - libbrlapi-dev
      - libcap-ng-dev
      - libgcc-4.8-dev
      - libgnutls28-dev
      - libgtk-3-dev
      - libiscsi-dev
      - liblttng-ust-dev
      - libncurses5-dev
      - libnfs-dev
      - libnss3-dev
      - libpixman-1-dev
      - libpng-dev
      - librados-dev
      - libsdl2-dev
      - libsdl2-image-dev
      - libseccomp-dev
      - libspice-protocol-dev
      - libspice-server-dev
      - libssh-dev
      - liburcu-dev
      - libusb-1.0-0-dev
      - libvdeplug-dev
      - libvte-2.91-dev
      - libzstd-dev
      - sparse
      - uuid-dev
      - gcovr
      # Tests dependencies
      - genisoimage


# The channel name "irc.oftc.net#qemu" is encrypted against qemu/qemu
# to prevent IRC notifications from forks. This was created using:
# $ travis encrypt -r "qemu/qemu" "irc.oftc.net#qemu"
notifications:
  irc:
    channels:
      - secure: "F7GDRgjuOo5IUyRLqSkmDL7kvdU4UcH3Lm/W2db2JnDHTGCqgEdaYEYKciyCLZ57vOTsTsOgesN8iUT7hNHBd1KWKjZe9KDTZWppWRYVwAwQMzVeSOsbbU4tRoJ6Pp+3qhH1Z0eGYR9ZgKYAoTumDFgSAYRp4IscKS8jkoedOqM="
    on_success: change
    on_failure: always


env:
  global:
    - SRC_DIR=".."
    - BUILD_DIR="build"
    - BASE_CONFIG="--disable-docs --disable-tools"
    - TEST_BUILD_CMD=""
    - TEST_CMD="make check V=1"
    # This is broadly a list of "mainline" softmmu targets which have support across the major distros
    - MAIN_SOFTMMU_TARGETS="aarch64-softmmu,mips64-softmmu,ppc64-softmmu,riscv64-softmmu,s390x-softmmu,x86_64-softmmu"
    - CCACHE_SLOPPINESS="include_file_ctime,include_file_mtime"
    - CCACHE_MAXSIZE=1G
<<<<<<< HEAD
    - G_MESSAGES_DEBUG=error
=======
  matrix:
    # test only one build variant with plugins activated
    - CONFIG="--enable-capstone --enable-tcg-plugin --target-list=x86_64-linux-user,arm-linux-user,aarch64-linux-user,x86_64-softmmu,arm-softmmu,aarch64-softmmu"
>>>>>>> 7c5f39d1


git:
  # we want to do this ourselves
  submodules: false

# Common first phase for all steps
before_install:
  - if command -v ccache ; then ccache --zero-stats ; fi
  - export JOBS=$(($(getconf _NPROCESSORS_ONLN) + 1))
  - echo "=== Using ${JOBS} simultaneous jobs ==="

# Configure step - may be overridden
before_script:
  - mkdir -p ${BUILD_DIR} && cd ${BUILD_DIR}
  - ${SRC_DIR}/configure ${BASE_CONFIG} ${CONFIG} || { cat config.log && exit 1; }

# Main build & test - rarely overridden - controlled by TEST_CMD
script:
<<<<<<< HEAD
  - BUILD_RC=0 && make -j${JOBS} || BUILD_RC=$?
  - |
    if [ "$BUILD_RC" -eq 0 ] && [ -n "$TEST_BUILD_CMD" ]; then
        ${TEST_BUILD_CMD} || BUILD_RC=$?
    else
        $(exit $BUILD_RC);
    fi
  - |
    if [ "$BUILD_RC" -eq 0 ] ; then
        ${TEST_CMD} ;
    else
        $(exit $BUILD_RC);
    fi
=======
  - make ${MAKEFLAGS} && ${TEST_CMD}
>>>>>>> 7c5f39d1
after_script:
  - if command -v ccache ; then ccache --show-stats ; fi


jobs:
  include:
    - name: "GCC static (user)"
      env:
        - CONFIG="--disable-system --static"
        - CACHE_NAME="${TRAVIS_BRANCH}-linux-gcc-default"


    # we split the system builds as it takes a while to build them all
    - name: "GCC (main-softmmu)"
      env:
        - CONFIG="--disable-user --target-list=${MAIN_SOFTMMU_TARGETS}"
        - CACHE_NAME="${TRAVIS_BRANCH}-linux-gcc-default"


    - name: "GCC (other-softmmu)"
      env:
       - CONFIG="--disable-user --target-list-exclude=${MAIN_SOFTMMU_TARGETS}"
        - CACHE_NAME="${TRAVIS_BRANCH}-linux-gcc-default"


    # Just build tools and run minimal unit and softfloat checks
    - name: "GCC check-softfloat (user)"
      env:
        - BASE_CONFIG="--enable-tools"
        - CONFIG="--disable-user --disable-system"
        - TEST_CMD="make check-unit check-softfloat -j${JOBS}"
        - CACHE_NAME="${TRAVIS_BRANCH}-linux-gcc-default"


    # --enable-debug implies --enable-debug-tcg, also runs quite a bit slower
    - name: "GCC debug (main-softmmu)"
      env:
        - CONFIG="--enable-debug --target-list=${MAIN_SOFTMMU_TARGETS}"
        - CACHE_NAME="${TRAVIS_BRANCH}-linux-gcc-debug"


    # TCG debug can be run just on its own and is mostly agnostic to user/softmmu distinctions
    - name: "GCC debug (user)"
      env:
        - CONFIG="--enable-debug-tcg --disable-system"
        - CACHE_NAME="${TRAVIS_BRANCH}-linux-gcc-debug-tcg"


    - name: "GCC some libs disabled (main-softmmu)"
      env:
        - CONFIG="--disable-linux-aio --disable-cap-ng --disable-attr --disable-brlapi --disable-libusb --disable-replication --target-list=${MAIN_SOFTMMU_TARGETS}"


    # Module builds are mostly of interest to major distros
    - name: "GCC modules (main-softmmu)"
      env:
        - CONFIG="--enable-modules --target-list=${MAIN_SOFTMMU_TARGETS}"
        - CACHE_NAME="${TRAVIS_BRANCH}-linux-gcc-default"


    # Alternate coroutines implementations are only really of interest to KVM users
    # However we can't test against KVM on Travis so we can only run unit tests
    - name: "check-unit coroutine=ucontext"
      env:
        - CONFIG="--with-coroutine=ucontext --disable-tcg"
        - TEST_CMD="make check-unit -j${JOBS} V=1"


    - name: "check-unit coroutine=sigaltstack"
      env:
        - CONFIG="--with-coroutine=sigaltstack --disable-tcg"
        - TEST_CMD="make check-unit -j${JOBS} V=1"


    # Check we can build docs and tools (out of tree)
    - name: "tools and docs (bionic)"
      dist: bionic
      env:
        - BUILD_DIR="out-of-tree/build/dir" SRC_DIR="../../.."
        - BASE_CONFIG="--enable-tools --enable-docs"
        - CONFIG="--target-list=x86_64-softmmu,aarch64-linux-user"
        - CACHE_NAME="${TRAVIS_BRANCH}-linux-gcc-default"
      addons:
        apt:
          packages:
            - python3-sphinx
            - texinfo
            - perl


    # Test with Clang for compile portability (Travis uses clang-5.0)
    - name: "Clang (user)"
      env:
        - CONFIG="--disable-system"
        - CACHE_NAME="${TRAVIS_BRANCH}-linux-clang-default"
      compiler: clang


    - name: "Clang (main-softmmu)"
      env:
        - CONFIG="--target-list=${MAIN_SOFTMMU_TARGETS} "
        - CACHE_NAME="${TRAVIS_BRANCH}-linux-clang-sanitize"
      compiler: clang
      before_script:
        - mkdir -p ${BUILD_DIR} && cd ${BUILD_DIR}
        - ${SRC_DIR}/configure ${CONFIG} --extra-cflags="-fsanitize=undefined -Werror" || { cat config.log && exit 1; }


    - name: "Clang (other-softmmu)"
      env:
        - CONFIG="--disable-user --target-list-exclude=${MAIN_SOFTMMU_TARGETS}"
        - CACHE_NAME="${TRAVIS_BRANCH}-linux-clang-default"
      compiler: clang


    # gprof/gcov are GCC features
    - name: "GCC gprof/gcov"
      env:
        - CONFIG="--enable-gprof --enable-gcov --disable-pie --target-list=${MAIN_SOFTMMU_TARGETS}"
      after_success:
        - ${SRC_DIR}/scripts/travis/coverage-summary.sh


    # We manually include builds which we disable "make check" for
    - name: "GCC without-default-devices (softmmu)"
      env:
        - CONFIG="--without-default-devices --disable-user"
        - CACHE_NAME="${TRAVIS_BRANCH}-linux-gcc-default"
        - TEST_CMD=""


    # Check the TCG interpreter (TCI)
    - name: "GCC TCI"
      env:
        - CONFIG="--enable-debug-tcg --enable-tcg-interpreter --disable-kvm --disable-containers
            --target-list=alpha-softmmu,arm-softmmu,hppa-softmmu,m68k-softmmu,microblaze-softmmu,moxie-softmmu,ppc-softmmu,s390x-softmmu,x86_64-softmmu"
        - TEST_CMD="make check-qtest check-tcg V=1"


    # We don't need to exercise every backend with every front-end
    - name: "GCC trace log,simple,syslog (user)"
      env:
        - CONFIG="--enable-trace-backends=log,simple,syslog --disable-system"
        - TEST_CMD=""


    - name: "GCC trace ftrace (x86_64-softmmu)"
      env:
        - CONFIG="--enable-trace-backends=ftrace --target-list=x86_64-softmmu"
        - TEST_CMD=""


    - name: "GCC trace ust (x86_64-softmmu)"
      env:
        - CONFIG="--enable-trace-backends=ust --target-list=x86_64-softmmu"
        - TEST_CMD=""


    # MacOSX builds - cirrus.yml also tests some MacOS builds including latest Xcode

    - name: "OSX Xcode 10.3"
      env:
        - BASE_CONFIG="--disable-docs --enable-tools"
        - CONFIG="--target-list=i386-softmmu,ppc-softmmu,ppc64-softmmu,m68k-softmmu,x86_64-softmmu"
      os: osx
      osx_image: xcode10.3
      compiler: clang
      addons:
        homebrew:
          packages:
            - ccache
            - glib
            - pixman
            - gnu-sed
            - python
          update: true
      before_script:
        - brew link --overwrite python
        - export PATH="/usr/local/opt/ccache/libexec:$PATH"
        - mkdir -p ${BUILD_DIR} && cd ${BUILD_DIR}
        - ${SRC_DIR}/configure ${BASE_CONFIG} ${CONFIG} || { cat config.log && exit 1; }


    # Python builds
    - name: "GCC Python 3.5 (x86_64-softmmu)"
      env:
        - CONFIG="--target-list=x86_64-softmmu"
        - CACHE_NAME="${TRAVIS_BRANCH}-linux-gcc-default"
      language: python
      python: 3.5


    - name: "GCC Python 3.6 (x86_64-softmmu)"
      env:
        - CONFIG="--target-list=x86_64-softmmu"
        - CACHE_NAME="${TRAVIS_BRANCH}-linux-gcc-default"
      language: python
      python: 3.6


    # Acceptance (Functional) tests
    - name: "GCC check-acceptance"
      dist: bionic
      env:
        - CONFIG="--enable-tools --target-list=aarch64-softmmu,alpha-softmmu,arm-softmmu,m68k-softmmu,microblaze-softmmu,mips-softmmu,mips64el-softmmu,nios2-softmmu,or1k-softmmu,ppc-softmmu,ppc64-softmmu,s390x-softmmu,sparc-softmmu,x86_64-softmmu,xtensa-softmmu"
        - TEST_CMD="make check-acceptance"
        - CACHE_NAME="${TRAVIS_BRANCH}-linux-gcc-acceptance"
      after_script:
        - python3 -c 'import json; r = json.load(open("tests/results/latest/results.json")); [print(t["logfile"]) for t in r["tests"] if t["status"] not in ("PASS", "SKIP")]' | xargs cat
        - du -chs $HOME/avocado/data/cache
      addons:
        apt:
          packages:
            - python3-pil
            - python3-pip
            - python3-numpy
            - python3-opencv
            - python3-venv
            - rpm2cpio
            - tesseract-ocr
            - tesseract-ocr-eng


    # Using newer GCC with sanitizers
    - name: "GCC9 with sanitizers (softmmu)"
      addons:
        apt:
          update: true
          sources:
            # PPAs for newer toolchains
            - ubuntu-toolchain-r-test
          packages:
            # Extra toolchains
            - gcc-9
            - g++-9
            # Build dependencies
            - libaio-dev
            - libattr1-dev
            - libbrlapi-dev
            - libcap-ng-dev
            - libgnutls-dev
            - libgtk-3-dev
            - libiscsi-dev
            - liblttng-ust-dev
            - libnfs-dev
            - libncurses5-dev
            - libnss3-dev
            - libpixman-1-dev
            - libpng12-dev
            - librados-dev
            - libsdl2-dev
            - libsdl2-image-dev
            - libseccomp-dev
            - libspice-protocol-dev
            - libspice-server-dev
            - libssh-dev
            - liburcu-dev
            - libusb-1.0-0-dev
            - libvte-2.91-dev
            - sparse
            - uuid-dev
      language: generic
      compiler: none
      env:
        - COMPILER_NAME=gcc CXX=g++-9 CC=gcc-9
        - CONFIG="--cc=gcc-9 --cxx=g++-9 --disable-pie --disable-linux-user"
        - TEST_CMD=""
      before_script:
        - mkdir -p ${BUILD_DIR} && cd ${BUILD_DIR}
        - ${SRC_DIR}/configure ${CONFIG} --extra-cflags="-g3 -O0 -Wno-error=stringop-truncation -fsanitize=thread" --extra-ldflags="-fuse-ld=gold" || { cat config.log && exit 1; }


    # Run check-tcg against linux-user
    - name: "GCC check-tcg (user)"
      env:
        - CONFIG="--disable-system --enable-debug-tcg"
        - TEST_BUILD_CMD="make build-tcg"
        - TEST_CMD="make check-tcg"
        - CACHE_NAME="${TRAVIS_BRANCH}-linux-gcc-debug-tcg"


    # Run check-tcg against linux-user (with plugins)
    # we skip sparc64-linux-user until it has been fixed somewhat
    # we skip cris-linux-user as it doesn't use the common run loop
    - name: "GCC plugins check-tcg (user)"
      env:
        - CONFIG="--disable-system --enable-plugins --enable-debug-tcg --target-list-exclude=sparc64-linux-user,cris-linux-user"
        - TEST_BUILD_CMD="make build-tcg"
        - TEST_CMD="make check-tcg"
        - CACHE_NAME="${TRAVIS_BRANCH}-linux-gcc-debug-tcg"


    # Run check-tcg against softmmu targets
    - name: "GCC check-tcg (some-softmmu)"
      env:
        - CONFIG="--enable-debug-tcg --target-list=xtensa-softmmu,arm-softmmu,aarch64-softmmu,alpha-softmmu"
        - TEST_BUILD_CMD="make build-tcg"
        - TEST_CMD="make check-tcg"
        - CACHE_NAME="${TRAVIS_BRANCH}-linux-gcc-debug-tcg"


    # Run check-tcg against softmmu targets (with plugins)
    - name: "GCC plugins check-tcg (some-softmmu)"
      env:
        - CONFIG="--enable-plugins --enable-debug-tcg --target-list=xtensa-softmmu,arm-softmmu,aarch64-softmmu,alpha-softmmu"
        - TEST_BUILD_CMD="make build-tcg"
        - TEST_CMD="make check-tcg"
        - CACHE_NAME="${TRAVIS_BRANCH}-linux-gcc-debug-tcg"

    - name: "[aarch64] GCC check-tcg"
      arch: arm64
      dist: xenial
      addons:
        apt_packages:
          - libaio-dev
          - libattr1-dev
          - libbrlapi-dev
          - libcap-ng-dev
          - libgcrypt20-dev
          - libgnutls28-dev
          - libgtk-3-dev
          - libiscsi-dev
          - liblttng-ust-dev
          - libncurses5-dev
          - libnfs-dev
          - libnss3-dev
          - libpixman-1-dev
          - libpng-dev
          - librados-dev
          - libsdl2-dev
          - libseccomp-dev
          - liburcu-dev
          - libusb-1.0-0-dev
          - libvdeplug-dev
          - libvte-2.91-dev
          # Tests dependencies
          - genisoimage
      env:
        - TEST_CMD="make check check-tcg V=1"
        - CONFIG="--disable-containers --target-list=${MAIN_SOFTMMU_TARGETS}"

    - name: "[ppc64] GCC check-tcg"
      arch: ppc64le
      dist: xenial
      addons:
        apt_packages:
          - libaio-dev
          - libattr1-dev
          - libbrlapi-dev
          - libcap-ng-dev
          - libgcrypt20-dev
          - libgnutls28-dev
          - libgtk-3-dev
          - libiscsi-dev
          - liblttng-ust-dev
          - libncurses5-dev
          - libnfs-dev
          - libnss3-dev
          - libpixman-1-dev
          - libpng-dev
          - librados-dev
          - libsdl2-dev
          - libseccomp-dev
          - liburcu-dev
          - libusb-1.0-0-dev
          - libvdeplug-dev
          - libvte-2.91-dev
          # Tests dependencies
          - genisoimage
      env:
        - TEST_CMD="make check check-tcg V=1"
        - CONFIG="--disable-containers --target-list=${MAIN_SOFTMMU_TARGETS},ppc64le-linux-user"

    - name: "[s390x] GCC check-tcg"
      arch: s390x
      dist: bionic
      addons:
        apt_packages:
          - libaio-dev
          - libattr1-dev
          - libbrlapi-dev
          - libcap-ng-dev
          - libgcrypt20-dev
          - libgnutls28-dev
          - libgtk-3-dev
          - libiscsi-dev
          - liblttng-ust-dev
          - libncurses5-dev
          - libnfs-dev
          - libnss3-dev
          - libpixman-1-dev
          - libpng-dev
          - librados-dev
          - libsdl2-dev
          - libseccomp-dev
          - liburcu-dev
          - libusb-1.0-0-dev
          - libvdeplug-dev
          - libvte-2.91-dev
          # Tests dependencies
          - genisoimage
      env:
        - TEST_CMD="make check check-tcg V=1"
        - CONFIG="--disable-containers --target-list=${MAIN_SOFTMMU_TARGETS},s390x-linux-user"
      script:
        - ( cd ${SRC_DIR} ; git submodule update --init roms/SLOF )
        - BUILD_RC=0 && make -j${JOBS} || BUILD_RC=$?
        - |
          if [ "$BUILD_RC" -eq 0 ] ; then
              mv pc-bios/s390-ccw/*.img pc-bios/ ;
              ${TEST_CMD} ;
          else
              $(exit $BUILD_RC);
          fi

    - name: "[s390x] GCC check (KVM)"
      arch: s390x
      dist: bionic
      addons:
        apt_packages:
          - libaio-dev
          - libattr1-dev
          - libbrlapi-dev
          - libcap-ng-dev
          - libgcrypt20-dev
          - libgnutls28-dev
          - libgtk-3-dev
          - libiscsi-dev
          - liblttng-ust-dev
          - libncurses5-dev
          - libnfs-dev
          - libnss3-dev
          - libpixman-1-dev
          - libpng-dev
          - librados-dev
          - libsdl2-dev
          - libseccomp-dev
          - liburcu-dev
          - libusb-1.0-0-dev
          - libvdeplug-dev
          - libvte-2.91-dev
          # Tests dependencies
          - genisoimage
      env:
        - TEST_CMD="make check-unit"
        - CONFIG="--disable-containers --disable-tcg --enable-kvm --disable-tools"
      script:
        - ( cd ${SRC_DIR} ; git submodule update --init roms/SLOF )
        - BUILD_RC=0 && make -j${JOBS} || BUILD_RC=$?
        - |
          if [ "$BUILD_RC" -eq 0 ] ; then
              mv pc-bios/s390-ccw/*.img pc-bios/ ;
              ${TEST_CMD} ;
          else
              $(exit $BUILD_RC);
          fi

    # Release builds
    # The make-release script expect a QEMU version, so our tag must start with a 'v'.
    # This is the case when release candidate tags are created.
    - name: "Release tarball"
      if: tag IS present AND tag =~ /^v\d+\.\d+(\.\d+)?(-\S*)?$/
      env:
        # We want to build from the release tarball
        - BUILD_DIR="release/build/dir" SRC_DIR="../../.."
        - BASE_CONFIG="--prefix=$PWD/dist"
        - CONFIG="--target-list=x86_64-softmmu,aarch64-softmmu,armeb-linux-user,ppc-linux-user"
        - TEST_CMD="make install -j${JOBS}"
        - QEMU_VERSION="${TRAVIS_TAG:1}"
        - CACHE_NAME="${TRAVIS_BRANCH}-linux-gcc-default"
      script:
        - make -C ${SRC_DIR} qemu-${QEMU_VERSION}.tar.bz2
        - ls -l ${SRC_DIR}/qemu-${QEMU_VERSION}.tar.bz2
        - tar -xf ${SRC_DIR}/qemu-${QEMU_VERSION}.tar.bz2 && cd qemu-${QEMU_VERSION}
        - mkdir -p release-build && cd release-build
        - ../configure ${BASE_CONFIG} ${CONFIG} || { cat config.log && exit 1; }
        - make install<|MERGE_RESOLUTION|>--- conflicted
+++ resolved
@@ -79,13 +79,10 @@
     - MAIN_SOFTMMU_TARGETS="aarch64-softmmu,mips64-softmmu,ppc64-softmmu,riscv64-softmmu,s390x-softmmu,x86_64-softmmu"
     - CCACHE_SLOPPINESS="include_file_ctime,include_file_mtime"
     - CCACHE_MAXSIZE=1G
-<<<<<<< HEAD
     - G_MESSAGES_DEBUG=error
-=======
   matrix:
     # test only one build variant with plugins activated
     - CONFIG="--enable-capstone --enable-tcg-plugin --target-list=x86_64-linux-user,arm-linux-user,aarch64-linux-user,x86_64-softmmu,arm-softmmu,aarch64-softmmu"
->>>>>>> 7c5f39d1
 
 
 git:
@@ -105,7 +102,6 @@
 
 # Main build & test - rarely overridden - controlled by TEST_CMD
 script:
-<<<<<<< HEAD
   - BUILD_RC=0 && make -j${JOBS} || BUILD_RC=$?
   - |
     if [ "$BUILD_RC" -eq 0 ] && [ -n "$TEST_BUILD_CMD" ]; then
@@ -119,9 +115,6 @@
     else
         $(exit $BUILD_RC);
     fi
-=======
-  - make ${MAKEFLAGS} && ${TEST_CMD}
->>>>>>> 7c5f39d1
 after_script:
   - if command -v ccache ; then ccache --show-stats ; fi
 

/*
 *  Virtual page mapping
 *
 *  Copyright (c) 2003 Fabrice Bellard
 *
 * This library is free software; you can redistribute it and/or
 * modify it under the terms of the GNU Lesser General Public
 * License as published by the Free Software Foundation; either
 * version 2 of the License, or (at your option) any later version.
 *
 * This library is distributed in the hope that it will be useful,
 * but WITHOUT ANY WARRANTY; without even the implied warranty of
 * MERCHANTABILITY or FITNESS FOR A PARTICULAR PURPOSE.  See the GNU
 * Lesser General Public License for more details.
 *
 * You should have received a copy of the GNU Lesser General Public
 * License along with this library; if not, see <http://www.gnu.org/licenses/>.
 */
#include "config.h"
#ifdef _WIN32
#include <windows.h>
#else
#include <sys/types.h>
#include <sys/mman.h>
#endif

#include "qemu-common.h"
#include "cpu.h"
#include "tcg.h"
#include "tcg-plugin.h"
#include "hw/hw.h"
#include "hw/qdev.h"
#include "qemu/osdep.h"
#include "sysemu/kvm.h"
#include "sysemu/sysemu.h"
#include "hw/xen/xen.h"
#include "qemu/timer.h"
#include "qemu/config-file.h"
#include "exec/memory.h"
#include "sysemu/dma.h"
#include "exec/address-spaces.h"
#if defined(CONFIG_USER_ONLY)
#include <qemu.h>
#else /* !CONFIG_USER_ONLY */
#include "sysemu/xen-mapcache.h"
#include "trace.h"
#endif
#include "exec/cpu-all.h"

#include "exec/cputlb.h"
#include "translate-all.h"

#include "exec/memory-internal.h"

//#define DEBUG_SUBPAGE

#if !defined(CONFIG_USER_ONLY)
static int in_migration;

RAMList ram_list = { .blocks = QTAILQ_HEAD_INITIALIZER(ram_list.blocks) };

static MemoryRegion *system_memory;
static MemoryRegion *system_io;

AddressSpace address_space_io;
AddressSpace address_space_memory;

MemoryRegion io_mem_rom, io_mem_notdirty;
static MemoryRegion io_mem_unassigned;

#endif

struct CPUTailQ cpus = QTAILQ_HEAD_INITIALIZER(cpus);
/* current CPU in the current thread. It is only valid inside
   cpu_exec() */
DEFINE_TLS(CPUState *, current_cpu);
/* 0 = Do not count executed instructions.
   1 = Precise instruction counting.
   2 = Adaptive rate instruction counting.  */
int use_icount;

#if !defined(CONFIG_USER_ONLY)

typedef struct PhysPageEntry PhysPageEntry;

struct PhysPageEntry {
    uint16_t is_leaf : 1;
     /* index into phys_sections (is_leaf) or phys_map_nodes (!is_leaf) */
    uint16_t ptr : 15;
};

typedef PhysPageEntry Node[L2_SIZE];

struct AddressSpaceDispatch {
    /* This is a multi-level map on the physical address space.
     * The bottom level has pointers to MemoryRegionSections.
     */
    PhysPageEntry phys_map;
    Node *nodes;
    MemoryRegionSection *sections;
    AddressSpace *as;
};

#define SUBPAGE_IDX(addr) ((addr) & ~TARGET_PAGE_MASK)
typedef struct subpage_t {
    MemoryRegion iomem;
    AddressSpace *as;
    hwaddr base;
    uint16_t sub_section[TARGET_PAGE_SIZE];
} subpage_t;

#define PHYS_SECTION_UNASSIGNED 0
#define PHYS_SECTION_NOTDIRTY 1
#define PHYS_SECTION_ROM 2
#define PHYS_SECTION_WATCH 3

typedef struct PhysPageMap {
    unsigned sections_nb;
    unsigned sections_nb_alloc;
    unsigned nodes_nb;
    unsigned nodes_nb_alloc;
    Node *nodes;
    MemoryRegionSection *sections;
} PhysPageMap;

static PhysPageMap *prev_map;
static PhysPageMap next_map;

#define PHYS_MAP_NODE_NIL (((uint16_t)~0) >> 1)

static void io_mem_init(void);
static void memory_map_init(void);

static MemoryRegion io_mem_watch;
#endif

#if !defined(CONFIG_USER_ONLY)

static void phys_map_node_reserve(unsigned nodes)
{
    if (next_map.nodes_nb + nodes > next_map.nodes_nb_alloc) {
        next_map.nodes_nb_alloc = MAX(next_map.nodes_nb_alloc * 2,
                                            16);
        next_map.nodes_nb_alloc = MAX(next_map.nodes_nb_alloc,
                                      next_map.nodes_nb + nodes);
        next_map.nodes = g_renew(Node, next_map.nodes,
                                 next_map.nodes_nb_alloc);
    }
}

static uint16_t phys_map_node_alloc(void)
{
    unsigned i;
    uint16_t ret;

    ret = next_map.nodes_nb++;
    assert(ret != PHYS_MAP_NODE_NIL);
    assert(ret != next_map.nodes_nb_alloc);
    for (i = 0; i < L2_SIZE; ++i) {
        next_map.nodes[ret][i].is_leaf = 0;
        next_map.nodes[ret][i].ptr = PHYS_MAP_NODE_NIL;
    }
    return ret;
}

static void phys_page_set_level(PhysPageEntry *lp, hwaddr *index,
                                hwaddr *nb, uint16_t leaf,
                                int level)
{
    PhysPageEntry *p;
    int i;
    hwaddr step = (hwaddr)1 << (level * L2_BITS);

    if (!lp->is_leaf && lp->ptr == PHYS_MAP_NODE_NIL) {
        lp->ptr = phys_map_node_alloc();
        p = next_map.nodes[lp->ptr];
        if (level == 0) {
            for (i = 0; i < L2_SIZE; i++) {
                p[i].is_leaf = 1;
                p[i].ptr = PHYS_SECTION_UNASSIGNED;
            }
        }
    } else {
        p = next_map.nodes[lp->ptr];
    }
    lp = &p[(*index >> (level * L2_BITS)) & (L2_SIZE - 1)];

    while (*nb && lp < &p[L2_SIZE]) {
        if ((*index & (step - 1)) == 0 && *nb >= step) {
            lp->is_leaf = true;
            lp->ptr = leaf;
            *index += step;
            *nb -= step;
        } else {
            phys_page_set_level(lp, index, nb, leaf, level - 1);
        }
        ++lp;
    }
}

static void phys_page_set(AddressSpaceDispatch *d,
                          hwaddr index, hwaddr nb,
                          uint16_t leaf)
{
    /* Wildly overreserve - it doesn't matter much. */
    phys_map_node_reserve(3 * P_L2_LEVELS);

    phys_page_set_level(&d->phys_map, &index, &nb, leaf, P_L2_LEVELS - 1);
}

static MemoryRegionSection *phys_page_find(PhysPageEntry lp, hwaddr index,
                                           Node *nodes, MemoryRegionSection *sections)
{
    PhysPageEntry *p;
    int i;

    for (i = P_L2_LEVELS - 1; i >= 0 && !lp.is_leaf; i--) {
        if (lp.ptr == PHYS_MAP_NODE_NIL) {
            return &sections[PHYS_SECTION_UNASSIGNED];
        }
        p = nodes[lp.ptr];
        lp = p[(index >> (i * L2_BITS)) & (L2_SIZE - 1)];
    }
    return &sections[lp.ptr];
}

bool memory_region_is_unassigned(MemoryRegion *mr)
{
    return mr != &io_mem_rom && mr != &io_mem_notdirty && !mr->rom_device
        && mr != &io_mem_watch;
}

static MemoryRegionSection *address_space_lookup_region(AddressSpaceDispatch *d,
                                                        hwaddr addr,
                                                        bool resolve_subpage)
{
    MemoryRegionSection *section;
    subpage_t *subpage;

    section = phys_page_find(d->phys_map, addr >> TARGET_PAGE_BITS,
                             d->nodes, d->sections);
    if (resolve_subpage && section->mr->subpage) {
        subpage = container_of(section->mr, subpage_t, iomem);
        section = &d->sections[subpage->sub_section[SUBPAGE_IDX(addr)]];
    }
    return section;
}

static MemoryRegionSection *
address_space_translate_internal(AddressSpaceDispatch *d, hwaddr addr, hwaddr *xlat,
                                 hwaddr *plen, bool resolve_subpage)
{
    MemoryRegionSection *section;
    Int128 diff;

    section = address_space_lookup_region(d, addr, resolve_subpage);
    /* Compute offset within MemoryRegionSection */
    addr -= section->offset_within_address_space;

    /* Compute offset within MemoryRegion */
    *xlat = addr + section->offset_within_region;

    diff = int128_sub(section->mr->size, int128_make64(addr));
    *plen = int128_get64(int128_min(diff, int128_make64(*plen)));
    return section;
}

MemoryRegion *address_space_translate(AddressSpace *as, hwaddr addr,
                                      hwaddr *xlat, hwaddr *plen,
                                      bool is_write)
{
    IOMMUTLBEntry iotlb;
    MemoryRegionSection *section;
    MemoryRegion *mr;
    hwaddr len = *plen;

    for (;;) {
        section = address_space_translate_internal(as->dispatch, addr, &addr, plen, true);
        mr = section->mr;

        if (!mr->iommu_ops) {
            break;
        }

        iotlb = mr->iommu_ops->translate(mr, addr);
        addr = ((iotlb.translated_addr & ~iotlb.addr_mask)
                | (addr & iotlb.addr_mask));
        len = MIN(len, (addr | iotlb.addr_mask) - addr + 1);
        if (!(iotlb.perm & (1 << is_write))) {
            mr = &io_mem_unassigned;
            break;
        }

        as = iotlb.target_as;
    }

    *plen = len;
    *xlat = addr;
    return mr;
}

MemoryRegionSection *
address_space_translate_for_iotlb(AddressSpace *as, hwaddr addr, hwaddr *xlat,
                                  hwaddr *plen)
{
    MemoryRegionSection *section;
    section = address_space_translate_internal(as->dispatch, addr, xlat, plen, false);

    assert(!section->mr->iommu_ops);
    return section;
}
#endif

void cpu_exec_init_all(void)
{
#if !defined(CONFIG_USER_ONLY)
    qemu_mutex_init(&ram_list.mutex);
    memory_map_init();
    io_mem_init();
#endif
}

#if !defined(CONFIG_USER_ONLY)

static int cpu_common_post_load(void *opaque, int version_id)
{
    CPUState *cpu = opaque;

    /* 0x01 was CPU_INTERRUPT_EXIT. This line can be removed when the
       version_id is increased. */
    cpu->interrupt_request &= ~0x01;
    tlb_flush(cpu->env_ptr, 1);

    return 0;
}

const VMStateDescription vmstate_cpu_common = {
    .name = "cpu_common",
    .version_id = 1,
    .minimum_version_id = 1,
    .minimum_version_id_old = 1,
    .post_load = cpu_common_post_load,
    .fields      = (VMStateField []) {
        VMSTATE_UINT32(halted, CPUState),
        VMSTATE_UINT32(interrupt_request, CPUState),
        VMSTATE_END_OF_LIST()
    }
};

#endif

<<<<<<< HEAD
/* Count the number of fetched instructions.  */
int count_ifetch = 0;

void show_all_ifetch_counters(void)
{
    CPUState *env;

    /* Print the result only if the -count-ifetch option was passed to
     * the command-line.  */
    if (!(count_ifetch & 0x1))
        return;

    for (env = first_cpu; env != NULL; env = env->next_cpu) {
        fprintf(stderr,
                "qemu: number of fetched instructions on CPU #%d = %" PRIu64 "\n",
                env->cpu_index, env->ifetch_counter);
    }
}

/* Number of fetched instructions per second.  */
uint64_t clock_ifetch = 0;

uint64_t convert_string_to_frequency(const char *string)
{
    uint64_t factor;
    char *not_a_number;
    const char *cause;
    unsigned long long int frequency;

    frequency = strtoull(string, &not_a_number, 10);
    if (!frequency) {
        cause = "there's no digits in the initial part";
        goto error;
    }

    if (not_a_number[0] == '\0' || !strcasecmp(not_a_number, "Hz")) {
        factor = 1;
    } else if (!strcasecmp(not_a_number, "KHz")) {
        factor = 1000;
    } else if (!strcasecmp(not_a_number, "MHz")) {
        factor = 1000*1000;
    } else if (!strcasecmp(not_a_number, "GHz")) {
        factor = 1000*1000*1000;
    } else {
        cause = "the frequency unit is unknown";
        goto error;
    }

    if (frequency >= UINT64_MAX / factor) {
        fprintf(stderr, "qemu: frequency value \"%s\" overflows a "
                "64-bit unsigned integer, limiting it to %" PRIu64 ".\n",
                string, UINT64_MAX);
        frequency = UINT64_MAX;
        factor = 1;
    }

    return frequency * factor;

error:
    fprintf(stderr, "qemu: frequency value \"%s\" is invalid, %s.\n", string, cause);
    exit(1);
}

CPUState *qemu_get_cpu(int cpu)
=======
CPUState *qemu_get_cpu(int index)
>>>>>>> 0e7b9f06
{
    CPUState *cpu;

    CPU_FOREACH(cpu) {
        if (cpu->cpu_index == index) {
            return cpu;
        }
    }

    return NULL;
}

void cpu_exec_init(CPUArchState *env)
{
    CPUState *cpu = ENV_GET_CPU(env);
    CPUClass *cc = CPU_GET_CLASS(cpu);
    CPUState *some_cpu;
    int cpu_index;

#if defined(CONFIG_USER_ONLY)
    cpu_list_lock();
#endif
    cpu_index = 0;
    CPU_FOREACH(some_cpu) {
        cpu_index++;
    }
    cpu->cpu_index = cpu_index;
    cpu->numa_node = 0;
    QTAILQ_INIT(&env->breakpoints);
    QTAILQ_INIT(&env->watchpoints);
#ifndef CONFIG_USER_ONLY
    cpu->thread_id = qemu_get_thread_id();
#endif
    QTAILQ_INSERT_TAIL(&cpus, cpu, node);
#if defined(CONFIG_USER_ONLY)
    cpu_list_unlock();
#endif
    if (qdev_get_vmsd(DEVICE(cpu)) == NULL) {
        vmstate_register(NULL, cpu_index, &vmstate_cpu_common, cpu);
    }
#if defined(CPU_SAVE_VERSION) && !defined(CONFIG_USER_ONLY)
    register_savevm(NULL, "cpu", cpu_index, CPU_SAVE_VERSION,
                    cpu_save, cpu_load, env);
    assert(cc->vmsd == NULL);
    assert(qdev_get_vmsd(DEVICE(cpu)) == NULL);
#endif
    if (cc->vmsd != NULL) {
        vmstate_register(NULL, cpu_index, cc->vmsd, cpu);
    }
}

#if defined(TARGET_HAS_ICE)
#if defined(CONFIG_USER_ONLY)
static void breakpoint_invalidate(CPUState *cpu, target_ulong pc)
{
    tb_invalidate_phys_page_range(pc, pc + 1, 0);
}
#else
static void breakpoint_invalidate(CPUState *cpu, target_ulong pc)
{
    hwaddr phys = cpu_get_phys_page_debug(cpu, pc);
    if (phys != -1) {
        tb_invalidate_phys_addr(phys | (pc & ~TARGET_PAGE_MASK));
    }
}
#endif
#endif /* TARGET_HAS_ICE */

#if defined(CONFIG_USER_ONLY)
void cpu_watchpoint_remove_all(CPUArchState *env, int mask)

{
}

int cpu_watchpoint_insert(CPUArchState *env, target_ulong addr, target_ulong len,
                          int flags, CPUWatchpoint **watchpoint)
{
    return -ENOSYS;
}
#else
/* Add a watchpoint.  */
int cpu_watchpoint_insert(CPUArchState *env, target_ulong addr, target_ulong len,
                          int flags, CPUWatchpoint **watchpoint)
{
    target_ulong len_mask = ~(len - 1);
    CPUWatchpoint *wp;

    /* sanity checks: allow power-of-2 lengths, deny unaligned watchpoints */
    if ((len & (len - 1)) || (addr & ~len_mask) ||
            len == 0 || len > TARGET_PAGE_SIZE) {
        fprintf(stderr, "qemu: tried to set invalid watchpoint at "
                TARGET_FMT_lx ", len=" TARGET_FMT_lu "\n", addr, len);
        return -EINVAL;
    }
    wp = g_malloc(sizeof(*wp));

    wp->vaddr = addr;
    wp->len_mask = len_mask;
    wp->flags = flags;

    /* keep all GDB-injected watchpoints in front */
    if (flags & BP_GDB)
        QTAILQ_INSERT_HEAD(&env->watchpoints, wp, entry);
    else
        QTAILQ_INSERT_TAIL(&env->watchpoints, wp, entry);

    tlb_flush_page(env, addr);

    if (watchpoint)
        *watchpoint = wp;
    return 0;
}

/* Remove a specific watchpoint.  */
int cpu_watchpoint_remove(CPUArchState *env, target_ulong addr, target_ulong len,
                          int flags)
{
    target_ulong len_mask = ~(len - 1);
    CPUWatchpoint *wp;

    QTAILQ_FOREACH(wp, &env->watchpoints, entry) {
        if (addr == wp->vaddr && len_mask == wp->len_mask
                && flags == (wp->flags & ~BP_WATCHPOINT_HIT)) {
            cpu_watchpoint_remove_by_ref(env, wp);
            return 0;
        }
    }
    return -ENOENT;
}

/* Remove a specific watchpoint by reference.  */
void cpu_watchpoint_remove_by_ref(CPUArchState *env, CPUWatchpoint *watchpoint)
{
    QTAILQ_REMOVE(&env->watchpoints, watchpoint, entry);

    tlb_flush_page(env, watchpoint->vaddr);

    g_free(watchpoint);
}

/* Remove all matching watchpoints.  */
void cpu_watchpoint_remove_all(CPUArchState *env, int mask)
{
    CPUWatchpoint *wp, *next;

    QTAILQ_FOREACH_SAFE(wp, &env->watchpoints, entry, next) {
        if (wp->flags & mask)
            cpu_watchpoint_remove_by_ref(env, wp);
    }
}
#endif

/* Add a breakpoint.  */
int cpu_breakpoint_insert(CPUArchState *env, target_ulong pc, int flags,
                          CPUBreakpoint **breakpoint)
{
#if defined(TARGET_HAS_ICE)
    CPUBreakpoint *bp;

    bp = g_malloc(sizeof(*bp));

    bp->pc = pc;
    bp->flags = flags;

    /* keep all GDB-injected breakpoints in front */
    if (flags & BP_GDB) {
        QTAILQ_INSERT_HEAD(&env->breakpoints, bp, entry);
    } else {
        QTAILQ_INSERT_TAIL(&env->breakpoints, bp, entry);
    }

    breakpoint_invalidate(ENV_GET_CPU(env), pc);

    if (breakpoint) {
        *breakpoint = bp;
    }
    return 0;
#else
    return -ENOSYS;
#endif
}

/* Remove a specific breakpoint.  */
int cpu_breakpoint_remove(CPUArchState *env, target_ulong pc, int flags)
{
#if defined(TARGET_HAS_ICE)
    CPUBreakpoint *bp;

    QTAILQ_FOREACH(bp, &env->breakpoints, entry) {
        if (bp->pc == pc && bp->flags == flags) {
            cpu_breakpoint_remove_by_ref(env, bp);
            return 0;
        }
    }
    return -ENOENT;
#else
    return -ENOSYS;
#endif
}

/* Remove a specific breakpoint by reference.  */
void cpu_breakpoint_remove_by_ref(CPUArchState *env, CPUBreakpoint *breakpoint)
{
#if defined(TARGET_HAS_ICE)
    QTAILQ_REMOVE(&env->breakpoints, breakpoint, entry);

    breakpoint_invalidate(ENV_GET_CPU(env), breakpoint->pc);

    g_free(breakpoint);
#endif
}

/* Remove all matching breakpoints. */
void cpu_breakpoint_remove_all(CPUArchState *env, int mask)
{
#if defined(TARGET_HAS_ICE)
    CPUBreakpoint *bp, *next;

    QTAILQ_FOREACH_SAFE(bp, &env->breakpoints, entry, next) {
        if (bp->flags & mask)
            cpu_breakpoint_remove_by_ref(env, bp);
    }
#endif
}

/* enable or disable single step mode. EXCP_DEBUG is returned by the
   CPU loop after each instruction */
void cpu_single_step(CPUState *cpu, int enabled)
{
#if defined(TARGET_HAS_ICE)
    if (cpu->singlestep_enabled != enabled) {
        cpu->singlestep_enabled = enabled;
        if (kvm_enabled()) {
            kvm_update_guest_debug(cpu, 0);
        } else {
            /* must flush all the translated code to avoid inconsistencies */
            /* XXX: only flush what is necessary */
            CPUArchState *env = cpu->env_ptr;
            tb_flush(env);
        }
    }
#endif
}

void cpu_abort(CPUArchState *env, const char *fmt, ...)
{
    CPUState *cpu = ENV_GET_CPU(env);
    va_list ap;
    va_list ap2;

    show_all_ifetch_counters();
    tcg_plugin_cpus_stopped();

    va_start(ap, fmt);
    va_copy(ap2, ap);
    fprintf(stderr, "qemu: fatal: ");
    vfprintf(stderr, fmt, ap);
    fprintf(stderr, "\n");
    cpu_dump_state(cpu, stderr, fprintf, CPU_DUMP_FPU | CPU_DUMP_CCOP);
    if (qemu_log_enabled()) {
        qemu_log("qemu: fatal: ");
        qemu_log_vprintf(fmt, ap2);
        qemu_log("\n");
        log_cpu_state(cpu, CPU_DUMP_FPU | CPU_DUMP_CCOP);
        qemu_log_flush();
        qemu_log_close();
    }
    va_end(ap2);
    va_end(ap);
#if defined(CONFIG_USER_ONLY)
    {
        struct sigaction act;
        sigfillset(&act.sa_mask);
        act.sa_handler = SIG_DFL;
        sigaction(SIGABRT, &act, NULL);
    }
#endif
    abort();
}

#if !defined(CONFIG_USER_ONLY)
static RAMBlock *qemu_get_ram_block(ram_addr_t addr)
{
    RAMBlock *block;

    /* The list is protected by the iothread lock here.  */
    block = ram_list.mru_block;
    if (block && addr - block->offset < block->length) {
        goto found;
    }
    QTAILQ_FOREACH(block, &ram_list.blocks, next) {
        if (addr - block->offset < block->length) {
            goto found;
        }
    }

    fprintf(stderr, "Bad ram offset %" PRIx64 "\n", (uint64_t)addr);
    abort();

found:
    ram_list.mru_block = block;
    return block;
}

static void tlb_reset_dirty_range_all(ram_addr_t start, ram_addr_t end,
                                      uintptr_t length)
{
    RAMBlock *block;
    ram_addr_t start1;

    block = qemu_get_ram_block(start);
    assert(block == qemu_get_ram_block(end - 1));
    start1 = (uintptr_t)block->host + (start - block->offset);
    cpu_tlb_reset_dirty_all(start1, length);
}

/* Note: start and end must be within the same ram block.  */
void cpu_physical_memory_reset_dirty(ram_addr_t start, ram_addr_t end,
                                     int dirty_flags)
{
    uintptr_t length;

    start &= TARGET_PAGE_MASK;
    end = TARGET_PAGE_ALIGN(end);

    length = end - start;
    if (length == 0)
        return;
    cpu_physical_memory_mask_dirty_range(start, length, dirty_flags);

    if (tcg_enabled()) {
        tlb_reset_dirty_range_all(start, end, length);
    }
}

static int cpu_physical_memory_set_dirty_tracking(int enable)
{
    int ret = 0;
    in_migration = enable;
    return ret;
}

hwaddr memory_region_section_get_iotlb(CPUArchState *env,
                                       MemoryRegionSection *section,
                                       target_ulong vaddr,
                                       hwaddr paddr, hwaddr xlat,
                                       int prot,
                                       target_ulong *address)
{
    hwaddr iotlb;
    CPUWatchpoint *wp;

    if (memory_region_is_ram(section->mr)) {
        /* Normal RAM.  */
        iotlb = (memory_region_get_ram_addr(section->mr) & TARGET_PAGE_MASK)
            + xlat;
        if (!section->readonly) {
            iotlb |= PHYS_SECTION_NOTDIRTY;
        } else {
            iotlb |= PHYS_SECTION_ROM;
        }
    } else {
        iotlb = section - address_space_memory.dispatch->sections;
        iotlb += xlat;
    }

    /* Make accesses to pages with watchpoints go via the
       watchpoint trap routines.  */
    QTAILQ_FOREACH(wp, &env->watchpoints, entry) {
        if (vaddr == (wp->vaddr & TARGET_PAGE_MASK)) {
            /* Avoid trapping reads of pages with a write breakpoint. */
            if ((prot & PAGE_WRITE) || (wp->flags & BP_MEM_READ)) {
                iotlb = PHYS_SECTION_WATCH + paddr;
                *address |= TLB_MMIO;
                break;
            }
        }
    }

    return iotlb;
}
#endif /* defined(CONFIG_USER_ONLY) */

#if !defined(CONFIG_USER_ONLY)

static int subpage_register (subpage_t *mmio, uint32_t start, uint32_t end,
                             uint16_t section);
static subpage_t *subpage_init(AddressSpace *as, hwaddr base);

static void *(*phys_mem_alloc)(size_t size) = qemu_anon_ram_alloc;

/*
 * Set a custom physical guest memory alloator.
 * Accelerators with unusual needs may need this.  Hopefully, we can
 * get rid of it eventually.
 */
void phys_mem_set_alloc(void *(*alloc)(size_t))
{
    phys_mem_alloc = alloc;
}

static uint16_t phys_section_add(MemoryRegionSection *section)
{
    /* The physical section number is ORed with a page-aligned
     * pointer to produce the iotlb entries.  Thus it should
     * never overflow into the page-aligned value.
     */
    assert(next_map.sections_nb < TARGET_PAGE_SIZE);

    if (next_map.sections_nb == next_map.sections_nb_alloc) {
        next_map.sections_nb_alloc = MAX(next_map.sections_nb_alloc * 2,
                                         16);
        next_map.sections = g_renew(MemoryRegionSection, next_map.sections,
                                    next_map.sections_nb_alloc);
    }
    next_map.sections[next_map.sections_nb] = *section;
    memory_region_ref(section->mr);
    return next_map.sections_nb++;
}

static void phys_section_destroy(MemoryRegion *mr)
{
    memory_region_unref(mr);

    if (mr->subpage) {
        subpage_t *subpage = container_of(mr, subpage_t, iomem);
        memory_region_destroy(&subpage->iomem);
        g_free(subpage);
    }
}

static void phys_sections_free(PhysPageMap *map)
{
    while (map->sections_nb > 0) {
        MemoryRegionSection *section = &map->sections[--map->sections_nb];
        phys_section_destroy(section->mr);
    }
    g_free(map->sections);
    g_free(map->nodes);
    g_free(map);
}

static void register_subpage(AddressSpaceDispatch *d, MemoryRegionSection *section)
{
    subpage_t *subpage;
    hwaddr base = section->offset_within_address_space
        & TARGET_PAGE_MASK;
    MemoryRegionSection *existing = phys_page_find(d->phys_map, base >> TARGET_PAGE_BITS,
                                                   next_map.nodes, next_map.sections);
    MemoryRegionSection subsection = {
        .offset_within_address_space = base,
        .size = int128_make64(TARGET_PAGE_SIZE),
    };
    hwaddr start, end;

    assert(existing->mr->subpage || existing->mr == &io_mem_unassigned);

    if (!(existing->mr->subpage)) {
        subpage = subpage_init(d->as, base);
        subsection.mr = &subpage->iomem;
        phys_page_set(d, base >> TARGET_PAGE_BITS, 1,
                      phys_section_add(&subsection));
    } else {
        subpage = container_of(existing->mr, subpage_t, iomem);
    }
    start = section->offset_within_address_space & ~TARGET_PAGE_MASK;
    end = start + int128_get64(section->size) - 1;
    subpage_register(subpage, start, end, phys_section_add(section));
}


static void register_multipage(AddressSpaceDispatch *d,
                               MemoryRegionSection *section)
{
    hwaddr start_addr = section->offset_within_address_space;
    uint16_t section_index = phys_section_add(section);
    uint64_t num_pages = int128_get64(int128_rshift(section->size,
                                                    TARGET_PAGE_BITS));

    assert(num_pages);
    phys_page_set(d, start_addr >> TARGET_PAGE_BITS, num_pages, section_index);
}

static void mem_add(MemoryListener *listener, MemoryRegionSection *section)
{
    AddressSpace *as = container_of(listener, AddressSpace, dispatch_listener);
    AddressSpaceDispatch *d = as->next_dispatch;
    MemoryRegionSection now = *section, remain = *section;
    Int128 page_size = int128_make64(TARGET_PAGE_SIZE);

    if (now.offset_within_address_space & ~TARGET_PAGE_MASK) {
        uint64_t left = TARGET_PAGE_ALIGN(now.offset_within_address_space)
                       - now.offset_within_address_space;

        now.size = int128_min(int128_make64(left), now.size);
        register_subpage(d, &now);
    } else {
        now.size = int128_zero();
    }
    while (int128_ne(remain.size, now.size)) {
        remain.size = int128_sub(remain.size, now.size);
        remain.offset_within_address_space += int128_get64(now.size);
        remain.offset_within_region += int128_get64(now.size);
        now = remain;
        if (int128_lt(remain.size, page_size)) {
            register_subpage(d, &now);
        } else if (remain.offset_within_address_space & ~TARGET_PAGE_MASK) {
            now.size = page_size;
            register_subpage(d, &now);
        } else {
            now.size = int128_and(now.size, int128_neg(page_size));
            register_multipage(d, &now);
        }
    }
}

void qemu_flush_coalesced_mmio_buffer(void)
{
    if (kvm_enabled())
        kvm_flush_coalesced_mmio_buffer();
}

void qemu_mutex_lock_ramlist(void)
{
    qemu_mutex_lock(&ram_list.mutex);
}

void qemu_mutex_unlock_ramlist(void)
{
    qemu_mutex_unlock(&ram_list.mutex);
}

#ifdef __linux__

#include <sys/vfs.h>

#define HUGETLBFS_MAGIC       0x958458f6

static long gethugepagesize(const char *path)
{
    struct statfs fs;
    int ret;

    do {
        ret = statfs(path, &fs);
    } while (ret != 0 && errno == EINTR);

    if (ret != 0) {
        perror(path);
        return 0;
    }

    if (fs.f_type != HUGETLBFS_MAGIC)
        fprintf(stderr, "Warning: path not on HugeTLBFS: %s\n", path);

    return fs.f_bsize;
}

static void *file_ram_alloc(RAMBlock *block,
                            ram_addr_t memory,
                            const char *path)
{
    char *filename;
    char *sanitized_name;
    char *c;
    void *area;
    int fd;
#ifdef MAP_POPULATE
    int flags;
#endif
    unsigned long hpagesize;

    hpagesize = gethugepagesize(path);
    if (!hpagesize) {
        return NULL;
    }

    if (memory < hpagesize) {
        return NULL;
    }

    if (kvm_enabled() && !kvm_has_sync_mmu()) {
        fprintf(stderr, "host lacks kvm mmu notifiers, -mem-path unsupported\n");
        return NULL;
    }

    /* Make name safe to use with mkstemp by replacing '/' with '_'. */
    sanitized_name = g_strdup(block->mr->name);
    for (c = sanitized_name; *c != '\0'; c++) {
        if (*c == '/')
            *c = '_';
    }

    filename = g_strdup_printf("%s/qemu_back_mem.%s.XXXXXX", path,
                               sanitized_name);
    g_free(sanitized_name);

    fd = mkstemp(filename);
    if (fd < 0) {
        perror("unable to create backing store for hugepages");
        g_free(filename);
        return NULL;
    }
    unlink(filename);
    g_free(filename);

    memory = (memory+hpagesize-1) & ~(hpagesize-1);

    /*
     * ftruncate is not supported by hugetlbfs in older
     * hosts, so don't bother bailing out on errors.
     * If anything goes wrong with it under other filesystems,
     * mmap will fail.
     */
    if (ftruncate(fd, memory))
        perror("ftruncate");

#ifdef MAP_POPULATE
    /* NB: MAP_POPULATE won't exhaustively alloc all phys pages in the case
     * MAP_PRIVATE is requested.  For mem_prealloc we mmap as MAP_SHARED
     * to sidestep this quirk.
     */
    flags = mem_prealloc ? MAP_POPULATE | MAP_SHARED : MAP_PRIVATE;
    area = mmap(0, memory, PROT_READ | PROT_WRITE, flags, fd, 0);
#else
    area = mmap(0, memory, PROT_READ | PROT_WRITE, MAP_PRIVATE, fd, 0);
#endif
    if (area == MAP_FAILED) {
        perror("file_ram_alloc: can't mmap RAM pages");
        close(fd);
        return (NULL);
    }
    block->fd = fd;
    return area;
}
#else
static void *file_ram_alloc(RAMBlock *block,
                            ram_addr_t memory,
                            const char *path)
{
    fprintf(stderr, "-mem-path not supported on this host\n");
    exit(1);
}
#endif

static ram_addr_t find_ram_offset(ram_addr_t size)
{
    RAMBlock *block, *next_block;
    ram_addr_t offset = RAM_ADDR_MAX, mingap = RAM_ADDR_MAX;

    assert(size != 0); /* it would hand out same offset multiple times */

    if (QTAILQ_EMPTY(&ram_list.blocks))
        return 0;

    QTAILQ_FOREACH(block, &ram_list.blocks, next) {
        ram_addr_t end, next = RAM_ADDR_MAX;

        end = block->offset + block->length;

        QTAILQ_FOREACH(next_block, &ram_list.blocks, next) {
            if (next_block->offset >= end) {
                next = MIN(next, next_block->offset);
            }
        }
        if (next - end >= size && next - end < mingap) {
            offset = end;
            mingap = next - end;
        }
    }

    if (offset == RAM_ADDR_MAX) {
        fprintf(stderr, "Failed to find gap of requested size: %" PRIu64 "\n",
                (uint64_t)size);
        abort();
    }

    return offset;
}

ram_addr_t last_ram_offset(void)
{
    RAMBlock *block;
    ram_addr_t last = 0;

    QTAILQ_FOREACH(block, &ram_list.blocks, next)
        last = MAX(last, block->offset + block->length);

    return last;
}

static void qemu_ram_setup_dump(void *addr, ram_addr_t size)
{
    int ret;

    /* Use MADV_DONTDUMP, if user doesn't want the guest memory in the core */
    if (!qemu_opt_get_bool(qemu_get_machine_opts(),
                           "dump-guest-core", true)) {
        ret = qemu_madvise(addr, size, QEMU_MADV_DONTDUMP);
        if (ret) {
            perror("qemu_madvise");
            fprintf(stderr, "madvise doesn't support MADV_DONTDUMP, "
                            "but dump_guest_core=off specified\n");
        }
    }
}

void qemu_ram_set_idstr(ram_addr_t addr, const char *name, DeviceState *dev)
{
    RAMBlock *new_block, *block;

    new_block = NULL;
    QTAILQ_FOREACH(block, &ram_list.blocks, next) {
        if (block->offset == addr) {
            new_block = block;
            break;
        }
    }
    assert(new_block);
    assert(!new_block->idstr[0]);

    if (dev) {
        char *id = qdev_get_dev_path(dev);
        if (id) {
            snprintf(new_block->idstr, sizeof(new_block->idstr), "%s/", id);
            g_free(id);
        }
    }
    pstrcat(new_block->idstr, sizeof(new_block->idstr), name);

    /* This assumes the iothread lock is taken here too.  */
    qemu_mutex_lock_ramlist();
    QTAILQ_FOREACH(block, &ram_list.blocks, next) {
        if (block != new_block && !strcmp(block->idstr, new_block->idstr)) {
            fprintf(stderr, "RAMBlock \"%s\" already registered, abort!\n",
                    new_block->idstr);
            abort();
        }
    }
    qemu_mutex_unlock_ramlist();
}

static int memory_try_enable_merging(void *addr, size_t len)
{
    if (!qemu_opt_get_bool(qemu_get_machine_opts(), "mem-merge", true)) {
        /* disabled by the user */
        return 0;
    }

    return qemu_madvise(addr, len, QEMU_MADV_MERGEABLE);
}

ram_addr_t qemu_ram_alloc_from_ptr(ram_addr_t size, void *host,
                                   MemoryRegion *mr)
{
    RAMBlock *block, *new_block;

    size = TARGET_PAGE_ALIGN(size);
    new_block = g_malloc0(sizeof(*new_block));
    new_block->fd = -1;

    /* This assumes the iothread lock is taken here too.  */
    qemu_mutex_lock_ramlist();
    new_block->mr = mr;
    new_block->offset = find_ram_offset(size);
    if (host) {
        new_block->host = host;
        new_block->flags |= RAM_PREALLOC_MASK;
    } else if (xen_enabled()) {
        if (mem_path) {
            fprintf(stderr, "-mem-path not supported with Xen\n");
            exit(1);
        }
        xen_ram_alloc(new_block->offset, size, mr);
    } else {
        if (mem_path) {
            if (phys_mem_alloc != qemu_anon_ram_alloc) {
                /*
                 * file_ram_alloc() needs to allocate just like
                 * phys_mem_alloc, but we haven't bothered to provide
                 * a hook there.
                 */
                fprintf(stderr,
                        "-mem-path not supported with this accelerator\n");
                exit(1);
            }
            new_block->host = file_ram_alloc(new_block, size, mem_path);
        }
        if (!new_block->host) {
            new_block->host = phys_mem_alloc(size);
            if (!new_block->host) {
                fprintf(stderr, "Cannot set up guest memory '%s': %s\n",
                        new_block->mr->name, strerror(errno));
                exit(1);
            }
            memory_try_enable_merging(new_block->host, size);
        }
    }
    new_block->length = size;

    /* Keep the list sorted from biggest to smallest block.  */
    QTAILQ_FOREACH(block, &ram_list.blocks, next) {
        if (block->length < new_block->length) {
            break;
        }
    }
    if (block) {
        QTAILQ_INSERT_BEFORE(block, new_block, next);
    } else {
        QTAILQ_INSERT_TAIL(&ram_list.blocks, new_block, next);
    }
    ram_list.mru_block = NULL;

    ram_list.version++;
    qemu_mutex_unlock_ramlist();

    ram_list.phys_dirty = g_realloc(ram_list.phys_dirty,
                                       last_ram_offset() >> TARGET_PAGE_BITS);
    memset(ram_list.phys_dirty + (new_block->offset >> TARGET_PAGE_BITS),
           0, size >> TARGET_PAGE_BITS);
    cpu_physical_memory_set_dirty_range(new_block->offset, size, 0xff);

    qemu_ram_setup_dump(new_block->host, size);
    qemu_madvise(new_block->host, size, QEMU_MADV_HUGEPAGE);
    qemu_madvise(new_block->host, size, QEMU_MADV_DONTFORK);

    if (kvm_enabled())
        kvm_setup_guest_memory(new_block->host, size);

    return new_block->offset;
}

ram_addr_t qemu_ram_alloc(ram_addr_t size, MemoryRegion *mr)
{
    return qemu_ram_alloc_from_ptr(size, NULL, mr);
}

void qemu_ram_free_from_ptr(ram_addr_t addr)
{
    RAMBlock *block;

    /* This assumes the iothread lock is taken here too.  */
    qemu_mutex_lock_ramlist();
    QTAILQ_FOREACH(block, &ram_list.blocks, next) {
        if (addr == block->offset) {
            QTAILQ_REMOVE(&ram_list.blocks, block, next);
            ram_list.mru_block = NULL;
            ram_list.version++;
            g_free(block);
            break;
        }
    }
    qemu_mutex_unlock_ramlist();
}

void qemu_ram_free(ram_addr_t addr)
{
    RAMBlock *block;

    /* This assumes the iothread lock is taken here too.  */
    qemu_mutex_lock_ramlist();
    QTAILQ_FOREACH(block, &ram_list.blocks, next) {
        if (addr == block->offset) {
            QTAILQ_REMOVE(&ram_list.blocks, block, next);
            ram_list.mru_block = NULL;
            ram_list.version++;
            if (block->flags & RAM_PREALLOC_MASK) {
                ;
            } else if (xen_enabled()) {
                xen_invalidate_map_cache_entry(block->host);
#ifndef _WIN32
            } else if (block->fd >= 0) {
                munmap(block->host, block->length);
                close(block->fd);
#endif
            } else {
                qemu_anon_ram_free(block->host, block->length);
            }
            g_free(block);
            break;
        }
    }
    qemu_mutex_unlock_ramlist();

}

#ifndef _WIN32
void qemu_ram_remap(ram_addr_t addr, ram_addr_t length)
{
    RAMBlock *block;
    ram_addr_t offset;
    int flags;
    void *area, *vaddr;

    QTAILQ_FOREACH(block, &ram_list.blocks, next) {
        offset = addr - block->offset;
        if (offset < block->length) {
            vaddr = block->host + offset;
            if (block->flags & RAM_PREALLOC_MASK) {
                ;
            } else if (xen_enabled()) {
                abort();
            } else {
                flags = MAP_FIXED;
                munmap(vaddr, length);
                if (block->fd >= 0) {
#ifdef MAP_POPULATE
                    flags |= mem_prealloc ? MAP_POPULATE | MAP_SHARED :
                        MAP_PRIVATE;
#else
                    flags |= MAP_PRIVATE;
#endif
                    area = mmap(vaddr, length, PROT_READ | PROT_WRITE,
                                flags, block->fd, offset);
                } else {
                    /*
                     * Remap needs to match alloc.  Accelerators that
                     * set phys_mem_alloc never remap.  If they did,
                     * we'd need a remap hook here.
                     */
                    assert(phys_mem_alloc == qemu_anon_ram_alloc);

                    flags |= MAP_PRIVATE | MAP_ANONYMOUS;
                    area = mmap(vaddr, length, PROT_READ | PROT_WRITE,
                                flags, -1, 0);
                }
                if (area != vaddr) {
                    fprintf(stderr, "Could not remap addr: "
                            RAM_ADDR_FMT "@" RAM_ADDR_FMT "\n",
                            length, addr);
                    exit(1);
                }
                memory_try_enable_merging(vaddr, length);
                qemu_ram_setup_dump(vaddr, length);
            }
            return;
        }
    }
}
#endif /* !_WIN32 */

/* Return a host pointer to ram allocated with qemu_ram_alloc.
   With the exception of the softmmu code in this file, this should
   only be used for local memory (e.g. video ram) that the device owns,
   and knows it isn't going to access beyond the end of the block.

   It should not be used for general purpose DMA.
   Use cpu_physical_memory_map/cpu_physical_memory_rw instead.
 */
void *qemu_get_ram_ptr(ram_addr_t addr)
{
    RAMBlock *block = qemu_get_ram_block(addr);

    if (xen_enabled()) {
        /* We need to check if the requested address is in the RAM
         * because we don't want to map the entire memory in QEMU.
         * In that case just map until the end of the page.
         */
        if (block->offset == 0) {
            return xen_map_cache(addr, 0, 0);
        } else if (block->host == NULL) {
            block->host =
                xen_map_cache(block->offset, block->length, 1);
        }
    }
    return block->host + (addr - block->offset);
}

/* Return a host pointer to guest's ram. Similar to qemu_get_ram_ptr
 * but takes a size argument */
static void *qemu_ram_ptr_length(ram_addr_t addr, hwaddr *size)
{
    if (*size == 0) {
        return NULL;
    }
    if (xen_enabled()) {
        return xen_map_cache(addr, *size, 1);
    } else {
        RAMBlock *block;

        QTAILQ_FOREACH(block, &ram_list.blocks, next) {
            if (addr - block->offset < block->length) {
                if (addr - block->offset + *size > block->length)
                    *size = block->length - addr + block->offset;
                return block->host + (addr - block->offset);
            }
        }

        fprintf(stderr, "Bad ram offset %" PRIx64 "\n", (uint64_t)addr);
        abort();
    }
}

/* Some of the softmmu routines need to translate from a host pointer
   (typically a TLB entry) back to a ram offset.  */
MemoryRegion *qemu_ram_addr_from_host(void *ptr, ram_addr_t *ram_addr)
{
    RAMBlock *block;
    uint8_t *host = ptr;

    if (xen_enabled()) {
        *ram_addr = xen_ram_addr_from_mapcache(ptr);
        return qemu_get_ram_block(*ram_addr)->mr;
    }

    block = ram_list.mru_block;
    if (block && block->host && host - block->host < block->length) {
        goto found;
    }

    QTAILQ_FOREACH(block, &ram_list.blocks, next) {
        /* This case append when the block is not mapped. */
        if (block->host == NULL) {
            continue;
        }
        if (host - block->host < block->length) {
            goto found;
        }
    }

    return NULL;

found:
    *ram_addr = block->offset + (host - block->host);
    return block->mr;
}

static void notdirty_mem_write(void *opaque, hwaddr ram_addr,
                               uint64_t val, unsigned size)
{
    int dirty_flags;
    dirty_flags = cpu_physical_memory_get_dirty_flags(ram_addr);
    if (!(dirty_flags & CODE_DIRTY_FLAG)) {
        tb_invalidate_phys_page_fast(ram_addr, size);
        dirty_flags = cpu_physical_memory_get_dirty_flags(ram_addr);
    }
    switch (size) {
    case 1:
        stb_p(qemu_get_ram_ptr(ram_addr), val);
        break;
    case 2:
        stw_p(qemu_get_ram_ptr(ram_addr), val);
        break;
    case 4:
        stl_p(qemu_get_ram_ptr(ram_addr), val);
        break;
    default:
        abort();
    }
    dirty_flags |= (0xff & ~CODE_DIRTY_FLAG);
    cpu_physical_memory_set_dirty_flags(ram_addr, dirty_flags);
    /* we remove the notdirty callback only if the code has been
       flushed */
    if (dirty_flags == 0xff) {
        CPUArchState *env = current_cpu->env_ptr;
        tlb_set_dirty(env, env->mem_io_vaddr);
    }
}

static bool notdirty_mem_accepts(void *opaque, hwaddr addr,
                                 unsigned size, bool is_write)
{
    return is_write;
}

static const MemoryRegionOps notdirty_mem_ops = {
    .write = notdirty_mem_write,
    .valid.accepts = notdirty_mem_accepts,
    .endianness = DEVICE_NATIVE_ENDIAN,
};

/* Generate a debug exception if a watchpoint has been hit.  */
static void check_watchpoint(int offset, int len_mask, int flags)
{
    CPUArchState *env = current_cpu->env_ptr;
    target_ulong pc, cs_base;
    target_ulong vaddr;
    CPUWatchpoint *wp;
    int cpu_flags;

    if (env->watchpoint_hit) {
        /* We re-entered the check after replacing the TB. Now raise
         * the debug interrupt so that is will trigger after the
         * current instruction. */
        cpu_interrupt(ENV_GET_CPU(env), CPU_INTERRUPT_DEBUG);
        return;
    }
    vaddr = (env->mem_io_vaddr & TARGET_PAGE_MASK) + offset;
    QTAILQ_FOREACH(wp, &env->watchpoints, entry) {
        if ((vaddr == (wp->vaddr & len_mask) ||
             (vaddr & wp->len_mask) == wp->vaddr) && (wp->flags & flags)) {
            wp->flags |= BP_WATCHPOINT_HIT;
            if (!env->watchpoint_hit) {
                env->watchpoint_hit = wp;
                tb_check_watchpoint(env);
                if (wp->flags & BP_STOP_BEFORE_ACCESS) {
                    env->exception_index = EXCP_DEBUG;
                    cpu_loop_exit(env);
                } else {
                    cpu_get_tb_cpu_state(env, &pc, &cs_base, &cpu_flags);
                    tb_gen_code(env, pc, cs_base, cpu_flags, 1);
                    cpu_resume_from_signal(env, NULL);
                }
            }
        } else {
            wp->flags &= ~BP_WATCHPOINT_HIT;
        }
    }
}

/* Watchpoint access routines.  Watchpoints are inserted using TLB tricks,
   so these check for a hit then pass through to the normal out-of-line
   phys routines.  */
static uint64_t watch_mem_read(void *opaque, hwaddr addr,
                               unsigned size)
{
    check_watchpoint(addr & ~TARGET_PAGE_MASK, ~(size - 1), BP_MEM_READ);
    switch (size) {
    case 1: return ldub_phys(addr);
    case 2: return lduw_phys(addr);
    case 4: return ldl_phys(addr);
    default: abort();
    }
}

static void watch_mem_write(void *opaque, hwaddr addr,
                            uint64_t val, unsigned size)
{
    check_watchpoint(addr & ~TARGET_PAGE_MASK, ~(size - 1), BP_MEM_WRITE);
    switch (size) {
    case 1:
        stb_phys(addr, val);
        break;
    case 2:
        stw_phys(addr, val);
        break;
    case 4:
        stl_phys(addr, val);
        break;
    default: abort();
    }
}

static const MemoryRegionOps watch_mem_ops = {
    .read = watch_mem_read,
    .write = watch_mem_write,
    .endianness = DEVICE_NATIVE_ENDIAN,
};

static uint64_t subpage_read(void *opaque, hwaddr addr,
                             unsigned len)
{
    subpage_t *subpage = opaque;
    uint8_t buf[4];

#if defined(DEBUG_SUBPAGE)
    printf("%s: subpage %p len %u addr " TARGET_FMT_plx "\n", __func__,
           subpage, len, addr);
#endif
    address_space_read(subpage->as, addr + subpage->base, buf, len);
    switch (len) {
    case 1:
        return ldub_p(buf);
    case 2:
        return lduw_p(buf);
    case 4:
        return ldl_p(buf);
    default:
        abort();
    }
}

static void subpage_write(void *opaque, hwaddr addr,
                          uint64_t value, unsigned len)
{
    subpage_t *subpage = opaque;
    uint8_t buf[4];

#if defined(DEBUG_SUBPAGE)
    printf("%s: subpage %p len %u addr " TARGET_FMT_plx
           " value %"PRIx64"\n",
           __func__, subpage, len, addr, value);
#endif
    switch (len) {
    case 1:
        stb_p(buf, value);
        break;
    case 2:
        stw_p(buf, value);
        break;
    case 4:
        stl_p(buf, value);
        break;
    default:
        abort();
    }
    address_space_write(subpage->as, addr + subpage->base, buf, len);
}

static bool subpage_accepts(void *opaque, hwaddr addr,
                            unsigned len, bool is_write)
{
    subpage_t *subpage = opaque;
#if defined(DEBUG_SUBPAGE)
    printf("%s: subpage %p %c len %u addr " TARGET_FMT_plx "\n",
           __func__, subpage, is_write ? 'w' : 'r', len, addr);
#endif

    return address_space_access_valid(subpage->as, addr + subpage->base,
                                      len, is_write);
}

static const MemoryRegionOps subpage_ops = {
    .read = subpage_read,
    .write = subpage_write,
    .valid.accepts = subpage_accepts,
    .endianness = DEVICE_NATIVE_ENDIAN,
};

static uint32_t subpage_ram_readb(void *opaque, target_phys_addr_t addr)
{
    ram_addr_t raddr = addr;
    void *ptr = qemu_get_ram_ptr(raddr);
    return ldub_p(ptr);
}

static void subpage_ram_writeb(void *opaque, target_phys_addr_t addr,
                               uint32_t value)
{
    ram_addr_t raddr = addr;
    void *ptr = qemu_get_ram_ptr(raddr);
    stb_p(ptr, value);
}

static uint32_t subpage_ram_readw(void *opaque, target_phys_addr_t addr)
{
    ram_addr_t raddr = addr;
    void *ptr = qemu_get_ram_ptr(raddr);
    return lduw_p(ptr);
}

static void subpage_ram_writew(void *opaque, target_phys_addr_t addr,
                               uint32_t value)
{
    ram_addr_t raddr = addr;
    void *ptr = qemu_get_ram_ptr(raddr);
    stw_p(ptr, value);
}

static uint32_t subpage_ram_readl(void *opaque, target_phys_addr_t addr)
{
    ram_addr_t raddr = addr;
    void *ptr = qemu_get_ram_ptr(raddr);
    return ldl_p(ptr);
}

static void subpage_ram_writel(void *opaque, target_phys_addr_t addr,
                               uint32_t value)
{
    ram_addr_t raddr = addr;
    void *ptr = qemu_get_ram_ptr(raddr);
    stl_p(ptr, value);
}

static CPUReadMemoryFunc * const subpage_ram_read[] = {
    &subpage_ram_readb,
    &subpage_ram_readw,
    &subpage_ram_readl,
};

static CPUWriteMemoryFunc * const subpage_ram_write[] = {
    &subpage_ram_writeb,
    &subpage_ram_writew,
    &subpage_ram_writel,
};

static int subpage_register (subpage_t *mmio, uint32_t start, uint32_t end,
                             uint16_t section)
{
    int idx, eidx;

    if (start >= TARGET_PAGE_SIZE || end >= TARGET_PAGE_SIZE)
        return -1;
    idx = SUBPAGE_IDX(start);
    eidx = SUBPAGE_IDX(end);
#if defined(DEBUG_SUBPAGE)
    printf("%s: %p start %08x end %08x idx %08x eidx %08x section %d\n",
           __func__, mmio, start, end, idx, eidx, section);
#endif
<<<<<<< HEAD
    if ((memory & ~TARGET_PAGE_MASK) == IO_MEM_RAM) {
        memory = IO_MEM_SUBPAGE_RAM;
    }
    memory = (memory >> IO_MEM_SHIFT) & (IO_MEM_NB_ENTRIES - 1);
=======
>>>>>>> 0e7b9f06
    for (; idx <= eidx; idx++) {
        mmio->sub_section[idx] = section;
    }

    return 0;
}

static subpage_t *subpage_init(AddressSpace *as, hwaddr base)
{
    subpage_t *mmio;

    mmio = g_malloc0(sizeof(subpage_t));

    mmio->as = as;
    mmio->base = base;
    memory_region_init_io(&mmio->iomem, NULL, &subpage_ops, mmio,
                          "subpage", TARGET_PAGE_SIZE);
    mmio->iomem.subpage = true;
#if defined(DEBUG_SUBPAGE)
    printf("%s: %p base " TARGET_FMT_plx " len %08x\n", __func__,
           mmio, base, TARGET_PAGE_SIZE);
#endif
    subpage_register(mmio, 0, TARGET_PAGE_SIZE-1, PHYS_SECTION_UNASSIGNED);

    return mmio;
}

static uint16_t dummy_section(MemoryRegion *mr)
{
    MemoryRegionSection section = {
        .mr = mr,
        .offset_within_address_space = 0,
        .offset_within_region = 0,
        .size = int128_2_64(),
    };

    return phys_section_add(&section);
}

MemoryRegion *iotlb_to_region(hwaddr index)
{
    return address_space_memory.dispatch->sections[index & ~TARGET_PAGE_MASK].mr;
}

static void io_mem_init(void)
{
    memory_region_init_io(&io_mem_rom, NULL, &unassigned_mem_ops, NULL, "rom", UINT64_MAX);
    memory_region_init_io(&io_mem_unassigned, NULL, &unassigned_mem_ops, NULL,
                          "unassigned", UINT64_MAX);
    memory_region_init_io(&io_mem_notdirty, NULL, &notdirty_mem_ops, NULL,
                          "notdirty", UINT64_MAX);
    memory_region_init_io(&io_mem_watch, NULL, &watch_mem_ops, NULL,
                          "watch", UINT64_MAX);
}

static void mem_begin(MemoryListener *listener)
{
    AddressSpace *as = container_of(listener, AddressSpace, dispatch_listener);
    AddressSpaceDispatch *d = g_new(AddressSpaceDispatch, 1);

    d->phys_map  = (PhysPageEntry) { .ptr = PHYS_MAP_NODE_NIL, .is_leaf = 0 };
    d->as = as;
    as->next_dispatch = d;
}

static void mem_commit(MemoryListener *listener)
{
    AddressSpace *as = container_of(listener, AddressSpace, dispatch_listener);
    AddressSpaceDispatch *cur = as->dispatch;
    AddressSpaceDispatch *next = as->next_dispatch;

    next->nodes = next_map.nodes;
    next->sections = next_map.sections;

    as->dispatch = next;
    g_free(cur);
}

static void core_begin(MemoryListener *listener)
{
    uint16_t n;

    prev_map = g_new(PhysPageMap, 1);
    *prev_map = next_map;

    memset(&next_map, 0, sizeof(next_map));
    n = dummy_section(&io_mem_unassigned);
    assert(n == PHYS_SECTION_UNASSIGNED);
    n = dummy_section(&io_mem_notdirty);
    assert(n == PHYS_SECTION_NOTDIRTY);
    n = dummy_section(&io_mem_rom);
    assert(n == PHYS_SECTION_ROM);
    n = dummy_section(&io_mem_watch);
    assert(n == PHYS_SECTION_WATCH);
}

/* This listener's commit run after the other AddressSpaceDispatch listeners'.
 * All AddressSpaceDispatch instances have switched to the next map.
 */
static void core_commit(MemoryListener *listener)
{
    phys_sections_free(prev_map);
}

static void tcg_commit(MemoryListener *listener)
{
    CPUState *cpu;

    /* since each CPU stores ram addresses in its TLB cache, we must
       reset the modified entries */
    /* XXX: slow ! */
    CPU_FOREACH(cpu) {
        CPUArchState *env = cpu->env_ptr;

        tlb_flush(env, 1);
    }
}

static void core_log_global_start(MemoryListener *listener)
{
    cpu_physical_memory_set_dirty_tracking(1);
}

static void core_log_global_stop(MemoryListener *listener)
{
    cpu_physical_memory_set_dirty_tracking(0);
}

static MemoryListener core_memory_listener = {
    .begin = core_begin,
    .commit = core_commit,
    .log_global_start = core_log_global_start,
    .log_global_stop = core_log_global_stop,
    .priority = 1,
};

static MemoryListener tcg_memory_listener = {
    .commit = tcg_commit,
};

void address_space_init_dispatch(AddressSpace *as)
{
    as->dispatch = NULL;
    as->dispatch_listener = (MemoryListener) {
        .begin = mem_begin,
        .commit = mem_commit,
        .region_add = mem_add,
        .region_nop = mem_add,
        .priority = 0,
    };
    memory_listener_register(&as->dispatch_listener, as);
}

<<<<<<< HEAD
    cpu_register_io_memory_fixed(IO_MEM_ROM, error_mem_read,
                                 unassigned_mem_write, NULL,
                                 DEVICE_NATIVE_ENDIAN);
    cpu_register_io_memory_fixed(IO_MEM_UNASSIGNED, unassigned_mem_read,
                                 unassigned_mem_write, NULL,
                                 DEVICE_NATIVE_ENDIAN);
    cpu_register_io_memory_fixed(IO_MEM_NOTDIRTY, error_mem_read,
                                 notdirty_mem_write, NULL,
                                 DEVICE_NATIVE_ENDIAN);
    cpu_register_io_memory_fixed(IO_MEM_SUBPAGE_RAM, subpage_ram_read,
                                 subpage_ram_write, NULL,
                                 DEVICE_NATIVE_ENDIAN);
    for (i=0; i<5; i++)
        io_mem_used[i] = 1;
=======
void address_space_destroy_dispatch(AddressSpace *as)
{
    AddressSpaceDispatch *d = as->dispatch;
>>>>>>> 0e7b9f06

    memory_listener_unregister(&as->dispatch_listener);
    g_free(d);
    as->dispatch = NULL;
}

static void memory_map_init(void)
{
    system_memory = g_malloc(sizeof(*system_memory));
    memory_region_init(system_memory, NULL, "system", INT64_MAX);
    address_space_init(&address_space_memory, system_memory, "memory");

    system_io = g_malloc(sizeof(*system_io));
    memory_region_init_io(system_io, NULL, &unassigned_io_ops, NULL, "io",
                          65536);
    address_space_init(&address_space_io, system_io, "I/O");

    memory_listener_register(&core_memory_listener, &address_space_memory);
    if (tcg_enabled()) {
        memory_listener_register(&tcg_memory_listener, &address_space_memory);
    }
}

MemoryRegion *get_system_memory(void)
{
    return system_memory;
}

MemoryRegion *get_system_io(void)
{
    return system_io;
}

#endif /* !defined(CONFIG_USER_ONLY) */

/* physical memory access (slow version, mainly for debug) */
#if defined(CONFIG_USER_ONLY)
int cpu_memory_rw_debug(CPUState *cpu, target_ulong addr,
                        uint8_t *buf, int len, int is_write)
{
    int l, flags;
    target_ulong page;
    void * p;

    while (len > 0) {
        page = addr & TARGET_PAGE_MASK;
        l = (page + TARGET_PAGE_SIZE) - addr;
        if (l > len)
            l = len;
        flags = page_get_flags(page);
        if (!(flags & PAGE_VALID))
            return -1;
        if (is_write) {
            if (!(flags & PAGE_WRITE))
                return -1;
            /* XXX: this code should not depend on lock_user */
            if (!(p = lock_user(VERIFY_WRITE, addr, l, 0)))
                return -1;
            memcpy(p, buf, l);
            unlock_user(p, addr, l);
        } else {
            if (!(flags & PAGE_READ))
                return -1;
            /* XXX: this code should not depend on lock_user */
            if (!(p = lock_user(VERIFY_READ, addr, l, 1)))
                return -1;
            memcpy(buf, p, l);
            unlock_user(p, addr, 0);
        }
        len -= l;
        buf += l;
        addr += l;
    }
    return 0;
}

#else

static void invalidate_and_set_dirty(hwaddr addr,
                                     hwaddr length)
{
    if (!cpu_physical_memory_is_dirty(addr)) {
        /* invalidate code */
        tb_invalidate_phys_page_range(addr, addr + length, 0);
        /* set dirty bit */
        cpu_physical_memory_set_dirty_flags(addr, (0xff & ~CODE_DIRTY_FLAG));
    }
    xen_modified_memory(addr, length);
}

static inline bool memory_access_is_direct(MemoryRegion *mr, bool is_write)
{
    if (memory_region_is_ram(mr)) {
        return !(is_write && mr->readonly);
    }
    if (memory_region_is_romd(mr)) {
        return !is_write;
    }

    return false;
}

static int memory_access_size(MemoryRegion *mr, unsigned l, hwaddr addr)
{
    unsigned access_size_max = mr->ops->valid.max_access_size;

    /* Regions are assumed to support 1-4 byte accesses unless
       otherwise specified.  */
    if (access_size_max == 0) {
        access_size_max = 4;
    }

    /* Bound the maximum access by the alignment of the address.  */
    if (!mr->ops->impl.unaligned) {
        unsigned align_size_max = addr & -addr;
        if (align_size_max != 0 && align_size_max < access_size_max) {
            access_size_max = align_size_max;
        }
    }

    /* Don't attempt accesses larger than the maximum.  */
    if (l > access_size_max) {
        l = access_size_max;
    }
    if (l & (l - 1)) {
        l = 1 << (qemu_fls(l) - 1);
    }

    return l;
}

bool address_space_rw(AddressSpace *as, hwaddr addr, uint8_t *buf,
                      int len, bool is_write)
{
    hwaddr l;
    uint8_t *ptr;
    uint64_t val;
    hwaddr addr1;
    MemoryRegion *mr;
    bool error = false;

    while (len > 0) {
        l = len;
        mr = address_space_translate(as, addr, &addr1, &l, is_write);

        if (is_write) {
            if (!memory_access_is_direct(mr, is_write)) {
                l = memory_access_size(mr, l, addr1);
                /* XXX: could force current_cpu to NULL to avoid
                   potential bugs */
                switch (l) {
                case 8:
                    /* 64 bit write access */
                    val = ldq_p(buf);
                    error |= io_mem_write(mr, addr1, val, 8);
                    break;
                case 4:
                    /* 32 bit write access */
                    val = ldl_p(buf);
                    error |= io_mem_write(mr, addr1, val, 4);
                    break;
                case 2:
                    /* 16 bit write access */
                    val = lduw_p(buf);
                    error |= io_mem_write(mr, addr1, val, 2);
                    break;
                case 1:
                    /* 8 bit write access */
                    val = ldub_p(buf);
                    error |= io_mem_write(mr, addr1, val, 1);
                    break;
                default:
                    abort();
                }
            } else {
                addr1 += memory_region_get_ram_addr(mr);
                /* RAM case */
                ptr = qemu_get_ram_ptr(addr1);
                memcpy(ptr, buf, l);
                invalidate_and_set_dirty(addr1, l);
            }
        } else {
            if (!memory_access_is_direct(mr, is_write)) {
                /* I/O case */
                l = memory_access_size(mr, l, addr1);
                switch (l) {
                case 8:
                    /* 64 bit read access */
                    error |= io_mem_read(mr, addr1, &val, 8);
                    stq_p(buf, val);
                    break;
                case 4:
                    /* 32 bit read access */
                    error |= io_mem_read(mr, addr1, &val, 4);
                    stl_p(buf, val);
                    break;
                case 2:
                    /* 16 bit read access */
                    error |= io_mem_read(mr, addr1, &val, 2);
                    stw_p(buf, val);
                    break;
                case 1:
                    /* 8 bit read access */
                    error |= io_mem_read(mr, addr1, &val, 1);
                    stb_p(buf, val);
                    break;
                default:
                    abort();
                }
            } else {
                /* RAM case */
                ptr = qemu_get_ram_ptr(mr->ram_addr + addr1);
                memcpy(buf, ptr, l);
            }
        }
        len -= l;
        buf += l;
        addr += l;
    }

    return error;
}

bool address_space_write(AddressSpace *as, hwaddr addr,
                         const uint8_t *buf, int len)
{
    return address_space_rw(as, addr, (uint8_t *)buf, len, true);
}

bool address_space_read(AddressSpace *as, hwaddr addr, uint8_t *buf, int len)
{
    return address_space_rw(as, addr, buf, len, false);
}


void cpu_physical_memory_rw(hwaddr addr, uint8_t *buf,
                            int len, int is_write)
{
    address_space_rw(&address_space_memory, addr, buf, len, is_write);
}

/* used for ROM loading : can write in RAM and ROM */
void cpu_physical_memory_write_rom(hwaddr addr,
                                   const uint8_t *buf, int len)
{
    hwaddr l;
    uint8_t *ptr;
    hwaddr addr1;
    MemoryRegion *mr;

    while (len > 0) {
        l = len;
        mr = address_space_translate(&address_space_memory,
                                     addr, &addr1, &l, true);

        if (!(memory_region_is_ram(mr) ||
              memory_region_is_romd(mr))) {
            /* do nothing */
        } else {
            addr1 += memory_region_get_ram_addr(mr);
            /* ROM/RAM case */
            ptr = qemu_get_ram_ptr(addr1);
            memcpy(ptr, buf, l);
            invalidate_and_set_dirty(addr1, l);
        }
        len -= l;
        buf += l;
        addr += l;
    }
}

typedef struct {
    MemoryRegion *mr;
    void *buffer;
    hwaddr addr;
    hwaddr len;
} BounceBuffer;

static BounceBuffer bounce;

typedef struct MapClient {
    void *opaque;
    void (*callback)(void *opaque);
    QLIST_ENTRY(MapClient) link;
} MapClient;

static QLIST_HEAD(map_client_list, MapClient) map_client_list
    = QLIST_HEAD_INITIALIZER(map_client_list);

void *cpu_register_map_client(void *opaque, void (*callback)(void *opaque))
{
    MapClient *client = g_malloc(sizeof(*client));

    client->opaque = opaque;
    client->callback = callback;
    QLIST_INSERT_HEAD(&map_client_list, client, link);
    return client;
}

static void cpu_unregister_map_client(void *_client)
{
    MapClient *client = (MapClient *)_client;

    QLIST_REMOVE(client, link);
    g_free(client);
}

static void cpu_notify_map_clients(void)
{
    MapClient *client;

    while (!QLIST_EMPTY(&map_client_list)) {
        client = QLIST_FIRST(&map_client_list);
        client->callback(client->opaque);
        cpu_unregister_map_client(client);
    }
}

bool address_space_access_valid(AddressSpace *as, hwaddr addr, int len, bool is_write)
{
    MemoryRegion *mr;
    hwaddr l, xlat;

    while (len > 0) {
        l = len;
        mr = address_space_translate(as, addr, &xlat, &l, is_write);
        if (!memory_access_is_direct(mr, is_write)) {
            l = memory_access_size(mr, l, addr);
            if (!memory_region_access_valid(mr, xlat, l, is_write)) {
                return false;
            }
        }

        len -= l;
        addr += l;
    }
    return true;
}

/* Map a physical memory region into a host virtual address.
 * May map a subset of the requested range, given by and returned in *plen.
 * May return NULL if resources needed to perform the mapping are exhausted.
 * Use only for reads OR writes - not for read-modify-write operations.
 * Use cpu_register_map_client() to know when retrying the map operation is
 * likely to succeed.
 */
void *address_space_map(AddressSpace *as,
                        hwaddr addr,
                        hwaddr *plen,
                        bool is_write)
{
    hwaddr len = *plen;
    hwaddr done = 0;
    hwaddr l, xlat, base;
    MemoryRegion *mr, *this_mr;
    ram_addr_t raddr;

    if (len == 0) {
        return NULL;
    }

    l = len;
    mr = address_space_translate(as, addr, &xlat, &l, is_write);
    if (!memory_access_is_direct(mr, is_write)) {
        if (bounce.buffer) {
            return NULL;
        }
        /* Avoid unbounded allocations */
        l = MIN(l, TARGET_PAGE_SIZE);
        bounce.buffer = qemu_memalign(TARGET_PAGE_SIZE, l);
        bounce.addr = addr;
        bounce.len = l;

        memory_region_ref(mr);
        bounce.mr = mr;
        if (!is_write) {
            address_space_read(as, addr, bounce.buffer, l);
        }

        *plen = l;
        return bounce.buffer;
    }

    base = xlat;
    raddr = memory_region_get_ram_addr(mr);

    for (;;) {
        len -= l;
        addr += l;
        done += l;
        if (len == 0) {
            break;
        }

        l = len;
        this_mr = address_space_translate(as, addr, &xlat, &l, is_write);
        if (this_mr != mr || xlat != base + done) {
            break;
        }
    }

    memory_region_ref(mr);
    *plen = done;
    return qemu_ram_ptr_length(raddr + base, plen);
}

/* Unmaps a memory region previously mapped by address_space_map().
 * Will also mark the memory as dirty if is_write == 1.  access_len gives
 * the amount of memory that was actually read or written by the caller.
 */
void address_space_unmap(AddressSpace *as, void *buffer, hwaddr len,
                         int is_write, hwaddr access_len)
{
    if (buffer != bounce.buffer) {
        MemoryRegion *mr;
        ram_addr_t addr1;

        mr = qemu_ram_addr_from_host(buffer, &addr1);
        assert(mr != NULL);
        if (is_write) {
            while (access_len) {
                unsigned l;
                l = TARGET_PAGE_SIZE;
                if (l > access_len)
                    l = access_len;
                invalidate_and_set_dirty(addr1, l);
                addr1 += l;
                access_len -= l;
            }
        }
        if (xen_enabled()) {
            xen_invalidate_map_cache_entry(buffer);
        }
        memory_region_unref(mr);
        return;
    }
    if (is_write) {
        address_space_write(as, bounce.addr, bounce.buffer, access_len);
    }
    qemu_vfree(bounce.buffer);
    bounce.buffer = NULL;
    memory_region_unref(bounce.mr);
    cpu_notify_map_clients();
}

void *cpu_physical_memory_map(hwaddr addr,
                              hwaddr *plen,
                              int is_write)
{
    return address_space_map(&address_space_memory, addr, plen, is_write);
}

void cpu_physical_memory_unmap(void *buffer, hwaddr len,
                               int is_write, hwaddr access_len)
{
    return address_space_unmap(&address_space_memory, buffer, len, is_write, access_len);
}

/* warning: addr must be aligned */
static inline uint32_t ldl_phys_internal(hwaddr addr,
                                         enum device_endian endian)
{
    uint8_t *ptr;
    uint64_t val;
    MemoryRegion *mr;
    hwaddr l = 4;
    hwaddr addr1;

    mr = address_space_translate(&address_space_memory, addr, &addr1, &l,
                                 false);
    if (l < 4 || !memory_access_is_direct(mr, false)) {
        /* I/O case */
        io_mem_read(mr, addr1, &val, 4);
#if defined(TARGET_WORDS_BIGENDIAN)
        if (endian == DEVICE_LITTLE_ENDIAN) {
            val = bswap32(val);
        }
#else
        if (endian == DEVICE_BIG_ENDIAN) {
            val = bswap32(val);
        }
#endif
    } else {
        /* RAM case */
        ptr = qemu_get_ram_ptr((memory_region_get_ram_addr(mr)
                                & TARGET_PAGE_MASK)
                               + addr1);
        switch (endian) {
        case DEVICE_LITTLE_ENDIAN:
            val = ldl_le_p(ptr);
            break;
        case DEVICE_BIG_ENDIAN:
            val = ldl_be_p(ptr);
            break;
        default:
            val = ldl_p(ptr);
            break;
        }
    }
    return val;
}

uint32_t ldl_phys(hwaddr addr)
{
    return ldl_phys_internal(addr, DEVICE_NATIVE_ENDIAN);
}

uint32_t ldl_le_phys(hwaddr addr)
{
    return ldl_phys_internal(addr, DEVICE_LITTLE_ENDIAN);
}

uint32_t ldl_be_phys(hwaddr addr)
{
    return ldl_phys_internal(addr, DEVICE_BIG_ENDIAN);
}

/* warning: addr must be aligned */
static inline uint64_t ldq_phys_internal(hwaddr addr,
                                         enum device_endian endian)
{
    uint8_t *ptr;
    uint64_t val;
    MemoryRegion *mr;
    hwaddr l = 8;
    hwaddr addr1;

    mr = address_space_translate(&address_space_memory, addr, &addr1, &l,
                                 false);
    if (l < 8 || !memory_access_is_direct(mr, false)) {
        /* I/O case */
        io_mem_read(mr, addr1, &val, 8);
#if defined(TARGET_WORDS_BIGENDIAN)
        if (endian == DEVICE_LITTLE_ENDIAN) {
            val = bswap64(val);
        }
#else
        if (endian == DEVICE_BIG_ENDIAN) {
            val = bswap64(val);
        }
#endif
    } else {
        /* RAM case */
        ptr = qemu_get_ram_ptr((memory_region_get_ram_addr(mr)
                                & TARGET_PAGE_MASK)
                               + addr1);
        switch (endian) {
        case DEVICE_LITTLE_ENDIAN:
            val = ldq_le_p(ptr);
            break;
        case DEVICE_BIG_ENDIAN:
            val = ldq_be_p(ptr);
            break;
        default:
            val = ldq_p(ptr);
            break;
        }
    }
    return val;
}

uint64_t ldq_phys(hwaddr addr)
{
    return ldq_phys_internal(addr, DEVICE_NATIVE_ENDIAN);
}

uint64_t ldq_le_phys(hwaddr addr)
{
    return ldq_phys_internal(addr, DEVICE_LITTLE_ENDIAN);
}

uint64_t ldq_be_phys(hwaddr addr)
{
    return ldq_phys_internal(addr, DEVICE_BIG_ENDIAN);
}

/* XXX: optimize */
uint32_t ldub_phys(hwaddr addr)
{
    uint8_t val;
    cpu_physical_memory_read(addr, &val, 1);
    return val;
}

/* warning: addr must be aligned */
static inline uint32_t lduw_phys_internal(hwaddr addr,
                                          enum device_endian endian)
{
    uint8_t *ptr;
    uint64_t val;
    MemoryRegion *mr;
    hwaddr l = 2;
    hwaddr addr1;

    mr = address_space_translate(&address_space_memory, addr, &addr1, &l,
                                 false);
    if (l < 2 || !memory_access_is_direct(mr, false)) {
        /* I/O case */
        io_mem_read(mr, addr1, &val, 2);
#if defined(TARGET_WORDS_BIGENDIAN)
        if (endian == DEVICE_LITTLE_ENDIAN) {
            val = bswap16(val);
        }
#else
        if (endian == DEVICE_BIG_ENDIAN) {
            val = bswap16(val);
        }
#endif
    } else {
        /* RAM case */
        ptr = qemu_get_ram_ptr((memory_region_get_ram_addr(mr)
                                & TARGET_PAGE_MASK)
                               + addr1);
        switch (endian) {
        case DEVICE_LITTLE_ENDIAN:
            val = lduw_le_p(ptr);
            break;
        case DEVICE_BIG_ENDIAN:
            val = lduw_be_p(ptr);
            break;
        default:
            val = lduw_p(ptr);
            break;
        }
    }
    return val;
}

uint32_t lduw_phys(hwaddr addr)
{
    return lduw_phys_internal(addr, DEVICE_NATIVE_ENDIAN);
}

uint32_t lduw_le_phys(hwaddr addr)
{
    return lduw_phys_internal(addr, DEVICE_LITTLE_ENDIAN);
}

uint32_t lduw_be_phys(hwaddr addr)
{
    return lduw_phys_internal(addr, DEVICE_BIG_ENDIAN);
}

/* warning: addr must be aligned. The ram page is not masked as dirty
   and the code inside is not invalidated. It is useful if the dirty
   bits are used to track modified PTEs */
void stl_phys_notdirty(hwaddr addr, uint32_t val)
{
    uint8_t *ptr;
    MemoryRegion *mr;
    hwaddr l = 4;
    hwaddr addr1;

    mr = address_space_translate(&address_space_memory, addr, &addr1, &l,
                                 true);
    if (l < 4 || !memory_access_is_direct(mr, true)) {
        io_mem_write(mr, addr1, val, 4);
    } else {
        addr1 += memory_region_get_ram_addr(mr) & TARGET_PAGE_MASK;
        ptr = qemu_get_ram_ptr(addr1);
        stl_p(ptr, val);

        if (unlikely(in_migration)) {
            if (!cpu_physical_memory_is_dirty(addr1)) {
                /* invalidate code */
                tb_invalidate_phys_page_range(addr1, addr1 + 4, 0);
                /* set dirty bit */
                cpu_physical_memory_set_dirty_flags(
                    addr1, (0xff & ~CODE_DIRTY_FLAG));
            }
        }
    }
}

/* warning: addr must be aligned */
static inline void stl_phys_internal(hwaddr addr, uint32_t val,
                                     enum device_endian endian)
{
    uint8_t *ptr;
    MemoryRegion *mr;
    hwaddr l = 4;
    hwaddr addr1;

    mr = address_space_translate(&address_space_memory, addr, &addr1, &l,
                                 true);
    if (l < 4 || !memory_access_is_direct(mr, true)) {
#if defined(TARGET_WORDS_BIGENDIAN)
        if (endian == DEVICE_LITTLE_ENDIAN) {
            val = bswap32(val);
        }
#else
        if (endian == DEVICE_BIG_ENDIAN) {
            val = bswap32(val);
        }
#endif
        io_mem_write(mr, addr1, val, 4);
    } else {
        /* RAM case */
        addr1 += memory_region_get_ram_addr(mr) & TARGET_PAGE_MASK;
        ptr = qemu_get_ram_ptr(addr1);
        switch (endian) {
        case DEVICE_LITTLE_ENDIAN:
            stl_le_p(ptr, val);
            break;
        case DEVICE_BIG_ENDIAN:
            stl_be_p(ptr, val);
            break;
        default:
            stl_p(ptr, val);
            break;
        }
        invalidate_and_set_dirty(addr1, 4);
    }
}

void stl_phys(hwaddr addr, uint32_t val)
{
    stl_phys_internal(addr, val, DEVICE_NATIVE_ENDIAN);
}

void stl_le_phys(hwaddr addr, uint32_t val)
{
    stl_phys_internal(addr, val, DEVICE_LITTLE_ENDIAN);
}

void stl_be_phys(hwaddr addr, uint32_t val)
{
    stl_phys_internal(addr, val, DEVICE_BIG_ENDIAN);
}

/* XXX: optimize */
void stb_phys(hwaddr addr, uint32_t val)
{
    uint8_t v = val;
    cpu_physical_memory_write(addr, &v, 1);
}

/* warning: addr must be aligned */
static inline void stw_phys_internal(hwaddr addr, uint32_t val,
                                     enum device_endian endian)
{
    uint8_t *ptr;
    MemoryRegion *mr;
    hwaddr l = 2;
    hwaddr addr1;

    mr = address_space_translate(&address_space_memory, addr, &addr1, &l,
                                 true);
    if (l < 2 || !memory_access_is_direct(mr, true)) {
#if defined(TARGET_WORDS_BIGENDIAN)
        if (endian == DEVICE_LITTLE_ENDIAN) {
            val = bswap16(val);
        }
#else
        if (endian == DEVICE_BIG_ENDIAN) {
            val = bswap16(val);
        }
#endif
        io_mem_write(mr, addr1, val, 2);
    } else {
        /* RAM case */
        addr1 += memory_region_get_ram_addr(mr) & TARGET_PAGE_MASK;
        ptr = qemu_get_ram_ptr(addr1);
        switch (endian) {
        case DEVICE_LITTLE_ENDIAN:
            stw_le_p(ptr, val);
            break;
        case DEVICE_BIG_ENDIAN:
            stw_be_p(ptr, val);
            break;
        default:
            stw_p(ptr, val);
            break;
        }
        invalidate_and_set_dirty(addr1, 2);
    }
}

void stw_phys(hwaddr addr, uint32_t val)
{
    stw_phys_internal(addr, val, DEVICE_NATIVE_ENDIAN);
}

void stw_le_phys(hwaddr addr, uint32_t val)
{
    stw_phys_internal(addr, val, DEVICE_LITTLE_ENDIAN);
}

void stw_be_phys(hwaddr addr, uint32_t val)
{
    stw_phys_internal(addr, val, DEVICE_BIG_ENDIAN);
}

/* XXX: optimize */
void stq_phys(hwaddr addr, uint64_t val)
{
    val = tswap64(val);
    cpu_physical_memory_write(addr, &val, 8);
}

void stq_le_phys(hwaddr addr, uint64_t val)
{
    val = cpu_to_le64(val);
    cpu_physical_memory_write(addr, &val, 8);
}

void stq_be_phys(hwaddr addr, uint64_t val)
{
    val = cpu_to_be64(val);
    cpu_physical_memory_write(addr, &val, 8);
}

/* virtual memory access for debug (includes writing to ROM) */
int cpu_memory_rw_debug(CPUState *cpu, target_ulong addr,
                        uint8_t *buf, int len, int is_write)
{
    int l;
    hwaddr phys_addr;
    target_ulong page;

    while (len > 0) {
        page = addr & TARGET_PAGE_MASK;
        phys_addr = cpu_get_phys_page_debug(cpu, page);
        /* if no physical page mapped, return an error */
        if (phys_addr == -1)
            return -1;
        l = (page + TARGET_PAGE_SIZE) - addr;
        if (l > len)
            l = len;
        phys_addr += (addr & ~TARGET_PAGE_MASK);
        if (is_write)
            cpu_physical_memory_write_rom(phys_addr, buf, l);
        else
            cpu_physical_memory_rw(phys_addr, buf, l, is_write);
        len -= l;
        buf += l;
        addr += l;
    }
    return 0;
}
#endif

#if !defined(CONFIG_USER_ONLY)

/*
 * A helper function for the _utterly broken_ virtio device model to find out if
 * it's running on a big endian machine. Don't do this at home kids!
 */
bool virtio_is_big_endian(void);
bool virtio_is_big_endian(void)
{
#if defined(TARGET_WORDS_BIGENDIAN)
    return true;
#else
    return false;
#endif
}

#endif

#ifndef CONFIG_USER_ONLY
bool cpu_physical_memory_is_io(hwaddr phys_addr)
{
    MemoryRegion*mr;
    hwaddr l = 1;

    mr = address_space_translate(&address_space_memory,
                                 phys_addr, &phys_addr, &l, false);

    return !(memory_region_is_ram(mr) ||
             memory_region_is_romd(mr));
}

void qemu_ram_foreach_block(RAMBlockIterFunc func, void *opaque)
{
    RAMBlock *block;

    QTAILQ_FOREACH(block, &ram_list.blocks, next) {
        func(block->host, block->offset, block->length, opaque);
    }
}
#endif<|MERGE_RESOLUTION|>--- conflicted
+++ resolved
@@ -349,23 +349,24 @@
 
 #endif
 
-<<<<<<< HEAD
 /* Count the number of fetched instructions.  */
 int count_ifetch = 0;
 
 void show_all_ifetch_counters(void)
 {
-    CPUState *env;
+    CPUState *cpu;
+    CPUArchState *env;
 
     /* Print the result only if the -count-ifetch option was passed to
      * the command-line.  */
     if (!(count_ifetch & 0x1))
         return;
 
-    for (env = first_cpu; env != NULL; env = env->next_cpu) {
+    CPU_FOREACH(cpu) {
+        env = (CPUArchState *)cpu->env_ptr;
         fprintf(stderr,
                 "qemu: number of fetched instructions on CPU #%d = %" PRIu64 "\n",
-                env->cpu_index, env->ifetch_counter);
+                cpu->cpu_index, env->ifetch_counter);
     }
 }
 
@@ -413,10 +414,7 @@
     exit(1);
 }
 
-CPUState *qemu_get_cpu(int cpu)
-=======
 CPUState *qemu_get_cpu(int index)
->>>>>>> 0e7b9f06
 {
     CPUState *cpu;
 
@@ -1636,63 +1634,6 @@
     .endianness = DEVICE_NATIVE_ENDIAN,
 };
 
-static uint32_t subpage_ram_readb(void *opaque, target_phys_addr_t addr)
-{
-    ram_addr_t raddr = addr;
-    void *ptr = qemu_get_ram_ptr(raddr);
-    return ldub_p(ptr);
-}
-
-static void subpage_ram_writeb(void *opaque, target_phys_addr_t addr,
-                               uint32_t value)
-{
-    ram_addr_t raddr = addr;
-    void *ptr = qemu_get_ram_ptr(raddr);
-    stb_p(ptr, value);
-}
-
-static uint32_t subpage_ram_readw(void *opaque, target_phys_addr_t addr)
-{
-    ram_addr_t raddr = addr;
-    void *ptr = qemu_get_ram_ptr(raddr);
-    return lduw_p(ptr);
-}
-
-static void subpage_ram_writew(void *opaque, target_phys_addr_t addr,
-                               uint32_t value)
-{
-    ram_addr_t raddr = addr;
-    void *ptr = qemu_get_ram_ptr(raddr);
-    stw_p(ptr, value);
-}
-
-static uint32_t subpage_ram_readl(void *opaque, target_phys_addr_t addr)
-{
-    ram_addr_t raddr = addr;
-    void *ptr = qemu_get_ram_ptr(raddr);
-    return ldl_p(ptr);
-}
-
-static void subpage_ram_writel(void *opaque, target_phys_addr_t addr,
-                               uint32_t value)
-{
-    ram_addr_t raddr = addr;
-    void *ptr = qemu_get_ram_ptr(raddr);
-    stl_p(ptr, value);
-}
-
-static CPUReadMemoryFunc * const subpage_ram_read[] = {
-    &subpage_ram_readb,
-    &subpage_ram_readw,
-    &subpage_ram_readl,
-};
-
-static CPUWriteMemoryFunc * const subpage_ram_write[] = {
-    &subpage_ram_writeb,
-    &subpage_ram_writew,
-    &subpage_ram_writel,
-};
-
 static int subpage_register (subpage_t *mmio, uint32_t start, uint32_t end,
                              uint16_t section)
 {
@@ -1706,13 +1647,6 @@
     printf("%s: %p start %08x end %08x idx %08x eidx %08x section %d\n",
            __func__, mmio, start, end, idx, eidx, section);
 #endif
-<<<<<<< HEAD
-    if ((memory & ~TARGET_PAGE_MASK) == IO_MEM_RAM) {
-        memory = IO_MEM_SUBPAGE_RAM;
-    }
-    memory = (memory >> IO_MEM_SHIFT) & (IO_MEM_NB_ENTRIES - 1);
-=======
->>>>>>> 0e7b9f06
     for (; idx <= eidx; idx++) {
         mmio->sub_section[idx] = section;
     }
@@ -1866,26 +1800,9 @@
     memory_listener_register(&as->dispatch_listener, as);
 }
 
-<<<<<<< HEAD
-    cpu_register_io_memory_fixed(IO_MEM_ROM, error_mem_read,
-                                 unassigned_mem_write, NULL,
-                                 DEVICE_NATIVE_ENDIAN);
-    cpu_register_io_memory_fixed(IO_MEM_UNASSIGNED, unassigned_mem_read,
-                                 unassigned_mem_write, NULL,
-                                 DEVICE_NATIVE_ENDIAN);
-    cpu_register_io_memory_fixed(IO_MEM_NOTDIRTY, error_mem_read,
-                                 notdirty_mem_write, NULL,
-                                 DEVICE_NATIVE_ENDIAN);
-    cpu_register_io_memory_fixed(IO_MEM_SUBPAGE_RAM, subpage_ram_read,
-                                 subpage_ram_write, NULL,
-                                 DEVICE_NATIVE_ENDIAN);
-    for (i=0; i<5; i++)
-        io_mem_used[i] = 1;
-=======
 void address_space_destroy_dispatch(AddressSpace *as)
 {
     AddressSpaceDispatch *d = as->dispatch;
->>>>>>> 0e7b9f06
 
     memory_listener_unregister(&as->dispatch_listener);
     g_free(d);

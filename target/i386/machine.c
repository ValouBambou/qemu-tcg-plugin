--- conflicted
+++ resolved
@@ -856,23 +856,6 @@
     }
 };
 
-<<<<<<< HEAD
-static bool virt_ssbd_needed(void *opaque)
-{
-    X86CPU *cpu = opaque;
-    CPUX86State *env = &cpu->env;
-
-    return env->virt_ssbd != 0;
-}
-
-static const VMStateDescription vmstate_msr_virt_ssbd = {
-    .name = "cpu/virt_ssbd",
-    .version_id = 1,
-    .minimum_version_id = 1,
-    .needed = virt_ssbd_needed,
-    .fields = (VMStateField[]){
-        VMSTATE_UINT64(env.virt_ssbd, X86CPU),
-=======
 static bool intel_pt_enable_needed(void *opaque)
 {
     X86CPU *cpu = opaque;
@@ -906,7 +889,6 @@
         VMSTATE_UINT64(env.msr_rtit_output_mask, X86CPU),
         VMSTATE_UINT64(env.msr_rtit_cr3_match, X86CPU),
         VMSTATE_UINT64_ARRAY(env.msr_rtit_addrs, X86CPU, MAX_RTIT_ADDRS),
->>>>>>> 4743c235
         VMSTATE_END_OF_LIST()
     }
 };
@@ -1032,11 +1014,7 @@
 #endif
         &vmstate_spec_ctrl,
         &vmstate_mcg_ext_ctl,
-<<<<<<< HEAD
-        &vmstate_msr_virt_ssbd,
-=======
         &vmstate_msr_intel_pt,
->>>>>>> 4743c235
         NULL
     }
 };
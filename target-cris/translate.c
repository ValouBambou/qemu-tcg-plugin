--- conflicted
+++ resolved
@@ -3161,197 +3161,6 @@
  */
 
 /* generate intermediate code for basic block 'tb'.  */
-<<<<<<< HEAD
-static void
-gen_intermediate_code_internal(CPUState *env, TranslationBlock *tb,
-                               int search_pc)
-{
-	uint16_t *gen_opc_end;
-   	uint32_t pc_start;
-	unsigned int insn_len;
-	int j, lj;
-	struct DisasContext ctx;
-	struct DisasContext *dc = &ctx;
-	uint32_t next_page_start;
-	target_ulong npc;
-        int num_insns;
-        int max_insns;
-
-	qemu_log_try_set_file(stderr);
-
-	if (env->pregs[PR_VR] == 32) {
-		dc->decoder = crisv32_decoder;
-		dc->clear_locked_irq = 0;
-	} else {
-		dc->decoder = crisv10_decoder;
-		dc->clear_locked_irq = 1;
-	}
-
-	/* Odd PC indicates that branch is rexecuting due to exception in the
-	 * delayslot, like in real hw.
-	 */
-	pc_start = tb->pc & ~1;
-	dc->env = env;
-	dc->tb = tb;
-
-	gen_opc_end = gen_opc_buf + OPC_MAX_SIZE;
-
-	dc->is_jmp = DISAS_NEXT;
-	dc->ppc = pc_start;
-	dc->pc = pc_start;
-	dc->singlestep_enabled = env->singlestep_enabled;
-	dc->flags_uptodate = 1;
-	dc->flagx_known = 1;
-	dc->flags_x = tb->flags & X_FLAG;
-	dc->cc_x_uptodate = 0;
-	dc->cc_mask = 0;
-	dc->update_cc = 0;
-	dc->clear_prefix = 0;
-
-	cris_update_cc_op(dc, CC_OP_FLAGS, 4);
-	dc->cc_size_uptodate = -1;
-
-	/* Decode TB flags.  */
-	dc->tb_flags = tb->flags & (S_FLAG | P_FLAG | U_FLAG \
-					| X_FLAG | PFIX_FLAG);
-	dc->delayed_branch = !!(tb->flags & 7);
-	if (dc->delayed_branch)
-		dc->jmp = JMP_INDIRECT;
-	else
-		dc->jmp = JMP_NOJMP;
-
-	dc->cpustate_changed = 0;
-
-	if (qemu_loglevel_mask(CPU_LOG_TB_IN_ASM)) {
-		qemu_log(
-                        "srch=%d pc=%x %x flg=%" PRIx64 " bt=%x ds=%u ccs=%x\n"
-			"pid=%x usp=%x\n"
-			"%x.%x.%x.%x\n"
-			"%x.%x.%x.%x\n"
-			"%x.%x.%x.%x\n"
-			"%x.%x.%x.%x\n",
-			search_pc, dc->pc, dc->ppc,
-                        (uint64_t)tb->flags,
-			env->btarget, (unsigned)tb->flags & 7,
-			env->pregs[PR_CCS], 
-			env->pregs[PR_PID], env->pregs[PR_USP],
-			env->regs[0], env->regs[1], env->regs[2], env->regs[3],
-			env->regs[4], env->regs[5], env->regs[6], env->regs[7],
-			env->regs[8], env->regs[9],
-			env->regs[10], env->regs[11],
-			env->regs[12], env->regs[13],
-			env->regs[14], env->regs[15]);
-		qemu_log("--------------\n");
-		qemu_log("IN: %s\n", lookup_symbol(pc_start));
-	}
-
-	next_page_start = (pc_start & TARGET_PAGE_MASK) + TARGET_PAGE_SIZE;
-	lj = -1;
-        num_insns = 0;
-        max_insns = tb->cflags & CF_COUNT_MASK;
-        if (max_insns == 0)
-            max_insns = CF_COUNT_MASK;
-
-        gen_icount_start();
-	do
-	{
-            tcg_plugin_register_info(dc->pc, env, tb);
-
-		check_breakpoint(env, dc);
-
-		if (search_pc) {
-			j = gen_opc_ptr - gen_opc_buf;
-			if (lj < j) {
-				lj++;
-				while (lj < j)
-					gen_opc_instr_start[lj++] = 0;
-			}
-			if (dc->delayed_branch == 1)
-				gen_opc_pc[lj] = dc->ppc | 1;
-			else
-				gen_opc_pc[lj] = dc->pc;
-			gen_opc_instr_start[lj] = 1;
-                        gen_opc_icount[lj] = num_insns;
-		}
-
-		/* Pretty disas.  */
-		LOG_DIS("%8.8x:\t", dc->pc);
-
-                if (num_insns + 1 == max_insns && (tb->cflags & CF_LAST_IO))
-                    gen_io_start();
-		dc->clear_x = 1;
-
-		insn_len = dc->decoder(dc);
-		dc->ppc = dc->pc;
-		dc->pc += insn_len;
-		if (dc->clear_x)
-			cris_clear_x_flag(dc);
-
-                num_insns++;
-		/* Check for delayed branches here. If we do it before
-		   actually generating any host code, the simulator will just
-		   loop doing nothing for on this program location.  */
-		if (dc->delayed_branch) {
-			dc->delayed_branch--;
-			if (dc->delayed_branch == 0)
-			{
-				if (tb->flags & 7)
-					t_gen_mov_env_TN(dslot, 
-						tcg_const_tl(0));
-				if (dc->cpustate_changed || !dc->flagx_known
-				    || (dc->flags_x != (tb->flags & X_FLAG))) {
-					cris_store_direct_jmp(dc);
-				}
-
-				if (dc->clear_locked_irq) {
-					dc->clear_locked_irq = 0;
-					t_gen_mov_env_TN(locked_irq,
-							 tcg_const_tl(0));
-				}
-
-				if (dc->jmp == JMP_DIRECT_CC) {
-					int l1;
-
-					l1 = gen_new_label();
-					cris_evaluate_flags(dc);
-
-					/* Conditional jmp.  */
-					tcg_gen_brcondi_tl(TCG_COND_EQ,
-							   env_btaken, 0, l1);
-					gen_goto_tb(dc, 1, dc->jmp_pc);
-					gen_set_label(l1);
-					gen_goto_tb(dc, 0, dc->pc);
-					dc->is_jmp = DISAS_TB_JUMP;
-					dc->jmp = JMP_NOJMP;
-				} else if (dc->jmp == JMP_DIRECT) {
-					cris_evaluate_flags(dc);
-					gen_goto_tb(dc, 0, dc->jmp_pc);
-					dc->is_jmp = DISAS_TB_JUMP;
-					dc->jmp = JMP_NOJMP;
-				} else {
-					t_gen_cc_jmp(env_btarget, 
-						     tcg_const_tl(dc->pc));
-					dc->is_jmp = DISAS_JUMP;
-				}
-				break;
-			}
-		}
-
-		/* If we are rexecuting a branch due to exceptions on
-		   delay slots dont break.  */
-		if (!(tb->pc & 1) && env->singlestep_enabled)
-			break;
-	} while (!dc->is_jmp && !dc->cpustate_changed
-		 && gen_opc_ptr < gen_opc_end
-                 && !singlestep
-		 && (dc->pc < next_page_start)
-                 && num_insns < max_insns);
-
-	if (dc->clear_locked_irq)
-		t_gen_mov_env_TN(locked_irq, tcg_const_tl(0));
-
-	npc = dc->pc;
-=======
 static inline void
 gen_intermediate_code_internal(CRISCPU *cpu, TranslationBlock *tb,
                                bool search_pc)
@@ -3376,7 +3185,6 @@
         dc->decoder = crisv10_decoder;
         dc->clear_locked_irq = 1;
     }
->>>>>>> 0e7b9f06
 
     /* Odd PC indicates that branch is rexecuting due to exception in the
      * delayslot, like in real hw.
@@ -3447,6 +3255,8 @@
 
     gen_tb_start();
     do {
+        tcg_plugin_register_info(dc->pc, cs, tb);
+
         check_breakpoint(env, dc);
 
         if (search_pc) {

/*
 * SD Memory Card emulation as defined in the "SD Memory Card Physical
 * layer specification, Version 2.00."
 *
 * Copyright (c) 2006 Andrzej Zaborowski  <balrog@zabor.org>
 * Copyright (c) 2007 CodeSourcery
 * Copyright (c) 2018 Philippe Mathieu-Daudé <f4bug@amsat.org>
 *
 * Redistribution and use in source and binary forms, with or without
 * modification, are permitted provided that the following conditions
 * are met:
 *
 * 1. Redistributions of source code must retain the above copyright
 *    notice, this list of conditions and the following disclaimer.
 * 2. Redistributions in binary form must reproduce the above copyright
 *    notice, this list of conditions and the following disclaimer in
 *    the documentation and/or other materials provided with the
 *    distribution.
 *
 * THIS SOFTWARE IS PROVIDED BY THE AUTHOR AND CONTRIBUTORS ``AS IS''
 * AND ANY EXPRESS OR IMPLIED WARRANTIES, INCLUDING, BUT NOT LIMITED TO,
 * THE IMPLIED WARRANTIES OF MERCHANTABILITY AND FITNESS FOR A
 * PARTICULAR PURPOSE ARE DISCLAIMED.  IN NO EVENT SHALL THE AUTHOR OR
 * CONTRIBUTORS BE LIABLE FOR ANY DIRECT, INDIRECT, INCIDENTAL, SPECIAL,
 * EXEMPLARY, OR CONSEQUENTIAL DAMAGES (INCLUDING, BUT NOT LIMITED TO,
 * PROCUREMENT OF SUBSTITUTE GOODS OR SERVICES; LOSS OF USE, DATA, OR
 * PROFITS; OR BUSINESS INTERRUPTION) HOWEVER CAUSED AND ON ANY THEORY
 * OF LIABILITY, WHETHER IN CONTRACT, STRICT LIABILITY, OR TORT
 * (INCLUDING NEGLIGENCE OR OTHERWISE) ARISING IN ANY WAY OUT OF THE USE
 * OF THIS SOFTWARE, EVEN IF ADVISED OF THE POSSIBILITY OF SUCH DAMAGE.
 */

#include "qemu/osdep.h"
#include "qemu/units.h"
#include "qemu/cutils.h"
#include "hw/irq.h"
#include "hw/registerfields.h"
#include "sysemu/block-backend.h"
#include "hw/sd/sd.h"
#include "hw/sd/sdcard_legacy.h"
#include "migration/vmstate.h"
#include "qapi/error.h"
#include "qemu/bitmap.h"
#include "hw/qdev-properties.h"
#include "hw/qdev-properties-system.h"
#include "qemu/error-report.h"
#include "qemu/timer.h"
#include "qemu/log.h"
#include "qemu/module.h"
#include "qemu-common.h"
#include "sdmmc-internal.h"
#include "trace.h"

//#define DEBUG_SD 1

#define SDSC_MAX_CAPACITY   (2 * GiB)

#define INVALID_ADDRESS     UINT32_MAX

typedef enum {
    sd_r0 = 0,    /* no response */
    sd_r1,        /* normal response command */
    sd_r2_i,      /* CID register */
    sd_r2_s,      /* CSD register */
    sd_r3,        /* OCR register */
    sd_r6 = 6,    /* Published RCA response */
    sd_r7,        /* Operating voltage */
    sd_r1b = -1,
    sd_illegal = -2,
} sd_rsp_type_t;

enum SDCardModes {
    sd_inactive,
    sd_card_identification_mode,
    sd_data_transfer_mode,
};

enum SDCardStates {
    sd_inactive_state = -1,
    sd_idle_state = 0,
    sd_ready_state,
    sd_identification_state,
    sd_standby_state,
    sd_transfer_state,
    sd_sendingdata_state,
    sd_receivingdata_state,
    sd_programming_state,
    sd_disconnect_state,
};

struct SDState {
    DeviceState parent_obj;

    /* If true, created by sd_init() for a non-qdevified caller */
    /* TODO purge them with fire */
    bool me_no_qdev_me_kill_mammoth_with_rocks;

    /* SD Memory Card Registers */
    uint32_t ocr;
    uint8_t scr[8];
    uint8_t cid[16];
    uint8_t csd[16];
    uint16_t rca;
    uint32_t card_status;
    uint8_t sd_status[64];

    /* Static properties */

    uint8_t spec_version;
    BlockBackend *blk;
    bool spi;

    /* Runtime changeables */

    uint32_t mode;    /* current card mode, one of SDCardModes */
    int32_t state;    /* current card state, one of SDCardStates */
    uint32_t vhs;
    bool wp_switch;
    unsigned long *wp_group_bmap;
    int32_t wp_group_bits;
    uint64_t size;
    uint32_t blk_len;
    uint32_t multi_blk_cnt;
    uint32_t erase_start;
    uint32_t erase_end;
    uint8_t pwd[16];
    uint32_t pwd_len;
    uint8_t function_group[6];
    uint8_t current_cmd;
    /* True if we will handle the next command as an ACMD. Note that this does
     * *not* track the APP_CMD status bit!
     */
    bool expecting_acmd;
    uint32_t blk_written;
    uint64_t data_start;
    uint32_t data_offset;
    uint8_t data[512];
    qemu_irq readonly_cb;
    qemu_irq inserted_cb;
    QEMUTimer *ocr_power_timer;
    const char *proto_name;
    bool enable;
    uint8_t dat_lines;
    bool cmd_line;
};

static void sd_realize(DeviceState *dev, Error **errp);

static const char *sd_state_name(enum SDCardStates state)
{
    static const char *state_name[] = {
        [sd_idle_state]             = "idle",
        [sd_ready_state]            = "ready",
        [sd_identification_state]   = "identification",
        [sd_standby_state]          = "standby",
        [sd_transfer_state]         = "transfer",
        [sd_sendingdata_state]      = "sendingdata",
        [sd_receivingdata_state]    = "receivingdata",
        [sd_programming_state]      = "programming",
        [sd_disconnect_state]       = "disconnect",
    };
    if (state == sd_inactive_state) {
        return "inactive";
    }
    assert(state < ARRAY_SIZE(state_name));
    return state_name[state];
}

static const char *sd_response_name(sd_rsp_type_t rsp)
{
    static const char *response_name[] = {
        [sd_r0]     = "RESP#0 (no response)",
        [sd_r1]     = "RESP#1 (normal cmd)",
        [sd_r2_i]   = "RESP#2 (CID reg)",
        [sd_r2_s]   = "RESP#2 (CSD reg)",
        [sd_r3]     = "RESP#3 (OCR reg)",
        [sd_r6]     = "RESP#6 (RCA)",
        [sd_r7]     = "RESP#7 (operating voltage)",
    };
    if (rsp == sd_illegal) {
        return "ILLEGAL RESP";
    }
    if (rsp == sd_r1b) {
        rsp = sd_r1;
    }
    assert(rsp < ARRAY_SIZE(response_name));
    return response_name[rsp];
}

static uint8_t sd_get_dat_lines(SDState *sd)
{
    return sd->enable ? sd->dat_lines : 0;
}

static bool sd_get_cmd_line(SDState *sd)
{
    return sd->enable ? sd->cmd_line : false;
}

static void sd_set_voltage(SDState *sd, uint16_t millivolts)
{
    trace_sdcard_set_voltage(millivolts);

    switch (millivolts) {
    case 3001 ... 3600: /* SD_VOLTAGE_3_3V */
    case 2001 ... 3000: /* SD_VOLTAGE_3_0V */
        break;
    default:
        qemu_log_mask(LOG_GUEST_ERROR, "SD card voltage not supported: %.3fV",
                      millivolts / 1000.f);
    }
}

static void sd_set_mode(SDState *sd)
{
    switch (sd->state) {
    case sd_inactive_state:
        sd->mode = sd_inactive;
        break;

    case sd_idle_state:
    case sd_ready_state:
    case sd_identification_state:
        sd->mode = sd_card_identification_mode;
        break;

    case sd_standby_state:
    case sd_transfer_state:
    case sd_sendingdata_state:
    case sd_receivingdata_state:
    case sd_programming_state:
    case sd_disconnect_state:
        sd->mode = sd_data_transfer_mode;
        break;
    }
}

static const sd_cmd_type_t sd_cmd_type[SDMMC_CMD_MAX] = {
    sd_bc,   sd_none, sd_bcr,  sd_bcr,  sd_none, sd_none, sd_none, sd_ac,
    sd_bcr,  sd_ac,   sd_ac,   sd_adtc, sd_ac,   sd_ac,   sd_none, sd_ac,
    /* 16 */
    sd_ac,   sd_adtc, sd_adtc, sd_none, sd_none, sd_none, sd_none, sd_none,
    sd_adtc, sd_adtc, sd_adtc, sd_adtc, sd_ac,   sd_ac,   sd_adtc, sd_none,
    /* 32 */
    sd_ac,   sd_ac,   sd_none, sd_none, sd_none, sd_none, sd_ac,   sd_none,
    sd_none, sd_none, sd_bc,   sd_none, sd_none, sd_none, sd_none, sd_none,
    /* 48 */
    sd_none, sd_none, sd_none, sd_none, sd_none, sd_none, sd_none, sd_ac,
    sd_adtc, sd_none, sd_none, sd_none, sd_none, sd_none, sd_none, sd_none,
};

static const int sd_cmd_class[SDMMC_CMD_MAX] = {
    0,  0,  0,  0,  0,  9, 10,  0,  0,  0,  0,  1,  0,  0,  0,  0,
    2,  2,  2,  2,  3,  3,  3,  3,  4,  4,  4,  4,  6,  6,  6,  6,
    5,  5, 10, 10, 10, 10,  5,  9,  9,  9,  7,  7,  7,  7,  7,  7,
    7,  7, 10,  7,  9,  9,  9,  8,  8, 10,  8,  8,  8,  8,  8,  8,
};

static uint8_t sd_crc7(const void *message, size_t width)
{
    int i, bit;
    uint8_t shift_reg = 0x00;
    const uint8_t *msg = (const uint8_t *)message;

    for (i = 0; i < width; i ++, msg ++)
        for (bit = 7; bit >= 0; bit --) {
            shift_reg <<= 1;
            if ((shift_reg >> 7) ^ ((*msg >> bit) & 1))
                shift_reg ^= 0x89;
        }

    return shift_reg;
}

#define OCR_POWER_DELAY_NS      500000 /* 0.5ms */

FIELD(OCR, VDD_VOLTAGE_WINDOW,          0, 24)
FIELD(OCR, VDD_VOLTAGE_WIN_LO,          0,  8)
FIELD(OCR, DUAL_VOLTAGE_CARD,           7,  1)
FIELD(OCR, VDD_VOLTAGE_WIN_HI,          8, 16)
FIELD(OCR, ACCEPT_SWITCH_1V8,          24,  1) /* Only UHS-I */
FIELD(OCR, UHS_II_CARD,                29,  1) /* Only UHS-II */
FIELD(OCR, CARD_CAPACITY,              30,  1) /* 0:SDSC, 1:SDHC/SDXC */
FIELD(OCR, CARD_POWER_UP,              31,  1)

#define ACMD41_ENQUIRY_MASK     0x00ffffff
#define ACMD41_R3_MASK          (R_OCR_VDD_VOLTAGE_WIN_HI_MASK \
                               | R_OCR_ACCEPT_SWITCH_1V8_MASK \
                               | R_OCR_UHS_II_CARD_MASK \
                               | R_OCR_CARD_CAPACITY_MASK \
                               | R_OCR_CARD_POWER_UP_MASK)

static void sd_ocr_powerup(void *opaque)
{
    SDState *sd = opaque;

    trace_sdcard_powerup();
    assert(!FIELD_EX32(sd->ocr, OCR, CARD_POWER_UP));

    /* card power-up OK */
    sd->ocr = FIELD_DP32(sd->ocr, OCR, CARD_POWER_UP, 1);

    if (sd->size > SDSC_MAX_CAPACITY) {
        sd->ocr = FIELD_DP32(sd->ocr, OCR, CARD_CAPACITY, 1);
    }
}

static void sd_set_ocr(SDState *sd)
{
    /* All voltages OK */
    sd->ocr = R_OCR_VDD_VOLTAGE_WIN_HI_MASK;

    if (sd->spi) {
        /*
         * We don't need to emulate power up sequence in SPI-mode.
         * Thus, the card's power up status bit should be set to 1 when reset.
         * The card's capacity status bit should also be set if SD card size
         * is larger than 2GB for SDHC support.
         */
        sd_ocr_powerup(sd);
    }
}

static void sd_set_scr(SDState *sd)
{
    sd->scr[0] = 0 << 4;        /* SCR structure version 1.0 */
    if (sd->spec_version == SD_PHY_SPECv1_10_VERS) {
        sd->scr[0] |= 1;        /* Spec Version 1.10 */
    } else {
        sd->scr[0] |= 2;        /* Spec Version 2.00 or Version 3.0X */
    }
    sd->scr[1] = (2 << 4)       /* SDSC Card (Security Version 1.01) */
                 | 0b0101;      /* 1-bit or 4-bit width bus modes */
    sd->scr[2] = 0x00;          /* Extended Security is not supported. */
    if (sd->spec_version >= SD_PHY_SPECv3_01_VERS) {
        sd->scr[2] |= 1 << 7;   /* Spec Version 3.0X */
    }
    sd->scr[3] = 0x00;
    /* reserved for manufacturer usage */
    sd->scr[4] = 0x00;
    sd->scr[5] = 0x00;
    sd->scr[6] = 0x00;
    sd->scr[7] = 0x00;
}

#define MID	0xaa
#define OID	"XY"
#define PNM	"QEMU!"
#define PRV	0x01
#define MDT_YR	2006
#define MDT_MON	2

static void sd_set_cid(SDState *sd)
{
    sd->cid[0] = MID;		/* Fake card manufacturer ID (MID) */
    sd->cid[1] = OID[0];	/* OEM/Application ID (OID) */
    sd->cid[2] = OID[1];
    sd->cid[3] = PNM[0];	/* Fake product name (PNM) */
    sd->cid[4] = PNM[1];
    sd->cid[5] = PNM[2];
    sd->cid[6] = PNM[3];
    sd->cid[7] = PNM[4];
    sd->cid[8] = PRV;		/* Fake product revision (PRV) */
    sd->cid[9] = 0xde;		/* Fake serial number (PSN) */
    sd->cid[10] = 0xad;
    sd->cid[11] = 0xbe;
    sd->cid[12] = 0xef;
    sd->cid[13] = 0x00 |	/* Manufacture date (MDT) */
        ((MDT_YR - 2000) / 10);
    sd->cid[14] = ((MDT_YR % 10) << 4) | MDT_MON;
    sd->cid[15] = (sd_crc7(sd->cid, 15) << 1) | 1;
}

#define HWBLOCK_SHIFT	9			/* 512 bytes */
#define SECTOR_SHIFT	5			/* 16 kilobytes */
#define WPGROUP_SHIFT	7			/* 2 megs */
#define CMULT_SHIFT	9			/* 512 times HWBLOCK_SIZE */
#define WPGROUP_SIZE	(1 << (HWBLOCK_SHIFT + SECTOR_SHIFT + WPGROUP_SHIFT))

static const uint8_t sd_csd_rw_mask[16] = {
    0x00, 0x00, 0x00, 0x00, 0x00, 0x00, 0x00, 0x00,
    0x00, 0x00, 0x00, 0x00, 0x00, 0x00, 0xfc, 0xfe,
};

static void sd_set_csd(SDState *sd, uint64_t size)
{
    int hwblock_shift = HWBLOCK_SHIFT;
    uint32_t csize;
    uint32_t sectsize = (1 << (SECTOR_SHIFT + 1)) - 1;
    uint32_t wpsize = (1 << (WPGROUP_SHIFT + 1)) - 1;

    /* To indicate 2 GiB card, BLOCK_LEN shall be 1024 bytes */
    if (size == SDSC_MAX_CAPACITY) {
        hwblock_shift += 1;
    }
    csize = (size >> (CMULT_SHIFT + hwblock_shift)) - 1;

    if (size <= SDSC_MAX_CAPACITY) { /* Standard Capacity SD */
        sd->csd[0] = 0x00;	/* CSD structure */
        sd->csd[1] = 0x26;	/* Data read access-time-1 */
        sd->csd[2] = 0x00;	/* Data read access-time-2 */
        sd->csd[3] = 0x32;      /* Max. data transfer rate: 25 MHz */
        sd->csd[4] = 0x5f;	/* Card Command Classes */
        sd->csd[5] = 0x50 |	/* Max. read data block length */
            hwblock_shift;
        sd->csd[6] = 0xe0 |	/* Partial block for read allowed */
            ((csize >> 10) & 0x03);
        sd->csd[7] = 0x00 |	/* Device size */
            ((csize >> 2) & 0xff);
        sd->csd[8] = 0x3f |	/* Max. read current */
            ((csize << 6) & 0xc0);
        sd->csd[9] = 0xfc |	/* Max. write current */
            ((CMULT_SHIFT - 2) >> 1);
        sd->csd[10] = 0x40 |	/* Erase sector size */
            (((CMULT_SHIFT - 2) << 7) & 0x80) | (sectsize >> 1);
        sd->csd[11] = 0x00 |	/* Write protect group size */
            ((sectsize << 7) & 0x80) | wpsize;
        sd->csd[12] = 0x90 |	/* Write speed factor */
            (hwblock_shift >> 2);
        sd->csd[13] = 0x20 |	/* Max. write data block length */
            ((hwblock_shift << 6) & 0xc0);
        sd->csd[14] = 0x00;	/* File format group */
    } else {			/* SDHC */
        size /= 512 * KiB;
        size -= 1;
        sd->csd[0] = 0x40;
        sd->csd[1] = 0x0e;
        sd->csd[2] = 0x00;
        sd->csd[3] = 0x32;
        sd->csd[4] = 0x5b;
        sd->csd[5] = 0x59;
        sd->csd[6] = 0x00;
        sd->csd[7] = (size >> 16) & 0xff;
        sd->csd[8] = (size >> 8) & 0xff;
        sd->csd[9] = (size & 0xff);
        sd->csd[10] = 0x7f;
        sd->csd[11] = 0x80;
        sd->csd[12] = 0x0a;
        sd->csd[13] = 0x40;
        sd->csd[14] = 0x00;
    }
    sd->csd[15] = (sd_crc7(sd->csd, 15) << 1) | 1;
}

static void sd_set_rca(SDState *sd)
{
    sd->rca += 0x4567;
}

FIELD(CSR, AKE_SEQ_ERROR,               3,  1)
FIELD(CSR, APP_CMD,                     5,  1)
FIELD(CSR, FX_EVENT,                    6,  1)
FIELD(CSR, READY_FOR_DATA,              8,  1)
FIELD(CSR, CURRENT_STATE,               9,  4)
FIELD(CSR, ERASE_RESET,                13,  1)
FIELD(CSR, CARD_ECC_DISABLED,          14,  1)
FIELD(CSR, WP_ERASE_SKIP,              15,  1)
FIELD(CSR, CSD_OVERWRITE,              16,  1)
FIELD(CSR, DEFERRED_RESPONSE,          17,  1)
FIELD(CSR, ERROR,                      19,  1)
FIELD(CSR, CC_ERROR,                   20,  1)
FIELD(CSR, CARD_ECC_FAILED,            21,  1)
FIELD(CSR, ILLEGAL_COMMAND,            22,  1)
FIELD(CSR, COM_CRC_ERROR,              23,  1)
FIELD(CSR, LOCK_UNLOCK_FAILED,         24,  1)
FIELD(CSR, CARD_IS_LOCKED,             25,  1)
FIELD(CSR, WP_VIOLATION,               26,  1)
FIELD(CSR, ERASE_PARAM,                27,  1)
FIELD(CSR, ERASE_SEQ_ERROR,            28,  1)
FIELD(CSR, BLOCK_LEN_ERROR,            29,  1)
FIELD(CSR, ADDRESS_ERROR,              30,  1)
FIELD(CSR, OUT_OF_RANGE,               31,  1)

/* Card status bits, split by clear condition:
 * A : According to the card current state
 * B : Always related to the previous command
 * C : Cleared by read
 */
#define CARD_STATUS_A           (R_CSR_READY_FOR_DATA_MASK \
                               | R_CSR_CARD_ECC_DISABLED_MASK \
                               | R_CSR_CARD_IS_LOCKED_MASK)
#define CARD_STATUS_B           (R_CSR_CURRENT_STATE_MASK \
                               | R_CSR_ILLEGAL_COMMAND_MASK \
                               | R_CSR_COM_CRC_ERROR_MASK)
#define CARD_STATUS_C           (R_CSR_AKE_SEQ_ERROR_MASK \
                               | R_CSR_APP_CMD_MASK \
                               | R_CSR_ERASE_RESET_MASK \
                               | R_CSR_WP_ERASE_SKIP_MASK \
                               | R_CSR_CSD_OVERWRITE_MASK \
                               | R_CSR_ERROR_MASK \
                               | R_CSR_CC_ERROR_MASK \
                               | R_CSR_CARD_ECC_FAILED_MASK \
                               | R_CSR_LOCK_UNLOCK_FAILED_MASK \
                               | R_CSR_WP_VIOLATION_MASK \
                               | R_CSR_ERASE_PARAM_MASK \
                               | R_CSR_ERASE_SEQ_ERROR_MASK \
                               | R_CSR_BLOCK_LEN_ERROR_MASK \
                               | R_CSR_ADDRESS_ERROR_MASK \
                               | R_CSR_OUT_OF_RANGE_MASK)

static void sd_set_cardstatus(SDState *sd)
{
    sd->card_status = 0x00000100;
}

static void sd_set_sdstatus(SDState *sd)
{
    memset(sd->sd_status, 0, 64);
}

static int sd_req_crc_validate(SDRequest *req)
{
    uint8_t buffer[5];
    buffer[0] = 0x40 | req->cmd;
    stl_be_p(&buffer[1], req->arg);
    return 0;
    return sd_crc7(buffer, 5) != req->crc;	/* TODO */
}

static void sd_response_r1_make(SDState *sd, uint8_t *response)
{
    stl_be_p(response, sd->card_status);

    /* Clear the "clear on read" status bits */
    sd->card_status &= ~CARD_STATUS_C;
}

static void sd_response_r3_make(SDState *sd, uint8_t *response)
{
    stl_be_p(response, sd->ocr & ACMD41_R3_MASK);
}

static void sd_response_r6_make(SDState *sd, uint8_t *response)
{
    uint16_t status;

    status = ((sd->card_status >> 8) & 0xc000) |
             ((sd->card_status >> 6) & 0x2000) |
              (sd->card_status & 0x1fff);
    sd->card_status &= ~(CARD_STATUS_C & 0xc81fff);
    stw_be_p(response + 0, sd->rca);
    stw_be_p(response + 2, status);
}

static void sd_response_r7_make(SDState *sd, uint8_t *response)
{
    stl_be_p(response, sd->vhs);
}

static inline uint64_t sd_addr_to_wpnum(uint64_t addr)
{
    return addr >> (HWBLOCK_SHIFT + SECTOR_SHIFT + WPGROUP_SHIFT);
}

static void sd_reset(DeviceState *dev)
{
    SDState *sd = SD_CARD(dev);
    uint64_t size;
    uint64_t sect;

    trace_sdcard_reset();
    if (sd->blk) {
        blk_get_geometry(sd->blk, &sect);
    } else {
        sect = 0;
    }
    size = sect << 9;

    sect = sd_addr_to_wpnum(size) + 1;

    sd->state = sd_idle_state;
    sd->rca = 0x0000;
    sd->size = size;
    sd_set_ocr(sd);
    sd_set_scr(sd);
    sd_set_cid(sd);
    sd_set_csd(sd, size);
    sd_set_cardstatus(sd);
    sd_set_sdstatus(sd);

    g_free(sd->wp_group_bmap);
    sd->wp_switch = sd->blk ? !blk_is_writable(sd->blk) : false;
    sd->wp_group_bits = sect;
    sd->wp_group_bmap = bitmap_new(sd->wp_group_bits);
    memset(sd->function_group, 0, sizeof(sd->function_group));
    sd->erase_start = INVALID_ADDRESS;
    sd->erase_end = INVALID_ADDRESS;
    sd->blk_len = 0x200;
    sd->pwd_len = 0;
    sd->expecting_acmd = false;
    sd->dat_lines = 0xf;
    sd->cmd_line = true;
    sd->multi_blk_cnt = 0;
}

static bool sd_get_inserted(SDState *sd)
{
    return sd->blk && blk_is_inserted(sd->blk);
}

static bool sd_get_readonly(SDState *sd)
{
    return sd->wp_switch;
}

static void sd_cardchange(void *opaque, bool load, Error **errp)
{
    SDState *sd = opaque;
    DeviceState *dev = DEVICE(sd);
    SDBus *sdbus;
    bool inserted = sd_get_inserted(sd);
    bool readonly = sd_get_readonly(sd);

    if (inserted) {
        trace_sdcard_inserted(readonly);
        sd_reset(dev);
    } else {
        trace_sdcard_ejected();
    }

    if (sd->me_no_qdev_me_kill_mammoth_with_rocks) {
        qemu_set_irq(sd->inserted_cb, inserted);
        if (inserted) {
            qemu_set_irq(sd->readonly_cb, readonly);
        }
    } else {
        sdbus = SD_BUS(qdev_get_parent_bus(dev));
        sdbus_set_inserted(sdbus, inserted);
        if (inserted) {
            sdbus_set_readonly(sdbus, readonly);
        }
    }
}

static const BlockDevOps sd_block_ops = {
    .change_media_cb = sd_cardchange,
};

static bool sd_ocr_vmstate_needed(void *opaque)
{
    SDState *sd = opaque;

    /* Include the OCR state (and timer) if it is not yet powered up */
    return !FIELD_EX32(sd->ocr, OCR, CARD_POWER_UP);
}

static const VMStateDescription sd_ocr_vmstate = {
    .name = "sd-card/ocr-state",
    .version_id = 1,
    .minimum_version_id = 1,
    .needed = sd_ocr_vmstate_needed,
    .fields = (VMStateField[]) {
        VMSTATE_UINT32(ocr, SDState),
        VMSTATE_TIMER_PTR(ocr_power_timer, SDState),
        VMSTATE_END_OF_LIST()
    },
};

static int sd_vmstate_pre_load(void *opaque)
{
    SDState *sd = opaque;

    /* If the OCR state is not included (prior versions, or not
     * needed), then the OCR must be set as powered up. If the OCR state
     * is included, this will be replaced by the state restore.
     */
    sd_ocr_powerup(sd);

    return 0;
}

static const VMStateDescription sd_vmstate = {
    .name = "sd-card",
    .version_id = 2,
    .minimum_version_id = 2,
    .pre_load = sd_vmstate_pre_load,
    .fields = (VMStateField[]) {
        VMSTATE_UINT32(mode, SDState),
        VMSTATE_INT32(state, SDState),
        VMSTATE_UINT8_ARRAY(cid, SDState, 16),
        VMSTATE_UINT8_ARRAY(csd, SDState, 16),
        VMSTATE_UINT16(rca, SDState),
        VMSTATE_UINT32(card_status, SDState),
        VMSTATE_PARTIAL_BUFFER(sd_status, SDState, 1),
        VMSTATE_UINT32(vhs, SDState),
        VMSTATE_BITMAP(wp_group_bmap, SDState, 0, wp_group_bits),
        VMSTATE_UINT32(blk_len, SDState),
        VMSTATE_UINT32(multi_blk_cnt, SDState),
        VMSTATE_UINT32(erase_start, SDState),
        VMSTATE_UINT32(erase_end, SDState),
        VMSTATE_UINT8_ARRAY(pwd, SDState, 16),
        VMSTATE_UINT32(pwd_len, SDState),
        VMSTATE_UINT8_ARRAY(function_group, SDState, 6),
        VMSTATE_UINT8(current_cmd, SDState),
        VMSTATE_BOOL(expecting_acmd, SDState),
        VMSTATE_UINT32(blk_written, SDState),
        VMSTATE_UINT64(data_start, SDState),
        VMSTATE_UINT32(data_offset, SDState),
        VMSTATE_UINT8_ARRAY(data, SDState, 512),
        VMSTATE_UNUSED_V(1, 512),
        VMSTATE_BOOL(enable, SDState),
        VMSTATE_END_OF_LIST()
    },
    .subsections = (const VMStateDescription*[]) {
        &sd_ocr_vmstate,
        NULL
    },
};

/* Legacy initialization function for use by non-qdevified callers */
SDState *sd_init(BlockBackend *blk, bool is_spi)
{
    Object *obj;
    DeviceState *dev;
    SDState *sd;
    Error *err = NULL;

    obj = object_new(TYPE_SD_CARD);
    dev = DEVICE(obj);
<<<<<<< HEAD
    qdev_prop_set_drive(dev, "drive", blk, &err);
    if (err) {
=======
    if (!qdev_prop_set_drive_err(dev, "drive", blk, &err)) {
>>>>>>> 823a3f11
        error_reportf_err(err, "sd_init failed: ");
        return NULL;
    }
    qdev_prop_set_bit(dev, "spi", is_spi);

    /*
     * Realizing the device properly would put it into the QOM
     * composition tree even though it is not plugged into an
     * appropriate bus.  That's a no-no.  Hide the device from
     * QOM/qdev, and call its qdev realize callback directly.
     */
    object_ref(obj);
    object_unparent(obj);
    sd_realize(dev, &err);
    if (err) {
        error_reportf_err(err, "sd_init failed: ");
        return NULL;
    }

    sd = SD_CARD(dev);
    sd->me_no_qdev_me_kill_mammoth_with_rocks = true;
    return sd;
}

void sd_set_cb(SDState *sd, qemu_irq readonly, qemu_irq insert)
{
    sd->readonly_cb = readonly;
    sd->inserted_cb = insert;
    qemu_set_irq(readonly, sd->blk ? !blk_is_writable(sd->blk) : 0);
    qemu_set_irq(insert, sd->blk ? blk_is_inserted(sd->blk) : 0);
}

static void sd_blk_read(SDState *sd, uint64_t addr, uint32_t len)
{
    trace_sdcard_read_block(addr, len);
    if (!sd->blk || blk_pread(sd->blk, addr, sd->data, len) < 0) {
        fprintf(stderr, "sd_blk_read: read error on host side\n");
    }
}

static void sd_blk_write(SDState *sd, uint64_t addr, uint32_t len)
{
    trace_sdcard_write_block(addr, len);
    if (!sd->blk || blk_pwrite(sd->blk, addr, sd->data, len, 0) < 0) {
        fprintf(stderr, "sd_blk_write: write error on host side\n");
    }
}

#define BLK_READ_BLOCK(a, len)  sd_blk_read(sd, a, len)
#define BLK_WRITE_BLOCK(a, len) sd_blk_write(sd, a, len)
#define APP_READ_BLOCK(a, len)  memset(sd->data, 0xec, len)
#define APP_WRITE_BLOCK(a, len)

static void sd_erase(SDState *sd)
{
    uint64_t erase_start = sd->erase_start;
    uint64_t erase_end = sd->erase_end;
    bool sdsc = true;
    uint64_t wpnum;
    uint64_t erase_addr;
    int erase_len = 1 << HWBLOCK_SHIFT;

    trace_sdcard_erase(sd->erase_start, sd->erase_end);
    if (sd->erase_start == INVALID_ADDRESS
            || sd->erase_end == INVALID_ADDRESS) {
        sd->card_status |= ERASE_SEQ_ERROR;
        sd->erase_start = INVALID_ADDRESS;
        sd->erase_end = INVALID_ADDRESS;
        return;
    }

    if (FIELD_EX32(sd->ocr, OCR, CARD_CAPACITY)) {
        /* High capacity memory card: erase units are 512 byte blocks */
        erase_start *= 512;
        erase_end *= 512;
        sdsc = false;
    }

    if (erase_start > sd->size || erase_end > sd->size) {
        sd->card_status |= OUT_OF_RANGE;
        sd->erase_start = INVALID_ADDRESS;
        sd->erase_end = INVALID_ADDRESS;
        return;
    }

    sd->erase_start = INVALID_ADDRESS;
    sd->erase_end = INVALID_ADDRESS;
    sd->csd[14] |= 0x40;

    memset(sd->data, 0xff, erase_len);
    for (erase_addr = erase_start; erase_addr <= erase_end;
         erase_addr += erase_len) {
        if (sdsc) {
            /* Only SDSC cards support write protect groups */
            wpnum = sd_addr_to_wpnum(erase_addr);
            assert(wpnum < sd->wp_group_bits);
            if (test_bit(wpnum, sd->wp_group_bmap)) {
                sd->card_status |= WP_ERASE_SKIP;
                continue;
            }
        }
        BLK_WRITE_BLOCK(erase_addr, erase_len);
    }
}

static uint32_t sd_wpbits(SDState *sd, uint64_t addr)
{
    uint32_t i, wpnum;
    uint32_t ret = 0;

    wpnum = sd_addr_to_wpnum(addr);

    for (i = 0; i < 32; i++, wpnum++, addr += WPGROUP_SIZE) {
        if (addr >= sd->size) {
            /*
             * If the addresses of the last groups are outside the valid range,
             * then the corresponding write protection bits shall be set to 0.
             */
            continue;
        }
        assert(wpnum < sd->wp_group_bits);
        if (test_bit(wpnum, sd->wp_group_bmap)) {
            ret |= (1 << i);
        }
    }

    return ret;
}

static void sd_function_switch(SDState *sd, uint32_t arg)
{
    int i, mode, new_func;
    mode = !!(arg & 0x80000000);

    sd->data[0] = 0x00;		/* Maximum current consumption */
    sd->data[1] = 0x01;
    sd->data[2] = 0x80;		/* Supported group 6 functions */
    sd->data[3] = 0x01;
    sd->data[4] = 0x80;		/* Supported group 5 functions */
    sd->data[5] = 0x01;
    sd->data[6] = 0x80;		/* Supported group 4 functions */
    sd->data[7] = 0x01;
    sd->data[8] = 0x80;		/* Supported group 3 functions */
    sd->data[9] = 0x01;
    sd->data[10] = 0x80;	/* Supported group 2 functions */
    sd->data[11] = 0x43;
    sd->data[12] = 0x80;	/* Supported group 1 functions */
    sd->data[13] = 0x03;

    memset(&sd->data[14], 0, 3);
    for (i = 0; i < 6; i ++) {
        new_func = (arg >> (i * 4)) & 0x0f;
        if (mode && new_func != 0x0f)
            sd->function_group[i] = new_func;
        sd->data[16 - (i >> 1)] |= new_func << ((i % 2) * 4);
    }
    memset(&sd->data[17], 0, 47);
}

static inline bool sd_wp_addr(SDState *sd, uint64_t addr)
{
    return test_bit(sd_addr_to_wpnum(addr), sd->wp_group_bmap);
}

static void sd_lock_command(SDState *sd)
{
    int erase, lock, clr_pwd, set_pwd, pwd_len;
    erase = !!(sd->data[0] & 0x08);
    lock = sd->data[0] & 0x04;
    clr_pwd = sd->data[0] & 0x02;
    set_pwd = sd->data[0] & 0x01;

    if (sd->blk_len > 1)
        pwd_len = sd->data[1];
    else
        pwd_len = 0;

    if (lock) {
        trace_sdcard_lock();
    } else {
        trace_sdcard_unlock();
    }
    if (erase) {
        if (!(sd->card_status & CARD_IS_LOCKED) || sd->blk_len > 1 ||
                        set_pwd || clr_pwd || lock || sd->wp_switch ||
                        (sd->csd[14] & 0x20)) {
            sd->card_status |= LOCK_UNLOCK_FAILED;
            return;
        }
        bitmap_zero(sd->wp_group_bmap, sd->wp_group_bits);
        sd->csd[14] &= ~0x10;
        sd->card_status &= ~CARD_IS_LOCKED;
        sd->pwd_len = 0;
        /* Erasing the entire card here! */
        fprintf(stderr, "SD: Card force-erased by CMD42\n");
        return;
    }

    if (sd->blk_len < 2 + pwd_len ||
                    pwd_len <= sd->pwd_len ||
                    pwd_len > sd->pwd_len + 16) {
        sd->card_status |= LOCK_UNLOCK_FAILED;
        return;
    }

    if (sd->pwd_len && memcmp(sd->pwd, sd->data + 2, sd->pwd_len)) {
        sd->card_status |= LOCK_UNLOCK_FAILED;
        return;
    }

    pwd_len -= sd->pwd_len;
    if ((pwd_len && !set_pwd) ||
                    (clr_pwd && (set_pwd || lock)) ||
                    (lock && !sd->pwd_len && !set_pwd) ||
                    (!set_pwd && !clr_pwd &&
                     (((sd->card_status & CARD_IS_LOCKED) && lock) ||
                      (!(sd->card_status & CARD_IS_LOCKED) && !lock)))) {
        sd->card_status |= LOCK_UNLOCK_FAILED;
        return;
    }

    if (set_pwd) {
        memcpy(sd->pwd, sd->data + 2 + sd->pwd_len, pwd_len);
        sd->pwd_len = pwd_len;
    }

    if (clr_pwd) {
        sd->pwd_len = 0;
    }

    if (lock)
        sd->card_status |= CARD_IS_LOCKED;
    else
        sd->card_status &= ~CARD_IS_LOCKED;
}

static bool address_in_range(SDState *sd, const char *desc,
                             uint64_t addr, uint32_t length)
{
    if (addr + length > sd->size) {
        qemu_log_mask(LOG_GUEST_ERROR,
                      "%s offset %"PRIu64" > card %"PRIu64" [%%%u]\n",
                      desc, addr, sd->size, length);
        sd->card_status |= ADDRESS_ERROR;
        return false;
    }
    return true;
}

static sd_rsp_type_t sd_normal_command(SDState *sd, SDRequest req)
{
    uint32_t rca = 0x0000;
    uint64_t addr = (sd->ocr & (1 << 30)) ? (uint64_t) req.arg << 9 : req.arg;

    /* CMD55 precedes an ACMD, so we are not interested in tracing it.
     * However there is no ACMD55, so we want to trace this particular case.
     */
    if (req.cmd != 55 || sd->expecting_acmd) {
        trace_sdcard_normal_command(sd->proto_name,
                                    sd_cmd_name(req.cmd), req.cmd,
                                    req.arg, sd_state_name(sd->state));
    }

    /* Not interpreting this as an app command */
    sd->card_status &= ~APP_CMD;

    if (sd_cmd_type[req.cmd] == sd_ac
        || sd_cmd_type[req.cmd] == sd_adtc) {
        rca = req.arg >> 16;
    }

    /* CMD23 (set block count) must be immediately followed by CMD18 or CMD25
     * if not, its effects are cancelled */
    if (sd->multi_blk_cnt != 0 && !(req.cmd == 18 || req.cmd == 25)) {
        sd->multi_blk_cnt = 0;
    }

    if (sd_cmd_class[req.cmd] == 6 && FIELD_EX32(sd->ocr, OCR, CARD_CAPACITY)) {
        /* Only Standard Capacity cards support class 6 commands */
        return sd_illegal;
    }

    switch (req.cmd) {
    /* Basic commands (Class 0 and Class 1) */
    case 0:	/* CMD0:   GO_IDLE_STATE */
        switch (sd->state) {
        case sd_inactive_state:
            return sd->spi ? sd_r1 : sd_r0;

        default:
            sd->state = sd_idle_state;
            sd_reset(DEVICE(sd));
            return sd->spi ? sd_r1 : sd_r0;
        }
        break;

    case 1:	/* CMD1:   SEND_OP_CMD */
        if (!sd->spi)
            goto bad_cmd;

        sd->state = sd_transfer_state;
        return sd_r1;

    case 2:	/* CMD2:   ALL_SEND_CID */
        if (sd->spi)
            goto bad_cmd;
        switch (sd->state) {
        case sd_ready_state:
            sd->state = sd_identification_state;
            return sd_r2_i;

        default:
            break;
        }
        break;

    case 3:	/* CMD3:   SEND_RELATIVE_ADDR */
        if (sd->spi)
            goto bad_cmd;
        switch (sd->state) {
        case sd_identification_state:
        case sd_standby_state:
            sd->state = sd_standby_state;
            sd_set_rca(sd);
            return sd_r6;

        default:
            break;
        }
        break;

    case 4:	/* CMD4:   SEND_DSR */
        if (sd->spi)
            goto bad_cmd;
        switch (sd->state) {
        case sd_standby_state:
            break;

        default:
            break;
        }
        break;

    case 5: /* CMD5: reserved for SDIO cards */
        return sd_illegal;

    case 6:	/* CMD6:   SWITCH_FUNCTION */
        switch (sd->mode) {
        case sd_data_transfer_mode:
            sd_function_switch(sd, req.arg);
            sd->state = sd_sendingdata_state;
            sd->data_start = 0;
            sd->data_offset = 0;
            return sd_r1;

        default:
            break;
        }
        break;

    case 7:	/* CMD7:   SELECT/DESELECT_CARD */
        if (sd->spi)
            goto bad_cmd;
        switch (sd->state) {
        case sd_standby_state:
            if (sd->rca != rca)
                return sd_r0;

            sd->state = sd_transfer_state;
            return sd_r1b;

        case sd_transfer_state:
        case sd_sendingdata_state:
            if (sd->rca == rca)
                break;

            sd->state = sd_standby_state;
            return sd_r1b;

        case sd_disconnect_state:
            if (sd->rca != rca)
                return sd_r0;

            sd->state = sd_programming_state;
            return sd_r1b;

        case sd_programming_state:
            if (sd->rca == rca)
                break;

            sd->state = sd_disconnect_state;
            return sd_r1b;

        default:
            break;
        }
        break;

    case 8:	/* CMD8:   SEND_IF_COND */
        if (sd->spec_version < SD_PHY_SPECv2_00_VERS) {
            break;
        }
        if (sd->state != sd_idle_state) {
            break;
        }
        sd->vhs = 0;

        /* No response if not exactly one VHS bit is set.  */
        if (!(req.arg >> 8) || (req.arg >> (ctz32(req.arg & ~0xff) + 1))) {
            return sd->spi ? sd_r7 : sd_r0;
        }

        /* Accept.  */
        sd->vhs = req.arg;
        return sd_r7;

    case 9:	/* CMD9:   SEND_CSD */
        switch (sd->state) {
        case sd_standby_state:
            if (sd->rca != rca)
                return sd_r0;

            return sd_r2_s;

        case sd_transfer_state:
            if (!sd->spi)
                break;
            sd->state = sd_sendingdata_state;
            memcpy(sd->data, sd->csd, 16);
            sd->data_start = addr;
            sd->data_offset = 0;
            return sd_r1;

        default:
            break;
        }
        break;

    case 10:	/* CMD10:  SEND_CID */
        switch (sd->state) {
        case sd_standby_state:
            if (sd->rca != rca)
                return sd_r0;

            return sd_r2_i;

        case sd_transfer_state:
            if (!sd->spi)
                break;
            sd->state = sd_sendingdata_state;
            memcpy(sd->data, sd->cid, 16);
            sd->data_start = addr;
            sd->data_offset = 0;
            return sd_r1;

        default:
            break;
        }
        break;

    case 12:	/* CMD12:  STOP_TRANSMISSION */
        switch (sd->state) {
        case sd_sendingdata_state:
            sd->state = sd_transfer_state;
            return sd_r1b;

        case sd_receivingdata_state:
            sd->state = sd_programming_state;
            /* Bzzzzzzztt .... Operation complete.  */
            sd->state = sd_transfer_state;
            return sd_r1b;

        default:
            break;
        }
        break;

    case 13:	/* CMD13:  SEND_STATUS */
        switch (sd->mode) {
        case sd_data_transfer_mode:
            if (!sd->spi && sd->rca != rca) {
                return sd_r0;
            }

            return sd_r1;

        default:
            break;
        }
        break;

    case 15:	/* CMD15:  GO_INACTIVE_STATE */
        if (sd->spi)
            goto bad_cmd;
        switch (sd->mode) {
        case sd_data_transfer_mode:
            if (sd->rca != rca)
                return sd_r0;

            sd->state = sd_inactive_state;
            return sd_r0;

        default:
            break;
        }
        break;

    /* Block read commands (Classs 2) */
    case 16:	/* CMD16:  SET_BLOCKLEN */
        switch (sd->state) {
        case sd_transfer_state:
            if (req.arg > (1 << HWBLOCK_SHIFT)) {
                sd->card_status |= BLOCK_LEN_ERROR;
            } else {
                trace_sdcard_set_blocklen(req.arg);
                sd->blk_len = req.arg;
            }

            return sd_r1;

        default:
            break;
        }
        break;

    case 17:	/* CMD17:  READ_SINGLE_BLOCK */
    case 18:	/* CMD18:  READ_MULTIPLE_BLOCK */
        switch (sd->state) {
        case sd_transfer_state:
<<<<<<< HEAD

            if (addr + sd->blk_len > sd->size) {
                sd->card_status |= ADDRESS_ERROR;
                return sd_r1;
            }

            sd->state = sd_sendingdata_state;
            sd->data_start = addr;
            sd->data_offset = 0;
            return sd_r1;
=======
>>>>>>> 823a3f11

            if (!address_in_range(sd, "READ_BLOCK", addr, sd->blk_len)) {
                return sd_r1;
            }

<<<<<<< HEAD
    case 18:	/* CMD18:  READ_MULTIPLE_BLOCK */
        switch (sd->state) {
        case sd_transfer_state:

            if (addr + sd->blk_len > sd->size) {
                sd->card_status |= ADDRESS_ERROR;
                return sd_r1;
            }

=======
>>>>>>> 823a3f11
            sd->state = sd_sendingdata_state;
            sd->data_start = addr;
            sd->data_offset = 0;
            return sd_r1;

        default:
            break;
        }
        break;

    case 19:    /* CMD19: SEND_TUNING_BLOCK (SD) */
        if (sd->spec_version < SD_PHY_SPECv3_01_VERS) {
            break;
        }
        if (sd->state == sd_transfer_state) {
            sd->state = sd_sendingdata_state;
            sd->data_offset = 0;
            return sd_r1;
        }
        break;

    case 23:    /* CMD23: SET_BLOCK_COUNT */
        if (sd->spec_version < SD_PHY_SPECv3_01_VERS) {
            break;
        }
        switch (sd->state) {
        case sd_transfer_state:
            sd->multi_blk_cnt = req.arg;
            return sd_r1;

        default:
            break;
        }
        break;

    /* Block write commands (Class 4) */
    case 24:	/* CMD24:  WRITE_SINGLE_BLOCK */
    case 25:	/* CMD25:  WRITE_MULTIPLE_BLOCK */
        switch (sd->state) {
        case sd_transfer_state:
<<<<<<< HEAD
            /* Writing in SPI mode not implemented.  */
            if (sd->spi)
                break;

            if (addr + sd->blk_len > sd->size) {
                sd->card_status |= ADDRESS_ERROR;
                return sd_r1;
            }

            sd->state = sd_receivingdata_state;
            sd->data_start = addr;
            sd->data_offset = 0;
            sd->blk_written = 0;

            if (sd_wp_addr(sd, sd->data_start)) {
                sd->card_status |= WP_VIOLATION;
            }
            if (sd->csd[14] & 0x30) {
                sd->card_status |= WP_VIOLATION;
            }
            return sd_r1;

        default:
            break;
        }
        break;

    case 25:	/* CMD25:  WRITE_MULTIPLE_BLOCK */
        switch (sd->state) {
        case sd_transfer_state:
            /* Writing in SPI mode not implemented.  */
            if (sd->spi)
                break;

            if (addr + sd->blk_len > sd->size) {
                sd->card_status |= ADDRESS_ERROR;
                return sd_r1;
            }

=======

            if (!address_in_range(sd, "WRITE_BLOCK", addr, sd->blk_len)) {
                return sd_r1;
            }

>>>>>>> 823a3f11
            sd->state = sd_receivingdata_state;
            sd->data_start = addr;
            sd->data_offset = 0;
            sd->blk_written = 0;

<<<<<<< HEAD
            if (sd_wp_addr(sd, sd->data_start)) {
                sd->card_status |= WP_VIOLATION;
=======
            if (sd->size <= SDSC_MAX_CAPACITY) {
                if (sd_wp_addr(sd, sd->data_start)) {
                    sd->card_status |= WP_VIOLATION;
                }
>>>>>>> 823a3f11
            }
            if (sd->csd[14] & 0x30) {
                sd->card_status |= WP_VIOLATION;
            }
            return sd_r1;

        default:
            break;
        }
        break;

    case 26:	/* CMD26:  PROGRAM_CID */
        if (sd->spi)
            goto bad_cmd;
        switch (sd->state) {
        case sd_transfer_state:
            sd->state = sd_receivingdata_state;
            sd->data_start = 0;
            sd->data_offset = 0;
            return sd_r1;

        default:
            break;
        }
        break;

    case 27:	/* CMD27:  PROGRAM_CSD */
        switch (sd->state) {
        case sd_transfer_state:
            sd->state = sd_receivingdata_state;
            sd->data_start = 0;
            sd->data_offset = 0;
            return sd_r1;

        default:
            break;
        }
        break;

    /* Write protection (Class 6) */
    case 28:	/* CMD28:  SET_WRITE_PROT */
        if (sd->size > SDSC_MAX_CAPACITY) {
            return sd_illegal;
        }

        switch (sd->state) {
        case sd_transfer_state:
            if (!address_in_range(sd, "SET_WRITE_PROT", addr, 1)) {
                return sd_r1b;
            }

            sd->state = sd_programming_state;
            set_bit(sd_addr_to_wpnum(addr), sd->wp_group_bmap);
            /* Bzzzzzzztt .... Operation complete.  */
            sd->state = sd_transfer_state;
            return sd_r1b;

        default:
            break;
        }
        break;

    case 29:	/* CMD29:  CLR_WRITE_PROT */
        if (sd->size > SDSC_MAX_CAPACITY) {
            return sd_illegal;
        }

        switch (sd->state) {
        case sd_transfer_state:
            if (!address_in_range(sd, "CLR_WRITE_PROT", addr, 1)) {
                return sd_r1b;
            }

            sd->state = sd_programming_state;
            clear_bit(sd_addr_to_wpnum(addr), sd->wp_group_bmap);
            /* Bzzzzzzztt .... Operation complete.  */
            sd->state = sd_transfer_state;
            return sd_r1b;

        default:
            break;
        }
        break;

    case 30:	/* CMD30:  SEND_WRITE_PROT */
        if (sd->size > SDSC_MAX_CAPACITY) {
            return sd_illegal;
        }

        switch (sd->state) {
        case sd_transfer_state:
            if (!address_in_range(sd, "SEND_WRITE_PROT",
                                  req.arg, sd->blk_len)) {
                return sd_r1;
            }

            sd->state = sd_sendingdata_state;
            *(uint32_t *) sd->data = sd_wpbits(sd, req.arg);
            sd->data_start = addr;
            sd->data_offset = 0;
            return sd_r1;

        default:
            break;
        }
        break;

    /* Erase commands (Class 5) */
    case 32:	/* CMD32:  ERASE_WR_BLK_START */
        switch (sd->state) {
        case sd_transfer_state:
            sd->erase_start = req.arg;
            return sd_r1;

        default:
            break;
        }
        break;

    case 33:	/* CMD33:  ERASE_WR_BLK_END */
        switch (sd->state) {
        case sd_transfer_state:
            sd->erase_end = req.arg;
            return sd_r1;

        default:
            break;
        }
        break;

    case 38:	/* CMD38:  ERASE */
        switch (sd->state) {
        case sd_transfer_state:
            if (sd->csd[14] & 0x30) {
                sd->card_status |= WP_VIOLATION;
                return sd_r1b;
            }

            sd->state = sd_programming_state;
            sd_erase(sd);
            /* Bzzzzzzztt .... Operation complete.  */
            sd->state = sd_transfer_state;
            return sd_r1b;

        default:
            break;
        }
        break;

    /* Lock card commands (Class 7) */
    case 42:	/* CMD42:  LOCK_UNLOCK */
        switch (sd->state) {
        case sd_transfer_state:
            sd->state = sd_receivingdata_state;
            sd->data_start = 0;
            sd->data_offset = 0;
            return sd_r1;

        default:
            break;
        }
        break;

    case 52 ... 54:
        /* CMD52, CMD53, CMD54: reserved for SDIO cards
         * (see the SDIO Simplified Specification V2.0)
         * Handle as illegal command but do not complain
         * on stderr, as some OSes may use these in their
         * probing for presence of an SDIO card.
         */
        return sd_illegal;

    /* Application specific commands (Class 8) */
    case 55:	/* CMD55:  APP_CMD */
        switch (sd->state) {
        case sd_ready_state:
        case sd_identification_state:
        case sd_inactive_state:
            return sd_illegal;
        case sd_idle_state:
            if (rca) {
                qemu_log_mask(LOG_GUEST_ERROR,
                              "SD: illegal RCA 0x%04x for APP_CMD\n", req.cmd);
            }
        default:
            break;
        }
        if (!sd->spi) {
            if (sd->rca != rca) {
                return sd_r0;
            }
        }
        sd->expecting_acmd = true;
        sd->card_status |= APP_CMD;
        return sd_r1;

    case 56:	/* CMD56:  GEN_CMD */
        switch (sd->state) {
        case sd_transfer_state:
            sd->data_offset = 0;
            if (req.arg & 1)
                sd->state = sd_sendingdata_state;
            else
                sd->state = sd_receivingdata_state;
            return sd_r1;

        default:
            break;
        }
        break;

    case 58:    /* CMD58:   READ_OCR (SPI) */
        if (!sd->spi) {
            goto bad_cmd;
        }
        return sd_r3;

    case 59:    /* CMD59:   CRC_ON_OFF (SPI) */
        if (!sd->spi) {
            goto bad_cmd;
        }
        return sd_r1;

    default:
    bad_cmd:
        qemu_log_mask(LOG_GUEST_ERROR, "SD: Unknown CMD%i\n", req.cmd);
        return sd_illegal;
    }

    qemu_log_mask(LOG_GUEST_ERROR, "SD: CMD%i in a wrong state: %s\n",
                  req.cmd, sd_state_name(sd->state));
    return sd_illegal;
}

static sd_rsp_type_t sd_app_command(SDState *sd,
                                    SDRequest req)
{
    trace_sdcard_app_command(sd->proto_name, sd_acmd_name(req.cmd),
                             req.cmd, req.arg, sd_state_name(sd->state));
    sd->card_status |= APP_CMD;
    switch (req.cmd) {
    case 6:	/* ACMD6:  SET_BUS_WIDTH */
        if (sd->spi) {
            goto unimplemented_spi_cmd;
        }
        switch (sd->state) {
        case sd_transfer_state:
            sd->sd_status[0] &= 0x3f;
            sd->sd_status[0] |= (req.arg & 0x03) << 6;
            return sd_r1;

        default:
            break;
        }
        break;

    case 13:	/* ACMD13: SD_STATUS */
        switch (sd->state) {
        case sd_transfer_state:
            sd->state = sd_sendingdata_state;
            sd->data_start = 0;
            sd->data_offset = 0;
            return sd_r1;

        default:
            break;
        }
        break;

    case 22:	/* ACMD22: SEND_NUM_WR_BLOCKS */
        switch (sd->state) {
        case sd_transfer_state:
            *(uint32_t *) sd->data = sd->blk_written;

            sd->state = sd_sendingdata_state;
            sd->data_start = 0;
            sd->data_offset = 0;
            return sd_r1;

        default:
            break;
        }
        break;

    case 23:	/* ACMD23: SET_WR_BLK_ERASE_COUNT */
        switch (sd->state) {
        case sd_transfer_state:
            return sd_r1;

        default:
            break;
        }
        break;

    case 41:	/* ACMD41: SD_APP_OP_COND */
        if (sd->spi) {
            /* SEND_OP_CMD */
            sd->state = sd_transfer_state;
            return sd_r1;
        }
        if (sd->state != sd_idle_state) {
            break;
        }
        /* If it's the first ACMD41 since reset, we need to decide
         * whether to power up. If this is not an enquiry ACMD41,
         * we immediately report power on and proceed below to the
         * ready state, but if it is, we set a timer to model a
         * delay for power up. This works around a bug in EDK2
         * UEFI, which sends an initial enquiry ACMD41, but
         * assumes that the card is in ready state as soon as it
         * sees the power up bit set. */
        if (!FIELD_EX32(sd->ocr, OCR, CARD_POWER_UP)) {
            if ((req.arg & ACMD41_ENQUIRY_MASK) != 0) {
                timer_del(sd->ocr_power_timer);
                sd_ocr_powerup(sd);
            } else {
                trace_sdcard_inquiry_cmd41();
                if (!timer_pending(sd->ocr_power_timer)) {
                    timer_mod_ns(sd->ocr_power_timer,
                                 (qemu_clock_get_ns(QEMU_CLOCK_VIRTUAL)
                                  + OCR_POWER_DELAY_NS));
                }
            }
        }

        if (FIELD_EX32(sd->ocr & req.arg, OCR, VDD_VOLTAGE_WINDOW)) {
            /* We accept any voltage.  10000 V is nothing.
             *
             * Once we're powered up, we advance straight to ready state
             * unless it's an enquiry ACMD41 (bits 23:0 == 0).
             */
            sd->state = sd_ready_state;
        }

        return sd_r3;

    case 42:	/* ACMD42: SET_CLR_CARD_DETECT */
        switch (sd->state) {
        case sd_transfer_state:
            /* Bringing in the 50KOhm pull-up resistor... Done.  */
            return sd_r1;

        default:
            break;
        }
        break;

    case 51:	/* ACMD51: SEND_SCR */
        switch (sd->state) {
        case sd_transfer_state:
            sd->state = sd_sendingdata_state;
            sd->data_start = 0;
            sd->data_offset = 0;
            return sd_r1;

        default:
            break;
        }
        break;

    case 18:    /* Reserved for SD security applications */
    case 25:
    case 26:
    case 38:
    case 43 ... 49:
        /* Refer to the "SD Specifications Part3 Security Specification" for
         * information about the SD Security Features.
         */
        qemu_log_mask(LOG_UNIMP, "SD: CMD%i Security not implemented\n",
                      req.cmd);
        return sd_illegal;

    default:
        /* Fall back to standard commands.  */
        return sd_normal_command(sd, req);

    unimplemented_spi_cmd:
        /* Commands that are recognised but not yet implemented in SPI mode.  */
        qemu_log_mask(LOG_UNIMP, "SD: CMD%i not implemented in SPI mode\n",
                      req.cmd);
        return sd_illegal;
    }

    qemu_log_mask(LOG_GUEST_ERROR, "SD: ACMD%i in a wrong state\n", req.cmd);
    return sd_illegal;
}

static int cmd_valid_while_locked(SDState *sd, const uint8_t cmd)
{
    /* Valid commands in locked state:
     * basic class (0)
     * lock card class (7)
     * CMD16
     * implicitly, the ACMD prefix CMD55
     * ACMD41 and ACMD42
     * Anything else provokes an "illegal command" response.
     */
    if (sd->expecting_acmd) {
        return cmd == 41 || cmd == 42;
    }
    if (cmd == 16 || cmd == 55) {
        return 1;
    }
    return sd_cmd_class[cmd] == 0 || sd_cmd_class[cmd] == 7;
}

int sd_do_command(SDState *sd, SDRequest *req,
                  uint8_t *response) {
    int last_state;
    sd_rsp_type_t rtype;
    int rsplen;

    if (!sd->blk || !blk_is_inserted(sd->blk) || !sd->enable) {
        return 0;
    }

    if (sd_req_crc_validate(req)) {
        sd->card_status |= COM_CRC_ERROR;
        rtype = sd_illegal;
        goto send_response;
    }

    if (req->cmd >= SDMMC_CMD_MAX) {
        qemu_log_mask(LOG_GUEST_ERROR, "SD: incorrect command 0x%02x\n",
                      req->cmd);
        req->cmd &= 0x3f;
    }

    if (sd->card_status & CARD_IS_LOCKED) {
        if (!cmd_valid_while_locked(sd, req->cmd)) {
            sd->card_status |= ILLEGAL_COMMAND;
            sd->expecting_acmd = false;
            qemu_log_mask(LOG_GUEST_ERROR, "SD: Card is locked\n");
            rtype = sd_illegal;
            goto send_response;
        }
    }

    last_state = sd->state;
    sd_set_mode(sd);

    if (sd->expecting_acmd) {
        sd->expecting_acmd = false;
        rtype = sd_app_command(sd, *req);
    } else {
        rtype = sd_normal_command(sd, *req);
    }

    if (rtype == sd_illegal) {
        sd->card_status |= ILLEGAL_COMMAND;
    } else {
        /* Valid command, we can update the 'state before command' bits.
         * (Do this now so they appear in r1 responses.)
         */
        sd->current_cmd = req->cmd;
        sd->card_status &= ~CURRENT_STATE;
        sd->card_status |= (last_state << 9);
    }

send_response:
    switch (rtype) {
    case sd_r1:
    case sd_r1b:
        sd_response_r1_make(sd, response);
        rsplen = 4;
        break;

    case sd_r2_i:
        memcpy(response, sd->cid, sizeof(sd->cid));
        rsplen = 16;
        break;

    case sd_r2_s:
        memcpy(response, sd->csd, sizeof(sd->csd));
        rsplen = 16;
        break;

    case sd_r3:
        sd_response_r3_make(sd, response);
        rsplen = 4;
        break;

    case sd_r6:
        sd_response_r6_make(sd, response);
        rsplen = 4;
        break;

    case sd_r7:
        sd_response_r7_make(sd, response);
        rsplen = 4;
        break;

    case sd_r0:
    case sd_illegal:
        rsplen = 0;
        break;
    default:
        g_assert_not_reached();
    }
    trace_sdcard_response(sd_response_name(rtype), rsplen);

    if (rtype != sd_illegal) {
        /* Clear the "clear on valid command" status bits now we've
         * sent any response
         */
        sd->card_status &= ~CARD_STATUS_B;
    }

#ifdef DEBUG_SD
    qemu_hexdump(stderr, "Response", response, rsplen);
#endif

    return rsplen;
}

void sd_write_byte(SDState *sd, uint8_t value)
{
    int i;

    if (!sd->blk || !blk_is_inserted(sd->blk) || !sd->enable)
        return;

    if (sd->state != sd_receivingdata_state) {
        qemu_log_mask(LOG_GUEST_ERROR,
                      "%s: not in Receiving-Data state\n", __func__);
        return;
    }

    if (sd->card_status & (ADDRESS_ERROR | WP_VIOLATION))
        return;

    trace_sdcard_write_data(sd->proto_name,
                            sd_acmd_name(sd->current_cmd),
                            sd->current_cmd, value);
    switch (sd->current_cmd) {
    case 24:	/* CMD24:  WRITE_SINGLE_BLOCK */
        sd->data[sd->data_offset ++] = value;
        if (sd->data_offset >= sd->blk_len) {
            /* TODO: Check CRC before committing */
            sd->state = sd_programming_state;
            BLK_WRITE_BLOCK(sd->data_start, sd->data_offset);
            sd->blk_written ++;
            sd->csd[14] |= 0x40;
            /* Bzzzzzzztt .... Operation complete.  */
            sd->state = sd_transfer_state;
        }
        break;

    case 25:	/* CMD25:  WRITE_MULTIPLE_BLOCK */
        if (sd->data_offset == 0) {
            /* Start of the block - let's check the address is valid */
            if (!address_in_range(sd, "WRITE_MULTIPLE_BLOCK",
                                  sd->data_start, sd->blk_len)) {
                break;
            }
            if (sd->size <= SDSC_MAX_CAPACITY) {
                if (sd_wp_addr(sd, sd->data_start)) {
                    sd->card_status |= WP_VIOLATION;
                    break;
                }
            }
        }
        sd->data[sd->data_offset++] = value;
        if (sd->data_offset >= sd->blk_len) {
            /* TODO: Check CRC before committing */
            sd->state = sd_programming_state;
            BLK_WRITE_BLOCK(sd->data_start, sd->data_offset);
            sd->blk_written++;
            sd->data_start += sd->blk_len;
            sd->data_offset = 0;
            sd->csd[14] |= 0x40;

            /* Bzzzzzzztt .... Operation complete.  */
            if (sd->multi_blk_cnt != 0) {
                if (--sd->multi_blk_cnt == 0) {
                    /* Stop! */
                    sd->state = sd_transfer_state;
                    break;
                }
            }

            sd->state = sd_receivingdata_state;
        }
        break;

    case 26:	/* CMD26:  PROGRAM_CID */
        sd->data[sd->data_offset ++] = value;
        if (sd->data_offset >= sizeof(sd->cid)) {
            /* TODO: Check CRC before committing */
            sd->state = sd_programming_state;
            for (i = 0; i < sizeof(sd->cid); i ++)
                if ((sd->cid[i] | 0x00) != sd->data[i])
                    sd->card_status |= CID_CSD_OVERWRITE;

            if (!(sd->card_status & CID_CSD_OVERWRITE))
                for (i = 0; i < sizeof(sd->cid); i ++) {
                    sd->cid[i] |= 0x00;
                    sd->cid[i] &= sd->data[i];
                }
            /* Bzzzzzzztt .... Operation complete.  */
            sd->state = sd_transfer_state;
        }
        break;

    case 27:	/* CMD27:  PROGRAM_CSD */
        sd->data[sd->data_offset ++] = value;
        if (sd->data_offset >= sizeof(sd->csd)) {
            /* TODO: Check CRC before committing */
            sd->state = sd_programming_state;
            for (i = 0; i < sizeof(sd->csd); i ++)
                if ((sd->csd[i] | sd_csd_rw_mask[i]) !=
                    (sd->data[i] | sd_csd_rw_mask[i]))
                    sd->card_status |= CID_CSD_OVERWRITE;

            /* Copy flag (OTP) & Permanent write protect */
            if (sd->csd[14] & ~sd->data[14] & 0x60)
                sd->card_status |= CID_CSD_OVERWRITE;

            if (!(sd->card_status & CID_CSD_OVERWRITE))
                for (i = 0; i < sizeof(sd->csd); i ++) {
                    sd->csd[i] |= sd_csd_rw_mask[i];
                    sd->csd[i] &= sd->data[i];
                }
            /* Bzzzzzzztt .... Operation complete.  */
            sd->state = sd_transfer_state;
        }
        break;

    case 42:	/* CMD42:  LOCK_UNLOCK */
        sd->data[sd->data_offset ++] = value;
        if (sd->data_offset >= sd->blk_len) {
            /* TODO: Check CRC before committing */
            sd->state = sd_programming_state;
            sd_lock_command(sd);
            /* Bzzzzzzztt .... Operation complete.  */
            sd->state = sd_transfer_state;
        }
        break;

    case 56:	/* CMD56:  GEN_CMD */
        sd->data[sd->data_offset ++] = value;
        if (sd->data_offset >= sd->blk_len) {
            APP_WRITE_BLOCK(sd->data_start, sd->data_offset);
            sd->state = sd_transfer_state;
        }
        break;

    default:
        qemu_log_mask(LOG_GUEST_ERROR, "%s: unknown command\n", __func__);
        break;
    }
}

#define SD_TUNING_BLOCK_SIZE    64

static const uint8_t sd_tuning_block_pattern[SD_TUNING_BLOCK_SIZE] = {
    /* See: Physical Layer Simplified Specification Version 3.01, Table 4-2 */
    0xff, 0x0f, 0xff, 0x00,         0x0f, 0xfc, 0xc3, 0xcc,
    0xc3, 0x3c, 0xcc, 0xff,         0xfe, 0xff, 0xfe, 0xef,
    0xff, 0xdf, 0xff, 0xdd,         0xff, 0xfb, 0xff, 0xfb,
    0xbf, 0xff, 0x7f, 0xff,         0x77, 0xf7, 0xbd, 0xef,
    0xff, 0xf0, 0xff, 0xf0,         0x0f, 0xfc, 0xcc, 0x3c,
    0xcc, 0x33, 0xcc, 0xcf,         0xff, 0xef, 0xff, 0xee,
    0xff, 0xfd, 0xff, 0xfd,         0xdf, 0xff, 0xbf, 0xff,
    0xbb, 0xff, 0xf7, 0xff,         0xf7, 0x7f, 0x7b, 0xde,
};

uint8_t sd_read_byte(SDState *sd)
{
    /* TODO: Append CRCs */
    uint8_t ret;
    uint32_t io_len;

    if (!sd->blk || !blk_is_inserted(sd->blk) || !sd->enable)
        return 0x00;

    if (sd->state != sd_sendingdata_state) {
        qemu_log_mask(LOG_GUEST_ERROR,
                      "%s: not in Sending-Data state\n", __func__);
        return 0x00;
    }

    if (sd->card_status & (ADDRESS_ERROR | WP_VIOLATION))
        return 0x00;

    io_len = (sd->ocr & (1 << 30)) ? 512 : sd->blk_len;

    trace_sdcard_read_data(sd->proto_name,
                           sd_acmd_name(sd->current_cmd),
                           sd->current_cmd, io_len);
    switch (sd->current_cmd) {
    case 6:	/* CMD6:   SWITCH_FUNCTION */
        ret = sd->data[sd->data_offset ++];

        if (sd->data_offset >= 64)
            sd->state = sd_transfer_state;
        break;

    case 9:	/* CMD9:   SEND_CSD */
    case 10:	/* CMD10:  SEND_CID */
        ret = sd->data[sd->data_offset ++];

        if (sd->data_offset >= 16)
            sd->state = sd_transfer_state;
        break;

    case 13:	/* ACMD13: SD_STATUS */
        ret = sd->sd_status[sd->data_offset ++];

        if (sd->data_offset >= sizeof(sd->sd_status))
            sd->state = sd_transfer_state;
        break;

    case 17:	/* CMD17:  READ_SINGLE_BLOCK */
        if (sd->data_offset == 0)
            BLK_READ_BLOCK(sd->data_start, io_len);
        ret = sd->data[sd->data_offset ++];

        if (sd->data_offset >= io_len)
            sd->state = sd_transfer_state;
        break;

    case 18:	/* CMD18:  READ_MULTIPLE_BLOCK */
        if (sd->data_offset == 0) {
            if (!address_in_range(sd, "READ_MULTIPLE_BLOCK",
                                  sd->data_start, io_len)) {
                return 0x00;
            }
            BLK_READ_BLOCK(sd->data_start, io_len);
        }
        ret = sd->data[sd->data_offset ++];

        if (sd->data_offset >= io_len) {
            sd->data_start += io_len;
            sd->data_offset = 0;

            if (sd->multi_blk_cnt != 0) {
                if (--sd->multi_blk_cnt == 0) {
                    /* Stop! */
                    sd->state = sd_transfer_state;
                    break;
                }
            }
        }
        break;

    case 19:    /* CMD19:  SEND_TUNING_BLOCK (SD) */
        if (sd->data_offset >= SD_TUNING_BLOCK_SIZE - 1) {
            sd->state = sd_transfer_state;
        }
        ret = sd_tuning_block_pattern[sd->data_offset++];
        break;

    case 22:	/* ACMD22: SEND_NUM_WR_BLOCKS */
        ret = sd->data[sd->data_offset ++];

        if (sd->data_offset >= 4)
            sd->state = sd_transfer_state;
        break;

    case 30:	/* CMD30:  SEND_WRITE_PROT */
        ret = sd->data[sd->data_offset ++];

        if (sd->data_offset >= 4)
            sd->state = sd_transfer_state;
        break;

    case 51:	/* ACMD51: SEND_SCR */
        ret = sd->scr[sd->data_offset ++];

        if (sd->data_offset >= sizeof(sd->scr))
            sd->state = sd_transfer_state;
        break;

    case 56:	/* CMD56:  GEN_CMD */
        if (sd->data_offset == 0)
            APP_READ_BLOCK(sd->data_start, sd->blk_len);
        ret = sd->data[sd->data_offset ++];

        if (sd->data_offset >= sd->blk_len)
            sd->state = sd_transfer_state;
        break;

    default:
        qemu_log_mask(LOG_GUEST_ERROR, "%s: unknown command\n", __func__);
        return 0x00;
    }

    return ret;
}

static bool sd_receive_ready(SDState *sd)
{
    return sd->state == sd_receivingdata_state;
}

static bool sd_data_ready(SDState *sd)
{
    return sd->state == sd_sendingdata_state;
}

void sd_enable(SDState *sd, bool enable)
{
    sd->enable = enable;
}

static void sd_instance_init(Object *obj)
{
    SDState *sd = SD_CARD(obj);

    sd->enable = true;
    sd->ocr_power_timer = timer_new_ns(QEMU_CLOCK_VIRTUAL, sd_ocr_powerup, sd);
}

static void sd_instance_finalize(Object *obj)
{
    SDState *sd = SD_CARD(obj);

    timer_free(sd->ocr_power_timer);
}

static void sd_realize(DeviceState *dev, Error **errp)
{
    SDState *sd = SD_CARD(dev);
    int ret;

    sd->proto_name = sd->spi ? "SPI" : "SD";

    switch (sd->spec_version) {
    case SD_PHY_SPECv1_10_VERS
     ... SD_PHY_SPECv3_01_VERS:
        break;
    default:
        error_setg(errp, "Invalid SD card Spec version: %u", sd->spec_version);
        return;
    }

    if (sd->blk) {
        int64_t blk_size;

<<<<<<< HEAD
        if (blk_is_read_only(sd->blk)) {
=======
        if (!blk_supports_write_perm(sd->blk)) {
>>>>>>> 823a3f11
            error_setg(errp, "Cannot use read-only drive as SD card");
            return;
        }

        blk_size = blk_getlength(sd->blk);
        if (blk_size > 0 && !is_power_of_2(blk_size)) {
            int64_t blk_size_aligned = pow2ceil(blk_size);
            char *blk_size_str;

            blk_size_str = size_to_str(blk_size);
            error_setg(errp, "Invalid SD card size: %s", blk_size_str);
            g_free(blk_size_str);

            blk_size_str = size_to_str(blk_size_aligned);
            error_append_hint(errp,
                              "SD card size has to be a power of 2, e.g. %s.\n"
                              "You can resize disk images with"
                              " 'qemu-img resize <imagefile> <new-size>'\n"
                              "(note that this will lose data if you make the"
                              " image smaller than it currently is).\n",
                              blk_size_str);
            g_free(blk_size_str);

            return;
        }

        ret = blk_set_perm(sd->blk, BLK_PERM_CONSISTENT_READ | BLK_PERM_WRITE,
                           BLK_PERM_ALL, errp);
        if (ret < 0) {
            return;
        }
        blk_set_dev_ops(sd->blk, &sd_block_ops, sd);
    }
}

static Property sd_properties[] = {
    DEFINE_PROP_UINT8("spec_version", SDState,
                      spec_version, SD_PHY_SPECv2_00_VERS),
    DEFINE_PROP_DRIVE("drive", SDState, blk),
    /* We do not model the chip select pin, so allow the board to select
     * whether card should be in SSI or MMC/SD mode.  It is also up to the
     * board to ensure that ssi transfers only occur when the chip select
     * is asserted.  */
    DEFINE_PROP_BOOL("spi", SDState, spi, false),
    DEFINE_PROP_END_OF_LIST()
};

static void sd_class_init(ObjectClass *klass, void *data)
{
    DeviceClass *dc = DEVICE_CLASS(klass);
    SDCardClass *sc = SD_CARD_CLASS(klass);

    dc->realize = sd_realize;
    device_class_set_props(dc, sd_properties);
    dc->vmsd = &sd_vmstate;
    dc->reset = sd_reset;
    dc->bus_type = TYPE_SD_BUS;
    set_bit(DEVICE_CATEGORY_STORAGE, dc->categories);

    sc->set_voltage = sd_set_voltage;
    sc->get_dat_lines = sd_get_dat_lines;
    sc->get_cmd_line = sd_get_cmd_line;
    sc->do_command = sd_do_command;
    sc->write_byte = sd_write_byte;
    sc->read_byte = sd_read_byte;
    sc->receive_ready = sd_receive_ready;
    sc->data_ready = sd_data_ready;
    sc->enable = sd_enable;
    sc->get_inserted = sd_get_inserted;
    sc->get_readonly = sd_get_readonly;
}

static const TypeInfo sd_info = {
    .name = TYPE_SD_CARD,
    .parent = TYPE_DEVICE,
    .instance_size = sizeof(SDState),
    .class_size = sizeof(SDCardClass),
    .class_init = sd_class_init,
    .instance_init = sd_instance_init,
    .instance_finalize = sd_instance_finalize,
};

static void sd_register_types(void)
{
    type_register_static(&sd_info);
}

type_init(sd_register_types)<|MERGE_RESOLUTION|>--- conflicted
+++ resolved
@@ -717,12 +717,7 @@
 
     obj = object_new(TYPE_SD_CARD);
     dev = DEVICE(obj);
-<<<<<<< HEAD
-    qdev_prop_set_drive(dev, "drive", blk, &err);
-    if (err) {
-=======
     if (!qdev_prop_set_drive_err(dev, "drive", blk, &err)) {
->>>>>>> 823a3f11
         error_reportf_err(err, "sd_init failed: ");
         return NULL;
     }
@@ -1252,10 +1247,8 @@
     case 18:	/* CMD18:  READ_MULTIPLE_BLOCK */
         switch (sd->state) {
         case sd_transfer_state:
-<<<<<<< HEAD
-
-            if (addr + sd->blk_len > sd->size) {
-                sd->card_status |= ADDRESS_ERROR;
+
+            if (!address_in_range(sd, "READ_BLOCK", addr, sd->blk_len)) {
                 return sd_r1;
             }
 
@@ -1263,29 +1256,6 @@
             sd->data_start = addr;
             sd->data_offset = 0;
             return sd_r1;
-=======
->>>>>>> 823a3f11
-
-            if (!address_in_range(sd, "READ_BLOCK", addr, sd->blk_len)) {
-                return sd_r1;
-            }
-
-<<<<<<< HEAD
-    case 18:	/* CMD18:  READ_MULTIPLE_BLOCK */
-        switch (sd->state) {
-        case sd_transfer_state:
-
-            if (addr + sd->blk_len > sd->size) {
-                sd->card_status |= ADDRESS_ERROR;
-                return sd_r1;
-            }
-
-=======
->>>>>>> 823a3f11
-            sd->state = sd_sendingdata_state;
-            sd->data_start = addr;
-            sd->data_offset = 0;
-            return sd_r1;
 
         default:
             break;
@@ -1322,13 +1292,8 @@
     case 25:	/* CMD25:  WRITE_MULTIPLE_BLOCK */
         switch (sd->state) {
         case sd_transfer_state:
-<<<<<<< HEAD
-            /* Writing in SPI mode not implemented.  */
-            if (sd->spi)
-                break;
-
-            if (addr + sd->blk_len > sd->size) {
-                sd->card_status |= ADDRESS_ERROR;
+
+            if (!address_in_range(sd, "WRITE_BLOCK", addr, sd->blk_len)) {
                 return sd_r1;
             }
 
@@ -1337,52 +1302,10 @@
             sd->data_offset = 0;
             sd->blk_written = 0;
 
-            if (sd_wp_addr(sd, sd->data_start)) {
-                sd->card_status |= WP_VIOLATION;
-            }
-            if (sd->csd[14] & 0x30) {
-                sd->card_status |= WP_VIOLATION;
-            }
-            return sd_r1;
-
-        default:
-            break;
-        }
-        break;
-
-    case 25:	/* CMD25:  WRITE_MULTIPLE_BLOCK */
-        switch (sd->state) {
-        case sd_transfer_state:
-            /* Writing in SPI mode not implemented.  */
-            if (sd->spi)
-                break;
-
-            if (addr + sd->blk_len > sd->size) {
-                sd->card_status |= ADDRESS_ERROR;
-                return sd_r1;
-            }
-
-=======
-
-            if (!address_in_range(sd, "WRITE_BLOCK", addr, sd->blk_len)) {
-                return sd_r1;
-            }
-
->>>>>>> 823a3f11
-            sd->state = sd_receivingdata_state;
-            sd->data_start = addr;
-            sd->data_offset = 0;
-            sd->blk_written = 0;
-
-<<<<<<< HEAD
-            if (sd_wp_addr(sd, sd->data_start)) {
-                sd->card_status |= WP_VIOLATION;
-=======
             if (sd->size <= SDSC_MAX_CAPACITY) {
                 if (sd_wp_addr(sd, sd->data_start)) {
                     sd->card_status |= WP_VIOLATION;
                 }
->>>>>>> 823a3f11
             }
             if (sd->csd[14] & 0x30) {
                 sd->card_status |= WP_VIOLATION;
@@ -2223,11 +2146,7 @@
     if (sd->blk) {
         int64_t blk_size;
 
-<<<<<<< HEAD
-        if (blk_is_read_only(sd->blk)) {
-=======
         if (!blk_supports_write_perm(sd->blk)) {
->>>>>>> 823a3f11
             error_setg(errp, "Cannot use read-only drive as SD card");
             return;
         }

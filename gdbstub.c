--- conflicted
+++ resolved
@@ -444,11 +444,8 @@
 
 #ifdef CONFIG_USER_ONLY
     s->running_state = 1;
-<<<<<<< HEAD
     unblock_cpus();
-=======
     trace_gdbstub_op_continue();
->>>>>>> 4743c235
 #else
     if (!runstate_needs_reset()) {
         trace_gdbstub_op_continue();

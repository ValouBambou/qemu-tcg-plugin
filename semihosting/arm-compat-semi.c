/*
 *  Semihosting support for systems modeled on the Arm "Angel"
 *  semihosting syscalls design. This includes Arm and RISC-V processors
 *
 *  Copyright (c) 2005, 2007 CodeSourcery.
 *  Copyright (c) 2019 Linaro
 *  Written by Paul Brook.
 *
 *  Copyright © 2020 by Keith Packard <keithp@keithp.com>
 *  Adapted for systems other than ARM, including RISC-V, by Keith Packard
 *
 *  This program is free software; you can redistribute it and/or modify
 *  it under the terms of the GNU General Public License as published by
 *  the Free Software Foundation; either version 2 of the License, or
 *  (at your option) any later version.
 *
 *  This program is distributed in the hope that it will be useful,
 *  but WITHOUT ANY WARRANTY; without even the implied warranty of
 *  MERCHANTABILITY or FITNESS FOR A PARTICULAR PURPOSE.  See the
 *  GNU General Public License for more details.
 *
 *  You should have received a copy of the GNU General Public License
 *  along with this program; if not, see <http://www.gnu.org/licenses/>.
 *
 *  ARM Semihosting is documented in:
 *     Semihosting for AArch32 and AArch64 Release 2.0
 *     https://github.com/ARM-software/abi-aa/blob/main/semihosting/semihosting.rst
 *
 *  RISC-V Semihosting is documented in:
 *     RISC-V Semihosting
 *     https://github.com/riscv/riscv-semihosting-spec/blob/main/riscv-semihosting-spec.adoc
 */

#include "qemu/osdep.h"
#include "qemu/timer.h"
#include "exec/gdbstub.h"
#include "semihosting/semihost.h"
#include "semihosting/console.h"
#include "semihosting/common-semi.h"
#include "semihosting/guestfd.h"
#include "semihosting/syscalls.h"

#ifdef CONFIG_USER_ONLY
#include "qemu.h"
#include "qemu-common.h"

#define COMMON_SEMI_HEAP_SIZE (128 * 1024 * 1024)
#else
#include "qemu/cutils.h"
#include "hw/loader.h"
#include "hw/boards.h"
#endif

#define TARGET_SYS_OPEN        0x01
#define TARGET_SYS_CLOSE       0x02
#define TARGET_SYS_WRITEC      0x03
#define TARGET_SYS_WRITE0      0x04
#define TARGET_SYS_WRITE       0x05
#define TARGET_SYS_READ        0x06
#define TARGET_SYS_READC       0x07
#define TARGET_SYS_ISERROR     0x08
#define TARGET_SYS_ISTTY       0x09
#define TARGET_SYS_SEEK        0x0a
#define TARGET_SYS_FLEN        0x0c
#define TARGET_SYS_TMPNAM      0x0d
#define TARGET_SYS_REMOVE      0x0e
#define TARGET_SYS_RENAME      0x0f
#define TARGET_SYS_CLOCK       0x10
#define TARGET_SYS_TIME        0x11
#define TARGET_SYS_SYSTEM      0x12
#define TARGET_SYS_ERRNO       0x13
#define TARGET_SYS_GET_CMDLINE 0x15
#define TARGET_SYS_HEAPINFO    0x16
#define TARGET_SYS_EXIT        0x18
#define TARGET_SYS_SYNCCACHE   0x19
#define TARGET_SYS_EXIT_EXTENDED 0x20
#define TARGET_SYS_ELAPSED     0x30
#define TARGET_SYS_TICKFREQ    0x31

/* ADP_Stopped_ApplicationExit is used for exit(0),
 * anything else is implemented as exit(1) */
#define ADP_Stopped_ApplicationExit     (0x20026)

#ifndef O_BINARY
#define O_BINARY 0
#endif

static int gdb_open_modeflags[12] = {
    GDB_O_RDONLY,
    GDB_O_RDONLY,
    GDB_O_RDWR,
    GDB_O_RDWR,
    GDB_O_WRONLY | GDB_O_CREAT | GDB_O_TRUNC,
    GDB_O_WRONLY | GDB_O_CREAT | GDB_O_TRUNC,
    GDB_O_RDWR | GDB_O_CREAT | GDB_O_TRUNC,
    GDB_O_RDWR | GDB_O_CREAT | GDB_O_TRUNC,
    GDB_O_WRONLY | GDB_O_CREAT | GDB_O_APPEND,
    GDB_O_WRONLY | GDB_O_CREAT | GDB_O_APPEND,
    GDB_O_RDWR | GDB_O_CREAT | GDB_O_APPEND,
    GDB_O_RDWR | GDB_O_CREAT | GDB_O_APPEND,
};

#ifndef CONFIG_USER_ONLY

/**
 * common_semi_find_bases: find information about ram and heap base
 *
 * This function attempts to provide meaningful numbers for RAM and
 * HEAP base addresses. The rambase is simply the lowest addressable
 * RAM position. For the heapbase we ask the loader to scan the
 * address space and the largest available gap by querying the "ROM"
 * regions.
 *
 * Returns: a structure with the numbers we need.
 */

typedef struct LayoutInfo {
    target_ulong rambase;
    size_t ramsize;
    hwaddr heapbase;
    hwaddr heaplimit;
} LayoutInfo;

static bool find_ram_cb(Int128 start, Int128 len, const MemoryRegion *mr,
                        hwaddr offset_in_region, void *opaque)
{
    LayoutInfo *info = (LayoutInfo *) opaque;
    uint64_t size = int128_get64(len);

    if (!mr->ram || mr->readonly) {
        return false;
    }

    if (size > info->ramsize) {
        info->rambase = int128_get64(start);
        info->ramsize = size;
    }

    /* search exhaustively for largest RAM */
    return false;
}

static LayoutInfo common_semi_find_bases(CPUState *cs)
{
    FlatView *fv;
    LayoutInfo info = { 0, 0, 0, 0 };

    RCU_READ_LOCK_GUARD();

    fv = address_space_to_flatview(cs->as);
    flatview_for_each_range(fv, find_ram_cb, &info);

    /*
     * If we have found the RAM lets iterate through the ROM blobs to
     * work out the best place for the remainder of RAM and split it
     * equally between stack and heap.
     */
    if (info.rambase || info.ramsize > 0) {
        RomGap gap = rom_find_largest_gap_between(info.rambase, info.ramsize);
        info.heapbase = gap.base;
        info.heaplimit = gap.base + gap.size;
    }

    return info;
}

#endif

#include "common-semi-target.h"

/*
 * Read the input value from the argument block; fail the semihosting
 * call if the memory read fails. Eventually we could use a generic
 * CPUState helper function here.
 * Note that GET_ARG() handles memory access errors by jumping to
 * do_fault, so must be used as the first thing done in handling a
 * semihosting call, to avoid accidentally leaking allocated resources.
 * SET_ARG(), since it unavoidably happens late, instead returns an
 * error indication (0 on success, non-0 for error) which the caller
 * should check.
 */

#define GET_ARG(n) do {                                 \
    if (is_64bit_semihosting(env)) {                    \
        if (get_user_u64(arg ## n, args + (n) * 8)) {   \
            goto do_fault;                              \
        }                                               \
    } else {                                            \
        if (get_user_u32(arg ## n, args + (n) * 4)) {   \
            goto do_fault;                              \
        }                                               \
    }                                                   \
} while (0)

#define SET_ARG(n, val)                                 \
    (is_64bit_semihosting(env) ?                        \
     put_user_u64(val, args + (n) * 8) :                \
     put_user_u32(val, args + (n) * 4))


/*
 * The semihosting API has no concept of its errno being thread-safe,
 * as the API design predates SMP CPUs and was intended as a simple
 * real-hardware set of debug functionality. For QEMU, we make the
 * errno be per-thread in linux-user mode; in softmmu it is a simple
 * global, and we assume that the guest takes care of avoiding any races.
 */
#ifndef CONFIG_USER_ONLY
static target_ulong syscall_err;

#include "semihosting/softmmu-uaccess.h"
#endif

static inline uint32_t get_swi_errno(CPUState *cs)
{
#ifdef CONFIG_USER_ONLY
    TaskState *ts = cs->opaque;

    return ts->swi_errno;
#else
    return syscall_err;
#endif
}

static void common_semi_cb(CPUState *cs, uint64_t ret, int err)
{
    if (err) {
#ifdef CONFIG_USER_ONLY
        TaskState *ts = cs->opaque;
        ts->swi_errno = err;
#else
        syscall_err = err;
#endif
    }
    common_semi_set_ret(cs, ret);
}

/*
 * Use 0xdeadbeef as the return value when there isn't a defined
 * return value for the call.
 */
static void common_semi_dead_cb(CPUState *cs, uint64_t ret, int err)
{
    common_semi_set_ret(cs, 0xdeadbeef);
}

/*
 * SYS_READ and SYS_WRITE always return the number of bytes not read/written.
 * There is no error condition, other than returning the original length.
 */
static void common_semi_rw_cb(CPUState *cs, uint64_t ret, int err)
{
    /* Recover the original length from the third argument. */
    CPUArchState *env G_GNUC_UNUSED = cs->env_ptr;
    target_ulong args = common_semi_arg(cs, 1);
    target_ulong arg2;
    GET_ARG(2);

    if (err) {
 do_fault:
        ret = 0; /* error: no bytes transmitted */
    }
    common_semi_set_ret(cs, arg2 - ret);
}

/*
 * Convert from Posix ret+errno to Arm SYS_ISTTY return values.
 * With gdbstub, err is only ever set for protocol errors to EIO.
 */
static void common_semi_istty_cb(CPUState *cs, uint64_t ret, int err)
{
    if (err) {
        ret = (err == ENOTTY ? 0 : -1);
    }
    common_semi_cb(cs, ret, err);
}

/*
 * SYS_SEEK returns 0 on success, not the resulting offset.
 */
static void common_semi_seek_cb(CPUState *cs, uint64_t ret, int err)
{
    if (!err) {
        ret = 0;
    }
    common_semi_cb(cs, ret, err);
}

/*
 * Return an address in target memory of 64 bytes where the remote
 * gdb should write its stat struct. (The format of this structure
 * is defined by GDB's remote protocol and is not target-specific.)
 * We put this on the guest's stack just below SP.
 */
static target_ulong common_semi_flen_buf(CPUState *cs)
{
    target_ulong sp = common_semi_stack_bottom(cs);
    return sp - 64;
}

static void
common_semi_flen_fstat_cb(CPUState *cs, uint64_t ret, int err)
{
    if (!err) {
        /* The size is always stored in big-endian order, extract the value. */
        uint64_t size;
        if (cpu_memory_rw_debug(cs, common_semi_flen_buf(cs) +
                                offsetof(struct gdb_stat, gdb_st_size),
                                &size, 8, 0)) {
            ret = -1, err = EFAULT;
        } else {
            size = be64_to_cpu(size);
            if (ret != size) {
                ret = -1, err = EOVERFLOW;
            }
        }
    }
    common_semi_cb(cs, ret, err);
}

static void
common_semi_readc_cb(CPUState *cs, uint64_t ret, int err)
{
    if (!err) {
        CPUArchState *env G_GNUC_UNUSED = cs->env_ptr;
        uint8_t ch;

        if (get_user_u8(ch, common_semi_stack_bottom(cs) - 1)) {
            ret = -1, err = EFAULT;
        } else {
            ret = ch;
        }
    }
    common_semi_cb(cs, ret, err);
}

#define SHFB_MAGIC_0 0x53
#define SHFB_MAGIC_1 0x48
#define SHFB_MAGIC_2 0x46
#define SHFB_MAGIC_3 0x42

/* Feature bits reportable in feature byte 0 */
#define SH_EXT_EXIT_EXTENDED (1 << 0)
#define SH_EXT_STDOUT_STDERR (1 << 1)

static const uint8_t featurefile_data[] = {
    SHFB_MAGIC_0,
    SHFB_MAGIC_1,
    SHFB_MAGIC_2,
    SHFB_MAGIC_3,
    SH_EXT_EXIT_EXTENDED | SH_EXT_STDOUT_STDERR, /* Feature byte 0 */
};

/*
 * Do a semihosting call.
 *
 * The specification always says that the "return register" either
 * returns a specific value or is corrupted, so we don't need to
 * report to our caller whether we are returning a value or trying to
 * leave the register unchanged.
 */
void do_common_semihosting(CPUState *cs)
{
    CPUArchState *env = cs->env_ptr;
    target_ulong args;
    target_ulong arg0, arg1, arg2, arg3;
    target_ulong ul_ret;
    char * s;
    int nr;
    uint32_t ret;
    int64_t elapsed;

    nr = common_semi_arg(cs, 0) & 0xffffffffU;
    args = common_semi_arg(cs, 1);

    switch (nr) {
    case TARGET_SYS_OPEN:
    {
        int ret, err = 0;
        int hostfd;

        GET_ARG(0);
        GET_ARG(1);
        GET_ARG(2);
        s = lock_user_string(arg0);
        if (!s) {
            goto do_fault;
        }
        if (arg1 >= 12) {
            unlock_user(s, arg0, 0);
            common_semi_cb(cs, -1, EINVAL);
            break;
        }

        if (strcmp(s, ":tt") == 0) {
            /*
             * We implement SH_EXT_STDOUT_STDERR, so:
             *  open for read == stdin
             *  open for write == stdout
             *  open for append == stderr
             */
            if (arg1 < 4) {
                hostfd = STDIN_FILENO;
            } else if (arg1 < 8) {
                hostfd = STDOUT_FILENO;
            } else {
                hostfd = STDERR_FILENO;
            }
            ret = alloc_guestfd();
            associate_guestfd(ret, hostfd);
        } else if (strcmp(s, ":semihosting-features") == 0) {
            /* We must fail opens for modes other than 0 ('r') or 1 ('rb') */
            if (arg1 != 0 && arg1 != 1) {
                ret = -1;
                err = EACCES;
            } else {
                ret = alloc_guestfd();
                staticfile_guestfd(ret, featurefile_data,
                                   sizeof(featurefile_data));
            }
        } else {
            unlock_user(s, arg0, 0);
            semihost_sys_open(cs, common_semi_cb, arg0, arg2 + 1,
                              gdb_open_modeflags[arg1], 0644);
            break;
        }
        unlock_user(s, arg0, 0);
        common_semi_cb(cs, ret, err);
        break;
    }

    case TARGET_SYS_CLOSE:
        GET_ARG(0);
        semihost_sys_close(cs, common_semi_cb, arg0);
        break;

    case TARGET_SYS_WRITEC:
        /*
         * FIXME: the byte to be written is in a target_ulong slot,
         * which means this is wrong for a big-endian guest.
         */
        semihost_sys_write_gf(cs, common_semi_dead_cb,
                              &console_out_gf, args, 1);
        break;

    case TARGET_SYS_WRITE0:
        {
            ssize_t len = target_strlen(args);
            if (len < 0) {
                common_semi_dead_cb(cs, -1, EFAULT);
            } else {
                semihost_sys_write_gf(cs, common_semi_dead_cb,
                                      &console_out_gf, args, len);
            }
        }
        break;

    case TARGET_SYS_WRITE:
        GET_ARG(0);
        GET_ARG(1);
        GET_ARG(2);
        semihost_sys_write(cs, common_semi_rw_cb, arg0, arg1, arg2);
        break;

    case TARGET_SYS_READ:
        GET_ARG(0);
        GET_ARG(1);
        GET_ARG(2);
        semihost_sys_read(cs, common_semi_rw_cb, arg0, arg1, arg2);
        break;

    case TARGET_SYS_READC:
        semihost_sys_read_gf(cs, common_semi_readc_cb, &console_in_gf,
                             common_semi_stack_bottom(cs) - 1, 1);
        break;

    case TARGET_SYS_ISERROR:
        GET_ARG(0);
        common_semi_set_ret(cs, (target_long)arg0 < 0);
        break;

    case TARGET_SYS_ISTTY:
        GET_ARG(0);
        semihost_sys_isatty(cs, common_semi_istty_cb, arg0);
        break;

    case TARGET_SYS_SEEK:
        GET_ARG(0);
        GET_ARG(1);
        semihost_sys_lseek(cs, common_semi_seek_cb, arg0, arg1, GDB_SEEK_SET);
        break;

    case TARGET_SYS_FLEN:
        GET_ARG(0);
        semihost_sys_flen(cs, common_semi_flen_fstat_cb, common_semi_cb,
                          arg0, common_semi_flen_buf(cs));
        break;

    case TARGET_SYS_TMPNAM:
    {
        int len;
        char *p;

        GET_ARG(0);
        GET_ARG(1);
        GET_ARG(2);
        len = asprintf(&s, "%s/qemu-%x%02x", g_get_tmp_dir(),
                       getpid(), (int)arg1 & 0xff);
        if (len < 0) {
            common_semi_set_ret(cs, -1);
            break;
        }

        /* Allow for trailing NUL */
        len++;
        /* Make sure there's enough space in the buffer */
        if (len > arg2) {
            free(s);
            common_semi_set_ret(cs, -1);
            break;
        }
        p = lock_user(VERIFY_WRITE, arg0, len, 0);
        if (!p) {
            free(s);
            goto do_fault;
        }
        memcpy(p, s, len);
        unlock_user(p, arg0, len);
        free(s);
        common_semi_set_ret(cs, 0);
        break;
    }

    case TARGET_SYS_REMOVE:
        GET_ARG(0);
        GET_ARG(1);
        semihost_sys_remove(cs, common_semi_cb, arg0, arg1 + 1);
        break;

    case TARGET_SYS_RENAME:
        GET_ARG(0);
        GET_ARG(1);
        GET_ARG(2);
        GET_ARG(3);
        semihost_sys_rename(cs, common_semi_cb, arg0, arg1 + 1, arg2, arg3 + 1);
        break;

    case TARGET_SYS_CLOCK:
<<<<<<< HEAD
        /* Number of centiseconds since execution started.  */
        if (clock_ifetch) {
            assert(count_ifetch);
            return cs->ifetch_counter / (clock_ifetch / 100);
        } else {
            return clock() / (CLOCKS_PER_SEC / 100);
        }
=======
        common_semi_set_ret(cs, clock() / (CLOCKS_PER_SEC / 100));
        break;

>>>>>>> b67b00e6
    case TARGET_SYS_TIME:
        ul_ret = time(NULL);
        common_semi_cb(cs, ul_ret, ul_ret == -1 ? errno : 0);
        break;

    case TARGET_SYS_SYSTEM:
        GET_ARG(0);
        GET_ARG(1);
        semihost_sys_system(cs, common_semi_cb, arg0, arg1 + 1);
        break;

    case TARGET_SYS_ERRNO:
        common_semi_set_ret(cs, get_swi_errno(cs));
        break;

    case TARGET_SYS_GET_CMDLINE:
        {
            /* Build a command-line from the original argv.
             *
             * The inputs are:
             *     * arg0, pointer to a buffer of at least the size
             *               specified in arg1.
             *     * arg1, size of the buffer pointed to by arg0 in
             *               bytes.
             *
             * The outputs are:
             *     * arg0, pointer to null-terminated string of the
             *               command line.
             *     * arg1, length of the string pointed to by arg0.
             */

            char *output_buffer;
            size_t input_size;
            size_t output_size;
            int status = 0;
#if !defined(CONFIG_USER_ONLY)
            const char *cmdline;
#else
            TaskState *ts = cs->opaque;
#endif
            GET_ARG(0);
            GET_ARG(1);
            input_size = arg1;
            /* Compute the size of the output string.  */
#if !defined(CONFIG_USER_ONLY)
            cmdline = semihosting_get_cmdline();
            if (cmdline == NULL) {
                cmdline = ""; /* Default to an empty line. */
            }
            output_size = strlen(cmdline) + 1; /* Count terminating 0. */
#else
            unsigned int i;

            output_size = ts->info->env_strings - ts->info->arg_strings;
            if (!output_size) {
                /*
                 * We special-case the "empty command line" case (argc==0).
                 * Just provide the terminating 0.
                 */
                output_size = 1;
            }
#endif

            if (output_size > input_size) {
                /* Not enough space to store command-line arguments.  */
                common_semi_cb(cs, -1, E2BIG);
                break;
            }

            /* Adjust the command-line length.  */
            if (SET_ARG(1, output_size - 1)) {
                /* Couldn't write back to argument block */
                goto do_fault;
            }

            /* Lock the buffer on the ARM side.  */
            output_buffer = lock_user(VERIFY_WRITE, arg0, output_size, 0);
            if (!output_buffer) {
                goto do_fault;
            }

            /* Copy the command-line arguments.  */
#if !defined(CONFIG_USER_ONLY)
            pstrcpy(output_buffer, output_size, cmdline);
#else
            if (output_size == 1) {
                /* Empty command-line.  */
                output_buffer[0] = '\0';
                goto out;
            }

            if (copy_from_user(output_buffer, ts->info->arg_strings,
                               output_size)) {
                unlock_user(output_buffer, arg0, 0);
                goto do_fault;
            }

            /* Separate arguments by white spaces.  */
            for (i = 0; i < output_size - 1; i++) {
                if (output_buffer[i] == 0) {
                    output_buffer[i] = ' ';
                }
            }
        out:
#endif
            /* Unlock the buffer on the ARM side.  */
            unlock_user(output_buffer, arg0, output_size);
            common_semi_cb(cs, status, 0);
        }
        break;

    case TARGET_SYS_HEAPINFO:
        {
            target_ulong retvals[4];
            int i;
#ifdef CONFIG_USER_ONLY
            TaskState *ts = cs->opaque;
            target_ulong limit;
#else
            LayoutInfo info = common_semi_find_bases(cs);
#endif

            GET_ARG(0);

#ifdef CONFIG_USER_ONLY
            /*
             * Some C libraries assume the heap immediately follows .bss, so
             * allocate it using sbrk.
             */
            if (!ts->heap_limit) {
                abi_ulong ret;

                ts->heap_base = do_brk(0);
                limit = ts->heap_base + COMMON_SEMI_HEAP_SIZE;
                /* Try a big heap, and reduce the size if that fails.  */
                for (;;) {
                    ret = do_brk(limit);
                    if (ret >= limit) {
                        break;
                    }
                    limit = (ts->heap_base >> 1) + (limit >> 1);
                }
                ts->heap_limit = limit;
            }

            retvals[0] = ts->heap_base;
            retvals[1] = ts->heap_limit;
            retvals[2] = ts->stack_base;
            retvals[3] = 0; /* Stack limit.  */
#else
            retvals[0] = info.heapbase;  /* Heap Base */
            retvals[1] = info.heaplimit; /* Heap Limit */
            retvals[2] = info.heaplimit; /* Stack base */
            retvals[3] = info.heapbase;  /* Stack limit.  */
#endif

            for (i = 0; i < ARRAY_SIZE(retvals); i++) {
                bool fail;

                if (is_64bit_semihosting(env)) {
                    fail = put_user_u64(retvals[i], arg0 + i * 8);
                } else {
                    fail = put_user_u32(retvals[i], arg0 + i * 4);
                }

                if (fail) {
                    /* Couldn't write back to argument block */
                    goto do_fault;
                }
            }
            common_semi_set_ret(cs, 0);
        }
        break;

    case TARGET_SYS_EXIT:
    case TARGET_SYS_EXIT_EXTENDED:
        if (common_semi_sys_exit_extended(cs, nr)) {
            /*
             * The A64 version of SYS_EXIT takes a parameter block,
             * so the application-exit type can return a subcode which
             * is the exit status code from the application.
             * SYS_EXIT_EXTENDED is an a new-in-v2.0 optional function
             * which allows A32/T32 guests to also provide a status code.
             */
            GET_ARG(0);
            GET_ARG(1);

            if (arg0 == ADP_Stopped_ApplicationExit) {
                ret = arg1;
            } else {
                ret = 1;
            }
        } else {
            /*
             * The A32/T32 version of SYS_EXIT specifies only
             * Stopped_ApplicationExit as normal exit, but does not
             * allow the guest to specify the exit status code.
             * Everything else is considered an error.
             */
            ret = (args == ADP_Stopped_ApplicationExit) ? 0 : 1;
        }
        gdb_exit(ret);
        exit(ret);

    case TARGET_SYS_ELAPSED:
        elapsed = get_clock() - clock_start;
        if (sizeof(target_ulong) == 8) {
            if (SET_ARG(0, elapsed)) {
                goto do_fault;
            }
        } else {
            if (SET_ARG(0, (uint32_t) elapsed) ||
                SET_ARG(1, (uint32_t) (elapsed >> 32))) {
                goto do_fault;
            }
        }
        common_semi_set_ret(cs, 0);
        break;

    case TARGET_SYS_TICKFREQ:
        /* qemu always uses nsec */
        common_semi_set_ret(cs, 1000000000);
        break;

    case TARGET_SYS_SYNCCACHE:
        /*
         * Clean the D-cache and invalidate the I-cache for the specified
         * virtual address range. This is a nop for us since we don't
         * implement caches. This is only present on A64.
         */
        if (common_semi_has_synccache(env)) {
            common_semi_set_ret(cs, 0);
            break;
        }
        /* fall through */
    default:
        fprintf(stderr, "qemu: Unsupported SemiHosting SWI 0x%02x\n", nr);
        cpu_dump_state(cs, stderr, 0);
        abort();

    do_fault:
        common_semi_cb(cs, -1, EFAULT);
        break;
    }
}<|MERGE_RESOLUTION|>--- conflicted
+++ resolved
@@ -42,7 +42,6 @@
 
 #ifdef CONFIG_USER_ONLY
 #include "qemu.h"
-#include "qemu-common.h"
 
 #define COMMON_SEMI_HEAP_SIZE (128 * 1024 * 1024)
 #else
@@ -546,19 +545,9 @@
         break;
 
     case TARGET_SYS_CLOCK:
-<<<<<<< HEAD
-        /* Number of centiseconds since execution started.  */
-        if (clock_ifetch) {
-            assert(count_ifetch);
-            return cs->ifetch_counter / (clock_ifetch / 100);
-        } else {
-            return clock() / (CLOCKS_PER_SEC / 100);
-        }
-=======
         common_semi_set_ret(cs, clock() / (CLOCKS_PER_SEC / 100));
         break;
 
->>>>>>> b67b00e6
     case TARGET_SYS_TIME:
         ul_ret = time(NULL);
         common_semi_cb(cs, ul_ret, ul_ret == -1 ? errno : 0);

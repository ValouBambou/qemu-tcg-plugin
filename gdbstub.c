--- conflicted
+++ resolved
@@ -421,39 +421,6 @@
 bool gdb_has_xml;
 
 #ifdef CONFIG_USER_ONLY
-<<<<<<< HEAD
-
-static pthread_mutex_t block_cpus_mutex = PTHREAD_MUTEX_INITIALIZER;
-static bool cpus_blocked = false;
-static const char* current_bin_name;
-
-static void block_cpus(void)
-{
-    if (cpus_blocked)
-        return;
-
-    CPUState* current = gdbserver_state.c_cpu;
-
-    cpus_blocked = true;
-    pthread_mutex_lock(&block_cpus_mutex);
-
-    CPUState* cpu;
-    CPU_FOREACH(cpu)
-    {
-        if (cpu == current)
-            continue;
-
-        cpu->wait_condition = true;
-        cpu->wait_mutex_to_lock = &block_cpus_mutex;
-        cpu_interrupt(cpu, CPU_INTERRUPT_WAIT);
-    }
-}
-
-/* XXX: This is not thread safe.  Do we care?  */
-static int gdbserver_fd = -1;
-static int gdbserver_port = -1;
-=======
->>>>>>> 823a3f11
 
 static int get_char(void)
 {
@@ -3209,7 +3176,6 @@
         put_strbuf();
     }
 
-    block_cpus();
     /* put_packet() might have detected that the peer terminated the
        connection.  */
     if (gdbserver_state.fd < 0) {
@@ -3247,13 +3213,8 @@
 {
     char buf[4];
 
-<<<<<<< HEAD
     tcg_plugin_cpus_stopped();
-
-    if (gdbserver_fd < 0 || gdbserver_state.fd < 0) {
-=======
     if (!gdbserver_state.init || gdbserver_state.fd < 0) {
->>>>>>> 823a3f11
         return;
     }
 
@@ -3382,11 +3343,7 @@
     return fd;
 }
 
-<<<<<<< HEAD
-int gdbserver_start(int port, const char* bin_name)
-=======
 int gdbserver_start(const char *port_or_path)
->>>>>>> 823a3f11
 {
     int port = g_ascii_strtoull(port_or_path, NULL, 10);
     int gdb_fd;
@@ -3400,23 +3357,6 @@
     if (gdb_fd < 0) {
         return -1;
     }
-<<<<<<< HEAD
-    gdbserver_port = port;
-
-    /* update binary name */
-    if (current_bin_name)
-    {
-        free((char*)current_bin_name);
-        current_bin_name = NULL;
-    }
-
-    if (bin_name)
-    {
-        current_bin_name = realpath(bin_name, NULL);
-    }
-
-    return 0;
-=======
 
     if (port > 0 && gdb_accept_tcp(gdb_fd)) {
         return 0;
@@ -3428,7 +3368,6 @@
     /* gone wrong */
     close(gdb_fd);
     return -1;
->>>>>>> 823a3f11
 }
 
 /* Disable gdb stub for child processes.  */

--- conflicted
+++ resolved
@@ -955,10 +955,7 @@
         case 'f':
             g_free(pidfile);
             pidfile = g_strdup(optarg);
-<<<<<<< HEAD
-=======
             pidfile_specified = true;
->>>>>>> 4743c235
             break;
 #ifdef CONFIG_LIBCAP
         case 'u': {

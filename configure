#!/bin/sh
#
# qemu configure script (c) 2003 Fabrice Bellard
#
# set temporary file name
if test ! -z "$TMPDIR" ; then
    TMPDIR1="${TMPDIR}"
elif test ! -z "$TEMPDIR" ; then
    TMPDIR1="${TEMPDIR}"
else
    TMPDIR1="/tmp"
fi

TMPC="${TMPDIR1}/qemu-conf-${RANDOM}-$$-${RANDOM}.c"
TMPO="${TMPDIR1}/qemu-conf-${RANDOM}-$$-${RANDOM}.o"
TMPE="${TMPDIR1}/qemu-conf-${RANDOM}-$$-${RANDOM}.exe"

# NB: do not call "exit" in the trap handler; this is buggy with some shells;
# see <1285349658-3122-1-git-send-email-loic.minier@linaro.org>
trap "rm -f $TMPC $TMPO $TMPE" EXIT INT QUIT TERM
rm -f config.log

compile_object() {
  echo $cc $QEMU_CFLAGS -c -o $TMPO $TMPC >> config.log
  $cc $QEMU_CFLAGS -c -o $TMPO $TMPC >> config.log 2>&1
}

compile_prog() {
  local_cflags="$1"
  local_ldflags="$2"
  echo $cc $QEMU_CFLAGS $local_cflags -o $TMPE $TMPC $LDFLAGS $local_ldflags >> config.log
  $cc $QEMU_CFLAGS $local_cflags -o $TMPE $TMPC $LDFLAGS $local_ldflags >> config.log 2>&1
}

# symbolically link $1 to $2.  Portable version of "ln -sf".
symlink() {
  rm -f $2
  ln -s $1 $2
}

# check whether a command is available to this shell (may be either an
# executable or a builtin)
has() {
    type "$1" >/dev/null 2>&1
}

# search for an executable in PATH
path_of() {
    local_command="$1"
    local_ifs="$IFS"
    local_dir=""

    # pathname has a dir component?
    if [ "${local_command#*/}" != "$local_command" ]; then
        if [ -x "$local_command" ] && [ ! -d "$local_command" ]; then
            echo "$local_command"
            return 0
        fi
    fi
    if [ -z "$local_command" ]; then
        return 1
    fi

    IFS=:
    for local_dir in $PATH; do
        if [ -x "$local_dir/$local_command" ] && [ ! -d "$local_dir/$local_command" ]; then
            echo "$local_dir/$local_command"
            IFS="${local_ifs:-$(printf ' \t\n')}"
            return 0
        fi
    done
    # not found
    IFS="${local_ifs:-$(printf ' \t\n')}"
    return 1
}

# default parameters
source_path=`dirname "$0"`
cpu=""
interp_prefix="/usr/gnemul/qemu-%M"
static="no"
sparc_cpu=""
cross_prefix=""
audio_drv_list=""
audio_card_list="ac97 es1370 sb16 hda"
audio_possible_cards="ac97 es1370 sb16 cs4231a adlib gus hda"
block_drv_whitelist=""
host_cc="gcc"
helper_cflags=""
libs_softmmu=""
libs_tools=""
audio_pt_int=""
audio_win_int=""
cc_i386=i386-pc-linux-gnu-gcc
libs_qga=""

target_list=""

# Default value for a variable defining feature "foo".
#  * foo="no"  feature will only be used if --enable-foo arg is given
#  * foo=""    feature will be searched for, and if found, will be used
#              unless --disable-foo is given
#  * foo="yes" this value will only be set by --enable-foo flag.
#              feature will searched for,
#              if not found, configure exits with error
#
# Always add --enable-foo and --disable-foo command line args.
# Distributions want to ensure that several features are compiled in, and it
# is impossible without a --enable-foo that exits if a feature is not found.

bluez=""
brlapi=""
curl=""
curses=""
docs=""
fdt=""
nptl=""
sdl=""
vnc="yes"
sparse="no"
uuid=""
vde=""
vnc_tls=""
vnc_sasl=""
vnc_jpeg=""
vnc_png=""
vnc_thread="no"
xen=""
xen_ctrl_version=""
linux_aio=""
attr=""
libattr=""
xfs=""

vhost_net="no"
kvm="no"
gprof="no"
tcg_plugin="no"
debug_tcg="no"
debug_mon="no"
debug="no"
strip_opt="yes"
tcg_interpreter="no"
bigendian="no"
mingw32="no"
EXESUF=""
prefix="/usr/local"
mandir="\${prefix}/share/man"
datadir="\${prefix}/share/qemu"
docdir="\${prefix}/share/doc/qemu"
bindir="\${prefix}/bin"
libdir="\${prefix}/lib"
includedir="\${prefix}/include"
sysconfdir="\${prefix}/etc"
libexecdir="\${prefix}/libexec/qemu"
confsuffix="/qemu"
slirp="yes"
fmod_lib=""
fmod_inc=""
oss_lib=""
bsd="no"
linux="no"
solaris="no"
profiler="no"
cocoa="no"
softmmu="yes"
linux_user="no"
darwin_user="no"
bsd_user="no"
guest_base=""
uname_release=""
mixemu="no"
aix="no"
blobs="yes"
pkgversion=""
check_utests=""
pie=""
zero_malloc=""
trace_backend="nop"
trace_file="trace"
spice=""
rbd=""
smartcard=""
smartcard_nss=""
usb_redir=""
opengl=""
<<<<<<< HEAD
guest_agent="yes"
=======
zlib="yes"
guest_agent="yes"
libiscsi=""
>>>>>>> 3ffb4001

# parse CC options first
for opt do
  optarg=`expr "x$opt" : 'x[^=]*=\(.*\)'`
  case "$opt" in
  --cross-prefix=*) cross_prefix="$optarg"
  ;;
  --cc=*) CC="$optarg"
  ;;
  --source-path=*) source_path="$optarg"
  ;;
  --cpu=*) cpu="$optarg"
  ;;
  --extra-cflags=*) QEMU_CFLAGS="$optarg $QEMU_CFLAGS"
  ;;
  --extra-ldflags=*) LDFLAGS="$optarg $LDFLAGS"
  ;;
  --sparc_cpu=*)
    sparc_cpu="$optarg"
    case $sparc_cpu in
    v7|v8|v8plus|v8plusa)
      cpu="sparc"
    ;;
    v9)
      cpu="sparc64"
    ;;
    *)
      echo "undefined SPARC architecture. Exiting";
      exit 1
    ;;
    esac
  ;;
  esac
done
# OS specific
# Using uname is really, really broken.  Once we have the right set of checks
# we can eliminate it's usage altogether

cc="${CC-${cross_prefix}gcc}"
ar="${AR-${cross_prefix}ar}"
objcopy="${OBJCOPY-${cross_prefix}objcopy}"
ld="${LD-${cross_prefix}ld}"
libtool="${LIBTOOL-${cross_prefix}libtool}"
strip="${STRIP-${cross_prefix}strip}"
windres="${WINDRES-${cross_prefix}windres}"
pkg_config="${PKG_CONFIG-${cross_prefix}pkg-config}"
sdl_config="${SDL_CONFIG-${cross_prefix}sdl-config}"

# default flags for all hosts
QEMU_CFLAGS="-fno-strict-aliasing $QEMU_CFLAGS"
CFLAGS="-g $CFLAGS"
QEMU_CFLAGS="-Wall -Wundef -Wwrite-strings -Wmissing-prototypes $QEMU_CFLAGS"
QEMU_CFLAGS="-Wstrict-prototypes -Wredundant-decls $QEMU_CFLAGS"
QEMU_CFLAGS="-D_GNU_SOURCE -D_FILE_OFFSET_BITS=64 -D_LARGEFILE_SOURCE $QEMU_CFLAGS"
QEMU_CFLAGS="-D_FORTIFY_SOURCE=2 $QEMU_CFLAGS"
QEMU_INCLUDES="-I. -I\$(SRC_PATH) -I\$(SRC_PATH)/fpu"
LDFLAGS="-g $LDFLAGS"

# make source path absolute
source_path=`cd "$source_path"; pwd`

check_define() {
cat > $TMPC <<EOF
#if !defined($1)
#error Not defined
#endif
int main(void) { return 0; }
EOF
  compile_object
}

if test ! -z "$cpu" ; then
  # command line argument
  :
elif check_define __i386__ ; then
  cpu="i386"
elif check_define __x86_64__ ; then
  cpu="x86_64"
elif check_define __sparc__ ; then
  # We can't check for 64 bit (when gcc is biarch) or V8PLUSA
  # They must be specified using --sparc_cpu
  if check_define __arch64__ ; then
    cpu="sparc64"
  else
    cpu="sparc"
  fi
elif check_define _ARCH_PPC ; then
  if check_define _ARCH_PPC64 ; then
    cpu="ppc64"
  else
    cpu="ppc"
  fi
elif check_define __mips__ ; then
  cpu="mips"
elif check_define __ia64__ ; then
  cpu="ia64"
elif check_define __s390__ ; then
  if check_define __s390x__ ; then
    cpu="s390x"
  else
    cpu="s390"
  fi
elif check_define __ARMEB__ ; then
  cpu="armv4b"
elif check_define __ARMEL__ ; then
  cpu="armv4l"
elif check_define __hppa__ ; then
  cpu="hppa"
else
  cpu=`uname -m`
fi

case "$cpu" in
  alpha|cris|ia64|lm32|m68k|microblaze|ppc|ppc64|sparc64|unicore32)
    cpu="$cpu"
  ;;
  i386|i486|i586|i686|i86pc|BePC)
    cpu="i386"
  ;;
  x86_64|amd64)
    cpu="x86_64"
  ;;
  armv*b)
    cpu="armv4b"
  ;;
  armv*l)
    cpu="armv4l"
  ;;
  hppa|parisc|parisc64)
    cpu="hppa"
  ;;
  mips*)
    cpu="mips"
  ;;
  s390)
    cpu="s390"
  ;;
  s390x)
    cpu="s390x"
  ;;
  sparc|sun4[cdmuv])
    cpu="sparc"
  ;;
  *)
    echo "Unsupported CPU = $cpu"
    exit 1
  ;;
esac

# OS specific
if check_define __linux__ ; then
  targetos="Linux"
elif check_define _WIN32 ; then
  targetos='MINGW32'
elif check_define __OpenBSD__ ; then
  targetos='OpenBSD'
elif check_define __sun__ ; then
  targetos='SunOS'
elif check_define __HAIKU__ ; then
  targetos='Haiku'
else
  targetos=`uname -s`
fi

case $targetos in
CYGWIN*)
  mingw32="yes"
  QEMU_CFLAGS="-mno-cygwin $QEMU_CFLAGS"
  audio_possible_drivers="winwave sdl"
  audio_drv_list="winwave"
;;
MINGW32*)
  mingw32="yes"
  audio_possible_drivers="winwave dsound sdl fmod"
  audio_drv_list="winwave"
;;
GNU/kFreeBSD)
  bsd="yes"
  audio_drv_list="oss"
  audio_possible_drivers="oss sdl esd pa"
;;
FreeBSD)
  bsd="yes"
  make="${MAKE-gmake}"
  audio_drv_list="oss"
  audio_possible_drivers="oss sdl esd pa"
  # needed for kinfo_getvmmap(3) in libutil.h
  LIBS="-lutil $LIBS"
;;
DragonFly)
  bsd="yes"
  make="${MAKE-gmake}"
  audio_drv_list="oss"
  audio_possible_drivers="oss sdl esd pa"
;;
NetBSD)
  bsd="yes"
  make="${MAKE-gmake}"
  audio_drv_list="oss"
  audio_possible_drivers="oss sdl esd"
  oss_lib="-lossaudio"
;;
OpenBSD)
  bsd="yes"
  make="${MAKE-gmake}"
  audio_drv_list="oss"
  audio_possible_drivers="oss sdl esd"
  oss_lib="-lossaudio"
;;
Darwin)
  bsd="yes"
  darwin="yes"
  # on Leopard most of the system is 32-bit, so we have to ask the kernel it if we can
  # run 64-bit userspace code
  if [ "$cpu" = "i386" ] ; then
    is_x86_64=`sysctl -n hw.optional.x86_64`
    [ "$is_x86_64" = "1" ] && cpu=x86_64
  fi
  if [ "$cpu" = "x86_64" ] ; then
    QEMU_CFLAGS="-arch x86_64 $QEMU_CFLAGS"
    LDFLAGS="-arch x86_64 $LDFLAGS"
  else
    QEMU_CFLAGS="-mdynamic-no-pic $QEMU_CFLAGS"
  fi
  darwin_user="yes"
  cocoa="yes"
  audio_drv_list="coreaudio"
  audio_possible_drivers="coreaudio sdl fmod"
  LDFLAGS="-framework CoreFoundation -framework IOKit $LDFLAGS"
  libs_softmmu="-F/System/Library/Frameworks -framework Cocoa -framework IOKit $libs_softmmu"
;;
SunOS)
  solaris="yes"
  make="${MAKE-gmake}"
  install="${INSTALL-ginstall}"
  ld="gld"
  smbd="${SMBD-/usr/sfw/sbin/smbd}"
  needs_libsunmath="no"
  solarisrev=`uname -r | cut -f2 -d.`
  # have to select again, because `uname -m` returns i86pc
  # even on an x86_64 box.
  solariscpu=`isainfo -k`
  if test "${solariscpu}" = "amd64" ; then
    cpu="x86_64"
  fi
  if [ "$cpu" = "i386" -o "$cpu" = "x86_64" ] ; then
    if test "$solarisrev" -le 9 ; then
      if test -f /opt/SUNWspro/prod/lib/libsunmath.so.1; then
        needs_libsunmath="yes"
        QEMU_CFLAGS="-I/opt/SUNWspro/prod/include/cc $QEMU_CFLAGS"
        LDFLAGS="-L/opt/SUNWspro/prod/lib -R/opt/SUNWspro/prod/lib $LDFLAGS"
        LIBS="-lsunmath $LIBS"
      else
        echo "QEMU will not link correctly on Solaris 8/X86 or 9/x86 without"
        echo "libsunmath from the Sun Studio compilers tools, due to a lack of"
        echo "C99 math features in libm.so in Solaris 8/x86 and Solaris 9/x86"
        echo "Studio 11 can be downloaded from www.sun.com."
        exit 1
      fi
    fi
  fi
  if test -f /usr/include/sys/soundcard.h ; then
    audio_drv_list="oss"
  fi
  audio_possible_drivers="oss sdl"
# needed for CMSG_ macros in sys/socket.h
  QEMU_CFLAGS="-D_XOPEN_SOURCE=600 $QEMU_CFLAGS"
# needed for TIOCWIN* defines in termios.h
  QEMU_CFLAGS="-D__EXTENSIONS__ $QEMU_CFLAGS"
  QEMU_CFLAGS="-std=gnu99 $QEMU_CFLAGS"
  LIBS="-lsocket -lnsl -lresolv $LIBS"
;;
AIX)
  aix="yes"
  make="${MAKE-gmake}"
;;
Haiku)
  haiku="yes"
  QEMU_CFLAGS="-DB_USE_POSITIVE_POSIX_ERRORS $QEMU_CFLAGS"
  LIBS="-lposix_error_mapper -lnetwork $LIBS"
;;
*)
  audio_drv_list="oss"
  audio_possible_drivers="oss alsa sdl esd pa"
  linux="yes"
  linux_user="yes"
  usb="linux"
  kvm="yes"
  vhost_net="yes"
  if [ "$cpu" = "i386" -o "$cpu" = "x86_64" ] ; then
    audio_possible_drivers="$audio_possible_drivers fmod"
  fi
;;
esac

if [ "$bsd" = "yes" ] ; then
  if [ "$darwin" != "yes" ] ; then
    usb="bsd"
  fi
  bsd_user="yes"
fi

: ${make=${MAKE-make}}
: ${install=${INSTALL-install}}
: ${python=${PYTHON-python}}
: ${smbd=${SMBD-/usr/sbin/smbd}}

if test "$mingw32" = "yes" ; then
  EXESUF=".exe"
  QEMU_CFLAGS="-DWIN32_LEAN_AND_MEAN -DWINVER=0x501 $QEMU_CFLAGS"
  # enable C99/POSIX format strings (needs mingw32-runtime 3.15 or later)
  QEMU_CFLAGS="-D__USE_MINGW_ANSI_STDIO=1 $QEMU_CFLAGS"
  LIBS="-lwinmm -lws2_32 -liberty -liphlpapi $LIBS"
  prefix="c:/Program Files/Qemu"
  mandir="\${prefix}"
  datadir="\${prefix}"
  docdir="\${prefix}"
  bindir="\${prefix}"
  sysconfdir="\${prefix}"
  confsuffix=""
  guest_agent="no"
fi

werror=""

for opt do
  optarg=`expr "x$opt" : 'x[^=]*=\(.*\)'`
  case "$opt" in
  --help|-h) show_help=yes
  ;;
  --version|-V) exec cat $source_path/VERSION
  ;;
  --prefix=*) prefix="$optarg"
  ;;
  --interp-prefix=*) interp_prefix="$optarg"
  ;;
  --source-path=*)
  ;;
  --cross-prefix=*)
  ;;
  --cc=*)
  ;;
  --host-cc=*) host_cc="$optarg"
  ;;
  --make=*) make="$optarg"
  ;;
  --install=*) install="$optarg"
  ;;
  --python=*) python="$optarg"
  ;;
  --smbd=*) smbd="$optarg"
  ;;
  --extra-cflags=*)
  ;;
  --extra-ldflags=*)
  ;;
  --cpu=*)
  ;;
  --target-list=*) target_list="$optarg"
  ;;
  --enable-trace-backend=*) trace_backend="$optarg"
  ;;
  --with-trace-file=*) trace_file="$optarg"
  ;;
  --enable-gprof) gprof="yes"
  ;;
  --static)
    static="yes"
    LDFLAGS="-static $LDFLAGS"
  ;;
  --mandir=*) mandir="$optarg"
  ;;
  --bindir=*) bindir="$optarg"
  ;;
  --libdir=*) libdir="$optarg"
  ;;
  --includedir=*) includedir="$optarg"
  ;;
  --datadir=*) datadir="$optarg"
  ;;
  --docdir=*) docdir="$optarg"
  ;;
  --sysconfdir=*) sysconfdir="$optarg"
  ;;
<<<<<<< HEAD
  --libexecdir=*) libexecdir="$optarg"
=======
  --sbindir=*|--libexecdir=*|--sharedstatedir=*|--localstatedir=*|\
  --oldincludedir=*|--datarootdir=*|--infodir=*|--localedir=*|\
  --htmldir=*|--dvidir=*|--pdfdir=*|--psdir=*)
    # These switches are silently ignored, for compatibility with
    # autoconf-generated configure scripts. This allows QEMU's
    # configure to be used by RPM and similar macros that set
    # lots of directory switches by default.
>>>>>>> 3ffb4001
  ;;
  --disable-sdl) sdl="no"
  ;;
  --enable-sdl) sdl="yes"
  ;;
  --disable-vnc) vnc="no"
  ;;
  --enable-vnc) vnc="yes"
  ;;
  --fmod-lib=*) fmod_lib="$optarg"
  ;;
  --fmod-inc=*) fmod_inc="$optarg"
  ;;
  --oss-lib=*) oss_lib="$optarg"
  ;;
  --audio-card-list=*) audio_card_list=`echo "$optarg" | sed -e 's/,/ /g'`
  ;;
  --audio-drv-list=*) audio_drv_list="$optarg"
  ;;
  --block-drv-whitelist=*) block_drv_whitelist=`echo "$optarg" | sed -e 's/,/ /g'`
  ;;
  --enable-tcg-plugin) tcg_plugin="yes"
  ;;
  --disable-tcg-plugin) tcg_plugin="no"
  ;;
  --enable-debug-tcg) debug_tcg="yes"
  ;;
  --disable-debug-tcg) debug_tcg="no"
  ;;
  --enable-debug-mon) debug_mon="yes"
  ;;
  --disable-debug-mon) debug_mon="no"
  ;;
  --enable-debug)
      # Enable debugging options that aren't excessively noisy
      debug_tcg="yes"
      debug_mon="yes"
      debug="yes"
      strip_opt="no"
  ;;
  --enable-sparse) sparse="yes"
  ;;
  --disable-sparse) sparse="no"
  ;;
  --disable-strip) strip_opt="no"
  ;;
  --disable-vnc-tls) vnc_tls="no"
  ;;
  --enable-vnc-tls) vnc_tls="yes"
  ;;
  --disable-vnc-sasl) vnc_sasl="no"
  ;;
  --enable-vnc-sasl) vnc_sasl="yes"
  ;;
  --disable-vnc-jpeg) vnc_jpeg="no"
  ;;
  --enable-vnc-jpeg) vnc_jpeg="yes"
  ;;
  --disable-vnc-png) vnc_png="no"
  ;;
  --enable-vnc-png) vnc_png="yes"
  ;;
  --disable-vnc-thread) vnc_thread="no"
  ;;
  --enable-vnc-thread) vnc_thread="yes"
  ;;
  --disable-slirp) slirp="no"
  ;;
  --disable-uuid) uuid="no"
  ;;
  --enable-uuid) uuid="yes"
  ;;
  --disable-vde) vde="no"
  ;;
  --enable-vde) vde="yes"
  ;;
  --disable-xen) xen="no"
  ;;
  --enable-xen) xen="yes"
  ;;
  --disable-brlapi) brlapi="no"
  ;;
  --enable-brlapi) brlapi="yes"
  ;;
  --disable-bluez) bluez="no"
  ;;
  --enable-bluez) bluez="yes"
  ;;
  --disable-kvm) kvm="no"
  ;;
  --enable-kvm) kvm="yes"
  ;;
  --disable-tcg-interpreter) tcg_interpreter="no"
  ;;
  --enable-tcg-interpreter) tcg_interpreter="yes"
  ;;
  --disable-spice) spice="no"
  ;;
  --enable-spice) spice="yes"
  ;;
  --disable-libiscsi) libiscsi="no"
  ;;
  --enable-libiscsi) libiscsi="yes"
  ;;
  --enable-profiler) profiler="yes"
  ;;
  --enable-cocoa)
      cocoa="yes" ;
      sdl="no" ;
      audio_drv_list="coreaudio `echo $audio_drv_list | sed s,coreaudio,,g`"
  ;;
  --disable-system) softmmu="no"
  ;;
  --enable-system) softmmu="yes"
  ;;
  --disable-user)
      linux_user="no" ;
      bsd_user="no" ;
      darwin_user="no"
  ;;
  --enable-user) ;;
  --disable-linux-user) linux_user="no"
  ;;
  --enable-linux-user) linux_user="yes"
  ;;
  --disable-darwin-user) darwin_user="no"
  ;;
  --enable-darwin-user) darwin_user="yes"
  ;;
  --disable-bsd-user) bsd_user="no"
  ;;
  --enable-bsd-user) bsd_user="yes"
  ;;
  --enable-guest-base) guest_base="yes"
  ;;
  --disable-guest-base) guest_base="no"
  ;;
  --enable-pie) pie="yes"
  ;;
  --disable-pie) pie="no"
  ;;
  --enable-uname-release=*) uname_release="$optarg"
  ;;
  --sparc_cpu=*)
  ;;
  --enable-werror) werror="yes"
  ;;
  --disable-werror) werror="no"
  ;;
  --disable-curses) curses="no"
  ;;
  --enable-curses) curses="yes"
  ;;
  --disable-curl) curl="no"
  ;;
  --enable-curl) curl="yes"
  ;;
  --disable-fdt) fdt="no"
  ;;
  --enable-fdt) fdt="yes"
  ;;
  --disable-check-utests) check_utests="no"
  ;;
  --enable-check-utests) check_utests="yes"
  ;;
  --disable-nptl) nptl="no"
  ;;
  --enable-nptl) nptl="yes"
  ;;
  --enable-mixemu) mixemu="yes"
  ;;
  --disable-linux-aio) linux_aio="no"
  ;;
  --enable-linux-aio) linux_aio="yes"
  ;;
  --disable-attr) attr="no"
  ;;
  --enable-attr) attr="yes"
  ;;
  --disable-blobs) blobs="no"
  ;;
  --with-pkgversion=*) pkgversion=" ($optarg)"
  ;;
  --disable-docs) docs="no"
  ;;
  --enable-docs) docs="yes"
  ;;
  --disable-vhost-net) vhost_net="no"
  ;;
  --enable-vhost-net) vhost_net="yes"
  ;;
  --disable-opengl) opengl="no"
  ;;
  --enable-opengl) opengl="yes"
  ;;
  --disable-rbd) rbd="no"
  ;;
  --enable-rbd) rbd="yes"
  ;;
  --disable-smartcard) smartcard="no"
  ;;
  --enable-smartcard) smartcard="yes"
  ;;
  --disable-smartcard-nss) smartcard_nss="no"
  ;;
  --enable-smartcard-nss) smartcard_nss="yes"
  ;;
  --disable-usb-redir) usb_redir="no"
  ;;
  --enable-usb-redir) usb_redir="yes"
  ;;
<<<<<<< HEAD
=======
  --disable-zlib-test) zlib="no"
  ;;
>>>>>>> 3ffb4001
  --enable-guest-agent) guest_agent="yes"
  ;;
  --disable-guest-agent) guest_agent="no"
  ;;
  *) echo "ERROR: unknown option $opt"; show_help="yes"
  ;;
  esac
done

#
# If cpu ~= sparc and  sparc_cpu hasn't been defined, plug in the right
# QEMU_CFLAGS/LDFLAGS (assume sparc_v8plus for 32-bit and sparc_v9 for 64-bit)
#
host_guest_base="no"
case "$cpu" in
    sparc) case $sparc_cpu in
           v7|v8)
             QEMU_CFLAGS="-mcpu=${sparc_cpu} -D__sparc_${sparc_cpu}__ $QEMU_CFLAGS"
           ;;
           v8plus|v8plusa)
             QEMU_CFLAGS="-mcpu=ultrasparc -D__sparc_${sparc_cpu}__ $QEMU_CFLAGS"
           ;;
           *) # sparc_cpu not defined in the command line
             QEMU_CFLAGS="-mcpu=ultrasparc -D__sparc_v8plus__ $QEMU_CFLAGS"
           esac
           LDFLAGS="-m32 $LDFLAGS"
           QEMU_CFLAGS="-m32 -ffixed-g2 -ffixed-g3 $QEMU_CFLAGS"
           if test "$solaris" = "no" ; then
             QEMU_CFLAGS="-ffixed-g1 -ffixed-g6 $QEMU_CFLAGS"
             helper_cflags="-ffixed-i0"
           fi
           ;;
    sparc64)
           QEMU_CFLAGS="-m64 -mcpu=ultrasparc -D__sparc_v9__ $QEMU_CFLAGS"
           LDFLAGS="-m64 $LDFLAGS"
           QEMU_CFLAGS="-ffixed-g5 -ffixed-g6 -ffixed-g7 $QEMU_CFLAGS"
           if test "$solaris" != "no" ; then
             QEMU_CFLAGS="-ffixed-g1 $QEMU_CFLAGS"
           fi
           ;;
    s390)
           QEMU_CFLAGS="-m31 -march=z990 $QEMU_CFLAGS"
           LDFLAGS="-m31 $LDFLAGS"
           host_guest_base="yes"
           ;;
    s390x)
           QEMU_CFLAGS="-m64 -march=z990 $QEMU_CFLAGS"
           LDFLAGS="-m64 $LDFLAGS"
           host_guest_base="yes"
           ;;
    i386)
           QEMU_CFLAGS="-m32 $QEMU_CFLAGS"
           LDFLAGS="-m32 $LDFLAGS"
           cc_i386='$(CC) -m32'
           helper_cflags="-fomit-frame-pointer"
           host_guest_base="yes"
           ;;
    x86_64)
           QEMU_CFLAGS="-m64 $QEMU_CFLAGS"
           LDFLAGS="-m64 $LDFLAGS"
           cc_i386='$(CC) -m32'
           host_guest_base="yes"
           ;;
    arm*)
           host_guest_base="yes"
           ;;
    ppc*)
           host_guest_base="yes"
           ;;
    mips*)
           host_guest_base="yes"
           ;;
    ia64*)
           host_guest_base="yes"
           ;;
    hppa*)
           host_guest_base="yes"
           ;;
    unicore32*)
           host_guest_base="yes"
           ;;
esac

[ -z "$guest_base" ] && guest_base="$host_guest_base"


default_target_list=""

# these targets are portable
if [ "$softmmu" = "yes" ] ; then
    default_target_list="\
i386-softmmu \
x86_64-softmmu \
arm-softmmu \
cris-softmmu \
lm32-softmmu \
m68k-softmmu \
microblaze-softmmu \
microblazeel-softmmu \
mips-softmmu \
mipsel-softmmu \
mips64-softmmu \
mips64el-softmmu \
ppc-softmmu \
ppcemb-softmmu \
ppc64-softmmu \
sh4-softmmu \
sh4eb-softmmu \
sparc-softmmu \
sparc64-softmmu \
s390x-softmmu \
xtensa-softmmu \
xtensaeb-softmmu \
"
fi
# the following are Linux specific
if [ "$linux_user" = "yes" ] ; then
    default_target_list="${default_target_list}\
i386-linux-user \
x86_64-linux-user \
alpha-linux-user \
arm-linux-user \
armeb-linux-user \
cris-linux-user \
m68k-linux-user \
microblaze-linux-user \
microblazeel-linux-user \
mips-linux-user \
mipsel-linux-user \
ppc-linux-user \
ppc64-linux-user \
ppc64abi32-linux-user \
sh4-linux-user \
sh4eb-linux-user \
sparc-linux-user \
sparc64-linux-user \
sparc32plus-linux-user \
unicore32-linux-user \
s390x-linux-user \
"
fi
# the following are Darwin specific
if [ "$darwin_user" = "yes" ] ; then
    default_target_list="$default_target_list i386-darwin-user ppc-darwin-user "
fi
# the following are BSD specific
if [ "$bsd_user" = "yes" ] ; then
    default_target_list="${default_target_list}\
i386-bsd-user \
x86_64-bsd-user \
sparc-bsd-user \
sparc64-bsd-user \
"
fi

if test x"$show_help" = x"yes" ; then
cat << EOF

Usage: configure [options]
Options: [defaults in brackets after descriptions]

EOF
echo "Standard options:"
echo "  --help                   print this message"
echo "  --prefix=PREFIX          install in PREFIX [$prefix]"
echo "  --interp-prefix=PREFIX   where to find shared libraries, etc."
echo "                           use %M for cpu name [$interp_prefix]"
echo "  --target-list=LIST       set target list (default: build everything)"
echo "Available targets: $default_target_list" | \
    fold -s -w 53 | sed -e 's/^/                           /'
echo ""
echo "Advanced options (experts only):"
echo "  --source-path=PATH       path of source code [$source_path]"
echo "  --cross-prefix=PREFIX    use PREFIX for compile tools [$cross_prefix]"
echo "  --cc=CC                  use C compiler CC [$cc]"
echo "  --host-cc=CC             use C compiler CC [$host_cc] for code run at"
echo "                           build time"
echo "  --extra-cflags=CFLAGS    append extra C compiler flags QEMU_CFLAGS"
echo "  --extra-ldflags=LDFLAGS  append extra linker flags LDFLAGS"
echo "  --make=MAKE              use specified make [$make]"
echo "  --install=INSTALL        use specified install [$install]"
echo "  --python=PYTHON          use specified python [$python]"
echo "  --smbd=SMBD              use specified smbd [$smbd]"
echo "  --static                 enable static build [$static]"
echo "  --mandir=PATH            install man pages in PATH"
echo "  --datadir=PATH           install firmware in PATH"
echo "  --docdir=PATH            install documentation in PATH"
echo "  --bindir=PATH            install binaries in PATH"
echo "  --sysconfdir=PATH        install config in PATH/qemu"
echo "  --libexecdir=PATH        install TCG plugins in PATH"
echo "  --enable-tcg-plugin      enable TCG plugin support"
echo "  --disable-tcg-plugin     disable TCG plugin support (default)"
echo "  --enable-debug-tcg       enable TCG debugging"
echo "  --disable-debug-tcg      disable TCG debugging (default)"
echo "  --enable-debug           enable common debug build options"
echo "  --enable-sparse          enable sparse checker"
echo "  --disable-sparse         disable sparse checker (default)"
echo "  --disable-strip          disable stripping binaries"
echo "  --disable-werror         disable compilation abort on warning"
echo "  --disable-sdl            disable SDL"
echo "  --enable-sdl             enable SDL"
echo "  --disable-vnc            disable VNC"
echo "  --enable-vnc             enable VNC"
echo "  --enable-cocoa           enable COCOA (Mac OS X only)"
echo "  --audio-drv-list=LIST    set audio drivers list:"
echo "                           Available drivers: $audio_possible_drivers"
echo "  --audio-card-list=LIST   set list of emulated audio cards [$audio_card_list]"
echo "                           Available cards: $audio_possible_cards"
echo "  --block-drv-whitelist=L  set block driver whitelist"
echo "                           (affects only QEMU, not qemu-img)"
echo "  --enable-mixemu          enable mixer emulation"
echo "  --disable-xen            disable xen backend driver support"
echo "  --enable-xen             enable xen backend driver support"
echo "  --disable-brlapi         disable BrlAPI"
echo "  --enable-brlapi          enable BrlAPI"
echo "  --disable-vnc-tls        disable TLS encryption for VNC server"
echo "  --enable-vnc-tls         enable TLS encryption for VNC server"
echo "  --disable-vnc-sasl       disable SASL encryption for VNC server"
echo "  --enable-vnc-sasl        enable SASL encryption for VNC server"
echo "  --disable-vnc-jpeg       disable JPEG lossy compression for VNC server"
echo "  --enable-vnc-jpeg        enable JPEG lossy compression for VNC server"
echo "  --disable-vnc-png        disable PNG compression for VNC server (default)"
echo "  --enable-vnc-png         enable PNG compression for VNC server"
echo "  --disable-vnc-thread     disable threaded VNC server"
echo "  --enable-vnc-thread      enable threaded VNC server"
echo "  --disable-curses         disable curses output"
echo "  --enable-curses          enable curses output"
echo "  --disable-curl           disable curl connectivity"
echo "  --enable-curl            enable curl connectivity"
echo "  --disable-fdt            disable fdt device tree"
echo "  --enable-fdt             enable fdt device tree"
echo "  --disable-check-utests   disable check unit-tests"
echo "  --enable-check-utests    enable check unit-tests"
echo "  --disable-bluez          disable bluez stack connectivity"
echo "  --enable-bluez           enable bluez stack connectivity"
echo "  --disable-slirp          disable SLIRP userspace network connectivity"
echo "  --disable-kvm            disable KVM acceleration support"
echo "  --enable-kvm             enable KVM acceleration support"
echo "  --enable-tcg-interpreter enable TCG with bytecode interpreter (TCI)"
echo "  --disable-nptl           disable usermode NPTL support"
echo "  --enable-nptl            enable usermode NPTL support"
echo "  --enable-system          enable all system emulation targets"
echo "  --disable-system         disable all system emulation targets"
echo "  --enable-user            enable supported user emulation targets"
echo "  --disable-user           disable all user emulation targets"
echo "  --enable-linux-user      enable all linux usermode emulation targets"
echo "  --disable-linux-user     disable all linux usermode emulation targets"
echo "  --enable-darwin-user     enable all darwin usermode emulation targets"
echo "  --disable-darwin-user    disable all darwin usermode emulation targets"
echo "  --enable-bsd-user        enable all BSD usermode emulation targets"
echo "  --disable-bsd-user       disable all BSD usermode emulation targets"
echo "  --enable-guest-base      enable GUEST_BASE support for usermode"
echo "                           emulation targets"
echo "  --disable-guest-base     disable GUEST_BASE support"
echo "  --enable-pie             build Position Independent Executables"
echo "  --disable-pie            do not build Position Independent Executables"
echo "  --fmod-lib               path to FMOD library"
echo "  --fmod-inc               path to FMOD includes"
echo "  --oss-lib                path to OSS library"
echo "  --enable-uname-release=R Return R for uname -r in usermode emulation"
echo "  --cpu=CPU                Build for host CPU [$cpu]"
echo "  --sparc_cpu=V            Build qemu for Sparc architecture v7, v8, v8plus, v8plusa, v9"
echo "  --disable-uuid           disable uuid support"
echo "  --enable-uuid            enable uuid support"
echo "  --disable-vde            disable support for vde network"
echo "  --enable-vde             enable support for vde network"
echo "  --disable-linux-aio      disable Linux AIO support"
echo "  --enable-linux-aio       enable Linux AIO support"
echo "  --disable-attr           disables attr and xattr support"
echo "  --enable-attr            enable attr and xattr support"
echo "  --disable-blobs          disable installing provided firmware blobs"
echo "  --enable-docs            enable documentation build"
echo "  --disable-docs           disable documentation build"
echo "  --disable-vhost-net      disable vhost-net acceleration support"
echo "  --enable-vhost-net       enable vhost-net acceleration support"
echo "  --enable-trace-backend=B Set trace backend"
echo "                           Available backends:" $("$source_path"/scripts/tracetool --list-backends)
echo "  --with-trace-file=NAME   Full PATH,NAME of file to store traces"
echo "                           Default:trace-<pid>"
echo "  --disable-spice          disable spice"
echo "  --enable-spice           enable spice"
echo "  --enable-rbd             enable building the rados block device (rbd)"
echo "  --disable-libiscsi       disable iscsi support"
echo "  --enable-libiscsi        enable iscsi support"
echo "  --disable-smartcard      disable smartcard support"
echo "  --enable-smartcard       enable smartcard support"
echo "  --disable-smartcard-nss  disable smartcard nss support"
echo "  --enable-smartcard-nss   enable smartcard nss support"
echo "  --disable-usb-redir      disable usb network redirection support"
echo "  --enable-usb-redir       enable usb network redirection support"
echo "  --disable-guest-agent    disable building of the QEMU Guest Agent"
echo "  --enable-guest-agent     enable building of the QEMU Guest Agent"
echo ""
echo "NOTE: The object files are built at the place where configure is launched"
exit 1
fi

# check that the C compiler works.
cat > $TMPC <<EOF
int main(void) {}
EOF

if compile_object ; then
  : C compiler works ok
else
    echo "ERROR: \"$cc\" either does not exist or does not work"
    exit 1
fi

gcc_flags="-Wold-style-declaration -Wold-style-definition -Wtype-limits"
gcc_flags="-Wformat-security -Wformat-y2k -Winit-self -Wignored-qualifiers $gcc_flags"
gcc_flags="-Wmissing-include-dirs -Wempty-body -Wnested-externs $gcc_flags"
gcc_flags="-fstack-protector-all -Wendif-labels $gcc_flags"
cat > $TMPC << EOF
int main(void) { return 0; }
EOF
for flag in $gcc_flags; do
    if compile_prog "$flag -Werror" "" ; then
	QEMU_CFLAGS="$QEMU_CFLAGS $flag"
    fi
done

if test "$static" = "yes" ; then
  if test "$pie" = "yes" ; then
    echo "static and pie are mutually incompatible"
    exit 1
  else
    pie="no"
  fi
fi

if test "$pie" = ""; then
  case "$cpu-$targetos" in
    i386-Linux|x86_64-Linux|i386-OpenBSD|x86_64-OpenBSD)
      ;;
    *)
      pie="no"
      ;;
  esac
fi

if test "$pie" != "no" ; then
  cat > $TMPC << EOF

#ifdef __linux__
#  define THREAD __thread
#else
#  define THREAD
#endif

static THREAD int tls_var;

int main(void) { return tls_var; }

EOF
  if compile_prog "-fPIE -DPIE" "-pie"; then
    QEMU_CFLAGS="-fPIE -DPIE $QEMU_CFLAGS"
    LDFLAGS="-pie $LDFLAGS"
    pie="yes"
    if compile_prog "" "-Wl,-z,relro -Wl,-z,now" ; then
      LDFLAGS="-Wl,-z,relro -Wl,-z,now $LDFLAGS"
    fi
  else
    if test "$pie" = "yes"; then
      echo "PIE not available due to missing toolchain support"
      exit 1
    else
      echo "Disabling PIE due to missing toolchain support"
      pie="no"
    fi
  fi
fi

#
# Solaris specific configure tool chain decisions
#
if test "$solaris" = "yes" ; then
  if has $install; then
    :
  else
    echo "Solaris install program not found. Use --install=/usr/ucb/install or"
    echo "install fileutils from www.blastwave.org using pkg-get -i fileutils"
    echo "to get ginstall which is used by default (which lives in /opt/csw/bin)"
    exit 1
  fi
  if test "`path_of $install`" = "/usr/sbin/install" ; then
    echo "Error: Solaris /usr/sbin/install is not an appropriate install program."
    echo "try ginstall from the GNU fileutils available from www.blastwave.org"
    echo "using pkg-get -i fileutils, or use --install=/usr/ucb/install"
    exit 1
  fi
  if has ar; then
    :
  else
    echo "Error: No path includes ar"
    if test -f /usr/ccs/bin/ar ; then
      echo "Add /usr/ccs/bin to your path and rerun configure"
    fi
    exit 1
  fi
fi

if test "$guest_agent" != "no" ; then
  if has $python; then
    :
  else
    echo "Python not found. Use --python=/path/to/python"
    exit 1
  fi
fi

if test -z "$target_list" ; then
    target_list="$default_target_list"
else
    target_list=`echo "$target_list" | sed -e 's/,/ /g'`
fi
if test -z "$target_list" ; then
    echo "No targets enabled"
    exit 1
fi
# see if system emulation was really requested
case " $target_list " in
  *"-softmmu "*) softmmu=yes
  ;;
  *) softmmu=no
  ;;
esac

feature_not_found() {
  feature=$1

  echo "ERROR"
  echo "ERROR: User requested feature $feature"
  echo "ERROR: configure was not able to find it"
  echo "ERROR"
  exit 1;
}

if test -z "$cross_prefix" ; then

# ---
# big/little endian test
cat > $TMPC << EOF
#include <inttypes.h>
int main(int argc, char ** argv){
        volatile uint32_t i=0x01234567;
        return (*((uint8_t*)(&i))) == 0x67;
}
EOF

if compile_prog "" "" ; then
$TMPE && bigendian="yes"
else
echo big/little test failed
fi

else

# if cross compiling, cannot launch a program, so make a static guess
case "$cpu" in
  armv4b|hppa|m68k|mips|mips64|ppc|ppc64|s390|s390x|sparc|sparc64)
    bigendian=yes
  ;;
esac

fi

# host long bits test, actually a pointer size test
cat > $TMPC << EOF
int sizeof_pointer_is_8[sizeof(void *) == 8 ? 1 : -1];
EOF
if compile_object; then
hostlongbits=64
else
hostlongbits=32
fi


##########################################
# NPTL probe

if test "$nptl" != "no" ; then
  cat > $TMPC <<EOF
#include <sched.h>
#include <linux/futex.h>
void foo()
{
#if !defined(CLONE_SETTLS) || !defined(FUTEX_WAIT)
#error bork
#endif
}
EOF

  if compile_object ; then
    nptl=yes
  else
    if test "$nptl" = "yes" ; then
      feature_not_found "nptl"
    fi
    nptl=no
  fi
fi

##########################################
# zlib check

if test "$zlib" != "no" ; then
    cat > $TMPC << EOF
#include <zlib.h>
int main(void) { zlibVersion(); return 0; }
EOF
    if compile_prog "" "-lz" ; then
        :
    else
        echo
        echo "Error: zlib check failed"
        echo "Make sure to have the zlib libs and headers installed."
        echo
        exit 1
    fi
fi

##########################################
# xen probe

if test "$xen" != "no" ; then
  xen_libs="-lxenstore -lxenctrl -lxenguest"

  # Xen unstable
  cat > $TMPC <<EOF
#include <xenctrl.h>
#include <xs.h>
#include <stdint.h>
#include <xen/hvm/hvm_info_table.h>
#if !defined(HVM_MAX_VCPUS)
# error HVM_MAX_VCPUS not defined
#endif
int main(void) {
  xc_interface *xc;
  xs_daemon_open();
  xc = xc_interface_open(0, 0, 0);
  xc_hvm_set_mem_type(0, 0, HVMMEM_ram_ro, 0, 0);
  xc_gnttab_open(NULL, 0);
  xc_domain_add_to_physmap(0, 0, XENMAPSPACE_gmfn, 0, 0);
  return 0;
}
EOF
  if compile_prog "" "$xen_libs" ; then
    xen_ctrl_version=410
    xen=yes

  # Xen 4.0.0
  elif (
      cat > $TMPC <<EOF
#include <xenctrl.h>
#include <xs.h>
#include <stdint.h>
#include <xen/hvm/hvm_info_table.h>
#if !defined(HVM_MAX_VCPUS)
# error HVM_MAX_VCPUS not defined
#endif
int main(void) {
  struct xen_add_to_physmap xatp = {
    .domid = 0, .space = XENMAPSPACE_gmfn, .idx = 0, .gpfn = 0,
  };
  xs_daemon_open();
  xc_interface_open();
  xc_gnttab_open();
  xc_hvm_set_mem_type(0, 0, HVMMEM_ram_ro, 0, 0);
  xc_memory_op(0, XENMEM_add_to_physmap, &xatp);
  return 0;
}
EOF
      compile_prog "" "$xen_libs"
    ) ; then
    xen_ctrl_version=400
    xen=yes

  # Xen 3.4.0
  elif (
      cat > $TMPC <<EOF
#include <xenctrl.h>
#include <xs.h>
int main(void) {
  struct xen_add_to_physmap xatp = {
    .domid = 0, .space = XENMAPSPACE_gmfn, .idx = 0, .gpfn = 0,
  };
  xs_daemon_open();
  xc_interface_open();
  xc_gnttab_open();
  xc_hvm_set_mem_type(0, 0, HVMMEM_ram_ro, 0, 0);
  xc_memory_op(0, XENMEM_add_to_physmap, &xatp);
  return 0;
}
EOF
      compile_prog "" "$xen_libs"
    ) ; then
    xen_ctrl_version=340
    xen=yes

  # Xen 3.3.0
  elif (
      cat > $TMPC <<EOF
#include <xenctrl.h>
#include <xs.h>
int main(void) {
  xs_daemon_open();
  xc_interface_open();
  xc_gnttab_open();
  xc_hvm_set_mem_type(0, 0, HVMMEM_ram_ro, 0, 0);
  return 0;
}
EOF
      compile_prog "" "$xen_libs"
    ) ; then
    xen_ctrl_version=330
    xen=yes

  # Xen not found or unsupported
  else
    if test "$xen" = "yes" ; then
      feature_not_found "xen"
    fi
    xen=no
  fi

  if test "$xen" = yes; then
    libs_softmmu="$xen_libs $libs_softmmu"
  fi
fi

##########################################
# pkg-config probe

if ! has $pkg_config; then
  echo "Error: pkg-config binary '$pkg_config' not found"
  exit 1
fi

##########################################
# libtool probe

if ! has $libtool; then
    libtool=
fi

##########################################
# Sparse probe
if test "$sparse" != "no" ; then
  if has cgcc; then
    sparse=yes
  else
    if test "$sparse" = "yes" ; then
      feature_not_found "sparse"
    fi
    sparse=no
  fi
fi

##########################################
# SDL probe

# Look for sdl configuration program (pkg-config or sdl-config).  Try
# sdl-config even without cross prefix, and favour pkg-config over sdl-config.
if test "`basename $sdl_config`" != sdl-config && ! has ${sdl_config}; then
  sdl_config=sdl-config
fi

if $pkg_config sdl --modversion >/dev/null 2>&1; then
  sdlconfig="$pkg_config sdl"
  _sdlversion=`$sdlconfig --modversion 2>/dev/null | sed 's/[^0-9]//g'`
elif has ${sdl_config}; then
  sdlconfig="$sdl_config"
  _sdlversion=`$sdlconfig --version | sed 's/[^0-9]//g'`
else
  if test "$sdl" = "yes" ; then
    feature_not_found "sdl"
  fi
  sdl=no
fi
if test -n "$cross_prefix" && test "$(basename "$sdlconfig")" = sdl-config; then
  echo warning: using "\"$sdlconfig\"" to detect cross-compiled sdl >&2
fi

sdl_too_old=no
if test "$sdl" != "no" ; then
  cat > $TMPC << EOF
#include <SDL.h>
#undef main /* We don't want SDL to override our main() */
int main( void ) { return SDL_Init (SDL_INIT_VIDEO); }
EOF
  sdl_cflags=`$sdlconfig --cflags 2> /dev/null`
  if test "$static" = "yes" ; then
    sdl_libs=`$sdlconfig --static-libs 2>/dev/null`
  else
    sdl_libs=`$sdlconfig --libs 2> /dev/null`
  fi
  if compile_prog "$sdl_cflags" "$sdl_libs" ; then
    if test "$_sdlversion" -lt 121 ; then
      sdl_too_old=yes
    else
      if test "$cocoa" = "no" ; then
        sdl=yes
      fi
    fi

    # static link with sdl ? (note: sdl.pc's --static --libs is broken)
    if test "$sdl" = "yes" -a "$static" = "yes" ; then
      if test $? = 0 && echo $sdl_libs | grep -- -laa > /dev/null; then
         sdl_libs="$sdl_libs `aalib-config --static-libs 2>/dev/null`"
         sdl_cflags="$sdl_cflags `aalib-config --cflags 2>/dev/null`"
      fi
      if compile_prog "$sdl_cflags" "$sdl_libs" ; then
	:
      else
        sdl=no
      fi
    fi # static link
  else # sdl not found
    if test "$sdl" = "yes" ; then
      feature_not_found "sdl"
    fi
    sdl=no
  fi # sdl compile test
fi

if test "$sdl" = "yes" ; then
  cat > $TMPC <<EOF
#include <SDL.h>
#if defined(SDL_VIDEO_DRIVER_X11)
#include <X11/XKBlib.h>
#else
#error No x11 support
#endif
int main(void) { return 0; }
EOF
  if compile_prog "$sdl_cflags" "$sdl_libs" ; then
    sdl_libs="$sdl_libs -lX11"
  fi
  if test "$mingw32" = "yes" ; then
    sdl_libs="`echo $sdl_libs | sed s/-mwindows//g` -mconsole"
  fi
  libs_softmmu="$sdl_libs $libs_softmmu"
fi

##########################################
# VNC TLS detection
if test "$vnc" = "yes" -a "$vnc_tls" != "no" ; then
  cat > $TMPC <<EOF
#include <gnutls/gnutls.h>
int main(void) { gnutls_session_t s; gnutls_init(&s, GNUTLS_SERVER); return 0; }
EOF
  vnc_tls_cflags=`$pkg_config --cflags gnutls 2> /dev/null`
  vnc_tls_libs=`$pkg_config --libs gnutls 2> /dev/null`
  if compile_prog "$vnc_tls_cflags" "$vnc_tls_libs" ; then
    vnc_tls=yes
    libs_softmmu="$vnc_tls_libs $libs_softmmu"
  else
    if test "$vnc_tls" = "yes" ; then
      feature_not_found "vnc-tls"
    fi
    vnc_tls=no
  fi
fi

##########################################
# VNC SASL detection
if test "$vnc" = "yes" -a "$vnc_sasl" != "no" ; then
  cat > $TMPC <<EOF
#include <sasl/sasl.h>
#include <stdio.h>
int main(void) { sasl_server_init(NULL, "qemu"); return 0; }
EOF
  # Assuming Cyrus-SASL installed in /usr prefix
  vnc_sasl_cflags=""
  vnc_sasl_libs="-lsasl2"
  if compile_prog "$vnc_sasl_cflags" "$vnc_sasl_libs" ; then
    vnc_sasl=yes
    libs_softmmu="$vnc_sasl_libs $libs_softmmu"
  else
    if test "$vnc_sasl" = "yes" ; then
      feature_not_found "vnc-sasl"
    fi
    vnc_sasl=no
  fi
fi

##########################################
# VNC JPEG detection
if test "$vnc" = "yes" -a "$vnc_jpeg" != "no" ; then
cat > $TMPC <<EOF
#include <stdio.h>
#include <jpeglib.h>
int main(void) { struct jpeg_compress_struct s; jpeg_create_compress(&s); return 0; }
EOF
    vnc_jpeg_cflags=""
    vnc_jpeg_libs="-ljpeg"
  if compile_prog "$vnc_jpeg_cflags" "$vnc_jpeg_libs" ; then
    vnc_jpeg=yes
    libs_softmmu="$vnc_jpeg_libs $libs_softmmu"
  else
    if test "$vnc_jpeg" = "yes" ; then
      feature_not_found "vnc-jpeg"
    fi
    vnc_jpeg=no
  fi
fi

##########################################
# VNC PNG detection
if test "$vnc" = "yes" -a "$vnc_png" != "no" ; then
cat > $TMPC <<EOF
//#include <stdio.h>
#include <png.h>
#include <stddef.h>
int main(void) {
    png_structp png_ptr;
    png_ptr = png_create_write_struct(PNG_LIBPNG_VER_STRING, NULL, NULL, NULL);
    return 0;
}
EOF
  if $pkg_config libpng --modversion >/dev/null 2>&1; then
    vnc_png_cflags=`$pkg_config libpng --cflags 2> /dev/null`
    vnc_png_libs=`$pkg_config libpng --libs 2> /dev/null`
  else
    vnc_png_cflags=""
    vnc_png_libs="-lpng"
  fi
  if compile_prog "$vnc_png_cflags" "$vnc_png_libs" ; then
    vnc_png=yes
    libs_softmmu="$vnc_png_libs $libs_softmmu"
    QEMU_CFLAGS="$QEMU_CFLAGS $vnc_png_cflags"
  else
    if test "$vnc_png" = "yes" ; then
      feature_not_found "vnc-png"
    fi
    vnc_png=no
  fi
fi

##########################################
# fnmatch() probe, used for ACL routines
fnmatch="no"
cat > $TMPC << EOF
#include <fnmatch.h>
int main(void)
{
    fnmatch("foo", "foo", 0);
    return 0;
}
EOF
if compile_prog "" "" ; then
   fnmatch="yes"
fi

##########################################
# uuid_generate() probe, used for vdi block driver
if test "$uuid" != "no" ; then
  uuid_libs="-luuid"
  cat > $TMPC << EOF
#include <uuid/uuid.h>
int main(void)
{
    uuid_t my_uuid;
    uuid_generate(my_uuid);
    return 0;
}
EOF
  if compile_prog "" "$uuid_libs" ; then
    uuid="yes"
    libs_softmmu="$uuid_libs $libs_softmmu"
    libs_tools="$uuid_libs $libs_tools"
  else
    if test "$uuid" = "yes" ; then
      feature_not_found "uuid"
    fi
    uuid=no
  fi
fi

##########################################
# xfsctl() probe, used for raw-posix
if test "$xfs" != "no" ; then
  cat > $TMPC << EOF
#include <xfs/xfs.h>
int main(void)
{
    xfsctl(NULL, 0, 0, NULL);
    return 0;
}
EOF
  if compile_prog "" "" ; then
    xfs="yes"
  else
    if test "$xfs" = "yes" ; then
      feature_not_found "xfs"
    fi
    xfs=no
  fi
fi

##########################################
# vde libraries probe
if test "$vde" != "no" ; then
  vde_libs="-lvdeplug"
  cat > $TMPC << EOF
#include <libvdeplug.h>
int main(void)
{
    struct vde_open_args a = {0, 0, 0};
    vde_open("", "", &a);
    return 0;
}
EOF
  if compile_prog "" "$vde_libs" ; then
    vde=yes
    libs_softmmu="$vde_libs $libs_softmmu"
    libs_tools="$vde_libs $libs_tools"
  else
    if test "$vde" = "yes" ; then
      feature_not_found "vde"
    fi
    vde=no
  fi
fi

##########################################
# Sound support libraries probe

audio_drv_probe()
{
    drv=$1
    hdr=$2
    lib=$3
    exp=$4
    cfl=$5
        cat > $TMPC << EOF
#include <$hdr>
int main(void) { $exp }
EOF
    if compile_prog "$cfl" "$lib" ; then
        :
    else
        echo
        echo "Error: $drv check failed"
        echo "Make sure to have the $drv libs and headers installed."
        echo
        exit 1
    fi
}

audio_drv_list=`echo "$audio_drv_list" | sed -e 's/,/ /g'`
for drv in $audio_drv_list; do
    case $drv in
    alsa)
    audio_drv_probe $drv alsa/asoundlib.h -lasound \
        "snd_pcm_t **handle; return snd_pcm_close(*handle);"
    libs_softmmu="-lasound $libs_softmmu"
    ;;

    fmod)
    if test -z $fmod_lib || test -z $fmod_inc; then
        echo
        echo "Error: You must specify path to FMOD library and headers"
        echo "Example: --fmod-inc=/path/include/fmod --fmod-lib=/path/lib/libfmod-3.74.so"
        echo
        exit 1
    fi
    audio_drv_probe $drv fmod.h $fmod_lib "return FSOUND_GetVersion();" "-I $fmod_inc"
    libs_softmmu="$fmod_lib $libs_softmmu"
    ;;

    esd)
    audio_drv_probe $drv esd.h -lesd 'return esd_play_stream(0, 0, "", 0);'
    libs_softmmu="-lesd $libs_softmmu"
    audio_pt_int="yes"
    ;;

    pa)
    audio_drv_probe $drv pulse/simple.h "-lpulse-simple -lpulse" \
        "pa_simple *s = 0; pa_simple_free(s); return 0;"
    libs_softmmu="-lpulse -lpulse-simple $libs_softmmu"
    audio_pt_int="yes"
    ;;

    coreaudio)
      libs_softmmu="-framework CoreAudio $libs_softmmu"
    ;;

    dsound)
      libs_softmmu="-lole32 -ldxguid $libs_softmmu"
      audio_win_int="yes"
    ;;

    oss)
      libs_softmmu="$oss_lib $libs_softmmu"
    ;;

    sdl|wav)
    # XXX: Probes for CoreAudio, DirectSound, SDL(?)
    ;;

    winwave)
      libs_softmmu="-lwinmm $libs_softmmu"
      audio_win_int="yes"
    ;;

    *)
    echo "$audio_possible_drivers" | grep -q "\<$drv\>" || {
        echo
        echo "Error: Unknown driver '$drv' selected"
        echo "Possible drivers are: $audio_possible_drivers"
        echo
        exit 1
    }
    ;;
    esac
done

##########################################
# BrlAPI probe

if test "$brlapi" != "no" ; then
  brlapi_libs="-lbrlapi"
  cat > $TMPC << EOF
#include <brlapi.h>
#include <stddef.h>
int main( void ) { return brlapi__openConnection (NULL, NULL, NULL); }
EOF
  if compile_prog "" "$brlapi_libs" ; then
    brlapi=yes
    libs_softmmu="$brlapi_libs $libs_softmmu"
  else
    if test "$brlapi" = "yes" ; then
      feature_not_found "brlapi"
    fi
    brlapi=no
  fi
fi

##########################################
# curses probe
if test "$mingw32" = "yes" ; then
    curses_list="-lpdcurses"
else
    curses_list="-lncurses -lcurses"
fi

if test "$curses" != "no" ; then
  curses_found=no
  cat > $TMPC << EOF
#include <curses.h>
#ifdef __OpenBSD__
#define resize_term resizeterm
#endif
int main(void) { resize_term(0, 0); return curses_version(); }
EOF
  for curses_lib in $curses_list; do
    if compile_prog "" "$curses_lib" ; then
      curses_found=yes
      libs_softmmu="$curses_lib $libs_softmmu"
      break
    fi
  done
  if test "$curses_found" = "yes" ; then
    curses=yes
  else
    if test "$curses" = "yes" ; then
      feature_not_found "curses"
    fi
    curses=no
  fi
fi

##########################################
# curl probe

if $pkg_config libcurl --modversion >/dev/null 2>&1; then
  curlconfig="$pkg_config libcurl"
else
  curlconfig=curl-config
fi

if test "$curl" != "no" ; then
  cat > $TMPC << EOF
#include <curl/curl.h>
int main(void) { curl_easy_init(); curl_multi_setopt(0, 0, 0); return 0; }
EOF
  curl_cflags=`$curlconfig --cflags 2>/dev/null`
  curl_libs=`$curlconfig --libs 2>/dev/null`
  if compile_prog "$curl_cflags" "$curl_libs" ; then
    curl=yes
    libs_tools="$curl_libs $libs_tools"
    libs_softmmu="$curl_libs $libs_softmmu"
  else
    if test "$curl" = "yes" ; then
      feature_not_found "curl"
    fi
    curl=no
  fi
fi # test "$curl"

##########################################
# check framework probe

if test "$check_utests" != "no" ; then
  cat > $TMPC << EOF
#include <check.h>
int main(void) { suite_create("qemu test"); return 0; }
EOF
  check_libs=`$pkg_config --libs check 2>/dev/null`
  if compile_prog "" $check_libs ; then
    check_utests=yes
    libs_tools="$check_libs $libs_tools"
  else
    if test "$check_utests" = "yes" ; then
      feature_not_found "check"
    fi
    check_utests=no
  fi
fi # test "$check_utests"

##########################################
# bluez support probe
if test "$bluez" != "no" ; then
  cat > $TMPC << EOF
#include <bluetooth/bluetooth.h>
int main(void) { return bt_error(0); }
EOF
  bluez_cflags=`$pkg_config --cflags bluez 2> /dev/null`
  bluez_libs=`$pkg_config --libs bluez 2> /dev/null`
  if compile_prog "$bluez_cflags" "$bluez_libs" ; then
    bluez=yes
    libs_softmmu="$bluez_libs $libs_softmmu"
  else
    if test "$bluez" = "yes" ; then
      feature_not_found "bluez"
    fi
    bluez="no"
  fi
fi

##########################################
# glib support probe
<<<<<<< HEAD
if test "$guest_agent" != "no" ; then
    if $pkg_config --modversion glib-2.0 > /dev/null 2>&1 ; then
        glib_cflags=`$pkg_config --cflags glib-2.0 2>/dev/null`
        glib_libs=`$pkg_config --libs glib-2.0 2>/dev/null`
        libs_softmmu="$glib_libs $libs_softmmu"
        libs_tools="$glib_libs $libs_tools"
    else
        echo "glib-2.0 required to compile QEMU"
        exit 1
    fi
=======
if $pkg_config --modversion gthread-2.0 > /dev/null 2>&1 ; then
    glib_cflags=`$pkg_config --cflags gthread-2.0 2>/dev/null`
    glib_libs=`$pkg_config --libs gthread-2.0 2>/dev/null`
    LIBS="$glib_libs $LIBS"
    libs_qga="$glib_libs $libs_qga"
else
    echo "glib-2.0 required to compile QEMU"
    exit 1
>>>>>>> 3ffb4001
fi

##########################################
# pthread probe
PTHREADLIBS_LIST="-pthread -lpthread -lpthreadGC2"

pthread=no
cat > $TMPC << EOF
#include <pthread.h>
int main(void) { pthread_create(0,0,0,0); return 0; }
EOF
if compile_prog "" "" ; then
  pthread=yes
else
  for pthread_lib in $PTHREADLIBS_LIST; do
    if compile_prog "" "$pthread_lib" ; then
      pthread=yes
      LIBS="$pthread_lib $LIBS"
      break
    fi
  done
fi

if test "$mingw32" != yes -a "$pthread" = no; then
  echo
  echo "Error: pthread check failed"
  echo "Make sure to have the pthread libs and headers installed."
  echo
  exit 1
fi

##########################################
# rbd probe
if test "$rbd" != "no" ; then
  cat > $TMPC <<EOF
#include <stdio.h>
#include <rbd/librbd.h>
int main(void) {
    rados_t cluster;
    rados_create(&cluster, NULL);
    return 0;
}
EOF
  rbd_libs="-lrbd -lrados"
  if compile_prog "" "$rbd_libs" ; then
    rbd=yes
    libs_tools="$rbd_libs $libs_tools"
    libs_softmmu="$rbd_libs $libs_softmmu"
  else
    if test "$rbd" = "yes" ; then
      feature_not_found "rados block device"
    fi
    rbd=no
  fi
fi

##########################################
# linux-aio probe

if test "$linux_aio" != "no" ; then
  cat > $TMPC <<EOF
#include <libaio.h>
#include <sys/eventfd.h>
#include <stddef.h>
int main(void) { io_setup(0, NULL); io_set_eventfd(NULL, 0); eventfd(0, 0); return 0; }
EOF
  if compile_prog "" "-laio" ; then
    linux_aio=yes
    libs_softmmu="$libs_softmmu -laio"
    libs_tools="$libs_tools -laio"
  else
    if test "$linux_aio" = "yes" ; then
      feature_not_found "linux AIO"
    fi
    linux_aio=no
  fi
fi

##########################################
# attr probe

if test "$attr" != "no" ; then
  cat > $TMPC <<EOF
#include <stdio.h>
#include <sys/types.h>
#ifdef CONFIG_LIBATTR
#include <attr/xattr.h>
#else
#include <sys/xattr.h>
#endif
int main(void) { getxattr(NULL, NULL, NULL, 0); setxattr(NULL, NULL, NULL, 0, 0); return 0; }
EOF
  if compile_prog "" "" ; then
    attr=yes
  # Older distros have <attr/xattr.h>, and need -lattr:
  elif compile_prog "-DCONFIG_LIBATTR" "-lattr" ; then
    attr=yes
    LIBS="-lattr $LIBS"
    libattr=yes
  else
    if test "$attr" = "yes" ; then
      feature_not_found "ATTR"
    fi
    attr=no
  fi
fi

##########################################
# iovec probe
cat > $TMPC <<EOF
#include <sys/types.h>
#include <sys/uio.h>
#include <unistd.h>
int main(void) { struct iovec iov; return 0; }
EOF
iovec=no
if compile_prog "" "" ; then
  iovec=yes
fi

##########################################
# preadv probe
cat > $TMPC <<EOF
#include <sys/types.h>
#include <sys/uio.h>
#include <unistd.h>
int main(void) { preadv; }
EOF
preadv=no
if compile_prog "" "" ; then
  preadv=yes
fi

##########################################
# fdt probe
if test "$fdt" != "no" ; then
  fdt_libs="-lfdt"
  cat > $TMPC << EOF
int main(void) { return 0; }
EOF
  if compile_prog "" "$fdt_libs" ; then
    fdt=yes
  else
    if test "$fdt" = "yes" ; then
      feature_not_found "fdt"
    fi
    fdt_libs=
    fdt=no
  fi
fi

##########################################
# opengl probe, used by milkymist-tmu2
if test "$opengl" != "no" ; then
  opengl_libs="-lGL"
  cat > $TMPC << EOF
#include <X11/Xlib.h>
#include <GL/gl.h>
#include <GL/glx.h>
int main(void) { GL_VERSION; return 0; }
EOF
  if compile_prog "" "-lGL" ; then
    opengl=yes
  else
    if test "$opengl" = "yes" ; then
      feature_not_found "opengl"
    fi
    opengl_libs=
    opengl=no
  fi
fi

#
# Check for xxxat() functions when we are building linux-user
# emulator.  This is done because older glibc versions don't
# have syscall stubs for these implemented.
#
atfile=no
cat > $TMPC << EOF
#define _ATFILE_SOURCE
#include <sys/types.h>
#include <fcntl.h>
#include <unistd.h>

int
main(void)
{
	/* try to unlink nonexisting file */
	return (unlinkat(AT_FDCWD, "nonexistent_file", 0));
}
EOF
if compile_prog "" "" ; then
  atfile=yes
fi

# Check for inotify functions when we are building linux-user
# emulator.  This is done because older glibc versions don't
# have syscall stubs for these implemented.  In that case we
# don't provide them even if kernel supports them.
#
inotify=no
cat > $TMPC << EOF
#include <sys/inotify.h>

int
main(void)
{
	/* try to start inotify */
	return inotify_init();
}
EOF
if compile_prog "" "" ; then
  inotify=yes
fi

inotify1=no
cat > $TMPC << EOF
#include <sys/inotify.h>

int
main(void)
{
    /* try to start inotify */
    return inotify_init1(0);
}
EOF
if compile_prog "" "" ; then
  inotify1=yes
fi

# check if utimensat and futimens are supported
utimens=no
cat > $TMPC << EOF
#define _ATFILE_SOURCE
#include <stddef.h>
#include <fcntl.h>

int main(void)
{
    utimensat(AT_FDCWD, "foo", NULL, 0);
    futimens(0, NULL);
    return 0;
}
EOF
if compile_prog "" "" ; then
  utimens=yes
fi

# check if pipe2 is there
pipe2=no
cat > $TMPC << EOF
#include <unistd.h>
#include <fcntl.h>

int main(void)
{
    int pipefd[2];
    pipe2(pipefd, O_CLOEXEC);
    return 0;
}
EOF
if compile_prog "" "" ; then
  pipe2=yes
fi

# check if accept4 is there
accept4=no
cat > $TMPC << EOF
#include <sys/socket.h>
#include <stddef.h>

int main(void)
{
    accept4(0, NULL, NULL, SOCK_CLOEXEC);
    return 0;
}
EOF
if compile_prog "" "" ; then
  accept4=yes
fi

# check if tee/splice is there. vmsplice was added same time.
splice=no
cat > $TMPC << EOF
#include <unistd.h>
#include <fcntl.h>
#include <limits.h>

int main(void)
{
    int len, fd;
    len = tee(STDIN_FILENO, STDOUT_FILENO, INT_MAX, SPLICE_F_NONBLOCK);
    splice(STDIN_FILENO, NULL, fd, NULL, len, SPLICE_F_MOVE);
    return 0;
}
EOF
if compile_prog "" "" ; then
  splice=yes
fi

##########################################
# signalfd probe
signalfd="no"
cat > $TMPC << EOF
#define _GNU_SOURCE
#include <unistd.h>
#include <sys/syscall.h>
#include <signal.h>
int main(void) { return syscall(SYS_signalfd, -1, NULL, _NSIG / 8); }
EOF

if compile_prog "" "" ; then
  signalfd=yes
fi

# check if eventfd is supported
eventfd=no
cat > $TMPC << EOF
#include <sys/eventfd.h>

int main(void)
{
    int efd = eventfd(0, EFD_NONBLOCK | EFD_CLOEXEC);
    return 0;
}
EOF
if compile_prog "" "" ; then
  eventfd=yes
fi

# check for fallocate
fallocate=no
cat > $TMPC << EOF
#include <fcntl.h>

int main(void)
{
    fallocate(0, 0, 0, 0);
    return 0;
}
EOF
if compile_prog "$ARCH_CFLAGS" "" ; then
  fallocate=yes
fi

# check for sync_file_range
sync_file_range=no
cat > $TMPC << EOF
#include <fcntl.h>

int main(void)
{
    sync_file_range(0, 0, 0, 0);
    return 0;
}
EOF
if compile_prog "$ARCH_CFLAGS" "" ; then
  sync_file_range=yes
fi

# check for linux/fiemap.h and FS_IOC_FIEMAP
fiemap=no
cat > $TMPC << EOF
#include <sys/ioctl.h>
#include <linux/fs.h>
#include <linux/fiemap.h>

int main(void)
{
    ioctl(0, FS_IOC_FIEMAP, 0);
    return 0;
}
EOF
if compile_prog "$ARCH_CFLAGS" "" ; then
  fiemap=yes
fi

# check for dup3
dup3=no
cat > $TMPC << EOF
#include <unistd.h>

int main(void)
{
    dup3(0, 0, 0);
    return 0;
}
EOF
if compile_prog "" "" ; then
  dup3=yes
fi

# check for epoll support
epoll=no
cat > $TMPC << EOF
#include <sys/epoll.h>

int main(void)
{
    epoll_create(0);
    return 0;
}
EOF
if compile_prog "$ARCH_CFLAGS" "" ; then
  epoll=yes
fi

# epoll_create1 and epoll_pwait are later additions
# so we must check separately for their presence
epoll_create1=no
cat > $TMPC << EOF
#include <sys/epoll.h>

int main(void)
{
    /* Note that we use epoll_create1 as a value, not as
     * a function being called. This is necessary so that on
     * old SPARC glibc versions where the function was present in
     * the library but not declared in the header file we will
     * fail the configure check. (Otherwise we will get a compiler
     * warning but not an error, and will proceed to fail the
     * qemu compile where we compile with -Werror.)
     */
    epoll_create1;
    return 0;
}
EOF
if compile_prog "$ARCH_CFLAGS" "" ; then
  epoll_create1=yes
fi

epoll_pwait=no
cat > $TMPC << EOF
#include <sys/epoll.h>

int main(void)
{
    epoll_pwait(0, 0, 0, 0, 0);
    return 0;
}
EOF
if compile_prog "$ARCH_CFLAGS" "" ; then
  epoll_pwait=yes
fi

# Check if tools are available to build documentation.
if test "$docs" != "no" ; then
  if has makeinfo && has pod2man; then
    docs=yes
  else
    if test "$docs" = "yes" ; then
      feature_not_found "docs"
    fi
    docs=no
  fi
fi

# Search for bswap_32 function
byteswap_h=no
cat > $TMPC << EOF
#include <byteswap.h>
int main(void) { return bswap_32(0); }
EOF
if compile_prog "" "" ; then
  byteswap_h=yes
fi

# Search for bswap_32 function
bswap_h=no
cat > $TMPC << EOF
#include <sys/endian.h>
#include <sys/types.h>
#include <machine/bswap.h>
int main(void) { return bswap32(0); }
EOF
if compile_prog "" "" ; then
  bswap_h=yes
fi

##########################################
# Do we have libiscsi
if test "$libiscsi" != "no" ; then
  cat > $TMPC << EOF
#include <iscsi/iscsi.h>
int main(void) { iscsi_create_context(""); return 0; }
EOF
  if compile_prog "-Werror" "-liscsi" ; then
    libiscsi="yes"
    LIBS="$LIBS -liscsi"
  else
    if test "$libiscsi" = "yes" ; then
      feature_not_found "libiscsi"
    fi
    libiscsi="no"
  fi
fi


##########################################
# Do we need librt
cat > $TMPC <<EOF
#include <signal.h>
#include <time.h>
int main(void) { clockid_t id; return clock_gettime(id, NULL); }
EOF

if compile_prog "" "" ; then
  :
elif compile_prog "" "-lrt" ; then
  LIBS="-lrt $LIBS"
fi

if test "$darwin" != "yes" -a "$mingw32" != "yes" -a "$solaris" != yes -a \
        "$aix" != "yes" -a "$haiku" != "yes" ; then
    libs_softmmu="-lutil $libs_softmmu"
fi

##########################################
# check if the compiler defines offsetof

need_offsetof=yes
cat > $TMPC << EOF
#include <stddef.h>
int main(void) { struct s { int f; }; return offsetof(struct s, f); }
EOF
if compile_prog "" "" ; then
    need_offsetof=no
fi

# spice probe
if test "$spice" != "no" ; then
  cat > $TMPC << EOF
#include <spice.h>
int main(void) { spice_server_new(); return 0; }
EOF
  spice_cflags=$($pkg_config --cflags spice-protocol spice-server 2>/dev/null)
  spice_libs=$($pkg_config --libs spice-protocol spice-server 2>/dev/null)
  if $pkg_config --atleast-version=0.6.0 spice-server >/dev/null 2>&1 && \
     compile_prog "$spice_cflags" "$spice_libs" ; then
    spice="yes"
    libs_softmmu="$libs_softmmu $spice_libs"
    QEMU_CFLAGS="$QEMU_CFLAGS $spice_cflags"
  else
    if test "$spice" = "yes" ; then
      feature_not_found "spice"
    fi
    spice="no"
  fi
fi

# check for libcacard for smartcard support
if test "$smartcard" != "no" ; then
    smartcard="yes"
    smartcard_cflags=""
    # TODO - what's the minimal nss version we support?
    if test "$smartcard_nss" != "no"; then
        if $pkg_config --atleast-version=3.12.8 nss >/dev/null 2>&1 ; then
            smartcard_nss="yes"
            smartcard_cflags="-I\$(SRC_PATH)/libcacard"
            libcacard_libs=$($pkg_config --libs nss 2>/dev/null)
            libcacard_cflags=$($pkg_config --cflags nss 2>/dev/null)
            QEMU_CFLAGS="$QEMU_CFLAGS $smartcard_cflags $libcacard_cflags"
            LIBS="$libcacard_libs $LIBS"
        else
            if test "$smartcard_nss" = "yes"; then
                feature_not_found "nss"
            fi
            smartcard_nss="no"
        fi
    fi
fi
if test "$smartcard" = "no" ; then
    smartcard_nss="no"
fi

# check for usbredirparser for usb network redirection support
if test "$usb_redir" != "no" ; then
    if $pkg_config libusbredirparser >/dev/null 2>&1 ; then
        usb_redir="yes"
        usb_redir_cflags=$($pkg_config --cflags libusbredirparser 2>/dev/null)
        usb_redir_libs=$($pkg_config --libs libusbredirparser 2>/dev/null)
        QEMU_CFLAGS="$QEMU_CFLAGS $usb_redir_cflags"
        LIBS="$LIBS $usb_redir_libs"
    else
        if test "$usb_redir" = "yes"; then
            feature_not_found "usb-redir"
        fi
        usb_redir="no"
    fi
fi

##########################################

##########################################
# check if we have fdatasync

fdatasync=no
cat > $TMPC << EOF
#include <unistd.h>
int main(void) {
#if defined(_POSIX_SYNCHRONIZED_IO) && _POSIX_SYNCHRONIZED_IO > 0
return fdatasync(0);
#else
#abort Not supported
#endif
}
EOF
if compile_prog "" "" ; then
    fdatasync=yes
fi

##########################################
# check if we have madvise

madvise=no
cat > $TMPC << EOF
#include <sys/types.h>
#include <sys/mman.h>
#include <stddef.h>
int main(void) { return madvise(NULL, 0, MADV_DONTNEED); }
EOF
if compile_prog "" "" ; then
    madvise=yes
fi

##########################################
# check if we have posix_madvise

posix_madvise=no
cat > $TMPC << EOF
#include <sys/mman.h>
#include <stddef.h>
int main(void) { return posix_madvise(NULL, 0, POSIX_MADV_DONTNEED); }
EOF
if compile_prog "" "" ; then
    posix_madvise=yes
fi

##########################################
# check if trace backend exists

sh "$source_path/scripts/tracetool" "--$trace_backend" --check-backend > /dev/null 2> /dev/null
if test "$?" -ne 0 ; then
  echo
  echo "Error: invalid trace backend"
  echo "Please choose a supported trace backend."
  echo
  exit 1
fi

##########################################
# For 'ust' backend, test if ust headers are present
if test "$trace_backend" = "ust"; then
  cat > $TMPC << EOF
#include <ust/tracepoint.h>
#include <ust/marker.h>
int main(void) { return 0; }
EOF
  if compile_prog "" "" ; then
    LIBS="-lust $LIBS"
  else
    echo
    echo "Error: Trace backend 'ust' missing libust header files"
    echo
    exit 1
  fi
fi

##########################################
# For 'dtrace' backend, test if 'dtrace' command is present
if test "$trace_backend" = "dtrace"; then
  if ! has 'dtrace' ; then
    echo
    echo "Error: dtrace command is not found in PATH $PATH"
    echo
    exit 1
  fi
  trace_backend_stap="no"
  if has 'stap' ; then
    trace_backend_stap="yes"
  fi
fi

##########################################
# __sync_fetch_and_and requires at least -march=i486. Many toolchains
# use i686 as default anyway, but for those that don't, an explicit
# specification is necessary
<<<<<<< HEAD
if test $vhost_net = "yes" && test $cpu = "i386"; then
=======
if test "$vhost_net" = "yes" && test "$cpu" = "i386"; then
>>>>>>> 3ffb4001
  cat > $TMPC << EOF
int sfaa(unsigned *ptr)
{
  return __sync_fetch_and_and(ptr, 0);
}

int main(int argc, char **argv)
{
  int val = 42;
  sfaa(&val);
  return val;
}
EOF
  if ! compile_prog "" "" ; then
    CFLAGS+="-march=i486"
  fi
fi

##########################################
<<<<<<< HEAD
=======
# check if we have makecontext

ucontext_coroutine=no
if test "$darwin" != "yes"; then
  cat > $TMPC << EOF
#include <ucontext.h>
int main(void) { makecontext(0, 0, 0); }
EOF
  if compile_prog "" "" ; then
      ucontext_coroutine=yes
  fi
fi

##########################################
# check if we have open_by_handle_at

open_by_hande_at=no
cat > $TMPC << EOF
#include <fcntl.h>
int main(void) { struct file_handle fh; open_by_handle_at(0, &fh, 0); }
EOF
if compile_prog "" "" ; then
    open_by_handle_at=yes
fi

########################################
# check if we have linux/magic.h

linux_magic_h=no
cat > $TMPC << EOF
#include <linux/magic.h>
int main(void) {
}
EOF
if compile_prog "" "" ; then
    linux_magic_h=yes
fi

##########################################
>>>>>>> 3ffb4001
# End of CC checks
# After here, no more $cc or $ld runs

if test "$debug" = "no" ; then
  CFLAGS="-O2 $CFLAGS"
fi

# Consult white-list to determine whether to enable werror
# by default.  Only enable by default for git builds
z_version=`cut -f3 -d. $source_path/VERSION`

if test -z "$werror" ; then
    if test "$z_version" = "50" -a \
        "$linux" = "yes" ; then
        werror="yes"
    else
        werror="no"
    fi
fi

# Disable zero malloc errors for official releases unless explicitly told to
# enable/disable
if test -z "$zero_malloc" ; then
    if test "$z_version" = "50" ; then
	zero_malloc="no"
    else
	zero_malloc="yes"
    fi
fi

if test "$werror" = "yes" ; then
    QEMU_CFLAGS="-Werror $QEMU_CFLAGS"
fi

if test "$solaris" = "no" ; then
    if $ld --version 2>/dev/null | grep "GNU ld" >/dev/null 2>/dev/null ; then
        LDFLAGS="-Wl,--warn-common $LDFLAGS"
    fi
fi

# Use ASLR, no-SEH and DEP if available
if test "$mingw32" = "yes" ; then
    for flag in --dynamicbase --no-seh --nxcompat; do
        if $ld --help 2>/dev/null | grep ".$flag" >/dev/null 2>/dev/null ; then
            LDFLAGS="-Wl,$flag $LDFLAGS"
        fi
    done
fi

confdir=$sysconfdir$confsuffix

tools=
if test "$softmmu" = yes ; then
  tools="qemu-img\$(EXESUF) qemu-io\$(EXESUF) $tools"
  if [ "$linux" = "yes" -o "$bsd" = "yes" -o "$solaris" = "yes" ] ; then
      tools="qemu-nbd\$(EXESUF) $tools"
    if [ "$guest_agent" = "yes" ]; then
      tools="qemu-ga\$(EXESUF) $tools"
    fi
    if [ "$check_utests" = "yes" ]; then
      checks="check-qint check-qstring check-qdict check-qlist"
      checks="check-qfloat check-qjson test-coroutine $checks"
    fi
  fi
fi

# Mac OS X ships with a broken assembler
roms=
if test \( "$cpu" = "i386" -o "$cpu" = "x86_64" \) -a \
        "$targetos" != "Darwin" -a "$targetos" != "SunOS" -a \
        "$softmmu" = yes ; then
  roms="optionrom"
fi
if test "$cpu" = "ppc64" -a "$targetos" != "Darwin" ; then
  roms="$roms spapr-rtas"
fi

echo "Install prefix    $prefix"
echo "BIOS directory    `eval echo $datadir`"
echo "binary directory  `eval echo $bindir`"
echo "library directory `eval echo $libdir`"
echo "include directory `eval echo $includedir`"
echo "config directory  `eval echo $sysconfdir`"
echo "plugin directory  `eval echo $libexecdir`"
if test "$mingw32" = "no" ; then
echo "Manual directory  `eval echo $mandir`"
echo "ELF interp prefix $interp_prefix"
fi
echo "Source path       $source_path"
echo "C compiler        $cc"
echo "Host C compiler   $host_cc"
echo "CFLAGS            $CFLAGS"
echo "QEMU_CFLAGS       $QEMU_CFLAGS"
echo "LDFLAGS           $LDFLAGS"
echo "make              $make"
echo "install           $install"
echo "python            $python"
if test "$slirp" = "yes" ; then
    echo "smbd              $smbd"
fi
echo "host CPU          $cpu"
echo "host big endian   $bigendian"
echo "target list       $target_list"
echo "tcg plugin support $tcg_plugin"
echo "tcg debug enabled $debug_tcg"
echo "Mon debug enabled $debug_mon"
echo "gprof enabled     $gprof"
echo "sparse enabled    $sparse"
echo "strip binaries    $strip_opt"
echo "profiler          $profiler"
echo "static build      $static"
echo "-Werror enabled   $werror"
if test "$darwin" = "yes" ; then
    echo "Cocoa support     $cocoa"
fi
echo "SDL support       $sdl"
echo "curses support    $curses"
echo "curl support      $curl"
echo "check support     $check_utests"
echo "mingw32 support   $mingw32"
echo "Audio drivers     $audio_drv_list"
echo "Extra audio cards $audio_card_list"
echo "Block whitelist   $block_drv_whitelist"
echo "Mixer emulation   $mixemu"
echo "VNC support       $vnc"
if test "$vnc" = "yes" ; then
    echo "VNC TLS support   $vnc_tls"
    echo "VNC SASL support  $vnc_sasl"
    echo "VNC JPEG support  $vnc_jpeg"
    echo "VNC PNG support   $vnc_png"
    echo "VNC thread        $vnc_thread"
fi
if test -n "$sparc_cpu"; then
    echo "Target Sparc Arch $sparc_cpu"
fi
echo "xen support       $xen"
echo "brlapi support    $brlapi"
echo "bluez  support    $bluez"
echo "Documentation     $docs"
[ ! -z "$uname_release" ] && \
echo "uname -r          $uname_release"
echo "NPTL support      $nptl"
echo "GUEST_BASE        $guest_base"
echo "PIE               $pie"
echo "vde support       $vde"
echo "Linux AIO support $linux_aio"
echo "ATTR/XATTR support $attr"
echo "Install blobs     $blobs"
echo "KVM support       $kvm"
echo "TCG interpreter   $tcg_interpreter"
echo "fdt support       $fdt"
echo "preadv support    $preadv"
echo "fdatasync         $fdatasync"
echo "madvise           $madvise"
echo "posix_madvise     $posix_madvise"
echo "uuid support      $uuid"
echo "vhost-net support $vhost_net"
echo "Trace backend     $trace_backend"
echo "Trace output file $trace_file-<pid>"
echo "spice support     $spice"
echo "rbd support       $rbd"
echo "xfsctl support    $xfs"
echo "nss used          $smartcard_nss"
echo "usb net redir     $usb_redir"
echo "OpenGL support    $opengl"
<<<<<<< HEAD
=======
echo "libiscsi support  $libiscsi"
>>>>>>> 3ffb4001
echo "build guest agent $guest_agent"

if test "$sdl_too_old" = "yes"; then
echo "-> Your SDL version is too old - please upgrade to have SDL support"
fi

config_host_mak="config-host.mak"
config_host_ld="config-host.ld"

echo "# Automatically generated by configure - do not modify" > $config_host_mak
printf "# Configured with:" >> $config_host_mak
printf " '%s'" "$0" "$@" >> $config_host_mak
echo >> $config_host_mak

echo all: >> $config_host_mak
echo "prefix=$prefix" >> $config_host_mak
echo "bindir=$bindir" >> $config_host_mak
echo "libdir=$libdir" >> $config_host_mak
echo "includedir=$includedir" >> $config_host_mak
echo "mandir=$mandir" >> $config_host_mak
echo "datadir=$datadir" >> $config_host_mak
echo "sysconfdir=$sysconfdir" >> $config_host_mak
echo "docdir=$docdir" >> $config_host_mak
echo "confdir=$confdir" >> $config_host_mak
echo "libexecdir=$libexecdir" >> $config_host_mak

case "$cpu" in
  i386|x86_64|alpha|cris|hppa|ia64|lm32|m68k|microblaze|mips|mips64|ppc|ppc64|s390|s390x|sparc|sparc64|unicore32)
    ARCH=$cpu
  ;;
  armv4b|armv4l)
    ARCH=arm
  ;;
  *)
    if test "$tcg_interpreter" = "yes" ; then
        echo "Unsupported CPU = $cpu, will use TCG with TCI (experimental)"
        ARCH=tci
    else
        echo "Unsupported CPU = $cpu, try --enable-tcg-interpreter"
        exit 1
    fi
  ;;
esac
echo "ARCH=$ARCH" >> $config_host_mak
if test "$tcg_plugin" = "yes" ; then
  echo "CONFIG_TCG_PLUGIN=y" >> $config_host_mak
  LIBS="-ldl $LIBS"
  LDFLAGS="-rdynamic $LDFLAGS"
fi
if test "$debug_tcg" = "yes" ; then
  echo "CONFIG_DEBUG_TCG=y" >> $config_host_mak
fi
if test "$debug_mon" = "yes" ; then
  echo "CONFIG_DEBUG_MONITOR=y" >> $config_host_mak
fi
if test "$debug" = "yes" ; then
  echo "CONFIG_DEBUG_EXEC=y" >> $config_host_mak
fi
if test "$strip_opt" = "yes" ; then
  echo "STRIP=${strip}" >> $config_host_mak
fi
if test "$bigendian" = "yes" ; then
  echo "HOST_WORDS_BIGENDIAN=y" >> $config_host_mak
fi
echo "HOST_LONG_BITS=$hostlongbits" >> $config_host_mak
if test "$mingw32" = "yes" ; then
  echo "CONFIG_WIN32=y" >> $config_host_mak
  rc_version=`cat $source_path/VERSION`
  version_major=${rc_version%%.*}
  rc_version=${rc_version#*.}
  version_minor=${rc_version%%.*}
  rc_version=${rc_version#*.}
  version_subminor=${rc_version%%.*}
  version_micro=0
  echo "CONFIG_FILEVERSION=$version_major,$version_minor,$version_subminor,$version_micro" >> $config_host_mak
  echo "CONFIG_PRODUCTVERSION=$version_major,$version_minor,$version_subminor,$version_micro" >> $config_host_mak
else
  echo "CONFIG_POSIX=y" >> $config_host_mak
fi

if test "$linux" = "yes" ; then
  echo "CONFIG_LINUX=y" >> $config_host_mak
fi

if test "$darwin" = "yes" ; then
  echo "CONFIG_DARWIN=y" >> $config_host_mak
fi

if test "$aix" = "yes" ; then
  echo "CONFIG_AIX=y" >> $config_host_mak
fi

if test "$solaris" = "yes" ; then
  echo "CONFIG_SOLARIS=y" >> $config_host_mak
  echo "CONFIG_SOLARIS_VERSION=$solarisrev" >> $config_host_mak
  if test "$needs_libsunmath" = "yes" ; then
    echo "CONFIG_NEEDS_LIBSUNMATH=y" >> $config_host_mak
  fi
fi
if test "$haiku" = "yes" ; then
  echo "CONFIG_HAIKU=y" >> $config_host_mak
fi
if test "$static" = "yes" ; then
  echo "CONFIG_STATIC=y" >> $config_host_mak
fi
if test "$profiler" = "yes" ; then
  echo "CONFIG_PROFILER=y" >> $config_host_mak
fi
if test "$slirp" = "yes" ; then
  echo "CONFIG_SLIRP=y" >> $config_host_mak
  echo "CONFIG_SMBD_COMMAND=\"$smbd\"" >> $config_host_mak
  QEMU_INCLUDES="-I\$(SRC_PATH)/slirp $QEMU_INCLUDES"
fi
if test "$vde" = "yes" ; then
  echo "CONFIG_VDE=y" >> $config_host_mak
fi
for card in $audio_card_list; do
    def=CONFIG_`echo $card | tr '[:lower:]' '[:upper:]'`
    echo "$def=y" >> $config_host_mak
done
echo "CONFIG_AUDIO_DRIVERS=$audio_drv_list" >> $config_host_mak
for drv in $audio_drv_list; do
    def=CONFIG_`echo $drv | tr '[:lower:]' '[:upper:]'`
    echo "$def=y" >> $config_host_mak
    if test "$drv" = "fmod"; then
        echo "FMOD_CFLAGS=-I$fmod_inc" >> $config_host_mak
    fi
done
if test "$audio_pt_int" = "yes" ; then
  echo "CONFIG_AUDIO_PT_INT=y" >> $config_host_mak
fi
if test "$audio_win_int" = "yes" ; then
  echo "CONFIG_AUDIO_WIN_INT=y" >> $config_host_mak
fi
echo "CONFIG_BDRV_WHITELIST=$block_drv_whitelist" >> $config_host_mak
if test "$mixemu" = "yes" ; then
  echo "CONFIG_MIXEMU=y" >> $config_host_mak
fi
if test "$vnc" = "yes" ; then
  echo "CONFIG_VNC=y" >> $config_host_mak
fi
if test "$vnc_tls" = "yes" ; then
  echo "CONFIG_VNC_TLS=y" >> $config_host_mak
  echo "VNC_TLS_CFLAGS=$vnc_tls_cflags" >> $config_host_mak
fi
if test "$vnc_sasl" = "yes" ; then
  echo "CONFIG_VNC_SASL=y" >> $config_host_mak
  echo "VNC_SASL_CFLAGS=$vnc_sasl_cflags" >> $config_host_mak
fi
if test "$vnc_jpeg" = "yes" ; then
  echo "CONFIG_VNC_JPEG=y" >> $config_host_mak
  echo "VNC_JPEG_CFLAGS=$vnc_jpeg_cflags" >> $config_host_mak
fi
if test "$vnc_png" = "yes" ; then
  echo "CONFIG_VNC_PNG=y" >> $config_host_mak
  echo "VNC_PNG_CFLAGS=$vnc_png_cflags" >> $config_host_mak
fi
if test "$vnc_thread" = "yes" ; then
  echo "CONFIG_VNC_THREAD=y" >> $config_host_mak
fi
if test "$fnmatch" = "yes" ; then
  echo "CONFIG_FNMATCH=y" >> $config_host_mak
fi
if test "$uuid" = "yes" ; then
  echo "CONFIG_UUID=y" >> $config_host_mak
fi
if test "$xfs" = "yes" ; then
  echo "CONFIG_XFS=y" >> $config_host_mak
fi
qemu_version=`head $source_path/VERSION`
echo "VERSION=$qemu_version" >>$config_host_mak
echo "PKGVERSION=$pkgversion" >>$config_host_mak
echo "SRC_PATH=$source_path" >> $config_host_mak
echo "TARGET_DIRS=$target_list" >> $config_host_mak
if [ "$docs" = "yes" ] ; then
  echo "BUILD_DOCS=yes" >> $config_host_mak
fi
if test "$sdl" = "yes" ; then
  echo "CONFIG_SDL=y" >> $config_host_mak
  echo "SDL_CFLAGS=$sdl_cflags" >> $config_host_mak
fi
if test "$cocoa" = "yes" ; then
  echo "CONFIG_COCOA=y" >> $config_host_mak
fi
if test "$curses" = "yes" ; then
  echo "CONFIG_CURSES=y" >> $config_host_mak
fi
if test "$atfile" = "yes" ; then
  echo "CONFIG_ATFILE=y" >> $config_host_mak
fi
if test "$utimens" = "yes" ; then
  echo "CONFIG_UTIMENSAT=y" >> $config_host_mak
fi
if test "$pipe2" = "yes" ; then
  echo "CONFIG_PIPE2=y" >> $config_host_mak
fi
if test "$accept4" = "yes" ; then
  echo "CONFIG_ACCEPT4=y" >> $config_host_mak
fi
if test "$splice" = "yes" ; then
  echo "CONFIG_SPLICE=y" >> $config_host_mak
fi
if test "$eventfd" = "yes" ; then
  echo "CONFIG_EVENTFD=y" >> $config_host_mak
fi
if test "$fallocate" = "yes" ; then
  echo "CONFIG_FALLOCATE=y" >> $config_host_mak
fi
if test "$sync_file_range" = "yes" ; then
  echo "CONFIG_SYNC_FILE_RANGE=y" >> $config_host_mak
fi
if test "$fiemap" = "yes" ; then
  echo "CONFIG_FIEMAP=y" >> $config_host_mak
fi
if test "$dup3" = "yes" ; then
  echo "CONFIG_DUP3=y" >> $config_host_mak
fi
if test "$epoll" = "yes" ; then
  echo "CONFIG_EPOLL=y" >> $config_host_mak
fi
if test "$epoll_create1" = "yes" ; then
  echo "CONFIG_EPOLL_CREATE1=y" >> $config_host_mak
fi
if test "$epoll_pwait" = "yes" ; then
  echo "CONFIG_EPOLL_PWAIT=y" >> $config_host_mak
fi
if test "$inotify" = "yes" ; then
  echo "CONFIG_INOTIFY=y" >> $config_host_mak
fi
if test "$inotify1" = "yes" ; then
  echo "CONFIG_INOTIFY1=y" >> $config_host_mak
fi
if test "$byteswap_h" = "yes" ; then
  echo "CONFIG_BYTESWAP_H=y" >> $config_host_mak
fi
if test "$bswap_h" = "yes" ; then
  echo "CONFIG_MACHINE_BSWAP_H=y" >> $config_host_mak
fi
if test "$curl" = "yes" ; then
  echo "CONFIG_CURL=y" >> $config_host_mak
  echo "CURL_CFLAGS=$curl_cflags" >> $config_host_mak
fi
if test "$brlapi" = "yes" ; then
  echo "CONFIG_BRLAPI=y" >> $config_host_mak
fi
if test "$bluez" = "yes" ; then
  echo "CONFIG_BLUEZ=y" >> $config_host_mak
  echo "BLUEZ_CFLAGS=$bluez_cflags" >> $config_host_mak
fi
echo "GLIB_CFLAGS=$glib_cflags" >> $config_host_mak
if test "$xen" = "yes" ; then
  echo "CONFIG_XEN_BACKEND=y" >> $config_host_mak
  echo "CONFIG_XEN_CTRL_INTERFACE_VERSION=$xen_ctrl_version" >> $config_host_mak
fi
if test "$linux_aio" = "yes" ; then
  echo "CONFIG_LINUX_AIO=y" >> $config_host_mak
fi
if test "$attr" = "yes" ; then
  echo "CONFIG_ATTR=y" >> $config_host_mak
fi
if test "$libattr" = "yes" ; then
  echo "CONFIG_LIBATTR=y" >> $config_host_mak
fi
if test "$linux" = "yes" ; then
  if test "$attr" = "yes" ; then
    echo "CONFIG_VIRTFS=y" >> $config_host_mak
  fi
fi
if test "$blobs" = "yes" ; then
  echo "INSTALL_BLOBS=yes" >> $config_host_mak
fi
if test "$iovec" = "yes" ; then
  echo "CONFIG_IOVEC=y" >> $config_host_mak
fi
if test "$preadv" = "yes" ; then
  echo "CONFIG_PREADV=y" >> $config_host_mak
fi
if test "$fdt" = "yes" ; then
  echo "CONFIG_FDT=y" >> $config_host_mak
fi
if test "$signalfd" = "yes" ; then
  echo "CONFIG_SIGNALFD=y" >> $config_host_mak
fi
if test "$tcg_interpreter" = "yes" ; then
  echo "CONFIG_TCG_INTERPRETER=y" >> $config_host_mak
fi
if test "$need_offsetof" = "yes" ; then
  echo "CONFIG_NEED_OFFSETOF=y" >> $config_host_mak
fi
if test "$fdatasync" = "yes" ; then
  echo "CONFIG_FDATASYNC=y" >> $config_host_mak
fi
if test "$madvise" = "yes" ; then
  echo "CONFIG_MADVISE=y" >> $config_host_mak
fi
if test "$posix_madvise" = "yes" ; then
  echo "CONFIG_POSIX_MADVISE=y" >> $config_host_mak
fi

if test "$spice" = "yes" ; then
  echo "CONFIG_SPICE=y" >> $config_host_mak
fi

if test "$smartcard" = "yes" ; then
  echo "CONFIG_SMARTCARD=y" >> $config_host_mak
fi

if test "$smartcard_nss" = "yes" ; then
  echo "CONFIG_SMARTCARD_NSS=y" >> $config_host_mak
fi

if test "$usb_redir" = "yes" ; then
  echo "CONFIG_USB_REDIR=y" >> $config_host_mak
fi

if test "$opengl" = "yes" ; then
  echo "CONFIG_OPENGL=y" >> $config_host_mak
fi

if test "$libiscsi" = "yes" ; then
  echo "CONFIG_LIBISCSI=y" >> $config_host_mak
fi

# XXX: suppress that
if [ "$bsd" = "yes" ] ; then
  echo "CONFIG_BSD=y" >> $config_host_mak
fi

echo "CONFIG_UNAME_RELEASE=\"$uname_release\"" >> $config_host_mak

if test "$zero_malloc" = "yes" ; then
  echo "CONFIG_ZERO_MALLOC=y" >> $config_host_mak
fi
if test "$rbd" = "yes" ; then
  echo "CONFIG_RBD=y" >> $config_host_mak
fi

if test "$ucontext_coroutine" = "yes" ; then
  echo "CONFIG_UCONTEXT_COROUTINE=y" >> $config_host_mak
fi

if test "$open_by_handle_at" = "yes" ; then
  echo "CONFIG_OPEN_BY_HANDLE=y" >> $config_host_mak
fi

if test "$linux_magic_h" = "yes" ; then
  echo "CONFIG_LINUX_MAGIC_H=y" >> $config_host_mak
fi

# USB host support
case "$usb" in
linux)
  echo "HOST_USB=linux" >> $config_host_mak
;;
bsd)
  echo "HOST_USB=bsd" >> $config_host_mak
;;
*)
  echo "HOST_USB=stub" >> $config_host_mak
;;
esac

# use default implementation for tracing backend-specific routines
trace_default=yes
echo "TRACE_BACKEND=$trace_backend" >> $config_host_mak
if test "$trace_backend" = "nop"; then
  echo "CONFIG_TRACE_NOP=y" >> $config_host_mak
fi
if test "$trace_backend" = "simple"; then
  echo "CONFIG_TRACE_SIMPLE=y" >> $config_host_mak
  trace_default=no
  # Set the appropriate trace file.
  trace_file="\"$trace_file-\" FMT_pid"
fi
if test "$trace_backend" = "stderr"; then
  echo "CONFIG_TRACE_STDERR=y" >> $config_host_mak
  trace_default=no
fi
if test "$trace_backend" = "ust"; then
  echo "CONFIG_TRACE_UST=y" >> $config_host_mak
fi
if test "$trace_backend" = "dtrace"; then
  echo "CONFIG_TRACE_DTRACE=y" >> $config_host_mak
  if test "$trace_backend_stap" = "yes" ; then
    echo "CONFIG_TRACE_SYSTEMTAP=y" >> $config_host_mak
  fi
fi
echo "CONFIG_TRACE_FILE=$trace_file" >> $config_host_mak
if test "$trace_default" = "yes"; then
  echo "CONFIG_TRACE_DEFAULT=y" >> $config_host_mak
fi

echo "TOOLS=$tools" >> $config_host_mak
echo "CHECKS=$checks" >> $config_host_mak
echo "ROMS=$roms" >> $config_host_mak
echo "MAKE=$make" >> $config_host_mak
echo "INSTALL=$install" >> $config_host_mak
echo "INSTALL_DIR=$install -d -m 0755" >> $config_host_mak
echo "INSTALL_DATA=$install -c -m 0644" >> $config_host_mak
echo "INSTALL_PROG=$install -c -m 0755" >> $config_host_mak
echo "PYTHON=$python" >> $config_host_mak
echo "CC=$cc" >> $config_host_mak
echo "CC_I386=$cc_i386" >> $config_host_mak
echo "HOST_CC=$host_cc" >> $config_host_mak
echo "AR=$ar" >> $config_host_mak
echo "OBJCOPY=$objcopy" >> $config_host_mak
echo "LD=$ld" >> $config_host_mak
echo "WINDRES=$windres" >> $config_host_mak
echo "LIBTOOL=$libtool" >> $config_host_mak
echo "CFLAGS=$CFLAGS" >> $config_host_mak
echo "QEMU_CFLAGS=$QEMU_CFLAGS" >> $config_host_mak
echo "QEMU_INCLUDES=$QEMU_INCLUDES" >> $config_host_mak
if test "$sparse" = "yes" ; then
  echo "CC           := REAL_CC=\"\$(CC)\" cgcc"       >> $config_host_mak
  echo "HOST_CC      := REAL_CC=\"\$(HOST_CC)\" cgcc"  >> $config_host_mak
  echo "QEMU_CFLAGS  += -Wbitwise -Wno-transparent-union -Wno-old-initializer -Wno-non-pointer-null" >> $config_host_mak
fi
echo "HELPER_CFLAGS=$helper_cflags" >> $config_host_mak
echo "LDFLAGS=$LDFLAGS" >> $config_host_mak
echo "ARLIBS_BEGIN=$arlibs_begin" >> $config_host_mak
echo "ARLIBS_END=$arlibs_end" >> $config_host_mak
echo "LIBS+=$LIBS" >> $config_host_mak
echo "LIBS_TOOLS+=$libs_tools" >> $config_host_mak
echo "EXESUF=$EXESUF" >> $config_host_mak
echo "LIBS_QGA+=$libs_qga" >> $config_host_mak

# generate list of library paths for linker script

$ld --verbose -v 2> /dev/null | grep SEARCH_DIR > ${config_host_ld}

if test -f ${config_host_ld}~ ; then
  if cmp -s $config_host_ld ${config_host_ld}~ ; then
    mv ${config_host_ld}~ $config_host_ld
  else
    rm ${config_host_ld}~
  fi
fi

for d in libdis libdis-user; do
    mkdir -p $d
    symlink $source_path/Makefile.dis $d/Makefile
    echo > $d/config.mak
done

for target in $target_list; do
target_dir="$target"
config_target_mak=$target_dir/config-target.mak
target_arch2=`echo $target | cut -d '-' -f 1`
target_bigendian="no"

case "$target_arch2" in
  armeb|lm32|m68k|microblaze|mips|mipsn32|mips64|ppc|ppcemb|ppc64|ppc64abi32|s390x|sh4eb|sparc|sparc64|sparc32plus|xtensaeb)
  target_bigendian=yes
  ;;
esac
target_softmmu="no"
target_user_only="no"
target_linux_user="no"
target_darwin_user="no"
target_bsd_user="no"
case "$target" in
  ${target_arch2}-softmmu)
    target_softmmu="yes"
    ;;
  ${target_arch2}-linux-user)
    if test "$linux" != "yes" ; then
      echo "ERROR: Target '$target' is only available on a Linux host"
      exit 1
    fi
    target_user_only="yes"
    target_linux_user="yes"
    ;;
  ${target_arch2}-darwin-user)
    if test "$darwin" != "yes" ; then
      echo "ERROR: Target '$target' is only available on a Darwin host"
      exit 1
    fi
    target_user_only="yes"
    target_darwin_user="yes"
    ;;
  ${target_arch2}-bsd-user)
    if test "$bsd" != "yes" ; then
      echo "ERROR: Target '$target' is only available on a BSD host"
      exit 1
    fi
    target_user_only="yes"
    target_bsd_user="yes"
    ;;
  *)
    echo "ERROR: Target '$target' not recognised"
    exit 1
    ;;
esac

mkdir -p $target_dir
mkdir -p $target_dir/fpu
mkdir -p $target_dir/tcg
mkdir -p $target_dir/ide
mkdir -p $target_dir/9pfs
if test "$target" = "arm-linux-user" -o "$target" = "armeb-linux-user" -o "$target" = "arm-bsd-user" -o "$target" = "armeb-bsd-user" ; then
  mkdir -p $target_dir/nwfpe
fi
symlink $source_path/Makefile.target $target_dir/Makefile


echo "# Automatically generated by configure - do not modify" > $config_target_mak

bflt="no"
target_nptl="no"
interp_prefix1=`echo "$interp_prefix" | sed "s/%M/$target_arch2/g"`
echo "CONFIG_QEMU_INTERP_PREFIX=\"$interp_prefix1\"" >> $config_target_mak
gdb_xml_files=""
target_short_alignment=2
target_int_alignment=4
target_long_alignment=4
target_llong_alignment=8
target_libs_softmmu=

TARGET_ARCH="$target_arch2"
TARGET_BASE_ARCH=""
TARGET_ABI_DIR=""

case "$target_arch2" in
  i386)
    target_phys_bits=64
  ;;
  x86_64)
    TARGET_BASE_ARCH=i386
    target_phys_bits=64
    target_long_alignment=8
  ;;
  alpha)
    target_phys_bits=64
    target_long_alignment=8
    target_nptl="yes"
  ;;
  arm|armeb)
    TARGET_ARCH=arm
    bflt="yes"
    target_nptl="yes"
    gdb_xml_files="arm-core.xml arm-vfp.xml arm-vfp3.xml arm-neon.xml"
    target_phys_bits=32
    target_llong_alignment=4
  ;;
  cris)
    target_nptl="yes"
    target_phys_bits=32
  ;;
  lm32)
    target_phys_bits=32
    target_libs_softmmu="$opengl_libs"
  ;;
  m68k)
    bflt="yes"
    gdb_xml_files="cf-core.xml cf-fp.xml"
    target_phys_bits=32
    target_int_alignment=2
    target_long_alignment=2
    target_llong_alignment=2
  ;;
  microblaze|microblazeel)
    TARGET_ARCH=microblaze
    bflt="yes"
    target_nptl="yes"
    target_phys_bits=32
    target_libs_softmmu="$fdt_libs"
  ;;
  mips|mipsel)
    TARGET_ARCH=mips
    echo "TARGET_ABI_MIPSO32=y" >> $config_target_mak
    target_nptl="yes"
    target_phys_bits=64
  ;;
  mipsn32|mipsn32el)
    TARGET_ARCH=mipsn32
    TARGET_BASE_ARCH=mips
    echo "TARGET_ABI_MIPSN32=y" >> $config_target_mak
    target_phys_bits=64
  ;;
  mips64|mips64el)
    TARGET_ARCH=mips64
    TARGET_BASE_ARCH=mips
    echo "TARGET_ABI_MIPSN64=y" >> $config_target_mak
    target_phys_bits=64
    target_long_alignment=8
  ;;
  ppc)
    gdb_xml_files="power-core.xml power-fpu.xml power-altivec.xml power-spe.xml"
    target_phys_bits=64
    target_nptl="yes"
    target_libs_softmmu="$fdt_libs"
  ;;
  ppcemb)
    TARGET_BASE_ARCH=ppc
    TARGET_ABI_DIR=ppc
    gdb_xml_files="power-core.xml power-fpu.xml power-altivec.xml power-spe.xml"
    target_phys_bits=64
    target_nptl="yes"
    target_libs_softmmu="$fdt_libs"
  ;;
  ppc64)
    TARGET_BASE_ARCH=ppc
    TARGET_ABI_DIR=ppc
    gdb_xml_files="power64-core.xml power-fpu.xml power-altivec.xml power-spe.xml"
    target_phys_bits=64
    target_long_alignment=8
    target_libs_softmmu="$fdt_libs"
  ;;
  ppc64abi32)
    TARGET_ARCH=ppc64
    TARGET_BASE_ARCH=ppc
    TARGET_ABI_DIR=ppc
    echo "TARGET_ABI32=y" >> $config_target_mak
    gdb_xml_files="power64-core.xml power-fpu.xml power-altivec.xml power-spe.xml"
    target_phys_bits=64
    target_libs_softmmu="$fdt_libs"
  ;;
  sh4|sh4eb)
    TARGET_ARCH=sh4
    bflt="yes"
    target_nptl="yes"
    target_phys_bits=32
  ;;
  sparc)
    target_phys_bits=64
  ;;
  sparc64)
    TARGET_BASE_ARCH=sparc
    target_phys_bits=64
    target_long_alignment=8
  ;;
  sparc32plus)
    TARGET_ARCH=sparc64
    TARGET_BASE_ARCH=sparc
    TARGET_ABI_DIR=sparc
    echo "TARGET_ABI32=y" >> $config_target_mak
    target_phys_bits=64
  ;;
  s390x)
    target_nptl="yes"
    target_phys_bits=64
    target_long_alignment=8
  ;;
  unicore32)
    target_phys_bits=32
  ;;
  xtensa|xtensaeb)
    TARGET_ARCH=xtensa
    target_phys_bits=32
  ;;
  *)
    echo "Unsupported target CPU"
    exit 1
  ;;
esac
echo "TARGET_SHORT_ALIGNMENT=$target_short_alignment" >> $config_target_mak
echo "TARGET_INT_ALIGNMENT=$target_int_alignment" >> $config_target_mak
echo "TARGET_LONG_ALIGNMENT=$target_long_alignment" >> $config_target_mak
echo "TARGET_LLONG_ALIGNMENT=$target_llong_alignment" >> $config_target_mak
echo "TARGET_ARCH=$TARGET_ARCH" >> $config_target_mak
target_arch_name="`echo $TARGET_ARCH | tr '[:lower:]' '[:upper:]'`"
echo "TARGET_$target_arch_name=y" >> $config_target_mak
echo "TARGET_ARCH2=$target_arch2" >> $config_target_mak
# TARGET_BASE_ARCH needs to be defined after TARGET_ARCH
if [ "$TARGET_BASE_ARCH" = "" ]; then
  TARGET_BASE_ARCH=$TARGET_ARCH
fi
echo "TARGET_BASE_ARCH=$TARGET_BASE_ARCH" >> $config_target_mak
if [ "$TARGET_ABI_DIR" = "" ]; then
  TARGET_ABI_DIR=$TARGET_ARCH
fi
echo "TARGET_ABI_DIR=$TARGET_ABI_DIR" >> $config_target_mak
case "$target_arch2" in
  i386|x86_64)
    if test "$xen" = "yes" -a "$target_softmmu" = "yes" ; then
      target_phys_bits=64
      echo "CONFIG_XEN=y" >> $config_target_mak
    else
      echo "CONFIG_NO_XEN=y" >> $config_target_mak
    fi
    ;;
  *)
    echo "CONFIG_NO_XEN=y" >> $config_target_mak
esac
case "$target_arch2" in
  i386|x86_64|ppcemb|ppc|ppc64|s390x)
    # Make sure the target and host cpus are compatible
    if test "$kvm" = "yes" -a "$target_softmmu" = "yes" -a \
      \( "$target_arch2" = "$cpu" -o \
      \( "$target_arch2" = "ppcemb" -a "$cpu" = "ppc" \) -o \
      \( "$target_arch2" = "ppc64"  -a "$cpu" = "ppc" \) -o \
      \( "$target_arch2" = "ppc"    -a "$cpu" = "ppc64" \) -o \
      \( "$target_arch2" = "ppcemb" -a "$cpu" = "ppc64" \) -o \
      \( "$target_arch2" = "x86_64" -a "$cpu" = "i386"   \) -o \
      \( "$target_arch2" = "i386"   -a "$cpu" = "x86_64" \) \) ; then
      echo "CONFIG_KVM=y" >> $config_target_mak
      if test "$vhost_net" = "yes" ; then
        echo "CONFIG_VHOST_NET=y" >> $config_target_mak
      fi
    fi
esac
if test "$target_arch2" = "ppc64" -a "$fdt" = "yes"; then
  echo "CONFIG_PSERIES=y" >> $config_target_mak
fi
if test "$target_bigendian" = "yes" ; then
  echo "TARGET_WORDS_BIGENDIAN=y" >> $config_target_mak
fi
if test "$target_softmmu" = "yes" ; then
  echo "TARGET_PHYS_ADDR_BITS=$target_phys_bits" >> $config_target_mak
  echo "CONFIG_SOFTMMU=y" >> $config_target_mak
  echo "LIBS+=$libs_softmmu $target_libs_softmmu" >> $config_target_mak
  echo "HWDIR=../libhw$target_phys_bits" >> $config_target_mak
  echo "subdir-$target: subdir-libhw$target_phys_bits" >> $config_host_mak
fi
if test "$target_user_only" = "yes" ; then
  echo "CONFIG_USER_ONLY=y" >> $config_target_mak
fi
if test "$target_linux_user" = "yes" ; then
  echo "CONFIG_LINUX_USER=y" >> $config_target_mak
fi
if test "$target_darwin_user" = "yes" ; then
  echo "CONFIG_DARWIN_USER=y" >> $config_target_mak
fi
if test "$smartcard_nss" = "yes" ; then
  echo "subdir-$target: subdir-libcacard" >> $config_host_mak
  echo "libcacard_libs=$libcacard_libs" >> $config_host_mak
  echo "libcacard_cflags=$libcacard_cflags" >> $config_host_mak
fi
list=""
if test ! -z "$gdb_xml_files" ; then
  for x in $gdb_xml_files; do
    list="$list $source_path/gdb-xml/$x"
  done
  echo "TARGET_XML_FILES=$list" >> $config_target_mak
fi

if test "$target_user_only" = "yes" -a "$bflt" = "yes"; then
  echo "TARGET_HAS_BFLT=y" >> $config_target_mak
fi
if test "$target_user_only" = "yes" \
        -a "$nptl" = "yes" -a "$target_nptl" = "yes"; then
  echo "CONFIG_USE_NPTL=y" >> $config_target_mak
fi
if test "$target_user_only" = "yes" -a "$guest_base" = "yes"; then
  echo "CONFIG_USE_GUEST_BASE=y" >> $config_target_mak
fi
if test "$target_bsd_user" = "yes" ; then
  echo "CONFIG_BSD_USER=y" >> $config_target_mak
fi

# generate QEMU_CFLAGS/LDFLAGS for targets

cflags=""
includes=""
ldflags=""

if test "$tcg_interpreter" = "yes"; then
  includes="-I\$(SRC_PATH)/tcg/tci $includes"
elif test "$ARCH" = "sparc64" ; then
  includes="-I\$(SRC_PATH)/tcg/sparc $includes"
elif test "$ARCH" = "s390x" ; then
  includes="-I\$(SRC_PATH)/tcg/s390 $includes"
elif test "$ARCH" = "x86_64" ; then
  includes="-I\$(SRC_PATH)/tcg/i386 $includes"
else
  includes="-I\$(SRC_PATH)/tcg/\$(ARCH) $includes"
fi
includes="-I\$(SRC_PATH)/tcg $includes"

if test "$target_user_only" = "yes" ; then
    libdis_config_mak=libdis-user/config.mak
else
    libdis_config_mak=libdis/config.mak
fi

for i in $ARCH $TARGET_BASE_ARCH ; do
  case "$i" in
  alpha)
    echo "CONFIG_ALPHA_DIS=y"  >> $config_target_mak
    echo "CONFIG_ALPHA_DIS=y"  >> $libdis_config_mak
  ;;
  arm)
    echo "CONFIG_ARM_DIS=y"  >> $config_target_mak
    echo "CONFIG_ARM_DIS=y"  >> $libdis_config_mak
  ;;
  cris)
    echo "CONFIG_CRIS_DIS=y"  >> $config_target_mak
    echo "CONFIG_CRIS_DIS=y"  >> $libdis_config_mak
  ;;
  hppa)
    echo "CONFIG_HPPA_DIS=y"  >> $config_target_mak
    echo "CONFIG_HPPA_DIS=y"  >> $libdis_config_mak
  ;;
  i386|x86_64)
    echo "CONFIG_I386_DIS=y"  >> $config_target_mak
    echo "CONFIG_I386_DIS=y"  >> $libdis_config_mak
  ;;
  ia64*)
    echo "CONFIG_IA64_DIS=y"  >> $config_target_mak
    echo "CONFIG_IA64_DIS=y"  >> $libdis_config_mak
  ;;
  m68k)
    echo "CONFIG_M68K_DIS=y"  >> $config_target_mak
    echo "CONFIG_M68K_DIS=y"  >> $libdis_config_mak
  ;;
  microblaze*)
    echo "CONFIG_MICROBLAZE_DIS=y"  >> $config_target_mak
    echo "CONFIG_MICROBLAZE_DIS=y"  >> $libdis_config_mak
  ;;
  mips*)
    echo "CONFIG_MIPS_DIS=y"  >> $config_target_mak
    echo "CONFIG_MIPS_DIS=y"  >> $libdis_config_mak
  ;;
  ppc*)
    echo "CONFIG_PPC_DIS=y"  >> $config_target_mak
    echo "CONFIG_PPC_DIS=y"  >> $libdis_config_mak
  ;;
  s390*)
    echo "CONFIG_S390_DIS=y"  >> $config_target_mak
    echo "CONFIG_S390_DIS=y"  >> $libdis_config_mak
  ;;
  sh4)
    echo "CONFIG_SH4_DIS=y"  >> $config_target_mak
    echo "CONFIG_SH4_DIS=y"  >> $libdis_config_mak
  ;;
  sparc*)
    echo "CONFIG_SPARC_DIS=y"  >> $config_target_mak
    echo "CONFIG_SPARC_DIS=y"  >> $libdis_config_mak
  ;;
  xtensa*)
    echo "CONFIG_XTENSA_DIS=y"  >> $config_target_mak
    echo "CONFIG_XTENSA_DIS=y"  >> $libdis_config_mak
  ;;
  esac
done
if test "$tcg_interpreter" = "yes" ; then
  echo "CONFIG_TCI_DIS=y"  >> $config_target_mak
  echo "CONFIG_TCI_DIS=y"  >> $libdis_config_mak
fi

case "$ARCH" in
alpha)
  # Ensure there's only a single GP
  cflags="-msmall-data $cflags"
;;
esac

if test "$target_softmmu" = "yes" ; then
  case "$TARGET_BASE_ARCH" in
  arm)
    cflags="-DHAS_AUDIO $cflags"
  ;;
  lm32)
    cflags="-DHAS_AUDIO $cflags"
  ;;
  i386|mips|ppc)
    cflags="-DHAS_AUDIO -DHAS_AUDIO_CHOICE $cflags"
  ;;
  esac
fi

if test "$target_softmmu" = "yes" -a \( \
        "$TARGET_ARCH" = "microblaze" -o \
        "$TARGET_ARCH" = "cris" \) ; then
  echo "CONFIG_NEED_MMU=y" >> $config_target_mak
fi

if test "$gprof" = "yes" ; then
  echo "TARGET_GPROF=yes" >> $config_target_mak
  if test "$target_linux_user" = "yes" ; then
    cflags="-p $cflags"
    ldflags="-p $ldflags"
  fi
  if test "$target_softmmu" = "yes" ; then
    ldflags="-p $ldflags"
    echo "GPROF_CFLAGS=-p" >> $config_target_mak
  fi
fi

if test "$ARCH" = "tci"; then
  linker_script=""
else
  linker_script="-Wl,-T../config-host.ld -Wl,-T,\$(SRC_PATH)/\$(ARCH).ld"
fi

if test "$target_linux_user" = "yes" -o "$target_bsd_user" = "yes" ; then
  case "$ARCH" in
  sparc)
    # -static is used to avoid g1/g3 usage by the dynamic linker
    ldflags="$linker_script -static $ldflags"
    ;;
  alpha | s390x)
    # The default placement of the application is fine.
    ;;
  *)
    ldflags="$linker_script $ldflags"
    ;;
  esac
fi

# use included Linux headers
if test "$linux" = "yes" ; then
  includes="-I\$(SRC_PATH)/linux-headers $includes"
  mkdir -p linux-headers
  case "$cpu" in
  i386|x86_64)
    symlink $source_path/linux-headers/asm-x86 linux-headers/asm
    ;;
  ppcemb|ppc|ppc64)
    symlink $source_path/linux-headers/asm-powerpc linux-headers/asm
    ;;
  s390x)
    symlink $source_path/linux-headers/asm-s390 linux-headers/asm
    ;;
  esac
fi

echo "LDFLAGS+=$ldflags" >> $config_target_mak
echo "QEMU_CFLAGS+=$cflags" >> $config_target_mak
echo "QEMU_INCLUDES+=$includes" >> $config_target_mak

done # for target in $targets

# build tree in object directory in case the source is not in the current directory
DIRS="tests tests/cris slirp audio block net pc-bios/optionrom"
DIRS="$DIRS pc-bios/spapr-rtas"
DIRS="$DIRS roms/seabios roms/vgabios"
DIRS="$DIRS fsdev ui"
DIRS="$DIRS qapi qapi-generated"
DIRS="$DIRS qga trace"
FILES="Makefile tests/Makefile qdict-test-data.txt"
FILES="$FILES tests/cris/Makefile tests/cris/.gdbinit"
FILES="$FILES pc-bios/optionrom/Makefile pc-bios/keymaps"
FILES="$FILES pc-bios/spapr-rtas/Makefile"
FILES="$FILES roms/seabios/Makefile roms/vgabios/Makefile"
for bios_file in \
    $source_path/pc-bios/*.bin \
    $source_path/pc-bios/*.rom \
    $source_path/pc-bios/*.dtb \
    $source_path/pc-bios/openbios-* \
    $source_path/pc-bios/palcode-*
do
    FILES="$FILES pc-bios/`basename $bios_file`"
done
mkdir -p $DIRS
for f in $FILES ; do
    if [ -e "$source_path/$f" ] && ! [ -e "$f" ]; then
        symlink "$source_path/$f" "$f"
    fi
done

# temporary config to build submodules
for rom in seabios vgabios ; do
    config_mak=roms/$rom/config.mak
    echo "# Automatically generated by configure - do not modify" > $config_mak
    echo "SRC_PATH=$source_path/roms/$rom" >> $config_mak
    echo "CC=$cc" >> $config_mak
    echo "BCC=bcc" >> $config_mak
    echo "CPP=${cross_prefix}cpp" >> $config_mak
    echo "OBJCOPY=objcopy" >> $config_mak
    echo "IASL=iasl" >> $config_mak
    echo "LD=$ld" >> $config_mak
done

for hwlib in 32 64; do
  d=libhw$hwlib
  mkdir -p $d
  mkdir -p $d/ide
  symlink $source_path/Makefile.hw $d/Makefile
  mkdir -p $d/9pfs
  echo "QEMU_CFLAGS+=-DTARGET_PHYS_ADDR_BITS=$hwlib" > $d/config.mak
done

if [ "$source_path" != `pwd` ]; then
    # out of tree build
    mkdir -p libcacard
    rm -f libcacard/Makefile
    symlink "$source_path/libcacard/Makefile" libcacard/Makefile
fi

d=libuser
mkdir -p $d
mkdir -p $d/trace
symlink $source_path/Makefile.user $d/Makefile

if test "$docs" = "yes" ; then
  mkdir -p QMP
fi<|MERGE_RESOLUTION|>--- conflicted
+++ resolved
@@ -184,13 +184,9 @@
 smartcard_nss=""
 usb_redir=""
 opengl=""
-<<<<<<< HEAD
-guest_agent="yes"
-=======
 zlib="yes"
 guest_agent="yes"
 libiscsi=""
->>>>>>> 3ffb4001
 
 # parse CC options first
 for opt do
@@ -575,17 +571,15 @@
   ;;
   --sysconfdir=*) sysconfdir="$optarg"
   ;;
-<<<<<<< HEAD
   --libexecdir=*) libexecdir="$optarg"
-=======
-  --sbindir=*|--libexecdir=*|--sharedstatedir=*|--localstatedir=*|\
+  ;;
+  --sbindir=*|--sharedstatedir=*|--localstatedir=*|\
   --oldincludedir=*|--datarootdir=*|--infodir=*|--localedir=*|\
   --htmldir=*|--dvidir=*|--pdfdir=*|--psdir=*)
     # These switches are silently ignored, for compatibility with
     # autoconf-generated configure scripts. This allows QEMU's
     # configure to be used by RPM and similar macros that set
     # lots of directory switches by default.
->>>>>>> 3ffb4001
   ;;
   --disable-sdl) sdl="no"
   ;;
@@ -797,11 +791,8 @@
   ;;
   --enable-usb-redir) usb_redir="yes"
   ;;
-<<<<<<< HEAD
-=======
   --disable-zlib-test) zlib="no"
   ;;
->>>>>>> 3ffb4001
   --enable-guest-agent) guest_agent="yes"
   ;;
   --disable-guest-agent) guest_agent="no"
@@ -1946,18 +1937,6 @@
 
 ##########################################
 # glib support probe
-<<<<<<< HEAD
-if test "$guest_agent" != "no" ; then
-    if $pkg_config --modversion glib-2.0 > /dev/null 2>&1 ; then
-        glib_cflags=`$pkg_config --cflags glib-2.0 2>/dev/null`
-        glib_libs=`$pkg_config --libs glib-2.0 2>/dev/null`
-        libs_softmmu="$glib_libs $libs_softmmu"
-        libs_tools="$glib_libs $libs_tools"
-    else
-        echo "glib-2.0 required to compile QEMU"
-        exit 1
-    fi
-=======
 if $pkg_config --modversion gthread-2.0 > /dev/null 2>&1 ; then
     glib_cflags=`$pkg_config --cflags gthread-2.0 2>/dev/null`
     glib_libs=`$pkg_config --libs gthread-2.0 2>/dev/null`
@@ -1966,7 +1945,6 @@
 else
     echo "glib-2.0 required to compile QEMU"
     exit 1
->>>>>>> 3ffb4001
 fi
 
 ##########################################
@@ -2654,11 +2632,7 @@
 # __sync_fetch_and_and requires at least -march=i486. Many toolchains
 # use i686 as default anyway, but for those that don't, an explicit
 # specification is necessary
-<<<<<<< HEAD
-if test $vhost_net = "yes" && test $cpu = "i386"; then
-=======
 if test "$vhost_net" = "yes" && test "$cpu" = "i386"; then
->>>>>>> 3ffb4001
   cat > $TMPC << EOF
 int sfaa(unsigned *ptr)
 {
@@ -2678,8 +2652,6 @@
 fi
 
 ##########################################
-<<<<<<< HEAD
-=======
 # check if we have makecontext
 
 ucontext_coroutine=no
@@ -2719,7 +2691,6 @@
 fi
 
 ##########################################
->>>>>>> 3ffb4001
 # End of CC checks
 # After here, no more $cc or $ld runs
 
@@ -2885,10 +2856,7 @@
 echo "nss used          $smartcard_nss"
 echo "usb net redir     $usb_redir"
 echo "OpenGL support    $opengl"
-<<<<<<< HEAD
-=======
 echo "libiscsi support  $libiscsi"
->>>>>>> 3ffb4001
 echo "build guest agent $guest_agent"
 
 if test "$sdl_too_old" = "yes"; then

--- conflicted
+++ resolved
@@ -2380,11 +2380,8 @@
   GDBState *s;
   char buf[4];
 
-<<<<<<< HEAD
   show_all_ifetch_counters();
-=======
   tcg_plugin_cpus_stopped();
->>>>>>> ecfb62e1
 
   s = gdbserver_state;
   if (!s) {
@@ -2475,11 +2472,8 @@
   GDBState *s;
   char buf[4];
 
-<<<<<<< HEAD
   show_all_ifetch_counters();
-=======
   tcg_plugin_cpus_stopped();
->>>>>>> ecfb62e1
 
   s = gdbserver_state;
   if (gdbserver_fd < 0 || s->fd < 0)

--- conflicted
+++ resolved
@@ -1705,14 +1705,10 @@
     }
 
     switch (safe_indirect_branch) {
-<<<<<<< HEAD
-    case SPAPR_CAP_FIXED:
-=======
     case SPAPR_CAP_FIXED_CCD:
         characteristics |= H_CPU_CHAR_CACHE_COUNT_DIS;
         break;
     case SPAPR_CAP_FIXED_IBS:
->>>>>>> 4743c235
         characteristics |= H_CPU_CHAR_BCCTRL_SERIALISED;
         break;
     default: /* broken */

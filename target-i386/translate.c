--- conflicted
+++ resolved
@@ -5448,11 +5448,7 @@
             tcg_gen_mov_tl(t2, cpu_regs[R_EAX]);
             gen_extu(ot, t0);
             gen_extu(ot, t2);
-<<<<<<< HEAD
-            tcg_gen_brcondi_tl(TCG_COND_EQ, t2, 0, label1);
-=======
             tcg_gen_brcond_tl(TCG_COND_EQ, t2, t0, label1);
->>>>>>> 0e7b9f06
             label2 = gen_new_label();
             if (mod == 3) {
                 gen_op_mov_reg_v(ot, R_EAX, t0);
@@ -8364,7 +8360,7 @@
 
     gen_tb_start();
     for(;;) {
-        tcg_plugin_register_info(pc_ptr, env, tb);
+        tcg_plugin_register_info(pc_ptr, cs, tb);
 
         if (unlikely(!QTAILQ_EMPTY(&env->breakpoints))) {
             QTAILQ_FOREACH(bp, &env->breakpoints, entry) {

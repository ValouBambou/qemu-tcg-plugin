/*
 * internal execution defines for qemu
 *
 *  Copyright (c) 2003 Fabrice Bellard
 *
 * This library is free software; you can redistribute it and/or
 * modify it under the terms of the GNU Lesser General Public
 * License as published by the Free Software Foundation; either
 * version 2 of the License, or (at your option) any later version.
 *
 * This library is distributed in the hope that it will be useful,
 * but WITHOUT ANY WARRANTY; without even the implied warranty of
 * MERCHANTABILITY or FITNESS FOR A PARTICULAR PURPOSE.  See the GNU
 * Lesser General Public License for more details.
 *
 * You should have received a copy of the GNU Lesser General Public
 * License along with this library; if not, see <http://www.gnu.org/licenses/>.
 */

#ifndef _EXEC_ALL_H_
#define _EXEC_ALL_H_

#include "qemu-common.h"

/* allow to see translation results - the slowdown should be negligible, so we leave it */
#define DEBUG_DISAS

/* Page tracking code uses ram addresses in system mode, and virtual
   addresses in userspace mode.  Define tb_page_addr_t to be an appropriate
   type.  */
#if defined(CONFIG_USER_ONLY)
typedef abi_ulong tb_page_addr_t;
#else
typedef ram_addr_t tb_page_addr_t;
#endif

/* is_jmp field values */
#define DISAS_NEXT    0 /* next instruction can be analyzed */
#define DISAS_JUMP    1 /* only pc was modified dynamically */
#define DISAS_UPDATE  2 /* cpu state was modified dynamically */
#define DISAS_TB_JUMP 3 /* only pc was modified statically */

struct TranslationBlock;
typedef struct TranslationBlock TranslationBlock;

#ifdef CONFIG_TCG_PLUGIN
/* Assume that plugins may generate up to these additional
 * ops for each initial op.
 * This leaves enought room for 1 call with args setup.
 */
#define MAX_PLUGIN_OPS_PER_OP  (1 + (MAX_OPC_PARAM_PER_ARG * MAX_OPC_PARAM_ARGS))
#else
#define MAX_PLUGIN_OPS_PER_OP 0
#endif

/* XXX: make safe guess about sizes */
<<<<<<< HEAD
#define MAX_OP_PER_INSTR (208 * (MAX_PLUGIN_OPS_PER_OP + 1))

=======
#define MAX_OP_PER_INSTR 266
>>>>>>> bfc766d3

#if HOST_LONG_BITS == 32
#define MAX_OPC_PARAM_PER_ARG 2
#else
#define MAX_OPC_PARAM_PER_ARG 1
#endif
#define MAX_OPC_PARAM_IARGS 5
#define MAX_OPC_PARAM_OARGS 1
#define MAX_OPC_PARAM_ARGS (MAX_OPC_PARAM_IARGS + MAX_OPC_PARAM_OARGS)

/* A Call op needs up to 4 + 2N parameters on 32-bit archs,
 * and up to 4 + N parameters on 64-bit archs
 * (N = number of input arguments + output arguments).  */
#define MAX_OPC_PARAM (4 + (MAX_OPC_PARAM_PER_ARG * MAX_OPC_PARAM_ARGS))
#define OPC_BUF_SIZE (640 * (MAX_PLUGIN_OPS_PER_OP + 1))
#define OPC_MAX_SIZE (OPC_BUF_SIZE - MAX_OP_PER_INSTR)

#define OPPARAM_BUF_SIZE (OPC_BUF_SIZE * MAX_OPC_PARAM)

#include "qemu/log.h"

void gen_intermediate_code(CPUArchState *env, struct TranslationBlock *tb);
void restore_state_to_opc(CPUArchState *env, struct TranslationBlock *tb,
                          target_ulong *data);

void cpu_gen_init(void);
bool cpu_restore_state(CPUState *cpu, uintptr_t searched_pc);

void QEMU_NORETURN cpu_resume_from_signal(CPUState *cpu, void *puc);
void QEMU_NORETURN cpu_io_recompile(CPUState *cpu, uintptr_t retaddr);
TranslationBlock *tb_gen_code(CPUState *cpu,
                              target_ulong pc, target_ulong cs_base, int flags,
                              int cflags);
void cpu_exec_init(CPUState *cpu, Error **errp);
void QEMU_NORETURN cpu_loop_exit(CPUState *cpu);
void QEMU_NORETURN cpu_loop_exit_restore(CPUState *cpu, uintptr_t pc);

#if !defined(CONFIG_USER_ONLY)
void cpu_reloading_memory_map(void);
/**
 * cpu_address_space_init:
 * @cpu: CPU to add this address space to
 * @as: address space to add
 * @asidx: integer index of this address space
 *
 * Add the specified address space to the CPU's cpu_ases list.
 * The address space added with @asidx 0 is the one used for the
 * convenience pointer cpu->as.
 * The target-specific code which registers ASes is responsible
 * for defining what semantics address space 0, 1, 2, etc have.
 *
 * Before the first call to this function, the caller must set
 * cpu->num_ases to the total number of address spaces it needs
 * to support.
 *
 * Note that with KVM only one address space is supported.
 */
void cpu_address_space_init(CPUState *cpu, AddressSpace *as, int asidx);
/**
 * cpu_get_address_space:
 * @cpu: CPU to get address space from
 * @asidx: index identifying which address space to get
 *
 * Return the requested address space of this CPU. @asidx
 * specifies which address space to read.
 */
AddressSpace *cpu_get_address_space(CPUState *cpu, int asidx);
/* cputlb.c */
/**
 * tlb_flush_page:
 * @cpu: CPU whose TLB should be flushed
 * @addr: virtual address of page to be flushed
 *
 * Flush one page from the TLB of the specified CPU, for all
 * MMU indexes.
 */
void tlb_flush_page(CPUState *cpu, target_ulong addr);
/**
 * tlb_flush:
 * @cpu: CPU whose TLB should be flushed
 * @flush_global: ignored
 *
 * Flush the entire TLB for the specified CPU.
 * The flush_global flag is in theory an indicator of whether the whole
 * TLB should be flushed, or only those entries not marked global.
 * In practice QEMU does not implement any global/not global flag for
 * TLB entries, and the argument is ignored.
 */
void tlb_flush(CPUState *cpu, int flush_global);
/**
 * tlb_flush_page_by_mmuidx:
 * @cpu: CPU whose TLB should be flushed
 * @addr: virtual address of page to be flushed
 * @...: list of MMU indexes to flush, terminated by a negative value
 *
 * Flush one page from the TLB of the specified CPU, for the specified
 * MMU indexes.
 */
void tlb_flush_page_by_mmuidx(CPUState *cpu, target_ulong addr, ...);
/**
 * tlb_flush_by_mmuidx:
 * @cpu: CPU whose TLB should be flushed
 * @...: list of MMU indexes to flush, terminated by a negative value
 *
 * Flush all entries from the TLB of the specified CPU, for the specified
 * MMU indexes.
 */
void tlb_flush_by_mmuidx(CPUState *cpu, ...);
/**
 * tlb_set_page_with_attrs:
 * @cpu: CPU to add this TLB entry for
 * @vaddr: virtual address of page to add entry for
 * @paddr: physical address of the page
 * @attrs: memory transaction attributes
 * @prot: access permissions (PAGE_READ/PAGE_WRITE/PAGE_EXEC bits)
 * @mmu_idx: MMU index to insert TLB entry for
 * @size: size of the page in bytes
 *
 * Add an entry to this CPU's TLB (a mapping from virtual address
 * @vaddr to physical address @paddr) with the specified memory
 * transaction attributes. This is generally called by the target CPU
 * specific code after it has been called through the tlb_fill()
 * entry point and performed a successful page table walk to find
 * the physical address and attributes for the virtual address
 * which provoked the TLB miss.
 *
 * At most one entry for a given virtual address is permitted. Only a
 * single TARGET_PAGE_SIZE region is mapped; the supplied @size is only
 * used by tlb_flush_page.
 */
void tlb_set_page_with_attrs(CPUState *cpu, target_ulong vaddr,
                             hwaddr paddr, MemTxAttrs attrs,
                             int prot, int mmu_idx, target_ulong size);
/* tlb_set_page:
 *
 * This function is equivalent to calling tlb_set_page_with_attrs()
 * with an @attrs argument of MEMTXATTRS_UNSPECIFIED. It's provided
 * as a convenience for CPUs which don't use memory transaction attributes.
 */
void tlb_set_page(CPUState *cpu, target_ulong vaddr,
                  hwaddr paddr, int prot,
                  int mmu_idx, target_ulong size);
void tb_invalidate_phys_addr(AddressSpace *as, hwaddr addr);
void probe_write(CPUArchState *env, target_ulong addr, int mmu_idx,
                 uintptr_t retaddr);
#else
static inline void tlb_flush_page(CPUState *cpu, target_ulong addr)
{
}

static inline void tlb_flush(CPUState *cpu, int flush_global)
{
}

static inline void tlb_flush_page_by_mmuidx(CPUState *cpu,
                                            target_ulong addr, ...)
{
}

static inline void tlb_flush_by_mmuidx(CPUState *cpu, ...)
{
}
#endif

#define CODE_GEN_ALIGN           16 /* must be >= of the size of a icache line */

#define CODE_GEN_PHYS_HASH_BITS     15
#define CODE_GEN_PHYS_HASH_SIZE     (1 << CODE_GEN_PHYS_HASH_BITS)

/* Estimated block size for TB allocation.  */
/* ??? The following is based on a 2015 survey of x86_64 host output.
   Better would seem to be some sort of dynamically sized TB array,
   adapting to the block sizes actually being produced.  */
#if defined(CONFIG_SOFTMMU)
#define CODE_GEN_AVG_BLOCK_SIZE 400
#else
#define CODE_GEN_AVG_BLOCK_SIZE 150
#endif

#if defined(__arm__) || defined(_ARCH_PPC) \
    || defined(__x86_64__) || defined(__i386__) \
    || defined(__sparc__) || defined(__aarch64__) \
    || defined(__s390x__) || defined(__mips__) \
    || defined(CONFIG_TCG_INTERPRETER)
#define USE_DIRECT_JUMP
#endif

struct TranslationBlock {
    target_ulong pc;   /* simulated PC corresponding to this block (EIP + CS base) */
    target_ulong cs_base; /* CS base for this block */
    uint64_t flags; /* flags defining in which context the code was generated */
    uint16_t size;      /* size of target code for this block (1 <=
                           size <= TARGET_PAGE_SIZE) */
    uint16_t icount;
    uint32_t cflags;    /* compile flags */
#define CF_COUNT_MASK  0x7fff
#define CF_LAST_IO     0x8000 /* Last insn may be an IO access.  */
#define CF_NOCACHE     0x10000 /* To be freed after execution */
#define CF_USE_ICOUNT  0x20000
#define CF_IGNORE_ICOUNT 0x40000 /* Do not generate icount code */

    void *tc_ptr;    /* pointer to the translated code */
    uint8_t *tc_search;  /* pointer to search data */
    /* next matching tb for physical address. */
    struct TranslationBlock *phys_hash_next;
    /* original tb when cflags has CF_NOCACHE */
    struct TranslationBlock *orig_tb;
    /* first and second physical page containing code. The lower bit
       of the pointer tells the index in page_next[] */
    struct TranslationBlock *page_next[2];
    tb_page_addr_t page_addr[2];

    /* the following data are used to directly call another TB from
       the code of this one. */
    uint16_t tb_next_offset[2]; /* offset of original jump target */
#ifdef USE_DIRECT_JUMP
    uint16_t tb_jmp_offset[2]; /* offset of jump instruction */
#else
    uintptr_t tb_next[2]; /* address of jump generated code */
#endif
    /* list of TBs jumping to this one. This is a circular list using
       the two least significant bits of the pointers to tell what is
       the next pointer: 0 = jmp_next[0], 1 = jmp_next[1], 2 =
       jmp_first */
    struct TranslationBlock *jmp_next[2];
    struct TranslationBlock *jmp_first;
};

#include "qemu/thread.h"

typedef struct TBContext TBContext;

struct TBContext {

    TranslationBlock *tbs;
    TranslationBlock *tb_phys_hash[CODE_GEN_PHYS_HASH_SIZE];
    int nb_tbs;
    /* any access to the tbs or the page table must use this lock */
    QemuMutex tb_lock;

    /* statistics */
    int tb_flush_count;
    int tb_phys_invalidate_count;

    int tb_invalidated_flag;
};

void tb_free(TranslationBlock *tb);
void tb_flush(CPUState *cpu);
void tb_phys_invalidate(TranslationBlock *tb, tb_page_addr_t page_addr);

#if defined(USE_DIRECT_JUMP)

#if defined(CONFIG_TCG_INTERPRETER)
static inline void tb_set_jmp_target1(uintptr_t jmp_addr, uintptr_t addr)
{
    /* patch the branch destination */
    *(uint32_t *)jmp_addr = addr - (jmp_addr + 4);
    /* no need to flush icache explicitly */
}
#elif defined(_ARCH_PPC)
void ppc_tb_set_jmp_target(uintptr_t jmp_addr, uintptr_t addr);
#define tb_set_jmp_target1 ppc_tb_set_jmp_target
#elif defined(__i386__) || defined(__x86_64__)
static inline void tb_set_jmp_target1(uintptr_t jmp_addr, uintptr_t addr)
{
    /* patch the branch destination */
    stl_le_p((void*)jmp_addr, addr - (jmp_addr + 4));
    /* no need to flush icache explicitly */
}
#elif defined(__s390x__)
static inline void tb_set_jmp_target1(uintptr_t jmp_addr, uintptr_t addr)
{
    /* patch the branch destination */
    intptr_t disp = addr - (jmp_addr - 2);
    stl_be_p((void*)jmp_addr, disp / 2);
    /* no need to flush icache explicitly */
}
#elif defined(__aarch64__)
void aarch64_tb_set_jmp_target(uintptr_t jmp_addr, uintptr_t addr);
#define tb_set_jmp_target1 aarch64_tb_set_jmp_target
#elif defined(__arm__)
static inline void tb_set_jmp_target1(uintptr_t jmp_addr, uintptr_t addr)
{
#if !QEMU_GNUC_PREREQ(4, 1)
    register unsigned long _beg __asm ("a1");
    register unsigned long _end __asm ("a2");
    register unsigned long _flg __asm ("a3");
#endif

    /* we could use a ldr pc, [pc, #-4] kind of branch and avoid the flush */
    *(uint32_t *)jmp_addr =
        (*(uint32_t *)jmp_addr & ~0xffffff)
        | (((addr - (jmp_addr + 8)) >> 2) & 0xffffff);

#if QEMU_GNUC_PREREQ(4, 1)
    __builtin___clear_cache((char *) jmp_addr, (char *) jmp_addr + 4);
#else
    /* flush icache */
    _beg = jmp_addr;
    _end = jmp_addr + 4;
    _flg = 0;
    __asm __volatile__ ("swi 0x9f0002" : : "r" (_beg), "r" (_end), "r" (_flg));
#endif
}
#elif defined(__sparc__) || defined(__mips__)
void tb_set_jmp_target1(uintptr_t jmp_addr, uintptr_t addr);
#else
#error tb_set_jmp_target1 is missing
#endif

static inline void tb_set_jmp_target(TranslationBlock *tb,
                                     int n, uintptr_t addr)
{
    uint16_t offset = tb->tb_jmp_offset[n];
    tb_set_jmp_target1((uintptr_t)(tb->tc_ptr + offset), addr);
}

#else

/* set the jump target */
static inline void tb_set_jmp_target(TranslationBlock *tb,
                                     int n, uintptr_t addr)
{
    tb->tb_next[n] = addr;
}

#endif

static inline void tb_add_jump(TranslationBlock *tb, int n,
                               TranslationBlock *tb_next)
{
    /* NOTE: this test is only needed for thread safety */
    if (!tb->jmp_next[n]) {
        qemu_log_mask_and_addr(CPU_LOG_EXEC, tb->pc,
                               "Linking TBs %p [" TARGET_FMT_lx
                               "] index %d -> %p [" TARGET_FMT_lx "]\n",
                               tb->tc_ptr, tb->pc, n,
                               tb_next->tc_ptr, tb_next->pc);
        /* patch the native jump address */
        tb_set_jmp_target(tb, n, (uintptr_t)tb_next->tc_ptr);

        /* add in TB jmp circular list */
        tb->jmp_next[n] = tb_next->jmp_first;
        tb_next->jmp_first = (TranslationBlock *)((uintptr_t)(tb) | (n));
    }
}

/* GETRA is the true target of the return instruction that we'll execute,
   defined here for simplicity of defining the follow-up macros.  */
#if defined(CONFIG_TCG_INTERPRETER)
extern uintptr_t tci_tb_ptr;
# define GETRA() tci_tb_ptr
#else
# define GETRA() \
    ((uintptr_t)__builtin_extract_return_addr(__builtin_return_address(0)))
#endif

/* The true return address will often point to a host insn that is part of
   the next translated guest insn.  Adjust the address backward to point to
   the middle of the call insn.  Subtracting one would do the job except for
   several compressed mode architectures (arm, mips) which set the low bit
   to indicate the compressed mode; subtracting two works around that.  It
   is also the case that there are no host isas that contain a call insn
   smaller than 4 bytes, so we don't worry about special-casing this.  */
#define GETPC_ADJ   2

#define GETPC()  (GETRA() - GETPC_ADJ)

#if !defined(CONFIG_USER_ONLY)

struct MemoryRegion *iotlb_to_region(CPUState *cpu,
                                     hwaddr index, MemTxAttrs attrs);

void tlb_fill(CPUState *cpu, target_ulong addr, int is_write, int mmu_idx,
              uintptr_t retaddr);

#endif

#if defined(CONFIG_USER_ONLY)
void mmap_lock(void);
void mmap_unlock(void);

static inline tb_page_addr_t get_page_addr_code(CPUArchState *env1, target_ulong addr)
{
    return addr;
}
#else
static inline void mmap_lock(void) {}
static inline void mmap_unlock(void) {}

/* cputlb.c */
tb_page_addr_t get_page_addr_code(CPUArchState *env1, target_ulong addr);

void tlb_reset_dirty(CPUState *cpu, ram_addr_t start1, ram_addr_t length);
void tlb_set_dirty(CPUState *cpu, target_ulong vaddr);

/* exec.c */
void tb_flush_jmp_cache(CPUState *cpu, target_ulong addr);

MemoryRegionSection *
address_space_translate_for_iotlb(CPUState *cpu, int asidx, hwaddr addr,
                                  hwaddr *xlat, hwaddr *plen);
hwaddr memory_region_section_get_iotlb(CPUState *cpu,
                                       MemoryRegionSection *section,
                                       target_ulong vaddr,
                                       hwaddr paddr, hwaddr xlat,
                                       int prot,
                                       target_ulong *address);
bool memory_region_is_unassigned(MemoryRegion *mr);

#endif

/* vl.c */
extern int singlestep;

/* cpu-exec.c, accessed with atomic_mb_read/atomic_mb_set */
extern CPUState *tcg_current_cpu;
extern bool exit_request;

#endif<|MERGE_RESOLUTION|>--- conflicted
+++ resolved
@@ -44,22 +44,16 @@
 typedef struct TranslationBlock TranslationBlock;
 
 #ifdef CONFIG_TCG_PLUGIN
-/* Assume that plugins may generate up to these additional
- * ops for each initial op.
- * This leaves enought room for 1 call with args setup.
- */
-#define MAX_PLUGIN_OPS_PER_OP  (1 + (MAX_OPC_PARAM_PER_ARG * MAX_OPC_PARAM_ARGS))
-#else
-#define MAX_PLUGIN_OPS_PER_OP 0
+/* Assume that plugins may generate x3 times more
+ * ops than the original ops, each with 3 in/out params.
+ */
+#define TCG_PLUGIN_OPS_FACTOR 3
+#else
+#define TCG_PLUGIN_OPS_FACTOR 1
 #endif
 
 /* XXX: make safe guess about sizes */
-<<<<<<< HEAD
-#define MAX_OP_PER_INSTR (208 * (MAX_PLUGIN_OPS_PER_OP + 1))
-
-=======
-#define MAX_OP_PER_INSTR 266
->>>>>>> bfc766d3
+#define MAX_OP_PER_INSTR (266 * TCG_PLUGIN_OPS_FACTOR)
 
 #if HOST_LONG_BITS == 32
 #define MAX_OPC_PARAM_PER_ARG 2
@@ -74,7 +68,7 @@
  * and up to 4 + N parameters on 64-bit archs
  * (N = number of input arguments + output arguments).  */
 #define MAX_OPC_PARAM (4 + (MAX_OPC_PARAM_PER_ARG * MAX_OPC_PARAM_ARGS))
-#define OPC_BUF_SIZE (640 * (MAX_PLUGIN_OPS_PER_OP + 1))
+#define OPC_BUF_SIZE (640 * TCG_PLUGIN_OPS_FACTOR)
 #define OPC_MAX_SIZE (OPC_BUF_SIZE - MAX_OP_PER_INSTR)
 
 #define OPPARAM_BUF_SIZE (OPC_BUF_SIZE * MAX_OPC_PARAM)

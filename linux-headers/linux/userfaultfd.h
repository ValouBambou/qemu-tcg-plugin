/* SPDX-License-Identifier: GPL-2.0 WITH Linux-syscall-note */
/*
 *  include/linux/userfaultfd.h
 *
 *  Copyright (C) 2007  Davide Libenzi <davidel@xmailserver.org>
 *  Copyright (C) 2015  Red Hat, Inc.
 *
 */

#ifndef _LINUX_USERFAULTFD_H
#define _LINUX_USERFAULTFD_H

#include <linux/types.h>

/*
 * If the UFFDIO_API is upgraded someday, the UFFDIO_UNREGISTER and
 * UFFDIO_WAKE ioctls should be defined as _IOW and not as _IOR.  In
 * userfaultfd.h we assumed the kernel was reading (instead _IOC_READ
 * means the userland is reading).
 */
#define UFFD_API ((__u64)0xAA)
<<<<<<< HEAD
=======
#define UFFD_API_REGISTER_MODES (UFFDIO_REGISTER_MODE_MISSING |	\
				 UFFDIO_REGISTER_MODE_WP |	\
				 UFFDIO_REGISTER_MODE_MINOR)
>>>>>>> 823a3f11
#define UFFD_API_FEATURES (UFFD_FEATURE_PAGEFAULT_FLAG_WP |	\
			   UFFD_FEATURE_EVENT_FORK |		\
			   UFFD_FEATURE_EVENT_REMAP |		\
			   UFFD_FEATURE_EVENT_REMOVE |		\
			   UFFD_FEATURE_EVENT_UNMAP |		\
			   UFFD_FEATURE_MISSING_HUGETLBFS |	\
			   UFFD_FEATURE_MISSING_SHMEM |		\
			   UFFD_FEATURE_SIGBUS |		\
			   UFFD_FEATURE_THREAD_ID |		\
			   UFFD_FEATURE_MINOR_HUGETLBFS |	\
			   UFFD_FEATURE_MINOR_SHMEM)
#define UFFD_API_IOCTLS				\
	((__u64)1 << _UFFDIO_REGISTER |		\
	 (__u64)1 << _UFFDIO_UNREGISTER |	\
	 (__u64)1 << _UFFDIO_API)
#define UFFD_API_RANGE_IOCTLS			\
	((__u64)1 << _UFFDIO_WAKE |		\
	 (__u64)1 << _UFFDIO_COPY |		\
	 (__u64)1 << _UFFDIO_ZEROPAGE |		\
<<<<<<< HEAD
	 (__u64)1 << _UFFDIO_WRITEPROTECT)
=======
	 (__u64)1 << _UFFDIO_WRITEPROTECT |	\
	 (__u64)1 << _UFFDIO_CONTINUE)
>>>>>>> 823a3f11
#define UFFD_API_RANGE_IOCTLS_BASIC		\
	((__u64)1 << _UFFDIO_WAKE |		\
	 (__u64)1 << _UFFDIO_COPY |		\
	 (__u64)1 << _UFFDIO_CONTINUE)

/*
 * Valid ioctl command number range with this API is from 0x00 to
 * 0x3F.  UFFDIO_API is the fixed number, everything else can be
 * changed by implementing a different UFFD_API. If sticking to the
 * same UFFD_API more ioctl can be added and userland will be aware of
 * which ioctl the running kernel implements through the ioctl command
 * bitmask written by the UFFDIO_API.
 */
#define _UFFDIO_REGISTER		(0x00)
#define _UFFDIO_UNREGISTER		(0x01)
#define _UFFDIO_WAKE			(0x02)
#define _UFFDIO_COPY			(0x03)
#define _UFFDIO_ZEROPAGE		(0x04)
#define _UFFDIO_WRITEPROTECT		(0x06)
<<<<<<< HEAD
=======
#define _UFFDIO_CONTINUE		(0x07)
>>>>>>> 823a3f11
#define _UFFDIO_API			(0x3F)

/* userfaultfd ioctl ids */
#define UFFDIO 0xAA
#define UFFDIO_API		_IOWR(UFFDIO, _UFFDIO_API,	\
				      struct uffdio_api)
#define UFFDIO_REGISTER		_IOWR(UFFDIO, _UFFDIO_REGISTER, \
				      struct uffdio_register)
#define UFFDIO_UNREGISTER	_IOR(UFFDIO, _UFFDIO_UNREGISTER,	\
				     struct uffdio_range)
#define UFFDIO_WAKE		_IOR(UFFDIO, _UFFDIO_WAKE,	\
				     struct uffdio_range)
#define UFFDIO_COPY		_IOWR(UFFDIO, _UFFDIO_COPY,	\
				      struct uffdio_copy)
#define UFFDIO_ZEROPAGE		_IOWR(UFFDIO, _UFFDIO_ZEROPAGE,	\
				      struct uffdio_zeropage)
#define UFFDIO_WRITEPROTECT	_IOWR(UFFDIO, _UFFDIO_WRITEPROTECT, \
				      struct uffdio_writeprotect)
<<<<<<< HEAD
=======
#define UFFDIO_CONTINUE		_IOWR(UFFDIO, _UFFDIO_CONTINUE,	\
				      struct uffdio_continue)
>>>>>>> 823a3f11

/* read() structure */
struct uffd_msg {
	__u8	event;

	__u8	reserved1;
	__u16	reserved2;
	__u32	reserved3;

	union {
		struct {
			__u64	flags;
			__u64	address;
			union {
				__u32 ptid;
			} feat;
		} pagefault;

		struct {
			__u32	ufd;
		} fork;

		struct {
			__u64	from;
			__u64	to;
			__u64	len;
		} remap;

		struct {
			__u64	start;
			__u64	end;
		} remove;

		struct {
			/* unused reserved fields */
			__u64	reserved1;
			__u64	reserved2;
			__u64	reserved3;
		} reserved;
	} arg;
} __attribute__((packed));

/*
 * Start at 0x12 and not at 0 to be more strict against bugs.
 */
#define UFFD_EVENT_PAGEFAULT	0x12
#define UFFD_EVENT_FORK		0x13
#define UFFD_EVENT_REMAP	0x14
#define UFFD_EVENT_REMOVE	0x15
#define UFFD_EVENT_UNMAP	0x16

/* flags for UFFD_EVENT_PAGEFAULT */
#define UFFD_PAGEFAULT_FLAG_WRITE	(1<<0)	/* If this was a write fault */
#define UFFD_PAGEFAULT_FLAG_WP		(1<<1)	/* If reason is VM_UFFD_WP */
#define UFFD_PAGEFAULT_FLAG_MINOR	(1<<2)	/* If reason is VM_UFFD_MINOR */

struct uffdio_api {
	/* userland asks for an API number and the features to enable */
	__u64 api;
	/*
	 * Kernel answers below with the all available features for
	 * the API, this notifies userland of which events and/or
	 * which flags for each event are enabled in the current
	 * kernel.
	 *
	 * Note: UFFD_EVENT_PAGEFAULT and UFFD_PAGEFAULT_FLAG_WRITE
	 * are to be considered implicitly always enabled in all kernels as
	 * long as the uffdio_api.api requested matches UFFD_API.
	 *
	 * UFFD_FEATURE_MISSING_HUGETLBFS means an UFFDIO_REGISTER
	 * with UFFDIO_REGISTER_MODE_MISSING mode will succeed on
	 * hugetlbfs virtual memory ranges. Adding or not adding
	 * UFFD_FEATURE_MISSING_HUGETLBFS to uffdio_api.features has
	 * no real functional effect after UFFDIO_API returns, but
	 * it's only useful for an initial feature set probe at
	 * UFFDIO_API time. There are two ways to use it:
	 *
	 * 1) by adding UFFD_FEATURE_MISSING_HUGETLBFS to the
	 *    uffdio_api.features before calling UFFDIO_API, an error
	 *    will be returned by UFFDIO_API on a kernel without
	 *    hugetlbfs missing support
	 *
	 * 2) the UFFD_FEATURE_MISSING_HUGETLBFS can not be added in
	 *    uffdio_api.features and instead it will be set by the
	 *    kernel in the uffdio_api.features if the kernel supports
	 *    it, so userland can later check if the feature flag is
	 *    present in uffdio_api.features after UFFDIO_API
	 *    succeeded.
	 *
	 * UFFD_FEATURE_MISSING_SHMEM works the same as
	 * UFFD_FEATURE_MISSING_HUGETLBFS, but it applies to shmem
	 * (i.e. tmpfs and other shmem based APIs).
	 *
	 * UFFD_FEATURE_SIGBUS feature means no page-fault
	 * (UFFD_EVENT_PAGEFAULT) event will be delivered, instead
	 * a SIGBUS signal will be sent to the faulting process.
	 *
	 * UFFD_FEATURE_THREAD_ID pid of the page faulted task_struct will
	 * be returned, if feature is not requested 0 will be returned.
	 *
	 * UFFD_FEATURE_MINOR_HUGETLBFS indicates that minor faults
	 * can be intercepted (via REGISTER_MODE_MINOR) for
	 * hugetlbfs-backed pages.
	 *
	 * UFFD_FEATURE_MINOR_SHMEM indicates the same support as
	 * UFFD_FEATURE_MINOR_HUGETLBFS, but for shmem-backed pages instead.
	 */
#define UFFD_FEATURE_PAGEFAULT_FLAG_WP		(1<<0)
#define UFFD_FEATURE_EVENT_FORK			(1<<1)
#define UFFD_FEATURE_EVENT_REMAP		(1<<2)
#define UFFD_FEATURE_EVENT_REMOVE		(1<<3)
#define UFFD_FEATURE_MISSING_HUGETLBFS		(1<<4)
#define UFFD_FEATURE_MISSING_SHMEM		(1<<5)
#define UFFD_FEATURE_EVENT_UNMAP		(1<<6)
#define UFFD_FEATURE_SIGBUS			(1<<7)
#define UFFD_FEATURE_THREAD_ID			(1<<8)
#define UFFD_FEATURE_MINOR_HUGETLBFS		(1<<9)
#define UFFD_FEATURE_MINOR_SHMEM		(1<<10)
	__u64 features;

	__u64 ioctls;
};

struct uffdio_range {
	__u64 start;
	__u64 len;
};

struct uffdio_register {
	struct uffdio_range range;
#define UFFDIO_REGISTER_MODE_MISSING	((__u64)1<<0)
#define UFFDIO_REGISTER_MODE_WP		((__u64)1<<1)
#define UFFDIO_REGISTER_MODE_MINOR	((__u64)1<<2)
	__u64 mode;

	/*
	 * kernel answers which ioctl commands are available for the
	 * range, keep at the end as the last 8 bytes aren't read.
	 */
	__u64 ioctls;
};

struct uffdio_copy {
	__u64 dst;
	__u64 src;
	__u64 len;
#define UFFDIO_COPY_MODE_DONTWAKE		((__u64)1<<0)
	/*
	 * UFFDIO_COPY_MODE_WP will map the page write protected on
	 * the fly.  UFFDIO_COPY_MODE_WP is available only if the
	 * write protected ioctl is implemented for the range
	 * according to the uffdio_register.ioctls.
	 */
#define UFFDIO_COPY_MODE_WP			((__u64)1<<1)
	__u64 mode;

	/*
	 * "copy" is written by the ioctl and must be at the end: the
	 * copy_from_user will not read the last 8 bytes.
	 */
	__s64 copy;
};

struct uffdio_zeropage {
	struct uffdio_range range;
#define UFFDIO_ZEROPAGE_MODE_DONTWAKE		((__u64)1<<0)
	__u64 mode;

	/*
	 * "zeropage" is written by the ioctl and must be at the end:
	 * the copy_from_user will not read the last 8 bytes.
	 */
	__s64 zeropage;
};

struct uffdio_writeprotect {
	struct uffdio_range range;
/*
 * UFFDIO_WRITEPROTECT_MODE_WP: set the flag to write protect a range,
 * unset the flag to undo protection of a range which was previously
 * write protected.
 *
 * UFFDIO_WRITEPROTECT_MODE_DONTWAKE: set the flag to avoid waking up
 * any wait thread after the operation succeeds.
 *
 * NOTE: Write protecting a region (WP=1) is unrelated to page faults,
 * therefore DONTWAKE flag is meaningless with WP=1.  Removing write
 * protection (WP=0) in response to a page fault wakes the faulting
 * task unless DONTWAKE is set.
 */
#define UFFDIO_WRITEPROTECT_MODE_WP		((__u64)1<<0)
#define UFFDIO_WRITEPROTECT_MODE_DONTWAKE	((__u64)1<<1)
	__u64 mode;
};

<<<<<<< HEAD
=======
struct uffdio_continue {
	struct uffdio_range range;
#define UFFDIO_CONTINUE_MODE_DONTWAKE		((__u64)1<<0)
	__u64 mode;

	/*
	 * Fields below here are written by the ioctl and must be at the end:
	 * the copy_from_user will not read past here.
	 */
	__s64 mapped;
};

/*
 * Flags for the userfaultfd(2) system call itself.
 */

/*
 * Create a userfaultfd that can handle page faults only in user mode.
 */
#define UFFD_USER_MODE_ONLY 1

>>>>>>> 823a3f11
#endif /* _LINUX_USERFAULTFD_H */<|MERGE_RESOLUTION|>--- conflicted
+++ resolved
@@ -19,12 +19,9 @@
  * means the userland is reading).
  */
 #define UFFD_API ((__u64)0xAA)
-<<<<<<< HEAD
-=======
 #define UFFD_API_REGISTER_MODES (UFFDIO_REGISTER_MODE_MISSING |	\
 				 UFFDIO_REGISTER_MODE_WP |	\
 				 UFFDIO_REGISTER_MODE_MINOR)
->>>>>>> 823a3f11
 #define UFFD_API_FEATURES (UFFD_FEATURE_PAGEFAULT_FLAG_WP |	\
 			   UFFD_FEATURE_EVENT_FORK |		\
 			   UFFD_FEATURE_EVENT_REMAP |		\
@@ -44,12 +41,8 @@
 	((__u64)1 << _UFFDIO_WAKE |		\
 	 (__u64)1 << _UFFDIO_COPY |		\
 	 (__u64)1 << _UFFDIO_ZEROPAGE |		\
-<<<<<<< HEAD
-	 (__u64)1 << _UFFDIO_WRITEPROTECT)
-=======
 	 (__u64)1 << _UFFDIO_WRITEPROTECT |	\
 	 (__u64)1 << _UFFDIO_CONTINUE)
->>>>>>> 823a3f11
 #define UFFD_API_RANGE_IOCTLS_BASIC		\
 	((__u64)1 << _UFFDIO_WAKE |		\
 	 (__u64)1 << _UFFDIO_COPY |		\
@@ -69,10 +62,7 @@
 #define _UFFDIO_COPY			(0x03)
 #define _UFFDIO_ZEROPAGE		(0x04)
 #define _UFFDIO_WRITEPROTECT		(0x06)
-<<<<<<< HEAD
-=======
 #define _UFFDIO_CONTINUE		(0x07)
->>>>>>> 823a3f11
 #define _UFFDIO_API			(0x3F)
 
 /* userfaultfd ioctl ids */
@@ -91,11 +81,8 @@
 				      struct uffdio_zeropage)
 #define UFFDIO_WRITEPROTECT	_IOWR(UFFDIO, _UFFDIO_WRITEPROTECT, \
 				      struct uffdio_writeprotect)
-<<<<<<< HEAD
-=======
 #define UFFDIO_CONTINUE		_IOWR(UFFDIO, _UFFDIO_CONTINUE,	\
 				      struct uffdio_continue)
->>>>>>> 823a3f11
 
 /* read() structure */
 struct uffd_msg {
@@ -291,8 +278,6 @@
 	__u64 mode;
 };
 
-<<<<<<< HEAD
-=======
 struct uffdio_continue {
 	struct uffdio_range range;
 #define UFFDIO_CONTINUE_MODE_DONTWAKE		((__u64)1<<0)
@@ -314,5 +299,4 @@
  */
 #define UFFD_USER_MODE_ONLY 1
 
->>>>>>> 823a3f11
 #endif /* _LINUX_USERFAULTFD_H */
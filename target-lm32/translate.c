--- conflicted
+++ resolved
@@ -1073,23 +1073,6 @@
 
     gen_tb_start(tb);
     do {
-<<<<<<< HEAD
-        tcg_plugin_register_info(dc->pc, cs, tb);
-
-        check_breakpoint(env, dc);
-
-        if (search_pc) {
-            j = tcg_ctx.gen_opc_ptr - tcg_ctx.gen_opc_buf;
-            if (lj < j) {
-                lj++;
-                while (lj < j) {
-                    tcg_ctx.gen_opc_instr_start[lj++] = 0;
-                }
-            }
-            tcg_ctx.gen_opc_pc[lj] = dc->pc;
-            tcg_ctx.gen_opc_instr_start[lj] = 1;
-            tcg_ctx.gen_opc_icount[lj] = num_insns;
-=======
         tcg_gen_insn_start(dc->pc);
         num_insns++;
 
@@ -1103,7 +1086,6 @@
                the logic setting tb->size below does the right thing.  */
             dc->pc += 4;
             break;
->>>>>>> bfc766d3
         }
 
         /* Pretty disas.  */

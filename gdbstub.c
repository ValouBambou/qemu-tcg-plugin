/*
 * gdb server stub
 *
 * Copyright (c) 2003-2005 Fabrice Bellard
 *
 * This library is free software; you can redistribute it and/or
 * modify it under the terms of the GNU Lesser General Public
 * License as published by the Free Software Foundation; either
 * version 2 of the License, or (at your option) any later version.
 *
 * This library is distributed in the hope that it will be useful,
 * but WITHOUT ANY WARRANTY; without even the implied warranty of
 * MERCHANTABILITY or FITNESS FOR A PARTICULAR PURPOSE.  See the GNU
 * Lesser General Public License for more details.
 *
 * You should have received a copy of the GNU Lesser General Public
 * License along with this library; if not, see <http://www.gnu.org/licenses/>.
 */
<<<<<<< HEAD
#include "config.h"
#include "qemu-common.h"
#include "tcg-plugin.h"
#ifdef CONFIG_USER_ONLY
#include <stdlib.h>
#include <stdio.h>
#include <stdarg.h>
#include <string.h>
#include <errno.h>
#include <unistd.h>
#include <fcntl.h>
=======
#include "qemu/osdep.h"
#include "qapi/error.h"
#include "qemu/cutils.h"
>>>>>>> bfc766d3

#ifdef CONFIG_USER_ONLY
#include "qemu.h"
#else
#include "monitor/monitor.h"
#include "sysemu/char.h"
#include "sysemu/sysemu.h"
#include "exec/gdbstub.h"
#endif

#define MAX_PACKET_LENGTH 4096

#include "cpu.h"
#include "qemu/sockets.h"
#include "sysemu/kvm.h"
#include "exec/semihost.h"

#ifdef CONFIG_USER_ONLY
#define GDB_ATTACHED "0"
#else
#define GDB_ATTACHED "1"
#endif

static inline int target_memory_rw_debug(CPUState *cpu, target_ulong addr,
                                         uint8_t *buf, int len, bool is_write)
{
    CPUClass *cc = CPU_GET_CLASS(cpu);

    if (cc->memory_rw_debug) {
        return cc->memory_rw_debug(cpu, addr, buf, len, is_write);
    }
    return cpu_memory_rw_debug(cpu, addr, buf, len, is_write);
}

enum {
    GDB_SIGNAL_0 = 0,
    GDB_SIGNAL_INT = 2,
    GDB_SIGNAL_QUIT = 3,
    GDB_SIGNAL_TRAP = 5,
    GDB_SIGNAL_ABRT = 6,
    GDB_SIGNAL_ALRM = 14,
    GDB_SIGNAL_IO = 23,
    GDB_SIGNAL_XCPU = 24,
    GDB_SIGNAL_UNKNOWN = 143
};

#ifdef CONFIG_USER_ONLY

/* Map target signal numbers to GDB protocol signal numbers and vice
 * versa.  For user emulation's currently supported systems, we can
 * assume most signals are defined.
 */

static int gdb_signal_table[] = {
    0,
    TARGET_SIGHUP,
    TARGET_SIGINT,
    TARGET_SIGQUIT,
    TARGET_SIGILL,
    TARGET_SIGTRAP,
    TARGET_SIGABRT,
    -1, /* SIGEMT */
    TARGET_SIGFPE,
    TARGET_SIGKILL,
    TARGET_SIGBUS,
    TARGET_SIGSEGV,
    TARGET_SIGSYS,
    TARGET_SIGPIPE,
    TARGET_SIGALRM,
    TARGET_SIGTERM,
    TARGET_SIGURG,
    TARGET_SIGSTOP,
    TARGET_SIGTSTP,
    TARGET_SIGCONT,
    TARGET_SIGCHLD,
    TARGET_SIGTTIN,
    TARGET_SIGTTOU,
    TARGET_SIGIO,
    TARGET_SIGXCPU,
    TARGET_SIGXFSZ,
    TARGET_SIGVTALRM,
    TARGET_SIGPROF,
    TARGET_SIGWINCH,
    -1, /* SIGLOST */
    TARGET_SIGUSR1,
    TARGET_SIGUSR2,
#ifdef TARGET_SIGPWR
    TARGET_SIGPWR,
#else
    -1,
#endif
    -1, /* SIGPOLL */
    -1,
    -1,
    -1,
    -1,
    -1,
    -1,
    -1,
    -1,
    -1,
    -1,
    -1,
#ifdef __SIGRTMIN
    __SIGRTMIN + 1,
    __SIGRTMIN + 2,
    __SIGRTMIN + 3,
    __SIGRTMIN + 4,
    __SIGRTMIN + 5,
    __SIGRTMIN + 6,
    __SIGRTMIN + 7,
    __SIGRTMIN + 8,
    __SIGRTMIN + 9,
    __SIGRTMIN + 10,
    __SIGRTMIN + 11,
    __SIGRTMIN + 12,
    __SIGRTMIN + 13,
    __SIGRTMIN + 14,
    __SIGRTMIN + 15,
    __SIGRTMIN + 16,
    __SIGRTMIN + 17,
    __SIGRTMIN + 18,
    __SIGRTMIN + 19,
    __SIGRTMIN + 20,
    __SIGRTMIN + 21,
    __SIGRTMIN + 22,
    __SIGRTMIN + 23,
    __SIGRTMIN + 24,
    __SIGRTMIN + 25,
    __SIGRTMIN + 26,
    __SIGRTMIN + 27,
    __SIGRTMIN + 28,
    __SIGRTMIN + 29,
    __SIGRTMIN + 30,
    __SIGRTMIN + 31,
    -1, /* SIGCANCEL */
    __SIGRTMIN,
    __SIGRTMIN + 32,
    __SIGRTMIN + 33,
    __SIGRTMIN + 34,
    __SIGRTMIN + 35,
    __SIGRTMIN + 36,
    __SIGRTMIN + 37,
    __SIGRTMIN + 38,
    __SIGRTMIN + 39,
    __SIGRTMIN + 40,
    __SIGRTMIN + 41,
    __SIGRTMIN + 42,
    __SIGRTMIN + 43,
    __SIGRTMIN + 44,
    __SIGRTMIN + 45,
    __SIGRTMIN + 46,
    __SIGRTMIN + 47,
    __SIGRTMIN + 48,
    __SIGRTMIN + 49,
    __SIGRTMIN + 50,
    __SIGRTMIN + 51,
    __SIGRTMIN + 52,
    __SIGRTMIN + 53,
    __SIGRTMIN + 54,
    __SIGRTMIN + 55,
    __SIGRTMIN + 56,
    __SIGRTMIN + 57,
    __SIGRTMIN + 58,
    __SIGRTMIN + 59,
    __SIGRTMIN + 60,
    __SIGRTMIN + 61,
    __SIGRTMIN + 62,
    __SIGRTMIN + 63,
    __SIGRTMIN + 64,
    __SIGRTMIN + 65,
    __SIGRTMIN + 66,
    __SIGRTMIN + 67,
    __SIGRTMIN + 68,
    __SIGRTMIN + 69,
    __SIGRTMIN + 70,
    __SIGRTMIN + 71,
    __SIGRTMIN + 72,
    __SIGRTMIN + 73,
    __SIGRTMIN + 74,
    __SIGRTMIN + 75,
    __SIGRTMIN + 76,
    __SIGRTMIN + 77,
    __SIGRTMIN + 78,
    __SIGRTMIN + 79,
    __SIGRTMIN + 80,
    __SIGRTMIN + 81,
    __SIGRTMIN + 82,
    __SIGRTMIN + 83,
    __SIGRTMIN + 84,
    __SIGRTMIN + 85,
    __SIGRTMIN + 86,
    __SIGRTMIN + 87,
    __SIGRTMIN + 88,
    __SIGRTMIN + 89,
    __SIGRTMIN + 90,
    __SIGRTMIN + 91,
    __SIGRTMIN + 92,
    __SIGRTMIN + 93,
    __SIGRTMIN + 94,
    __SIGRTMIN + 95,
    -1, /* SIGINFO */
    -1, /* UNKNOWN */
    -1, /* DEFAULT */
    -1,
    -1,
    -1,
    -1,
    -1,
    -1
#endif
};
#else
/* In system mode we only need SIGINT and SIGTRAP; other signals
   are not yet supported.  */

enum {
    TARGET_SIGINT = 2,
    TARGET_SIGTRAP = 5
};

static int gdb_signal_table[] = {
    -1,
    -1,
    TARGET_SIGINT,
    -1,
    -1,
    TARGET_SIGTRAP
};
#endif

#ifdef CONFIG_USER_ONLY
static int target_signal_to_gdb (int sig)
{
    int i;
    for (i = 0; i < ARRAY_SIZE (gdb_signal_table); i++)
        if (gdb_signal_table[i] == sig)
            return i;
    return GDB_SIGNAL_UNKNOWN;
}
#endif

static int gdb_signal_to_target (int sig)
{
    if (sig < ARRAY_SIZE (gdb_signal_table))
        return gdb_signal_table[sig];
    else
        return -1;
}

//#define DEBUG_GDB

typedef struct GDBRegisterState {
    int base_reg;
    int num_regs;
    gdb_reg_cb get_reg;
    gdb_reg_cb set_reg;
    const char *xml;
    struct GDBRegisterState *next;
} GDBRegisterState;

enum RSState {
    RS_INACTIVE,
    RS_IDLE,
    RS_GETLINE,
    RS_CHKSUM1,
    RS_CHKSUM2,
};
typedef struct GDBState {
    CPUState *c_cpu; /* current CPU for step/continue ops */
    CPUState *g_cpu; /* current CPU for other ops */
    CPUState *query_cpu; /* for q{f|s}ThreadInfo */
    enum RSState state; /* parsing state */
    char line_buf[MAX_PACKET_LENGTH];
    int line_buf_index;
    int line_csum;
    uint8_t last_packet[MAX_PACKET_LENGTH + 4];
    int last_packet_len;
    int signal;
#ifdef CONFIG_USER_ONLY
    int fd;
    int running_state;
#else
    CharDriverState *chr;
    CharDriverState *mon_chr;
#endif
    char syscall_buf[256];
    gdb_syscall_complete_cb current_syscall_cb;
} GDBState;

/* By default use no IRQs and no timers while single stepping so as to
 * make single stepping like an ICE HW step.
 */
static int sstep_flags = SSTEP_ENABLE|SSTEP_NOIRQ|SSTEP_NOTIMER;

static GDBState *gdbserver_state;

bool gdb_has_xml;

#ifdef CONFIG_USER_ONLY
/* XXX: This is not thread safe.  Do we care?  */
static int gdbserver_fd = -1;

static int get_char(GDBState *s)
{
    uint8_t ch;
    int ret;

    for(;;) {
        ret = qemu_recv(s->fd, &ch, 1, 0);
        if (ret < 0) {
            if (errno == ECONNRESET)
                s->fd = -1;
            if (errno != EINTR && errno != EAGAIN)
                return -1;
        } else if (ret == 0) {
            close(s->fd);
            s->fd = -1;
            return -1;
        } else {
            break;
        }
    }
    return ch;
}
#endif

static enum {
    GDB_SYS_UNKNOWN,
    GDB_SYS_ENABLED,
    GDB_SYS_DISABLED,
} gdb_syscall_mode;

/* Decide if either remote gdb syscalls or native file IO should be used. */
int use_gdb_syscalls(void)
{
    SemihostingTarget target = semihosting_get_target();
    if (target == SEMIHOSTING_TARGET_NATIVE) {
        /* -semihosting-config target=native */
        return false;
    } else if (target == SEMIHOSTING_TARGET_GDB) {
        /* -semihosting-config target=gdb */
        return true;
    }

    /* -semihosting-config target=auto */
    /* On the first call check if gdb is connected and remember. */
    if (gdb_syscall_mode == GDB_SYS_UNKNOWN) {
        gdb_syscall_mode = (gdbserver_state ? GDB_SYS_ENABLED
                                            : GDB_SYS_DISABLED);
    }
    return gdb_syscall_mode == GDB_SYS_ENABLED;
}

/* Resume execution.  */
static inline void gdb_continue(GDBState *s)
{
#ifdef CONFIG_USER_ONLY
    s->running_state = 1;
#else
    if (!runstate_needs_reset()) {
        vm_start();
    }
#endif
}

static void put_buffer(GDBState *s, const uint8_t *buf, int len)
{
#ifdef CONFIG_USER_ONLY
    int ret;

    while (len > 0) {
        ret = send(s->fd, buf, len, 0);
        if (ret < 0) {
            if (errno != EINTR && errno != EAGAIN)
                return;
        } else {
            buf += ret;
            len -= ret;
        }
    }
#else
    qemu_chr_fe_write(s->chr, buf, len);
#endif
}

static inline int fromhex(int v)
{
    if (v >= '0' && v <= '9')
        return v - '0';
    else if (v >= 'A' && v <= 'F')
        return v - 'A' + 10;
    else if (v >= 'a' && v <= 'f')
        return v - 'a' + 10;
    else
        return 0;
}

static inline int tohex(int v)
{
    if (v < 10)
        return v + '0';
    else
        return v - 10 + 'a';
}

static void memtohex(char *buf, const uint8_t *mem, int len)
{
    int i, c;
    char *q;
    q = buf;
    for(i = 0; i < len; i++) {
        c = mem[i];
        *q++ = tohex(c >> 4);
        *q++ = tohex(c & 0xf);
    }
    *q = '\0';
}

static void hextomem(uint8_t *mem, const char *buf, int len)
{
    int i;

    for(i = 0; i < len; i++) {
        mem[i] = (fromhex(buf[0]) << 4) | fromhex(buf[1]);
        buf += 2;
    }
}

/* return -1 if error, 0 if OK */
static int put_packet_binary(GDBState *s, const char *buf, int len)
{
    int csum, i;
    uint8_t *p;

    for(;;) {
        p = s->last_packet;
        *(p++) = '$';
        memcpy(p, buf, len);
        p += len;
        csum = 0;
        for(i = 0; i < len; i++) {
            csum += buf[i];
        }
        *(p++) = '#';
        *(p++) = tohex((csum >> 4) & 0xf);
        *(p++) = tohex((csum) & 0xf);

        s->last_packet_len = p - s->last_packet;
        put_buffer(s, (uint8_t *)s->last_packet, s->last_packet_len);

#ifdef CONFIG_USER_ONLY
        i = get_char(s);
        if (i < 0)
            return -1;
        if (i == '+')
            break;
#else
        break;
#endif
    }
    return 0;
}

/* return -1 if error, 0 if OK */
static int put_packet(GDBState *s, const char *buf)
{
#ifdef DEBUG_GDB
    printf("reply='%s'\n", buf);
#endif

    return put_packet_binary(s, buf, strlen(buf));
}

/* Encode data using the encoding for 'x' packets.  */
static int memtox(char *buf, const char *mem, int len)
{
    char *p = buf;
    char c;

    while (len--) {
        c = *(mem++);
        switch (c) {
        case '#': case '$': case '*': case '}':
            *(p++) = '}';
            *(p++) = c ^ 0x20;
            break;
        default:
            *(p++) = c;
            break;
        }
    }
    return p - buf;
}

static const char *get_feature_xml(const char *p, const char **newp,
                                   CPUClass *cc)
{
    size_t len;
    int i;
    const char *name;
    static char target_xml[1024];

    len = 0;
    while (p[len] && p[len] != ':')
        len++;
    *newp = p + len;

    name = NULL;
    if (strncmp(p, "target.xml", len) == 0) {
        /* Generate the XML description for this CPU.  */
        if (!target_xml[0]) {
            GDBRegisterState *r;
            CPUState *cpu = first_cpu;

            pstrcat(target_xml, sizeof(target_xml),
                    "<?xml version=\"1.0\"?>"
                    "<!DOCTYPE target SYSTEM \"gdb-target.dtd\">"
                    "<target>");
            if (cc->gdb_arch_name) {
                gchar *arch = cc->gdb_arch_name(cpu);
                pstrcat(target_xml, sizeof(target_xml), "<architecture>");
                pstrcat(target_xml, sizeof(target_xml), arch);
                pstrcat(target_xml, sizeof(target_xml), "</architecture>");
                g_free(arch);
            }
            pstrcat(target_xml, sizeof(target_xml), "<xi:include href=\"");
            pstrcat(target_xml, sizeof(target_xml), cc->gdb_core_xml_file);
            pstrcat(target_xml, sizeof(target_xml), "\"/>");
            for (r = cpu->gdb_regs; r; r = r->next) {
                pstrcat(target_xml, sizeof(target_xml), "<xi:include href=\"");
                pstrcat(target_xml, sizeof(target_xml), r->xml);
                pstrcat(target_xml, sizeof(target_xml), "\"/>");
            }
            pstrcat(target_xml, sizeof(target_xml), "</target>");
        }
        return target_xml;
    }
    for (i = 0; ; i++) {
        name = xml_builtin[i][0];
        if (!name || (strncmp(name, p, len) == 0 && strlen(name) == len))
            break;
    }
    return name ? xml_builtin[i][1] : NULL;
}

static int gdb_read_register(CPUState *cpu, uint8_t *mem_buf, int reg)
{
    CPUClass *cc = CPU_GET_CLASS(cpu);
    CPUArchState *env = cpu->env_ptr;
    GDBRegisterState *r;

    if (reg < cc->gdb_num_core_regs) {
        return cc->gdb_read_register(cpu, mem_buf, reg);
    }

    for (r = cpu->gdb_regs; r; r = r->next) {
        if (r->base_reg <= reg && reg < r->base_reg + r->num_regs) {
            return r->get_reg(env, mem_buf, reg - r->base_reg);
        }
    }
    return 0;
}

static int gdb_write_register(CPUState *cpu, uint8_t *mem_buf, int reg)
{
    CPUClass *cc = CPU_GET_CLASS(cpu);
    CPUArchState *env = cpu->env_ptr;
    GDBRegisterState *r;

    if (reg < cc->gdb_num_core_regs) {
        return cc->gdb_write_register(cpu, mem_buf, reg);
    }

    for (r = cpu->gdb_regs; r; r = r->next) {
        if (r->base_reg <= reg && reg < r->base_reg + r->num_regs) {
            return r->set_reg(env, mem_buf, reg - r->base_reg);
        }
    }
    return 0;
}

/* Register a supplemental set of CPU registers.  If g_pos is nonzero it
   specifies the first register number and these registers are included in
   a standard "g" packet.  Direction is relative to gdb, i.e. get_reg is
   gdb reading a CPU register, and set_reg is gdb modifying a CPU register.
 */

void gdb_register_coprocessor(CPUState *cpu,
                              gdb_reg_cb get_reg, gdb_reg_cb set_reg,
                              int num_regs, const char *xml, int g_pos)
{
    GDBRegisterState *s;
    GDBRegisterState **p;

    p = &cpu->gdb_regs;
    while (*p) {
        /* Check for duplicates.  */
        if (strcmp((*p)->xml, xml) == 0)
            return;
        p = &(*p)->next;
    }

    s = g_new0(GDBRegisterState, 1);
    s->base_reg = cpu->gdb_num_regs;
    s->num_regs = num_regs;
    s->get_reg = get_reg;
    s->set_reg = set_reg;
    s->xml = xml;

    /* Add to end of list.  */
    cpu->gdb_num_regs += num_regs;
    *p = s;
    if (g_pos) {
        if (g_pos != s->base_reg) {
            fprintf(stderr, "Error: Bad gdb register numbering for '%s'\n"
                    "Expected %d got %d\n", xml, g_pos, s->base_reg);
        } else {
            cpu->gdb_num_g_regs = cpu->gdb_num_regs;
        }
    }
}

#ifndef CONFIG_USER_ONLY
/* Translate GDB watchpoint type to a flags value for cpu_watchpoint_* */
static inline int xlat_gdb_type(CPUState *cpu, int gdbtype)
{
    static const int xlat[] = {
        [GDB_WATCHPOINT_WRITE]  = BP_GDB | BP_MEM_WRITE,
        [GDB_WATCHPOINT_READ]   = BP_GDB | BP_MEM_READ,
        [GDB_WATCHPOINT_ACCESS] = BP_GDB | BP_MEM_ACCESS,
    };

    CPUClass *cc = CPU_GET_CLASS(cpu);
    int cputype = xlat[gdbtype];

    if (cc->gdb_stop_before_watchpoint) {
        cputype |= BP_STOP_BEFORE_ACCESS;
    }
    return cputype;
}
#endif

static int gdb_breakpoint_insert(target_ulong addr, target_ulong len, int type)
{
    CPUState *cpu;
    int err = 0;

    if (kvm_enabled()) {
        return kvm_insert_breakpoint(gdbserver_state->c_cpu, addr, len, type);
    }

    switch (type) {
    case GDB_BREAKPOINT_SW:
    case GDB_BREAKPOINT_HW:
        CPU_FOREACH(cpu) {
            err = cpu_breakpoint_insert(cpu, addr, BP_GDB, NULL);
            if (err) {
                break;
            }
        }
        return err;
#ifndef CONFIG_USER_ONLY
    case GDB_WATCHPOINT_WRITE:
    case GDB_WATCHPOINT_READ:
    case GDB_WATCHPOINT_ACCESS:
        CPU_FOREACH(cpu) {
            err = cpu_watchpoint_insert(cpu, addr, len,
                                        xlat_gdb_type(cpu, type), NULL);
            if (err) {
                break;
            }
        }
        return err;
#endif
    default:
        return -ENOSYS;
    }
}

static int gdb_breakpoint_remove(target_ulong addr, target_ulong len, int type)
{
    CPUState *cpu;
    int err = 0;

    if (kvm_enabled()) {
        return kvm_remove_breakpoint(gdbserver_state->c_cpu, addr, len, type);
    }

    switch (type) {
    case GDB_BREAKPOINT_SW:
    case GDB_BREAKPOINT_HW:
        CPU_FOREACH(cpu) {
            err = cpu_breakpoint_remove(cpu, addr, BP_GDB);
            if (err) {
                break;
            }
        }
        return err;
#ifndef CONFIG_USER_ONLY
    case GDB_WATCHPOINT_WRITE:
    case GDB_WATCHPOINT_READ:
    case GDB_WATCHPOINT_ACCESS:
        CPU_FOREACH(cpu) {
            err = cpu_watchpoint_remove(cpu, addr, len,
                                        xlat_gdb_type(cpu, type));
            if (err)
                break;
        }
        return err;
#endif
    default:
        return -ENOSYS;
    }
}

static void gdb_breakpoint_remove_all(void)
{
    CPUState *cpu;

    if (kvm_enabled()) {
        kvm_remove_all_breakpoints(gdbserver_state->c_cpu);
        return;
    }

    CPU_FOREACH(cpu) {
        cpu_breakpoint_remove_all(cpu, BP_GDB);
#ifndef CONFIG_USER_ONLY
        cpu_watchpoint_remove_all(cpu, BP_GDB);
#endif
    }
}

static void gdb_set_cpu_pc(GDBState *s, target_ulong pc)
{
    CPUState *cpu = s->c_cpu;

    cpu_synchronize_state(cpu);
    cpu_set_pc(cpu, pc);
}

static CPUState *find_cpu(uint32_t thread_id)
{
    CPUState *cpu;

    CPU_FOREACH(cpu) {
        if (cpu_index(cpu) == thread_id) {
            return cpu;
        }
    }

    return NULL;
}

static int is_query_packet(const char *p, const char *query, char separator)
{
    unsigned int query_len = strlen(query);

    return strncmp(p, query, query_len) == 0 &&
        (p[query_len] == '\0' || p[query_len] == separator);
}

static int gdb_handle_packet(GDBState *s, const char *line_buf)
{
    CPUState *cpu;
    CPUClass *cc;
    const char *p;
    uint32_t thread;
    int ch, reg_size, type, res;
    char buf[MAX_PACKET_LENGTH];
    uint8_t mem_buf[MAX_PACKET_LENGTH];
    uint8_t *registers;
    target_ulong addr, len;

#ifdef DEBUG_GDB
    printf("command='%s'\n", line_buf);
#endif
    p = line_buf;
    ch = *p++;
    switch(ch) {
    case '?':
        /* TODO: Make this return the correct value for user-mode.  */
        snprintf(buf, sizeof(buf), "T%02xthread:%02x;", GDB_SIGNAL_TRAP,
                 cpu_index(s->c_cpu));
        put_packet(s, buf);
        /* Remove all the breakpoints when this query is issued,
         * because gdb is doing and initial connect and the state
         * should be cleaned up.
         */
        gdb_breakpoint_remove_all();
        break;
    case 'c':
        if (*p != '\0') {
            addr = strtoull(p, (char **)&p, 16);
            gdb_set_cpu_pc(s, addr);
        }
        s->signal = 0;
        gdb_continue(s);
	return RS_IDLE;
    case 'C':
        s->signal = gdb_signal_to_target (strtoul(p, (char **)&p, 16));
        if (s->signal == -1)
            s->signal = 0;
        gdb_continue(s);
        return RS_IDLE;
    case 'v':
        if (strncmp(p, "Cont", 4) == 0) {
            int res_signal, res_thread;

            p += 4;
            if (*p == '?') {
                put_packet(s, "vCont;c;C;s;S");
                break;
            }
            res = 0;
            res_signal = 0;
            res_thread = 0;
            while (*p) {
                int action, signal;

                if (*p++ != ';') {
                    res = 0;
                    break;
                }
                action = *p++;
                signal = 0;
                if (action == 'C' || action == 'S') {
                    signal = gdb_signal_to_target(strtoul(p, (char **)&p, 16));
                    if (signal == -1) {
                        signal = 0;
                    }
                } else if (action != 'c' && action != 's') {
                    res = 0;
                    break;
                }
                thread = 0;
                if (*p == ':') {
                    thread = strtoull(p+1, (char **)&p, 16);
                }
                action = tolower(action);
                if (res == 0 || (res == 'c' && action == 's')) {
                    res = action;
                    res_signal = signal;
                    res_thread = thread;
                }
            }
            if (res) {
                if (res_thread != -1 && res_thread != 0) {
                    cpu = find_cpu(res_thread);
                    if (cpu == NULL) {
                        put_packet(s, "E22");
                        break;
                    }
                    s->c_cpu = cpu;
                }
                if (res == 's') {
                    cpu_single_step(s->c_cpu, sstep_flags);
                }
                s->signal = res_signal;
                gdb_continue(s);
                return RS_IDLE;
            }
            break;
        } else {
            goto unknown_command;
        }
    case 'k':
        /* Kill the target */
        fprintf(stderr, "\nQEMU: Terminated via GDBstub\n");
        exit(0);
    case 'D':
        /* Detach packet */
        gdb_breakpoint_remove_all();
        gdb_syscall_mode = GDB_SYS_DISABLED;
        gdb_continue(s);
        put_packet(s, "OK");
        break;
    case 's':
        if (*p != '\0') {
            addr = strtoull(p, (char **)&p, 16);
            gdb_set_cpu_pc(s, addr);
        }
        cpu_single_step(s->c_cpu, sstep_flags);
        gdb_continue(s);
	return RS_IDLE;
    case 'F':
        {
            target_ulong ret;
            target_ulong err;

            ret = strtoull(p, (char **)&p, 16);
            if (*p == ',') {
                p++;
                err = strtoull(p, (char **)&p, 16);
            } else {
                err = 0;
            }
            if (*p == ',')
                p++;
            type = *p;
            if (s->current_syscall_cb) {
                s->current_syscall_cb(s->c_cpu, ret, err);
                s->current_syscall_cb = NULL;
            }
            if (type == 'C') {
                put_packet(s, "T02");
            } else {
                gdb_continue(s);
            }
        }
        break;
    case 'g':
        cpu_synchronize_state(s->g_cpu);
        len = 0;
        for (addr = 0; addr < s->g_cpu->gdb_num_g_regs; addr++) {
            reg_size = gdb_read_register(s->g_cpu, mem_buf + len, addr);
            len += reg_size;
        }
        memtohex(buf, mem_buf, len);
        put_packet(s, buf);
        break;
    case 'G':
        cpu_synchronize_state(s->g_cpu);
        registers = mem_buf;
        len = strlen(p) / 2;
        hextomem((uint8_t *)registers, p, len);
        for (addr = 0; addr < s->g_cpu->gdb_num_g_regs && len > 0; addr++) {
            reg_size = gdb_write_register(s->g_cpu, registers, addr);
            len -= reg_size;
            registers += reg_size;
        }
        put_packet(s, "OK");
        break;
    case 'm':
        addr = strtoull(p, (char **)&p, 16);
        if (*p == ',')
            p++;
        len = strtoull(p, NULL, 16);

        /* memtohex() doubles the required space */
        if (len > MAX_PACKET_LENGTH / 2) {
            put_packet (s, "E22");
            break;
        }

        if (target_memory_rw_debug(s->g_cpu, addr, mem_buf, len, false) != 0) {
            put_packet (s, "E14");
        } else {
            memtohex(buf, mem_buf, len);
            put_packet(s, buf);
        }
        break;
    case 'M':
        addr = strtoull(p, (char **)&p, 16);
        if (*p == ',')
            p++;
        len = strtoull(p, (char **)&p, 16);
        if (*p == ':')
            p++;

        /* hextomem() reads 2*len bytes */
        if (len > strlen(p) / 2) {
            put_packet (s, "E22");
            break;
        }
        hextomem(mem_buf, p, len);
        if (target_memory_rw_debug(s->g_cpu, addr, mem_buf, len,
                                   true) != 0) {
            put_packet(s, "E14");
        } else {
            put_packet(s, "OK");
        }
        break;
    case 'p':
        /* Older gdb are really dumb, and don't use 'g' if 'p' is avaialable.
           This works, but can be very slow.  Anything new enough to
           understand XML also knows how to use this properly.  */
        if (!gdb_has_xml)
            goto unknown_command;
        addr = strtoull(p, (char **)&p, 16);
        reg_size = gdb_read_register(s->g_cpu, mem_buf, addr);
        if (reg_size) {
            memtohex(buf, mem_buf, reg_size);
            put_packet(s, buf);
        } else {
            put_packet(s, "E14");
        }
        break;
    case 'P':
        if (!gdb_has_xml)
            goto unknown_command;
        addr = strtoull(p, (char **)&p, 16);
        if (*p == '=')
            p++;
        reg_size = strlen(p) / 2;
        hextomem(mem_buf, p, reg_size);
        gdb_write_register(s->g_cpu, mem_buf, addr);
        put_packet(s, "OK");
        break;
    case 'Z':
    case 'z':
        type = strtoul(p, (char **)&p, 16);
        if (*p == ',')
            p++;
        addr = strtoull(p, (char **)&p, 16);
        if (*p == ',')
            p++;
        len = strtoull(p, (char **)&p, 16);
        if (ch == 'Z')
            res = gdb_breakpoint_insert(addr, len, type);
        else
            res = gdb_breakpoint_remove(addr, len, type);
        if (res >= 0)
             put_packet(s, "OK");
        else if (res == -ENOSYS)
            put_packet(s, "");
        else
            put_packet(s, "E22");
        break;
    case 'H':
        type = *p++;
        thread = strtoull(p, (char **)&p, 16);
        if (thread == -1 || thread == 0) {
            put_packet(s, "OK");
            break;
        }
        cpu = find_cpu(thread);
        if (cpu == NULL) {
            put_packet(s, "E22");
            break;
        }
        switch (type) {
        case 'c':
            s->c_cpu = cpu;
            put_packet(s, "OK");
            break;
        case 'g':
            s->g_cpu = cpu;
            put_packet(s, "OK");
            break;
        default:
             put_packet(s, "E22");
             break;
        }
        break;
    case 'T':
        thread = strtoull(p, (char **)&p, 16);
        cpu = find_cpu(thread);

        if (cpu != NULL) {
            put_packet(s, "OK");
        } else {
            put_packet(s, "E22");
        }
        break;
    case 'q':
    case 'Q':
        /* parse any 'q' packets here */
        if (!strcmp(p,"qemu.sstepbits")) {
            /* Query Breakpoint bit definitions */
            snprintf(buf, sizeof(buf), "ENABLE=%x,NOIRQ=%x,NOTIMER=%x",
                     SSTEP_ENABLE,
                     SSTEP_NOIRQ,
                     SSTEP_NOTIMER);
            put_packet(s, buf);
            break;
        } else if (is_query_packet(p, "qemu.sstep", '=')) {
            /* Display or change the sstep_flags */
            p += 10;
            if (*p != '=') {
                /* Display current setting */
                snprintf(buf, sizeof(buf), "0x%x", sstep_flags);
                put_packet(s, buf);
                break;
            }
            p++;
            type = strtoul(p, (char **)&p, 16);
            sstep_flags = type;
            put_packet(s, "OK");
            break;
        } else if (strcmp(p,"C") == 0) {
            /* "Current thread" remains vague in the spec, so always return
             *  the first CPU (gdb returns the first thread). */
            put_packet(s, "QC1");
            break;
        } else if (strcmp(p,"fThreadInfo") == 0) {
            s->query_cpu = first_cpu;
            goto report_cpuinfo;
        } else if (strcmp(p,"sThreadInfo") == 0) {
        report_cpuinfo:
            if (s->query_cpu) {
                snprintf(buf, sizeof(buf), "m%x", cpu_index(s->query_cpu));
                put_packet(s, buf);
                s->query_cpu = CPU_NEXT(s->query_cpu);
            } else
                put_packet(s, "l");
            break;
        } else if (strncmp(p,"ThreadExtraInfo,", 16) == 0) {
            thread = strtoull(p+16, (char **)&p, 16);
            cpu = find_cpu(thread);
            if (cpu != NULL) {
                cpu_synchronize_state(cpu);
                /* memtohex() doubles the required space */
                len = snprintf((char *)mem_buf, sizeof(buf) / 2,
                               "CPU#%d [%s]", cpu->cpu_index,
                               cpu->halted ? "halted " : "running");
                memtohex(buf, mem_buf, len);
                put_packet(s, buf);
            }
            break;
        }
#ifdef CONFIG_USER_ONLY
        else if (strcmp(p, "Offsets") == 0) {
            TaskState *ts = s->c_cpu->opaque;

            snprintf(buf, sizeof(buf),
                     "Text=" TARGET_ABI_FMT_lx ";Data=" TARGET_ABI_FMT_lx
                     ";Bss=" TARGET_ABI_FMT_lx,
                     ts->info->code_offset,
                     ts->info->data_offset,
                     ts->info->data_offset);
            put_packet(s, buf);
            break;
        }
#else /* !CONFIG_USER_ONLY */
        else if (strncmp(p, "Rcmd,", 5) == 0) {
            int len = strlen(p + 5);

            if ((len % 2) != 0) {
                put_packet(s, "E01");
                break;
            }
            len = len / 2;
            hextomem(mem_buf, p + 5, len);
            mem_buf[len++] = 0;
            qemu_chr_be_write(s->mon_chr, mem_buf, len);
            put_packet(s, "OK");
            break;
        }
#endif /* !CONFIG_USER_ONLY */
        if (is_query_packet(p, "Supported", ':')) {
            snprintf(buf, sizeof(buf), "PacketSize=%x", MAX_PACKET_LENGTH);
            cc = CPU_GET_CLASS(first_cpu);
            if (cc->gdb_core_xml_file != NULL) {
                pstrcat(buf, sizeof(buf), ";qXfer:features:read+");
            }
            put_packet(s, buf);
            break;
        }
        if (strncmp(p, "Xfer:features:read:", 19) == 0) {
            const char *xml;
            target_ulong total_len;

            cc = CPU_GET_CLASS(first_cpu);
            if (cc->gdb_core_xml_file == NULL) {
                goto unknown_command;
            }

            gdb_has_xml = true;
            p += 19;
            xml = get_feature_xml(p, &p, cc);
            if (!xml) {
                snprintf(buf, sizeof(buf), "E00");
                put_packet(s, buf);
                break;
            }

            if (*p == ':')
                p++;
            addr = strtoul(p, (char **)&p, 16);
            if (*p == ',')
                p++;
            len = strtoul(p, (char **)&p, 16);

            total_len = strlen(xml);
            if (addr > total_len) {
                snprintf(buf, sizeof(buf), "E00");
                put_packet(s, buf);
                break;
            }
            if (len > (MAX_PACKET_LENGTH - 5) / 2)
                len = (MAX_PACKET_LENGTH - 5) / 2;
            if (len < total_len - addr) {
                buf[0] = 'm';
                len = memtox(buf + 1, xml + addr, len);
            } else {
                buf[0] = 'l';
                len = memtox(buf + 1, xml + addr, total_len - addr);
            }
            put_packet_binary(s, buf, len + 1);
            break;
        }
        if (is_query_packet(p, "Attached", ':')) {
            put_packet(s, GDB_ATTACHED);
            break;
        }
        /* Unrecognised 'q' command.  */
        goto unknown_command;

    default:
    unknown_command:
        /* put empty packet */
        buf[0] = '\0';
        put_packet(s, buf);
        break;
    }
    return RS_IDLE;
}

void gdb_set_stop_cpu(CPUState *cpu)
{
    gdbserver_state->c_cpu = cpu;
    gdbserver_state->g_cpu = cpu;
}

#ifndef CONFIG_USER_ONLY
static void gdb_vm_state_change(void *opaque, int running, RunState state)
{
    GDBState *s = gdbserver_state;
    CPUState *cpu = s->c_cpu;
    char buf[256];
    const char *type;
    int ret;

    if (running || s->state == RS_INACTIVE) {
        return;
    }
    /* Is there a GDB syscall waiting to be sent?  */
    if (s->current_syscall_cb) {
        put_packet(s, s->syscall_buf);
        return;
    }
    switch (state) {
    case RUN_STATE_DEBUG:
        if (cpu->watchpoint_hit) {
            switch (cpu->watchpoint_hit->flags & BP_MEM_ACCESS) {
            case BP_MEM_READ:
                type = "r";
                break;
            case BP_MEM_ACCESS:
                type = "a";
                break;
            default:
                type = "";
                break;
            }
            snprintf(buf, sizeof(buf),
                     "T%02xthread:%02x;%swatch:" TARGET_FMT_lx ";",
                     GDB_SIGNAL_TRAP, cpu_index(cpu), type,
                     (target_ulong)cpu->watchpoint_hit->vaddr);
            cpu->watchpoint_hit = NULL;
            goto send_packet;
        }
        tb_flush(cpu);
        ret = GDB_SIGNAL_TRAP;
        break;
    case RUN_STATE_PAUSED:
        ret = GDB_SIGNAL_INT;
        break;
    case RUN_STATE_SHUTDOWN:
        ret = GDB_SIGNAL_QUIT;
        break;
    case RUN_STATE_IO_ERROR:
        ret = GDB_SIGNAL_IO;
        break;
    case RUN_STATE_WATCHDOG:
        ret = GDB_SIGNAL_ALRM;
        break;
    case RUN_STATE_INTERNAL_ERROR:
        ret = GDB_SIGNAL_ABRT;
        break;
    case RUN_STATE_SAVE_VM:
    case RUN_STATE_RESTORE_VM:
        return;
    case RUN_STATE_FINISH_MIGRATE:
        ret = GDB_SIGNAL_XCPU;
        break;
    default:
        ret = GDB_SIGNAL_UNKNOWN;
        break;
    }
    gdb_set_stop_cpu(cpu);
    snprintf(buf, sizeof(buf), "T%02xthread:%02x;", ret, cpu_index(cpu));

send_packet:
    put_packet(s, buf);

    /* disable single step if it was enabled */
    cpu_single_step(cpu, 0);
}
#endif

/* Send a gdb syscall request.
   This accepts limited printf-style format specifiers, specifically:
    %x  - target_ulong argument printed in hex.
    %lx - 64-bit argument printed in hex.
    %s  - string pointer (target_ulong) and length (int) pair.  */
void gdb_do_syscallv(gdb_syscall_complete_cb cb, const char *fmt, va_list va)
{
    char *p;
    char *p_end;
    target_ulong addr;
    uint64_t i64;
    GDBState *s;

    s = gdbserver_state;
    if (!s)
        return;
    s->current_syscall_cb = cb;
#ifndef CONFIG_USER_ONLY
    vm_stop(RUN_STATE_DEBUG);
#endif
    p = s->syscall_buf;
    p_end = &s->syscall_buf[sizeof(s->syscall_buf)];
    *(p++) = 'F';
    while (*fmt) {
        if (*fmt == '%') {
            fmt++;
            switch (*fmt++) {
            case 'x':
                addr = va_arg(va, target_ulong);
                p += snprintf(p, p_end - p, TARGET_FMT_lx, addr);
                break;
            case 'l':
                if (*(fmt++) != 'x')
                    goto bad_format;
                i64 = va_arg(va, uint64_t);
                p += snprintf(p, p_end - p, "%" PRIx64, i64);
                break;
            case 's':
                addr = va_arg(va, target_ulong);
                p += snprintf(p, p_end - p, TARGET_FMT_lx "/%x",
                              addr, va_arg(va, int));
                break;
            default:
            bad_format:
                fprintf(stderr, "gdbstub: Bad syscall format string '%s'\n",
                        fmt - 1);
                break;
            }
        } else {
            *(p++) = *(fmt++);
        }
    }
    *p = 0;
#ifdef CONFIG_USER_ONLY
    put_packet(s, s->syscall_buf);
    gdb_handlesig(s->c_cpu, 0);
#else
    /* In this case wait to send the syscall packet until notification that
       the CPU has stopped.  This must be done because if the packet is sent
       now the reply from the syscall request could be received while the CPU
       is still in the running state, which can cause packets to be dropped
       and state transition 'T' packets to be sent while the syscall is still
       being processed.  */
    qemu_cpu_kick(s->c_cpu);
#endif
}

void gdb_do_syscall(gdb_syscall_complete_cb cb, const char *fmt, ...)
{
    va_list va;

    va_start(va, fmt);
    gdb_do_syscallv(cb, fmt, va);
    va_end(va);
}

static void gdb_read_byte(GDBState *s, int ch)
{
    int i, csum;
    uint8_t reply;

#ifndef CONFIG_USER_ONLY
    if (s->last_packet_len) {
        /* Waiting for a response to the last packet.  If we see the start
           of a new command then abandon the previous response.  */
        if (ch == '-') {
#ifdef DEBUG_GDB
            printf("Got NACK, retransmitting\n");
#endif
            put_buffer(s, (uint8_t *)s->last_packet, s->last_packet_len);
        }
#ifdef DEBUG_GDB
        else if (ch == '+')
            printf("Got ACK\n");
        else
            printf("Got '%c' when expecting ACK/NACK\n", ch);
#endif
        if (ch == '+' || ch == '$')
            s->last_packet_len = 0;
        if (ch != '$')
            return;
    }
    if (runstate_is_running()) {
        /* when the CPU is running, we cannot do anything except stop
           it when receiving a char */
        vm_stop(RUN_STATE_PAUSED);
    } else
#endif
    {
        switch(s->state) {
        case RS_IDLE:
            if (ch == '$') {
                s->line_buf_index = 0;
                s->state = RS_GETLINE;
            }
            break;
        case RS_GETLINE:
            if (ch == '#') {
            s->state = RS_CHKSUM1;
            } else if (s->line_buf_index >= sizeof(s->line_buf) - 1) {
                s->state = RS_IDLE;
            } else {
            s->line_buf[s->line_buf_index++] = ch;
            }
            break;
        case RS_CHKSUM1:
            s->line_buf[s->line_buf_index] = '\0';
            s->line_csum = fromhex(ch) << 4;
            s->state = RS_CHKSUM2;
            break;
        case RS_CHKSUM2:
            s->line_csum |= fromhex(ch);
            csum = 0;
            for(i = 0; i < s->line_buf_index; i++) {
                csum += s->line_buf[i];
            }
            if (s->line_csum != (csum & 0xff)) {
                reply = '-';
                put_buffer(s, &reply, 1);
                s->state = RS_IDLE;
            } else {
                reply = '+';
                put_buffer(s, &reply, 1);
                s->state = gdb_handle_packet(s, s->line_buf);
            }
            break;
        default:
            abort();
        }
    }
}

/* Tell the remote gdb that the process has exited.  */
void gdb_exit(CPUArchState *env, int code)
{
  GDBState *s;
  char buf[4];

  show_all_ifetch_counters();
  tcg_plugin_cpus_stopped();

  s = gdbserver_state;
  if (!s) {
      return;
  }
#ifdef CONFIG_USER_ONLY
  if (gdbserver_fd < 0 || s->fd < 0) {
      return;
  }
#else
  if (!s->chr) {
      return;
  }
#endif

  snprintf(buf, sizeof(buf), "W%02x", (uint8_t)code);
  put_packet(s, buf);

#ifndef CONFIG_USER_ONLY
  qemu_chr_delete(s->chr);
#endif
}

#ifdef CONFIG_USER_ONLY
int
gdb_queuesig (void)
{
    GDBState *s;

    s = gdbserver_state;

    if (gdbserver_fd < 0 || s->fd < 0)
        return 0;
    else
        return 1;
}

int
gdb_handlesig(CPUState *cpu, int sig)
{
    GDBState *s;
    char buf[256];
    int n;

    s = gdbserver_state;
    if (gdbserver_fd < 0 || s->fd < 0) {
        return sig;
    }

    /* disable single step if it was enabled */
    cpu_single_step(cpu, 0);
    tb_flush(cpu);

    if (sig != 0) {
        snprintf(buf, sizeof(buf), "S%02x", target_signal_to_gdb(sig));
        put_packet(s, buf);
    }
    /* put_packet() might have detected that the peer terminated the
       connection.  */
    if (s->fd < 0) {
        return sig;
    }

    sig = 0;
    s->state = RS_IDLE;
    s->running_state = 0;
    while (s->running_state == 0) {
        n = read(s->fd, buf, 256);
        if (n > 0) {
            int i;

            for (i = 0; i < n; i++) {
                gdb_read_byte(s, buf[i]);
            }
        } else if (n == 0 || errno != EAGAIN) {
            /* XXX: Connection closed.  Should probably wait for another
               connection before continuing.  */
            return sig;
        }
    }
    sig = s->signal;
    s->signal = 0;
    return sig;
}

/* Tell the remote gdb that the process has exited due to SIG.  */
void gdb_signalled(CPUArchState *env, int sig)
{
    GDBState *s;
    char buf[4];

    show_all_ifetch_counters();
    tcg_plugin_cpus_stopped();

    s = gdbserver_state;
    if (gdbserver_fd < 0 || s->fd < 0) {
        return;
    }

    snprintf(buf, sizeof(buf), "X%02x", target_signal_to_gdb(sig));
    put_packet(s, buf);
}

static void gdb_accept(void)
{
    GDBState *s;
    struct sockaddr_in sockaddr;
    socklen_t len;
    int fd;

    for(;;) {
        len = sizeof(sockaddr);
        fd = accept(gdbserver_fd, (struct sockaddr *)&sockaddr, &len);
        if (fd < 0 && errno != EINTR) {
            perror("accept");
            return;
        } else if (fd >= 0) {
#ifndef _WIN32
            fcntl(fd, F_SETFD, FD_CLOEXEC);
#endif
            break;
        }
    }

    /* set short latency */
    socket_set_nodelay(fd);

    s = g_malloc0(sizeof(GDBState));
    s->c_cpu = first_cpu;
    s->g_cpu = first_cpu;
    s->fd = fd;
    gdb_has_xml = false;

    gdbserver_state = s;

    fcntl(fd, F_SETFL, O_NONBLOCK);
}

static int gdbserver_open(int port)
{
    struct sockaddr_in sockaddr;
    int fd, ret;

    fd = socket(PF_INET, SOCK_STREAM, 0);
    if (fd < 0) {
        perror("socket");
        return -1;
    }
#ifndef _WIN32
    fcntl(fd, F_SETFD, FD_CLOEXEC);
#endif

    socket_set_fast_reuse(fd);

    sockaddr.sin_family = AF_INET;
    sockaddr.sin_port = htons(port);
    sockaddr.sin_addr.s_addr = 0;
    ret = bind(fd, (struct sockaddr *)&sockaddr, sizeof(sockaddr));
    if (ret < 0) {
        perror("bind");
        close(fd);
        return -1;
    }
    ret = listen(fd, 0);
    if (ret < 0) {
        perror("listen");
        close(fd);
        return -1;
    }
    return fd;
}

int gdbserver_start(int port)
{
    gdbserver_fd = gdbserver_open(port);
    if (gdbserver_fd < 0)
        return -1;
    /* accept connections */
    gdb_accept();
    return 0;
}

/* Disable gdb stub for child processes.  */
void gdbserver_fork(CPUState *cpu)
{
    GDBState *s = gdbserver_state;

    if (gdbserver_fd < 0 || s->fd < 0) {
        return;
    }
    close(s->fd);
    s->fd = -1;
    cpu_breakpoint_remove_all(cpu, BP_GDB);
    cpu_watchpoint_remove_all(cpu, BP_GDB);
}
#else
static int gdb_chr_can_receive(void *opaque)
{
  /* We can handle an arbitrarily large amount of data.
   Pick the maximum packet size, which is as good as anything.  */
  return MAX_PACKET_LENGTH;
}

static void gdb_chr_receive(void *opaque, const uint8_t *buf, int size)
{
    int i;

    for (i = 0; i < size; i++) {
        gdb_read_byte(gdbserver_state, buf[i]);
    }
}

static void gdb_chr_event(void *opaque, int event)
{
    switch (event) {
    case CHR_EVENT_OPENED:
        vm_stop(RUN_STATE_PAUSED);
        gdb_has_xml = false;
        break;
    default:
        break;
    }
}

static void gdb_monitor_output(GDBState *s, const char *msg, int len)
{
    char buf[MAX_PACKET_LENGTH];

    buf[0] = 'O';
    if (len > (MAX_PACKET_LENGTH/2) - 1)
        len = (MAX_PACKET_LENGTH/2) - 1;
    memtohex(buf + 1, (uint8_t *)msg, len);
    put_packet(s, buf);
}

static int gdb_monitor_write(CharDriverState *chr, const uint8_t *buf, int len)
{
    const char *p = (const char *)buf;
    int max_sz;

    max_sz = (sizeof(gdbserver_state->last_packet) - 2) / 2;
    for (;;) {
        if (len <= max_sz) {
            gdb_monitor_output(gdbserver_state, p, len);
            break;
        }
        gdb_monitor_output(gdbserver_state, p, max_sz);
        p += max_sz;
        len -= max_sz;
    }
    return len;
}

#ifndef _WIN32
static void gdb_sigterm_handler(int signal)
{
    if (runstate_is_running()) {
        vm_stop(RUN_STATE_PAUSED);
    }
}
#endif

int gdbserver_start(const char *device)
{
    GDBState *s;
    char gdbstub_device_name[128];
    CharDriverState *chr = NULL;
    CharDriverState *mon_chr;
    ChardevCommon common = { 0 };

    if (!device)
        return -1;
    if (strcmp(device, "none") != 0) {
        if (strstart(device, "tcp:", NULL)) {
            /* enforce required TCP attributes */
            snprintf(gdbstub_device_name, sizeof(gdbstub_device_name),
                     "%s,nowait,nodelay,server", device);
            device = gdbstub_device_name;
        }
#ifndef _WIN32
        else if (strcmp(device, "stdio") == 0) {
            struct sigaction act;

            memset(&act, 0, sizeof(act));
            act.sa_handler = gdb_sigterm_handler;
            sigaction(SIGINT, &act, NULL);
        }
#endif
        chr = qemu_chr_new_noreplay("gdb", device, NULL);
        if (!chr)
            return -1;

        qemu_chr_fe_claim_no_fail(chr);
        qemu_chr_add_handlers(chr, gdb_chr_can_receive, gdb_chr_receive,
                              gdb_chr_event, NULL);
    }

    s = gdbserver_state;
    if (!s) {
        s = g_malloc0(sizeof(GDBState));
        gdbserver_state = s;

        qemu_add_vm_change_state_handler(gdb_vm_state_change, NULL);

        /* Initialize a monitor terminal for gdb */
        mon_chr = qemu_chr_alloc(&common, &error_abort);
        mon_chr->chr_write = gdb_monitor_write;
        monitor_init(mon_chr, 0);
    } else {
        if (s->chr)
            qemu_chr_delete(s->chr);
        mon_chr = s->mon_chr;
        memset(s, 0, sizeof(GDBState));
    }
    s->c_cpu = first_cpu;
    s->g_cpu = first_cpu;
    s->chr = chr;
    s->state = chr ? RS_IDLE : RS_INACTIVE;
    s->mon_chr = mon_chr;
    s->current_syscall_cb = NULL;

    return 0;
}
#endif<|MERGE_RESOLUTION|>--- conflicted
+++ resolved
@@ -16,23 +16,9 @@
  * You should have received a copy of the GNU Lesser General Public
  * License along with this library; if not, see <http://www.gnu.org/licenses/>.
  */
-<<<<<<< HEAD
-#include "config.h"
-#include "qemu-common.h"
-#include "tcg-plugin.h"
-#ifdef CONFIG_USER_ONLY
-#include <stdlib.h>
-#include <stdio.h>
-#include <stdarg.h>
-#include <string.h>
-#include <errno.h>
-#include <unistd.h>
-#include <fcntl.h>
-=======
 #include "qemu/osdep.h"
 #include "qapi/error.h"
 #include "qemu/cutils.h"
->>>>>>> bfc766d3
 
 #ifdef CONFIG_USER_ONLY
 #include "qemu.h"
@@ -42,6 +28,8 @@
 #include "sysemu/sysemu.h"
 #include "exec/gdbstub.h"
 #endif
+
+#include "tcg-plugin.h"
 
 #define MAX_PACKET_LENGTH 4096
 

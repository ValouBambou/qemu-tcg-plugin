--- conflicted
+++ resolved
@@ -42,18 +42,14 @@
     }
 
     tcg_temp_free_i32(count);
-    tcg_plugin_before_decode_first_instr(tcg_ctx.cpu, tb);
+    tcg_plugin_before_decode_first_instr(tcg_ctx->cpu, tb);
 }
 
 static inline void gen_tb_end(TranslationBlock *tb, int num_insns)
 {
-<<<<<<< HEAD
-    tcg_plugin_after_decode_last_instr(tcg_ctx.cpu, tb);
+    tcg_plugin_after_decode_last_instr(tcg_ctx->cpu, tb);
 
-    if (tb->cflags & CF_USE_ICOUNT) {
-=======
     if (tb_cflags(tb) & CF_USE_ICOUNT) {
->>>>>>> 0982a56a
         /* Update the num_insn immediate parameter now that we know
          * the actual insn count.  */
         tcg_set_insn_param(icount_start_insn_idx, 1, num_insns);

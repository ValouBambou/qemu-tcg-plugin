--- conflicted
+++ resolved
@@ -142,11 +142,7 @@
     setup_len = (s->setup_buf[7] << 8) | s->setup_buf[6];
     if (setup_len > sizeof(s->data_buf)) {
         fprintf(stderr,
-<<<<<<< HEAD
-                "usb_generic_handle_packet: ctrl buffer too small (%d > %zu)\n",
-=======
                 "usb_generic_handle_packet: ctrl buffer too small (%u > %zu)\n",
->>>>>>> 823a3f11
                 setup_len, sizeof(s->data_buf));
         p->status = USB_RET_STALL;
         return;
@@ -287,11 +283,7 @@
     setup_len = (s->setup_buf[7] << 8) | s->setup_buf[6];
     if (setup_len > sizeof(s->data_buf)) {
         fprintf(stderr,
-<<<<<<< HEAD
-                "usb_generic_handle_packet: ctrl buffer too small (%d > %zu)\n",
-=======
                 "usb_generic_handle_packet: ctrl buffer too small (%u > %zu)\n",
->>>>>>> 823a3f11
                 setup_len, sizeof(s->data_buf));
         p->status = USB_RET_STALL;
         return;

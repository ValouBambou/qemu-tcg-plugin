--- conflicted
+++ resolved
@@ -27,7 +27,6 @@
 #include "hw/i386/ioapic.h"
 #include "hw/pci/msi.h"
 #include "hw/sysbus.h"
-#include "qemu/iova-tree.h"
 
 #define TYPE_INTEL_IOMMU_DEVICE "intel-iommu"
 #define INTEL_IOMMU_DEVICE(obj) \
@@ -68,6 +67,7 @@
 typedef union VTD_IR_MSIAddress VTD_IR_MSIAddress;
 typedef struct VTDIrq VTDIrq;
 typedef struct VTD_MSIMessage VTD_MSIMessage;
+typedef struct IntelIOMMUNotifierNode IntelIOMMUNotifierNode;
 
 /* Context-Entry */
 struct VTDContextEntry {
@@ -93,10 +93,6 @@
     MemoryRegion iommu_ir;      /* Interrupt region: 0xfeeXXXXX */
     IntelIOMMUState *iommu_state;
     VTDContextCacheEntry context_cache_entry;
-    QLIST_ENTRY(VTDAddressSpace) next;
-    /* Superset of notifier flags that this address space has */
-    IOMMUNotifierFlag notifier_flags;
-    IOVATree *iova_tree;          /* Traces mapped IOVA ranges */
 };
 
 struct VTDBus {
@@ -257,6 +253,11 @@
 /* When IR is enabled, all MSI/MSI-X data bits should be zero */
 #define VTD_IR_MSI_DATA          (0)
 
+struct IntelIOMMUNotifierNode {
+    VTDAddressSpace *vtd_as;
+    QLIST_ENTRY(IntelIOMMUNotifierNode) next;
+};
+
 /* The iommu (DMAR) device state struct */
 struct IntelIOMMUState {
     X86IOMMUState x86_iommu;
@@ -294,7 +295,7 @@
     GHashTable *vtd_as_by_busptr;   /* VTDBus objects indexed by PCIBus* reference */
     VTDBus *vtd_as_by_bus_num[VTD_PCI_BUS_MAX]; /* VTDBus objects indexed by bus number */
     /* list of registered notifiers */
-    QLIST_HEAD(, VTDAddressSpace) vtd_as_with_notifiers;
+    QLIST_HEAD(, IntelIOMMUNotifierNode) notifiers_list;
 
     /* interrupt remapping */
     bool intr_enabled;              /* Whether guest enabled IR */
@@ -304,15 +305,6 @@
     OnOffAuto intr_eim;             /* Toggle for EIM cabability */
     bool buggy_eim;                 /* Force buggy EIM unless eim=off */
     uint8_t aw_bits;                /* Host/IOVA address width (in bits) */
-<<<<<<< HEAD
-
-    /*
-     * Protects IOMMU states in general.  Currently it protects the
-     * per-IOMMU IOTLB cache, and context entry cache in VTDAddressSpace.
-     */
-    QemuMutex iommu_lock;
-=======
->>>>>>> 4743c235
 };
 
 /* Find the VTD Address space associated with the given bus pointer,

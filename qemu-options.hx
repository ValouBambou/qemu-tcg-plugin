--- conflicted
+++ resolved
@@ -4486,22 +4486,6 @@
 
 ERST
 
-<<<<<<< HEAD
-DEF("show-cursor", 0, QEMU_OPTION_show_cursor, \
-    "-show-cursor    show cursor\n", QEMU_ARCH_ALL)
-SRST
-``-show-cursor``
-    Show cursor.
-ERST
-
-DEF("tb-size", HAS_ARG, QEMU_OPTION_tb_size, \
-    "-tb-size n      set TB size\n", QEMU_ARCH_ALL)
-SRST
-``-tb-size n``
-    Set TCG translation block cache size. Deprecated, use
-    '\ ``-accel tcg,tb-size=n``\ ' instead.
-ERST
-
 #ifdef CONFIG_TCG_PLUGIN
 DEF("tcg-plugin", HAS_ARG, QEMU_OPTION_tcg_plugin, \
     "-tcg-plugin dso load the dynamic shared object as TCG plugin\n", QEMU_ARCH_ALL)
@@ -4515,8 +4499,6 @@
 ETEXI
 #endif
 
-=======
->>>>>>> 823a3f11
 DEF("incoming", HAS_ARG, QEMU_OPTION_incoming, \
     "-incoming tcp:[host]:port[,to=maxport][,ipv4=on|off][,ipv6=on|off]\n" \
     "-incoming rdma:host:port[,ipv4=on|off][,ipv6=on|off]\n" \

--- conflicted
+++ resolved
@@ -43,7 +43,7 @@
 #include "hw/boards.h"
 #endif
 
-#include "tcg-plugin.h"
+#include "tcg/tcg-plugin.h"
 
 #define MAX_PACKET_LENGTH 4096
 
@@ -410,7 +410,7 @@
     if (cpus_blocked)
         return;
 
-    CPUState* current = gdbserver_state->c_cpu;
+    CPUState* current = gdbserver_state.c_cpu;
 
     cpus_blocked = true;
     pthread_mutex_lock(&block_cpus_mutex);
@@ -425,21 +425,6 @@
         cpu->wait_mutex_to_lock = &block_cpus_mutex;
         cpu_interrupt(cpu, CPU_INTERRUPT_WAIT);
     }
-}
-
-static void unblock_cpus(void)
-{
-    if (!cpus_blocked)
-        return;
-
-    CPUState* cpu;
-    CPU_FOREACH(cpu)
-    {
-        cpu->wait_condition = false;
-    }
-
-    pthread_mutex_unlock(&block_cpus_mutex);
-    cpus_blocked = false;
 }
 
 /* XXX: This is not thread safe.  Do we care?  */
@@ -502,12 +487,7 @@
 {
 
 #ifdef CONFIG_USER_ONLY
-<<<<<<< HEAD
     gdbserver_state.running_state = 1;
-=======
-    s->running_state = 1;
-    unblock_cpus();
->>>>>>> 7c5f39d1
     trace_gdbstub_op_continue();
 #else
     if (!runstate_needs_reset()) {
@@ -3010,15 +2990,9 @@
 {
   char buf[4];
 
-<<<<<<< HEAD
+  tcg_plugin_cpus_stopped();
+
   if (!gdbserver_state.init) {
-=======
-  show_all_ifetch_counters();
-  tcg_plugin_cpus_stopped();
-
-  s = gdbserver_state;
-  if (!s) {
->>>>>>> 7c5f39d1
       return;
   }
 #ifdef CONFIG_USER_ONLY
@@ -3120,15 +3094,9 @@
 {
     char buf[4];
 
-<<<<<<< HEAD
+    tcg_plugin_cpus_stopped();
+
     if (gdbserver_fd < 0 || gdbserver_state.fd < 0) {
-=======
-    show_all_ifetch_counters();
-    tcg_plugin_cpus_stopped();
-
-    s = gdbserver_state;
-    if (gdbserver_fd < 0 || s->fd < 0) {
->>>>>>> 7c5f39d1
         return;
     }
 

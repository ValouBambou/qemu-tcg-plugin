--- conflicted
+++ resolved
@@ -74,22 +74,17 @@
   global:
     - SRC_DIR="."
     - BUILD_DIR="."
-<<<<<<< HEAD
-    - TEST_CMD="make check"
-    - MAKEFLAGS="-j3"
-  matrix:
-    # test only one build variant with plugins activated
-    - CONFIG="--enable-capstone --enable-tcg-plugin --target-list=x86_64-linux-user,arm-linux-user,aarch64-linux-user,x86_64-softmmu,arm-softmmu,aarch64-softmmu"
-=======
     - BASE_CONFIG="--disable-docs --disable-tools"
     - TEST_CMD="make check -j3 V=1"
     # This is broadly a list of "mainline" softmmu targets which have support across the major distros
     - MAIN_SOFTMMU_TARGETS="aarch64-softmmu,arm-softmmu,i386-softmmu,mips-softmmu,mips64-softmmu,ppc64-softmmu,riscv64-softmmu,s390x-softmmu,x86_64-softmmu"
     - CCACHE_SLOPPINESS="include_file_ctime,include_file_mtime"
     - CCACHE_MAXSIZE=1G
-
-
->>>>>>> 98b2e3c9
+  matrix:
+    # test only one build variant with plugins activated
+    - CONFIG="--enable-capstone --enable-tcg-plugin --target-list=x86_64-linux-user,arm-linux-user,aarch64-linux-user,x86_64-softmmu,arm-softmmu,aarch64-softmmu"
+
+
 git:
   # we want to do this ourselves
   submodules: false
@@ -101,10 +96,7 @@
   - mkdir -p ${BUILD_DIR} && cd ${BUILD_DIR}
   - ${SRC_DIR}/configure ${BASE_CONFIG} ${CONFIG} || { cat config.log && exit 1; }
 script:
-<<<<<<< HEAD
   - make ${MAKEFLAGS} && ${TEST_CMD}
-=======
-  - make -j3 && travis_retry ${TEST_CMD}
 after_script:
   - command -v ccache && ccache --show-stats
 
@@ -349,5 +341,4 @@
     - env:
         - CONFIG="--target-list=xtensa-softmmu,arm-softmmu,aarch64-softmmu,alpha-softmmu"
         - TEST_CMD="make -j3 check-tcg V=1"
-        - CACHE_NAME="${TRAVIS_BRANCH}-linux-gcc-default"
->>>>>>> 98b2e3c9
+        - CACHE_NAME="${TRAVIS_BRANCH}-linux-gcc-default"
#!/bin/sh
#
# qemu configure script (c) 2003 Fabrice Bellard
#

# Unset some variables known to interfere with behavior of common tools,
# just as autoconf does.
CLICOLOR_FORCE= GREP_OPTIONS=
unset CLICOLOR_FORCE GREP_OPTIONS

# Don't allow CCACHE, if present, to use cached results of compile tests!
export CCACHE_RECACHE=yes

# Temporary directory used for files created while
# configure runs. Since it is in the build directory
# we can safely blow away any previous version of it
# (and we need not jump through hoops to try to delete
# it when configure exits.)
TMPDIR1="config-temp"
rm -rf "${TMPDIR1}"
mkdir -p "${TMPDIR1}"
if [ $? -ne 0 ]; then
    echo "ERROR: failed to create temporary directory"
    exit 1
fi

TMPB="qemu-conf"
TMPC="${TMPDIR1}/${TMPB}.c"
TMPO="${TMPDIR1}/${TMPB}.o"
TMPCXX="${TMPDIR1}/${TMPB}.cxx"
TMPE="${TMPDIR1}/${TMPB}.exe"
TMPMO="${TMPDIR1}/${TMPB}.mo"

rm -f config.log

# Print a helpful header at the top of config.log
echo "# QEMU configure log $(date)" >> config.log
printf "# Configured with:" >> config.log
printf " '%s'" "$0" "$@" >> config.log
echo >> config.log
echo "#" >> config.log

print_error() {
    (echo
    echo "ERROR: $1"
    while test -n "$2"; do
        echo "       $2"
        shift
    done
    echo) >&2
}

error_exit() {
    print_error "$@"
    exit 1
}

do_compiler() {
    # Run the compiler, capturing its output to the log. First argument
    # is compiler binary to execute.
    local compiler="$1"
    shift
    if test -n "$BASH_VERSION"; then eval '
        echo >>config.log "
funcs: ${FUNCNAME[*]}
lines: ${BASH_LINENO[*]}"
    '; fi
    echo $compiler "$@" >> config.log
    $compiler "$@" >> config.log 2>&1 || return $?
    # Test passed. If this is an --enable-werror build, rerun
    # the test with -Werror and bail out if it fails. This
    # makes warning-generating-errors in configure test code
    # obvious to developers.
    if test "$werror" != "yes"; then
        return 0
    fi
    # Don't bother rerunning the compile if we were already using -Werror
    case "$*" in
        *-Werror*)
           return 0
        ;;
    esac
    echo $compiler -Werror "$@" >> config.log
    $compiler -Werror "$@" >> config.log 2>&1 && return $?
    error_exit "configure test passed without -Werror but failed with -Werror." \
        "This is probably a bug in the configure script. The failing command" \
        "will be at the bottom of config.log." \
        "You can run configure with --disable-werror to bypass this check."
}

do_cc() {
    do_compiler "$cc" "$@"
}

do_cxx() {
    do_compiler "$cxx" "$@"
}

update_cxxflags() {
    # Set QEMU_CXXFLAGS from QEMU_CFLAGS by filtering out those
    # options which some versions of GCC's C++ compiler complain about
    # because they only make sense for C programs.
    QEMU_CXXFLAGS="$QEMU_CXXFLAGS -D__STDC_LIMIT_MACROS"

    for arg in $QEMU_CFLAGS; do
        case $arg in
            -Wstrict-prototypes|-Wmissing-prototypes|-Wnested-externs|\
            -Wold-style-declaration|-Wold-style-definition|-Wredundant-decls)
                ;;
            -std=gnu99)
                QEMU_CXXFLAGS=${QEMU_CXXFLAGS:+$QEMU_CXXFLAGS }"-std=gnu++98"
                ;;
            *)
                QEMU_CXXFLAGS=${QEMU_CXXFLAGS:+$QEMU_CXXFLAGS }$arg
                ;;
        esac
    done
}

compile_object() {
  local_cflags="$1"
  do_cc $QEMU_CFLAGS $local_cflags -c -o $TMPO $TMPC
}

compile_prog() {
  local_cflags="$1"
  local_ldflags="$2"
  do_cc $QEMU_CFLAGS $local_cflags -o $TMPE $TMPC $LDFLAGS $local_ldflags
}

# symbolically link $1 to $2.  Portable version of "ln -sf".
symlink() {
  rm -rf "$2"
  mkdir -p "$(dirname "$2")"
  ln -s "$1" "$2"
}

# check whether a command is available to this shell (may be either an
# executable or a builtin)
has() {
    type "$1" >/dev/null 2>&1
}

# search for an executable in PATH
path_of() {
    local_command="$1"
    local_ifs="$IFS"
    local_dir=""

    # pathname has a dir component?
    if [ "${local_command#*/}" != "$local_command" ]; then
        if [ -x "$local_command" ] && [ ! -d "$local_command" ]; then
            echo "$local_command"
            return 0
        fi
    fi
    if [ -z "$local_command" ]; then
        return 1
    fi

    IFS=:
    for local_dir in $PATH; do
        if [ -x "$local_dir/$local_command" ] && [ ! -d "$local_dir/$local_command" ]; then
            echo "$local_dir/$local_command"
            IFS="${local_ifs:-$(printf ' \t\n')}"
            return 0
        fi
    done
    # not found
    IFS="${local_ifs:-$(printf ' \t\n')}"
    return 1
}

have_backend () {
    echo "$trace_backends" | grep "$1" >/dev/null
}

glob() {
    eval test -z '"${1#'"$2"'}"'
}

supported_hax_target() {
    test "$hax" = "yes" || return 1
    glob "$1" "*-softmmu" || return 1
    case "${1%-softmmu}" in
        i386|x86_64)
            return 0
        ;;
    esac
    return 1
}

supported_kvm_target() {
    test "$kvm" = "yes" || return 1
    glob "$1" "*-softmmu" || return 1
    case "${1%-softmmu}:$cpu" in
        arm:arm | aarch64:aarch64 | \
        i386:i386 | i386:x86_64 | i386:x32 | \
        x86_64:i386 | x86_64:x86_64 | x86_64:x32 | \
        mips:mips | mipsel:mips | \
        ppc:ppc | ppc64:ppc | ppc:ppc64 | ppc64:ppc64 | ppc64:ppc64le | \
        s390x:s390x)
            return 0
        ;;
    esac
    return 1
}

supported_xen_target() {
    test "$xen" = "yes" || return 1
    glob "$1" "*-softmmu" || return 1
    # Only i386 and x86_64 provide the xenpv machine.
    case "${1%-softmmu}" in
        i386|x86_64)
            return 0
        ;;
    esac
    return 1
}

supported_hvf_target() {
    test "$hvf" = "yes" || return 1
    glob "$1" "*-softmmu" || return 1
    case "${1%-softmmu}" in
        x86_64)
            return 0
        ;;
    esac
    return 1
}

supported_whpx_target() {
    test "$whpx" = "yes" || return 1
    glob "$1" "*-softmmu" || return 1
    case "${1%-softmmu}" in
        i386|x86_64)
            return 0
        ;;
    esac
    return 1
}

supported_target() {
    case "$1" in
        *-softmmu)
            ;;
        *-linux-user)
            if test "$linux" != "yes"; then
                print_error "Target '$target' is only available on a Linux host"
                return 1
            fi
            ;;
        *-bsd-user)
            if test "$bsd" != "yes"; then
                print_error "Target '$target' is only available on a BSD host"
                return 1
            fi
            ;;
        *)
            print_error "Invalid target name '$target'"
            return 1
            ;;
    esac
    test "$tcg" = "yes" && return 0
    supported_kvm_target "$1" && return 0
    supported_xen_target "$1" && return 0
    supported_hax_target "$1" && return 0
    supported_hvf_target "$1" && return 0
    supported_whpx_target "$1" && return 0
    print_error "TCG disabled, but hardware accelerator not available for '$target'"
    return 1
}


ld_has() {
    $ld --help 2>/dev/null | grep ".$1" >/dev/null 2>&1
}

# make source path absolute
source_path=$(cd "$(dirname -- "$0")"; pwd)

if printf %s\\n "$source_path" "$PWD" | grep -q "[[:space:]:]";
then
  error_exit "main directory cannot contain spaces nor colons"
fi

# default parameters
cpu=""
iasl="iasl"
interp_prefix="/usr/gnemul/qemu-%M"
static="no"
cross_prefix=""
audio_drv_list=""
block_drv_rw_whitelist=""
block_drv_ro_whitelist=""
host_cc="cc"
libs_cpu=""
libs_softmmu=""
libs_tools=""
audio_win_int=""
libs_qga=""
debug_info="yes"
stack_protector=""

if test -e "$source_path/.git"
then
    git_update=yes
    git_submodules="ui/keycodemapdb"
    git_submodules="$git_submodules tests/fp/berkeley-testfloat-3"
    git_submodules="$git_submodules tests/fp/berkeley-softfloat-3"
else
    git_update=no
    git_submodules=""

    if ! test -f "$source_path/ui/keycodemapdb/README"
    then
        echo
        echo "ERROR: missing file $source_path/ui/keycodemapdb/README"
        echo
        echo "This is not a GIT checkout but module content appears to"
        echo "be missing. Do not use 'git archive' or GitHub download links"
        echo "to acquire QEMU source archives. Non-GIT builds are only"
        echo "supported with source archives linked from:"
        echo
        echo "  https://www.qemu.org/download/#source"
        echo
        echo "Developers working with GIT can use scripts/archive-source.sh"
        echo "if they need to create valid source archives."
        echo
        exit 1
    fi
fi
git="git"

# Don't accept a target_list environment variable.
unset target_list
unset target_list_exclude

# Default value for a variable defining feature "foo".
#  * foo="no"  feature will only be used if --enable-foo arg is given
#  * foo=""    feature will be searched for, and if found, will be used
#              unless --disable-foo is given
#  * foo="yes" this value will only be set by --enable-foo flag.
#              feature will searched for,
#              if not found, configure exits with error
#
# Always add --enable-foo and --disable-foo command line args.
# Distributions want to ensure that several features are compiled in, and it
# is impossible without a --enable-foo that exits if a feature is not found.

bluez=""
brlapi=""
curl=""
curses=""
docs=""
fdt=""
netmap="no"
sdl=""
sdl_image=""
virtfs=""
mpath=""
vnc="yes"
sparse="no"
vde=""
vnc_sasl=""
vnc_jpeg=""
vnc_png=""
xkbcommon=""
xen=""
xen_ctrl_version=""
xen_pci_passthrough=""
linux_aio=""
cap_ng=""
attr=""
libattr=""
xfs=""
tcg="yes"
membarrier=""
vhost_net=""
vhost_crypto=""
vhost_scsi=""
vhost_vsock=""
vhost_user=""
kvm="no"
hax="no"
hvf="no"
whpx="no"
rdma=""
pvrdma=""
gprof="no"
syscall_fwd_compat="no"
tcg_plugin="no"
tcg_plugin_cpp="no"
debug_tcg="no"
debug="no"
sanitizers="no"
fortify_source=""
strip_opt="yes"
tcg_interpreter="no"
bigendian="no"
mingw32="no"
gcov="no"
gcov_tool="gcov"
EXESUF=""
DSOSUF=".so"
LDFLAGS_SHARED="-shared"
modules="no"
prefix="/usr/local"
mandir="\${prefix}/share/man"
datadir="\${prefix}/share"
firmwarepath="\${prefix}/share/qemu-firmware"
qemu_docdir="\${prefix}/share/doc/qemu"
bindir="\${prefix}/bin"
libdir="\${prefix}/lib"
libexecdir="\${prefix}/libexec"
includedir="\${prefix}/include"
sysconfdir="\${prefix}/etc"
local_statedir="\${prefix}/var"
confsuffix="/qemu"
slirp=""
oss_lib=""
bsd="no"
linux="no"
solaris="no"
profiler="no"
cocoa="no"
softmmu="yes"
linux_user="no"
bsd_user="no"
blobs="yes"
pkgversion=""
pie=""
qom_cast_debug="yes"
trace_backends="log"
trace_file="trace"
spice=""
rbd=""
smartcard=""
libusb=""
usb_redir=""
opengl=""
opengl_dmabuf="no"
cpuid_h="no"
avx2_opt=""
zlib="yes"
capstone=""
lzo=""
snappy=""
bzip2=""
lzfse=""
guest_agent=""
guest_agent_with_vss="no"
guest_agent_ntddscsi="no"
guest_agent_msi=""
vss_win32_sdk=""
win_sdk="no"
want_tools="yes"
libiscsi=""
libnfs=""
coroutine=""
coroutine_pool=""
debug_stack_usage="no"
crypto_afalg="no"
seccomp=""
glusterfs=""
glusterfs_xlator_opt="no"
glusterfs_discard="no"
glusterfs_fallocate="no"
glusterfs_zerofill="no"
glusterfs_ftruncate_has_stat="no"
glusterfs_iocb_has_stat="no"
gtk=""
gtk_gl="no"
tls_priority="NORMAL"
gnutls=""
nettle=""
gcrypt=""
gcrypt_hmac="no"
auth_pam=""
vte=""
virglrenderer=""
tpm=""
libssh=""
live_block_migration="yes"
numa=""
tcmalloc="no"
jemalloc="no"
replication="yes"
vxhs=""
bochs="yes"
cloop="yes"
dmg="yes"
qcow1="yes"
vdi="yes"
vvfat="yes"
qed="yes"
parallels="yes"
sheepdog="yes"
libxml2=""
debug_mutex="no"
libpmem=""
default_devices="yes"

supported_cpu="no"
supported_os="no"
bogus_os="no"
malloc_trim=""

# parse CC options first
for opt do
  optarg=$(expr "x$opt" : 'x[^=]*=\(.*\)')
  case "$opt" in
  --cross-prefix=*) cross_prefix="$optarg"
  ;;
  --cc=*) CC="$optarg"
  ;;
  --cxx=*) CXX="$optarg"
  ;;
  --cpu=*) cpu="$optarg"
  ;;
  --extra-cflags=*) QEMU_CFLAGS="$QEMU_CFLAGS $optarg"
  ;;
  --extra-cxxflags=*) QEMU_CXXFLAGS="$QEMU_CXXFLAGS $optarg"
  ;;
  --extra-ldflags=*) LDFLAGS="$LDFLAGS $optarg"
                     EXTRA_LDFLAGS="$optarg"
  ;;
  --enable-debug-info) debug_info="yes"
  ;;
  --disable-debug-info) debug_info="no"
  ;;
  --cross-cc-*[!a-zA-Z0-9_-]*=*) error_exit "Passed bad --cross-cc-FOO option"
  ;;
  --cross-cc-cflags-*) cc_arch=${opt#--cross-cc-flags-}; cc_arch=${cc_arch%%=*}
                      eval "cross_cc_cflags_${cc_arch}=\$optarg"
                      cross_cc_vars="$cross_cc_vars cross_cc_cflags_${cc_arch}"
  ;;
  --cross-cc-*) cc_arch=${opt#--cross-cc-}; cc_arch=${cc_arch%%=*}
                cc_archs="$cc_archs $cc_arch"
                eval "cross_cc_${cc_arch}=\$optarg"
                cross_cc_vars="$cross_cc_vars cross_cc_${cc_arch}"
  ;;
  esac
done
# OS specific
# Using uname is really, really broken.  Once we have the right set of checks
# we can eliminate its usage altogether.

# Preferred compiler:
#  ${CC} (if set)
#  ${cross_prefix}gcc (if cross-prefix specified)
#  system compiler
if test -z "${CC}${cross_prefix}"; then
  cc="$host_cc"
else
  cc="${CC-${cross_prefix}gcc}"
fi

if test -z "${CXX}${cross_prefix}"; then
  cxx="c++"
else
  cxx="${CXX-${cross_prefix}g++}"
fi

ar="${AR-${cross_prefix}ar}"
as="${AS-${cross_prefix}as}"
ccas="${CCAS-$cc}"
cpp="${CPP-$cc -E}"
objcopy="${OBJCOPY-${cross_prefix}objcopy}"
ld="${LD-${cross_prefix}ld}"
ranlib="${RANLIB-${cross_prefix}ranlib}"
nm="${NM-${cross_prefix}nm}"
strip="${STRIP-${cross_prefix}strip}"
windres="${WINDRES-${cross_prefix}windres}"
pkg_config_exe="${PKG_CONFIG-${cross_prefix}pkg-config}"
query_pkg_config() {
    "${pkg_config_exe}" ${QEMU_PKG_CONFIG_FLAGS} "$@"
}
pkg_config=query_pkg_config
sdl2_config="${SDL2_CONFIG-${cross_prefix}sdl2-config}"

# If the user hasn't specified ARFLAGS, default to 'rv', just as make does.
ARFLAGS="${ARFLAGS-rv}"

# default flags for all hosts
# We use -fwrapv to tell the compiler that we require a C dialect where
# left shift of signed integers is well defined and has the expected
# 2s-complement style results. (Both clang and gcc agree that it
# provides these semantics.)
QEMU_CFLAGS="-fno-strict-aliasing -fno-common -fwrapv -std=gnu99 $QEMU_CFLAGS"
QEMU_CFLAGS="-Wall -Wundef -Wwrite-strings -Wmissing-prototypes $QEMU_CFLAGS"
QEMU_CFLAGS="-Wstrict-prototypes -Wredundant-decls $QEMU_CFLAGS"
QEMU_CFLAGS="-D_GNU_SOURCE -D_FILE_OFFSET_BITS=64 -D_LARGEFILE_SOURCE $QEMU_CFLAGS"
QEMU_INCLUDES="-iquote . -iquote \$(SRC_PATH) -iquote \$(SRC_PATH)/accel/tcg -iquote \$(SRC_PATH)/include"
if test "$debug_info" = "yes"; then
    CFLAGS="-g $CFLAGS"
    LDFLAGS="-g $LDFLAGS"
fi

# running configure in the source tree?
# we know that's the case if configure is there.
if test -f "./configure"; then
    pwd_is_source_path="y"
else
    pwd_is_source_path="n"
fi

check_define() {
cat > $TMPC <<EOF
#if !defined($1)
#error $1 not defined
#endif
int main(void) { return 0; }
EOF
  compile_object
}

check_include() {
cat > $TMPC <<EOF
#include <$1>
int main(void) { return 0; }
EOF
  compile_object
}

write_c_skeleton() {
    cat > $TMPC <<EOF
int main(void) { return 0; }
EOF
}

if check_define __linux__ ; then
  targetos="Linux"
elif check_define _WIN32 ; then
  targetos='MINGW32'
elif check_define __OpenBSD__ ; then
  targetos='OpenBSD'
elif check_define __sun__ ; then
  targetos='SunOS'
elif check_define __HAIKU__ ; then
  targetos='Haiku'
elif check_define __FreeBSD__ ; then
  targetos='FreeBSD'
elif check_define __FreeBSD_kernel__ && check_define __GLIBC__; then
  targetos='GNU/kFreeBSD'
elif check_define __DragonFly__ ; then
  targetos='DragonFly'
elif check_define __NetBSD__; then
  targetos='NetBSD'
elif check_define __APPLE__; then
  targetos='Darwin'
else
  # This is a fatal error, but don't report it yet, because we
  # might be going to just print the --help text, or it might
  # be the result of a missing compiler.
  targetos='bogus'
  bogus_os='yes'
fi

# Some host OSes need non-standard checks for which CPU to use.
# Note that these checks are broken for cross-compilation: if you're
# cross-compiling to one of these OSes then you'll need to specify
# the correct CPU with the --cpu option.
case $targetos in
Darwin)
  # on Leopard most of the system is 32-bit, so we have to ask the kernel if we can
  # run 64-bit userspace code.
  # If the user didn't specify a CPU explicitly and the kernel says this is
  # 64 bit hw, then assume x86_64. Otherwise fall through to the usual detection code.
  if test -z "$cpu" && test "$(sysctl -n hw.optional.x86_64)" = "1"; then
    cpu="x86_64"
  fi
  ;;
SunOS)
  # $(uname -m) returns i86pc even on an x86_64 box, so default based on isainfo
  if test -z "$cpu" && test "$(isainfo -k)" = "amd64"; then
    cpu="x86_64"
  fi
esac

if test ! -z "$cpu" ; then
  # command line argument
  :
elif check_define __i386__ ; then
  cpu="i386"
elif check_define __x86_64__ ; then
  if check_define __ILP32__ ; then
    cpu="x32"
  else
    cpu="x86_64"
  fi
elif check_define __sparc__ ; then
  if check_define __arch64__ ; then
    cpu="sparc64"
  else
    cpu="sparc"
  fi
elif check_define _ARCH_PPC ; then
  if check_define _ARCH_PPC64 ; then
    if check_define _LITTLE_ENDIAN ; then
      cpu="ppc64le"
    else
      cpu="ppc64"
    fi
  else
    cpu="ppc"
  fi
elif check_define __mips__ ; then
  cpu="mips"
elif check_define __s390__ ; then
  if check_define __s390x__ ; then
    cpu="s390x"
  else
    cpu="s390"
  fi
elif check_define __riscv ; then
  if check_define _LP64 ; then
    cpu="riscv64"
  else
    cpu="riscv32"
  fi
elif check_define __arm__ ; then
  cpu="arm"
elif check_define __aarch64__ ; then
  cpu="aarch64"
else
  cpu=$(uname -m)
fi

ARCH=
# Normalise host CPU name and set ARCH.
# Note that this case should only have supported host CPUs, not guests.
case "$cpu" in
  ppc|ppc64|s390x|sparc64|x32|riscv32|riscv64)
    supported_cpu="yes"
  ;;
  ppc64le)
    ARCH="ppc64"
    supported_cpu="yes"
  ;;
  i386|i486|i586|i686|i86pc|BePC)
    cpu="i386"
    supported_cpu="yes"
  ;;
  x86_64|amd64)
    cpu="x86_64"
    supported_cpu="yes"
  ;;
  armv*b|armv*l|arm)
    cpu="arm"
    supported_cpu="yes"
  ;;
  aarch64)
    cpu="aarch64"
    supported_cpu="yes"
  ;;
  mips*)
    cpu="mips"
    supported_cpu="yes"
  ;;
  sparc|sun4[cdmuv])
    cpu="sparc"
    supported_cpu="yes"
  ;;
  *)
    # This will result in either an error or falling back to TCI later
    ARCH=unknown
  ;;
esac
if test -z "$ARCH"; then
  ARCH="$cpu"
fi

# OS specific

# host *BSD for user mode
HOST_VARIANT_DIR=""

case $targetos in
MINGW32*)
  mingw32="yes"
  hax="yes"
  vhost_user="no"
  audio_possible_drivers="dsound sdl"
  if check_include dsound.h; then
    audio_drv_list="dsound"
  else
    audio_drv_list=""
  fi
  supported_os="yes"
;;
GNU/kFreeBSD)
  bsd="yes"
  audio_drv_list="oss try-sdl"
  audio_possible_drivers="oss sdl pa"
;;
FreeBSD)
  bsd="yes"
  make="${MAKE-gmake}"
  audio_drv_list="oss try-sdl"
  audio_possible_drivers="oss sdl pa"
  # needed for kinfo_getvmmap(3) in libutil.h
  LIBS="-lutil $LIBS"
  # needed for kinfo_getproc
  libs_qga="-lutil $libs_qga"
  netmap=""  # enable netmap autodetect
  HOST_VARIANT_DIR="freebsd"
  supported_os="yes"
;;
DragonFly)
  bsd="yes"
  make="${MAKE-gmake}"
  audio_drv_list="oss try-sdl"
  audio_possible_drivers="oss sdl pa"
  HOST_VARIANT_DIR="dragonfly"
;;
NetBSD)
  bsd="yes"
  hax="yes"
  make="${MAKE-gmake}"
  audio_drv_list="oss try-sdl"
  audio_possible_drivers="oss sdl"
  oss_lib="-lossaudio"
  HOST_VARIANT_DIR="netbsd"
  supported_os="yes"
;;
OpenBSD)
  bsd="yes"
  make="${MAKE-gmake}"
  audio_drv_list="try-sdl"
  audio_possible_drivers="sdl"
  HOST_VARIANT_DIR="openbsd"
  supported_os="yes"
;;
Darwin)
  bsd="yes"
  darwin="yes"
  hax="yes"
  hvf="yes"
  LDFLAGS_SHARED="-bundle -undefined dynamic_lookup"
  if [ "$cpu" = "x86_64" ] ; then
    QEMU_CFLAGS="-arch x86_64 $QEMU_CFLAGS"
    LDFLAGS="-arch x86_64 $LDFLAGS"
  fi
  cocoa="yes"
  audio_drv_list="coreaudio try-sdl"
  audio_possible_drivers="coreaudio sdl"
  LDFLAGS="-framework CoreFoundation -framework IOKit $LDFLAGS"
  libs_softmmu="-F/System/Library/Frameworks -framework Cocoa -framework IOKit $libs_softmmu"
  # Disable attempts to use ObjectiveC features in os/object.h since they
  # won't work when we're compiling with gcc as a C compiler.
  QEMU_CFLAGS="-DOS_OBJECT_USE_OBJC=0 $QEMU_CFLAGS"
  HOST_VARIANT_DIR="darwin"
  supported_os="yes"
;;
SunOS)
  solaris="yes"
  make="${MAKE-gmake}"
  install="${INSTALL-ginstall}"
  smbd="${SMBD-/usr/sfw/sbin/smbd}"
  if test -f /usr/include/sys/soundcard.h ; then
    audio_drv_list="oss try-sdl"
  fi
  audio_possible_drivers="oss sdl"
# needed for CMSG_ macros in sys/socket.h
  QEMU_CFLAGS="-D_XOPEN_SOURCE=600 $QEMU_CFLAGS"
# needed for TIOCWIN* defines in termios.h
  QEMU_CFLAGS="-D__EXTENSIONS__ $QEMU_CFLAGS"
  QEMU_CFLAGS="-std=gnu99 $QEMU_CFLAGS"
  solarisnetlibs="-lsocket -lnsl -lresolv"
  LIBS="$solarisnetlibs $LIBS"
  libs_qga="$solarisnetlibs $libs_qga"
;;
Haiku)
  haiku="yes"
  QEMU_CFLAGS="-DB_USE_POSITIVE_POSIX_ERRORS $QEMU_CFLAGS"
  LIBS="-lposix_error_mapper -lnetwork $LIBS"
;;
Linux)
  audio_drv_list="try-pa oss"
  audio_possible_drivers="oss alsa sdl pa"
  linux="yes"
  linux_user="yes"
  kvm="yes"
  QEMU_INCLUDES="-I\$(SRC_PATH)/linux-headers -I$PWD/linux-headers $QEMU_INCLUDES"
  supported_os="yes"
  libudev="yes"
;;
esac

if [ "$bsd" = "yes" ] ; then
  if [ "$darwin" != "yes" ] ; then
    bsd_user="yes"
  fi
fi

: ${make=${MAKE-make}}
: ${install=${INSTALL-install}}
# We prefer python 3.x. A bare 'python' is traditionally
# python 2.x, but some distros have it as python 3.x, so
# we check that before python2
python=
for binary in "${PYTHON-python3}" python python2
do
    if has "$binary"
    then
        python="$binary"
        break
    fi
done
: ${smbd=${SMBD-/usr/sbin/smbd}}

# Default objcc to clang if available, otherwise use CC
if has clang; then
  objcc=clang
else
  objcc="$cc"
fi

if test "$mingw32" = "yes" ; then
  EXESUF=".exe"
  DSOSUF=".dll"
  # MinGW needs -mthreads for TLS and macro _MT.
  QEMU_CFLAGS="-mthreads $QEMU_CFLAGS"
  LIBS="-lwinmm -lws2_32 -liphlpapi $LIBS"
  write_c_skeleton;
  if compile_prog "" "-liberty" ; then
    LIBS="-liberty $LIBS"
  fi
  prefix="c:/Program Files/QEMU"
  mandir="\${prefix}"
  datadir="\${prefix}"
  qemu_docdir="\${prefix}"
  bindir="\${prefix}"
  sysconfdir="\${prefix}"
  local_statedir=
  confsuffix=""
  libs_qga="-lws2_32 -lwinmm -lpowrprof -lwtsapi32 -lwininet -liphlpapi -lnetapi32 $libs_qga"
fi

werror=""

for opt do
  optarg=$(expr "x$opt" : 'x[^=]*=\(.*\)')
  case "$opt" in
  --help|-h) show_help=yes
  ;;
  --version|-V) exec cat $source_path/VERSION
  ;;
  --prefix=*) prefix="$optarg"
  ;;
  --interp-prefix=*) interp_prefix="$optarg"
  ;;
  --cross-prefix=*)
  ;;
  --cc=*)
  ;;
  --host-cc=*) host_cc="$optarg"
  ;;
  --cxx=*)
  ;;
  --iasl=*) iasl="$optarg"
  ;;
  --objcc=*) objcc="$optarg"
  ;;
  --make=*) make="$optarg"
  ;;
  --install=*) install="$optarg"
  ;;
  --python=*) python="$optarg"
  ;;
  --gcov=*) gcov_tool="$optarg"
  ;;
  --smbd=*) smbd="$optarg"
  ;;
  --extra-cflags=*)
  ;;
  --extra-cxxflags=*)
  ;;
  --extra-ldflags=*)
  ;;
  --enable-debug-info)
  ;;
  --disable-debug-info)
  ;;
  --cross-cc-*)
  ;;
  --enable-modules)
      modules="yes"
  ;;
  --disable-modules)
      modules="no"
  ;;
  --cpu=*)
  ;;
  --target-list=*) target_list="$optarg"
                   if test "$target_list_exclude"; then
                       error_exit "Can't mix --target-list with --target-list-exclude"
                   fi
  ;;
  --target-list-exclude=*) target_list_exclude="$optarg"
                   if test "$target_list"; then
                       error_exit "Can't mix --target-list-exclude with --target-list"
                   fi
  ;;
  --enable-trace-backends=*) trace_backends="$optarg"
  ;;
  # XXX: backwards compatibility
  --enable-trace-backend=*) trace_backends="$optarg"
  ;;
  --with-trace-file=*) trace_file="$optarg"
  ;;
  --with-default-devices) default_devices="yes"
  ;;
  --without-default-devices) default_devices="no"
  ;;
  --enable-gprof) gprof="yes"
  ;;
  --enable-gcov) gcov="yes"
  ;;
  --static)
    static="yes"
    LDFLAGS="-static $LDFLAGS"
    QEMU_PKG_CONFIG_FLAGS="--static $QEMU_PKG_CONFIG_FLAGS"
  ;;
  --mandir=*) mandir="$optarg"
  ;;
  --bindir=*) bindir="$optarg"
  ;;
  --libdir=*) libdir="$optarg"
  ;;
  --libexecdir=*) libexecdir="$optarg"
  ;;
  --includedir=*) includedir="$optarg"
  ;;
  --datadir=*) datadir="$optarg"
  ;;
  --with-confsuffix=*) confsuffix="$optarg"
  ;;
  --docdir=*) qemu_docdir="$optarg"
  ;;
  --sysconfdir=*) sysconfdir="$optarg"
  ;;
  --localstatedir=*) local_statedir="$optarg"
  ;;
  --firmwarepath=*) firmwarepath="$optarg"
  ;;
  --host=*|--build=*|\
  --disable-dependency-tracking|\
  --sbindir=*|--sharedstatedir=*|\
  --oldincludedir=*|--datarootdir=*|--infodir=*|--localedir=*|\
  --htmldir=*|--dvidir=*|--pdfdir=*|--psdir=*)
    # These switches are silently ignored, for compatibility with
    # autoconf-generated configure scripts. This allows QEMU's
    # configure to be used by RPM and similar macros that set
    # lots of directory switches by default.
  ;;
  --disable-sdl) sdl="no"
  ;;
  --enable-sdl) sdl="yes"
  ;;
  --disable-sdl-image) sdl_image="no"
  ;;
  --enable-sdl-image) sdl_image="yes"
  ;;
  --disable-qom-cast-debug) qom_cast_debug="no"
  ;;
  --enable-qom-cast-debug) qom_cast_debug="yes"
  ;;
  --disable-virtfs) virtfs="no"
  ;;
  --enable-virtfs) virtfs="yes"
  ;;
  --disable-mpath) mpath="no"
  ;;
  --enable-mpath) mpath="yes"
  ;;
  --disable-vnc) vnc="no"
  ;;
  --enable-vnc) vnc="yes"
  ;;
  --oss-lib=*) oss_lib="$optarg"
  ;;
  --audio-drv-list=*) audio_drv_list="$optarg"
  ;;
  --block-drv-rw-whitelist=*|--block-drv-whitelist=*) block_drv_rw_whitelist=$(echo "$optarg" | sed -e 's/,/ /g')
  ;;
  --block-drv-ro-whitelist=*) block_drv_ro_whitelist=$(echo "$optarg" | sed -e 's/,/ /g')
  ;;
  --enable-syscall-fwd-compat) syscall_fwd_compat="yes"
  ;;
  --disable-syscall-fwd-compat) syscall_fwd_compat="no"
  ;;
  --enable-tcg-plugin) tcg_plugin="yes";
  ;;
  --enable-tcg-plugin-cpp) tcg_plugin="yes"; tcg_plugin_cpp="yes"
  ;;
  --disable-tcg-plugin) tcg_plugin="no"; tcg_plugin_cpp="no"
  ;;
  --disable-tcg-plugin-cpp) tcg_plugin_cpp="no"
  ;;
  --enable-debug-tcg) debug_tcg="yes"
  ;;
  --disable-debug-tcg) debug_tcg="no"
  ;;
  --enable-debug)
      # Enable debugging options that aren't excessively noisy
      debug_tcg="yes"
      debug_mutex="yes"
      debug="yes"
      strip_opt="no"
      fortify_source="no"
  ;;
  --enable-sanitizers) sanitizers="yes"
  ;;
  --disable-sanitizers) sanitizers="no"
  ;;
  --enable-sparse) sparse="yes"
  ;;
  --disable-sparse) sparse="no"
  ;;
  --disable-strip) strip_opt="no"
  ;;
  --disable-vnc-sasl) vnc_sasl="no"
  ;;
  --enable-vnc-sasl) vnc_sasl="yes"
  ;;
  --disable-vnc-jpeg) vnc_jpeg="no"
  ;;
  --enable-vnc-jpeg) vnc_jpeg="yes"
  ;;
  --disable-vnc-png) vnc_png="no"
  ;;
  --enable-vnc-png) vnc_png="yes"
  ;;
  --disable-slirp) slirp="no"
  ;;
  --enable-slirp=git) slirp="git"
  ;;
  --enable-slirp=system) slirp="system"
  ;;
  --disable-vde) vde="no"
  ;;
  --enable-vde) vde="yes"
  ;;
  --disable-netmap) netmap="no"
  ;;
  --enable-netmap) netmap="yes"
  ;;
  --disable-xen) xen="no"
  ;;
  --enable-xen) xen="yes"
  ;;
  --disable-xen-pci-passthrough) xen_pci_passthrough="no"
  ;;
  --enable-xen-pci-passthrough) xen_pci_passthrough="yes"
  ;;
  --disable-brlapi) brlapi="no"
  ;;
  --enable-brlapi) brlapi="yes"
  ;;
  --disable-bluez) bluez="no"
  ;;
  --enable-bluez) bluez="yes"
  ;;
  --disable-kvm) kvm="no"
  ;;
  --enable-kvm) kvm="yes"
  ;;
  --disable-hax) hax="no"
  ;;
  --enable-hax) hax="yes"
  ;;
  --disable-hvf) hvf="no"
  ;;
  --enable-hvf) hvf="yes"
  ;;
  --disable-whpx) whpx="no"
  ;;
  --enable-whpx) whpx="yes"
  ;;
  --disable-tcg-interpreter) tcg_interpreter="no"
  ;;
  --enable-tcg-interpreter) tcg_interpreter="yes"
  ;;
  --disable-cap-ng)  cap_ng="no"
  ;;
  --enable-cap-ng) cap_ng="yes"
  ;;
  --disable-tcg) tcg="no"
  ;;
  --enable-tcg) tcg="yes"
  ;;
  --disable-malloc-trim) malloc_trim="no"
  ;;
  --enable-malloc-trim) malloc_trim="yes"
  ;;
  --disable-spice) spice="no"
  ;;
  --enable-spice) spice="yes"
  ;;
  --disable-libiscsi) libiscsi="no"
  ;;
  --enable-libiscsi) libiscsi="yes"
  ;;
  --disable-libnfs) libnfs="no"
  ;;
  --enable-libnfs) libnfs="yes"
  ;;
  --enable-profiler) profiler="yes"
  ;;
  --disable-cocoa) cocoa="no"
  ;;
  --enable-cocoa)
      cocoa="yes" ;
      audio_drv_list="coreaudio $(echo $audio_drv_list | sed s,coreaudio,,g)"
  ;;
  --disable-system) softmmu="no"
  ;;
  --enable-system) softmmu="yes"
  ;;
  --disable-user)
      linux_user="no" ;
      bsd_user="no" ;
  ;;
  --enable-user) ;;
  --disable-linux-user) linux_user="no"
  ;;
  --enable-linux-user) linux_user="yes"
  ;;
  --disable-bsd-user) bsd_user="no"
  ;;
  --enable-bsd-user) bsd_user="yes"
  ;;
  --enable-pie) pie="yes"
  ;;
  --disable-pie) pie="no"
  ;;
  --enable-werror) werror="yes"
  ;;
  --disable-werror) werror="no"
  ;;
  --enable-stack-protector) stack_protector="yes"
  ;;
  --disable-stack-protector) stack_protector="no"
  ;;
  --disable-curses) curses="no"
  ;;
  --enable-curses) curses="yes"
  ;;
  --disable-iconv) iconv="no"
  ;;
  --enable-iconv) iconv="yes"
  ;;
  --disable-curl) curl="no"
  ;;
  --enable-curl) curl="yes"
  ;;
  --disable-fdt) fdt="no"
  ;;
  --enable-fdt) fdt="yes"
  ;;
  --disable-linux-aio) linux_aio="no"
  ;;
  --enable-linux-aio) linux_aio="yes"
  ;;
  --disable-attr) attr="no"
  ;;
  --enable-attr) attr="yes"
  ;;
  --disable-membarrier) membarrier="no"
  ;;
  --enable-membarrier) membarrier="yes"
  ;;
  --disable-blobs) blobs="no"
  ;;
  --with-pkgversion=*) pkgversion="$optarg"
  ;;
  --with-coroutine=*) coroutine="$optarg"
  ;;
  --disable-coroutine-pool) coroutine_pool="no"
  ;;
  --enable-coroutine-pool) coroutine_pool="yes"
  ;;
  --enable-debug-stack-usage) debug_stack_usage="yes"
  ;;
  --enable-crypto-afalg) crypto_afalg="yes"
  ;;
  --disable-crypto-afalg) crypto_afalg="no"
  ;;
  --disable-docs) docs="no"
  ;;
  --enable-docs) docs="yes"
  ;;
  --disable-vhost-net) vhost_net="no"
  ;;
  --enable-vhost-net) vhost_net="yes"
  ;;
  --disable-vhost-crypto) vhost_crypto="no"
  ;;
  --enable-vhost-crypto) vhost_crypto="yes"
  ;;
  --disable-vhost-scsi) vhost_scsi="no"
  ;;
  --enable-vhost-scsi) vhost_scsi="yes"
  ;;
  --disable-vhost-vsock) vhost_vsock="no"
  ;;
  --enable-vhost-vsock) vhost_vsock="yes"
  ;;
  --disable-opengl) opengl="no"
  ;;
  --enable-opengl) opengl="yes"
  ;;
  --disable-rbd) rbd="no"
  ;;
  --enable-rbd) rbd="yes"
  ;;
  --disable-xfsctl) xfs="no"
  ;;
  --enable-xfsctl) xfs="yes"
  ;;
  --disable-smartcard) smartcard="no"
  ;;
  --enable-smartcard) smartcard="yes"
  ;;
  --disable-libusb) libusb="no"
  ;;
  --enable-libusb) libusb="yes"
  ;;
  --disable-usb-redir) usb_redir="no"
  ;;
  --enable-usb-redir) usb_redir="yes"
  ;;
  --disable-zlib-test) zlib="no"
  ;;
  --disable-lzo) lzo="no"
  ;;
  --enable-lzo) lzo="yes"
  ;;
  --disable-snappy) snappy="no"
  ;;
  --enable-snappy) snappy="yes"
  ;;
  --disable-bzip2) bzip2="no"
  ;;
  --enable-bzip2) bzip2="yes"
  ;;
  --enable-lzfse) lzfse="yes"
  ;;
  --disable-lzfse) lzfse="no"
  ;;
  --enable-guest-agent) guest_agent="yes"
  ;;
  --disable-guest-agent) guest_agent="no"
  ;;
  --enable-guest-agent-msi) guest_agent_msi="yes"
  ;;
  --disable-guest-agent-msi) guest_agent_msi="no"
  ;;
  --with-vss-sdk) vss_win32_sdk=""
  ;;
  --with-vss-sdk=*) vss_win32_sdk="$optarg"
  ;;
  --without-vss-sdk) vss_win32_sdk="no"
  ;;
  --with-win-sdk) win_sdk=""
  ;;
  --with-win-sdk=*) win_sdk="$optarg"
  ;;
  --without-win-sdk) win_sdk="no"
  ;;
  --enable-tools) want_tools="yes"
  ;;
  --disable-tools) want_tools="no"
  ;;
  --enable-seccomp) seccomp="yes"
  ;;
  --disable-seccomp) seccomp="no"
  ;;
  --disable-glusterfs) glusterfs="no"
  ;;
  --disable-avx2) avx2_opt="no"
  ;;
  --enable-avx2) avx2_opt="yes"
  ;;
  --enable-glusterfs) glusterfs="yes"
  ;;
  --disable-virtio-blk-data-plane|--enable-virtio-blk-data-plane)
      echo "$0: $opt is obsolete, virtio-blk data-plane is always on" >&2
  ;;
  --enable-vhdx|--disable-vhdx)
      echo "$0: $opt is obsolete, VHDX driver is always built" >&2
  ;;
  --enable-uuid|--disable-uuid)
      echo "$0: $opt is obsolete, UUID support is always built" >&2
  ;;
  --disable-gtk) gtk="no"
  ;;
  --enable-gtk) gtk="yes"
  ;;
  --tls-priority=*) tls_priority="$optarg"
  ;;
  --disable-gnutls) gnutls="no"
  ;;
  --enable-gnutls) gnutls="yes"
  ;;
  --disable-nettle) nettle="no"
  ;;
  --enable-nettle) nettle="yes"
  ;;
  --disable-gcrypt) gcrypt="no"
  ;;
  --enable-gcrypt) gcrypt="yes"
  ;;
  --disable-auth-pam) auth_pam="no"
  ;;
  --enable-auth-pam) auth_pam="yes"
  ;;
  --enable-rdma) rdma="yes"
  ;;
  --disable-rdma) rdma="no"
  ;;
  --enable-pvrdma) pvrdma="yes"
  ;;
  --disable-pvrdma) pvrdma="no"
  ;;
  --disable-vte) vte="no"
  ;;
  --enable-vte) vte="yes"
  ;;
  --disable-virglrenderer) virglrenderer="no"
  ;;
  --enable-virglrenderer) virglrenderer="yes"
  ;;
  --disable-tpm) tpm="no"
  ;;
  --enable-tpm) tpm="yes"
  ;;
  --disable-libssh) libssh="no"
  ;;
  --enable-libssh) libssh="yes"
  ;;
  --disable-live-block-migration) live_block_migration="no"
  ;;
  --enable-live-block-migration) live_block_migration="yes"
  ;;
  --disable-numa) numa="no"
  ;;
  --enable-numa) numa="yes"
  ;;
  --disable-libxml2) libxml2="no"
  ;;
  --enable-libxml2) libxml2="yes"
  ;;
  --disable-tcmalloc) tcmalloc="no"
  ;;
  --enable-tcmalloc) tcmalloc="yes"
  ;;
  --disable-jemalloc) jemalloc="no"
  ;;
  --enable-jemalloc) jemalloc="yes"
  ;;
  --disable-replication) replication="no"
  ;;
  --enable-replication) replication="yes"
  ;;
  --disable-vxhs) vxhs="no"
  ;;
  --enable-vxhs) vxhs="yes"
  ;;
  --disable-bochs) bochs="no"
  ;;
  --enable-bochs) bochs="yes"
  ;;
  --disable-cloop) cloop="no"
  ;;
  --enable-cloop) cloop="yes"
  ;;
  --disable-dmg) dmg="no"
  ;;
  --enable-dmg) dmg="yes"
  ;;
  --disable-qcow1) qcow1="no"
  ;;
  --enable-qcow1) qcow1="yes"
  ;;
  --disable-vdi) vdi="no"
  ;;
  --enable-vdi) vdi="yes"
  ;;
  --disable-vvfat) vvfat="no"
  ;;
  --enable-vvfat) vvfat="yes"
  ;;
  --disable-qed) qed="no"
  ;;
  --enable-qed) qed="yes"
  ;;
  --disable-parallels) parallels="no"
  ;;
  --enable-parallels) parallels="yes"
  ;;
  --disable-sheepdog) sheepdog="no"
  ;;
  --enable-sheepdog) sheepdog="yes"
  ;;
  --disable-vhost-user) vhost_user="no"
  ;;
  --enable-vhost-user) vhost_user="yes"
  ;;
  --disable-vhost-kernel) vhost_kernel="no"
  ;;
  --enable-vhost-kernel) vhost_kernel="yes"
  ;;
  --disable-capstone) capstone="no"
  ;;
  --enable-capstone) capstone="yes"
  ;;
  --enable-capstone=git) capstone="git"
  ;;
  --enable-capstone=system) capstone="system"
  ;;
  --with-git=*) git="$optarg"
  ;;
  --enable-git-update) git_update=yes
  ;;
  --disable-git-update) git_update=no
  ;;
  --enable-debug-mutex) debug_mutex=yes
  ;;
  --disable-debug-mutex) debug_mutex=no
  ;;
  --enable-libpmem) libpmem=yes
  ;;
  --disable-libpmem) libpmem=no
  ;;
  --enable-xkbcommon) xkbcommon=yes
  ;;
  --disable-xkbcommon) xkbcommon=no
  ;;
  *)
      echo "ERROR: unknown option $opt"
      echo "Try '$0 --help' for more information"
      exit 1
  ;;
  esac
done

case "$cpu" in
    ppc)
           CPU_CFLAGS="-m32"
           LDFLAGS="-m32 $LDFLAGS"
           ;;
    ppc64)
           CPU_CFLAGS="-m64"
           LDFLAGS="-m64 $LDFLAGS"
           ;;
    sparc)
           CPU_CFLAGS="-m32 -mv8plus -mcpu=ultrasparc"
           LDFLAGS="-m32 -mv8plus $LDFLAGS"
           ;;
    sparc64)
           CPU_CFLAGS="-m64 -mcpu=ultrasparc"
           LDFLAGS="-m64 $LDFLAGS"
           ;;
    s390)
           CPU_CFLAGS="-m31"
           LDFLAGS="-m31 $LDFLAGS"
           ;;
    s390x)
           CPU_CFLAGS="-m64"
           LDFLAGS="-m64 $LDFLAGS"
           ;;
    i386)
           CPU_CFLAGS="-m32"
           LDFLAGS="-m32 $LDFLAGS"
           ;;
    x86_64)
           # ??? Only extremely old AMD cpus do not have cmpxchg16b.
           # If we truly care, we should simply detect this case at
           # runtime and generate the fallback to serial emulation.
           CPU_CFLAGS="-m64 -mcx16"
           LDFLAGS="-m64 $LDFLAGS"
           ;;
    x32)
           CPU_CFLAGS="-mx32"
           LDFLAGS="-mx32 $LDFLAGS"
           ;;
    # No special flags required for other host CPUs
esac

eval "cross_cc_${cpu}=\$host_cc"
cross_cc_vars="$cross_cc_vars cross_cc_${cpu}"
QEMU_CFLAGS="$CPU_CFLAGS $QEMU_CFLAGS"

# For user-mode emulation the host arch has to be one we explicitly
# support, even if we're using TCI.
if [ "$ARCH" = "unknown" ]; then
  bsd_user="no"
  linux_user="no"
fi

default_target_list=""

mak_wilds=""

if [ "$softmmu" = "yes" ]; then
    mak_wilds="${mak_wilds} $source_path/default-configs/*-softmmu.mak"
fi
if [ "$linux_user" = "yes" ]; then
    mak_wilds="${mak_wilds} $source_path/default-configs/*-linux-user.mak"
fi
if [ "$bsd_user" = "yes" ]; then
    mak_wilds="${mak_wilds} $source_path/default-configs/*-bsd-user.mak"
fi

if test -z "$target_list_exclude"; then
    for config in $mak_wilds; do
        default_target_list="${default_target_list} $(basename "$config" .mak)"
    done
else
    exclude_list=$(echo "$target_list_exclude" | sed -e 's/,/ /g')
    for config in $mak_wilds; do
        target="$(basename "$config" .mak)"
        exclude="no"
        for excl in $exclude_list; do
            if test "$excl" = "$target"; then
                exclude="yes"
                break;
            fi
        done
        if test "$exclude" = "no"; then
            default_target_list="${default_target_list} $target"
        fi
    done
fi

# Enumerate public trace backends for --help output
trace_backend_list=$(echo $(grep -le '^PUBLIC = True$' "$source_path"/scripts/tracetool/backend/*.py | sed -e 's/^.*\/\(.*\)\.py$/\1/'))

if test x"$show_help" = x"yes" ; then
cat << EOF

Usage: configure [options]
Options: [defaults in brackets after descriptions]

Standard options:
  --help                   print this message
  --prefix=PREFIX          install in PREFIX [$prefix]
  --interp-prefix=PREFIX   where to find shared libraries, etc.
                           use %M for cpu name [$interp_prefix]
  --target-list=LIST       set target list (default: build everything)
$(echo Available targets: $default_target_list | \
  fold -s -w 53 | sed -e 's/^/                           /')
  --target-list-exclude=LIST exclude a set of targets from the default target-list

Advanced options (experts only):
  --cross-prefix=PREFIX    use PREFIX for compile tools [$cross_prefix]
  --cc=CC                  use C compiler CC [$cc]
  --iasl=IASL              use ACPI compiler IASL [$iasl]
  --host-cc=CC             use C compiler CC [$host_cc] for code run at
                           build time
  --cxx=CXX                use C++ compiler CXX [$cxx]
  --objcc=OBJCC            use Objective-C compiler OBJCC [$objcc]
  --extra-cflags=CFLAGS    append extra C compiler flags QEMU_CFLAGS
  --extra-cxxflags=CXXFLAGS append extra C++ compiler flags QEMU_CXXFLAGS
  --extra-ldflags=LDFLAGS  append extra linker flags LDFLAGS
  --cross-cc-ARCH=CC       use compiler when building ARCH guest test cases
  --cross-cc-flags-ARCH=   use compiler flags when building ARCH guest tests
  --make=MAKE              use specified make [$make]
  --install=INSTALL        use specified install [$install]
  --python=PYTHON          use specified python [$python]
  --smbd=SMBD              use specified smbd [$smbd]
  --with-git=GIT           use specified git [$git]
  --static                 enable static build [$static]
  --mandir=PATH            install man pages in PATH
  --datadir=PATH           install firmware in PATH$confsuffix
  --docdir=PATH            install documentation in PATH$confsuffix
  --bindir=PATH            install binaries in PATH
  --libdir=PATH            install libraries in PATH
  --libexecdir=PATH        install helper binaries in PATH
  --sysconfdir=PATH        install config in PATH$confsuffix
  --localstatedir=PATH     install local state in PATH (set at runtime on win32)
  --firmwarepath=PATH      search PATH for firmware files
  --with-confsuffix=SUFFIX suffix for QEMU data inside datadir/libdir/sysconfdir [$confsuffix]
  --with-pkgversion=VERS   use specified string as sub-version of the package
  --enable-debug           enable common debug build options
  --enable-sanitizers      enable default sanitizers
  --disable-strip          disable stripping binaries
  --disable-werror         disable compilation abort on warning
  --disable-stack-protector disable compiler-provided stack protection
  --audio-drv-list=LIST    set audio drivers list:
                           Available drivers: $audio_possible_drivers
  --block-drv-whitelist=L  Same as --block-drv-rw-whitelist=L
  --block-drv-rw-whitelist=L
                           set block driver read-write whitelist
                           (affects only QEMU, not qemu-img)
  --block-drv-ro-whitelist=L
                           set block driver read-only whitelist
                           (affects only QEMU, not qemu-img)
  --enable-trace-backends=B Set trace backend
                           Available backends: $trace_backend_list
  --with-trace-file=NAME   Full PATH,NAME of file to store traces
                           Default:trace-<pid>
  --disable-slirp          disable SLIRP userspace network connectivity
  --enable-tcg-interpreter enable TCG with bytecode interpreter (TCI)
  --enable-malloc-trim     enable libc malloc_trim() for memory optimization
  --oss-lib                path to OSS library
  --cpu=CPU                Build for host CPU [$cpu]
  --with-coroutine=BACKEND coroutine backend. Supported options:
                           ucontext, sigaltstack, windows
  --enable-gcov            enable test coverage analysis with gcov
  --gcov=GCOV              use specified gcov [$gcov_tool]
  --disable-blobs          disable installing provided firmware blobs
  --with-vss-sdk=SDK-path  enable Windows VSS support in QEMU Guest Agent
  --with-win-sdk=SDK-path  path to Windows Platform SDK (to build VSS .tlb)
  --tls-priority           default TLS protocol/cipher priority string
  --enable-gprof           QEMU profiling with gprof
  --enable-profiler        profiler support
  --enable-debug-stack-usage
                           track the maximum stack usage of stacks created by qemu_alloc_stack

Optional features, enabled with --enable-FEATURE and
disabled with --disable-FEATURE, default is enabled if available:

  system          all system emulation targets
  user            supported user emulation targets
  linux-user      all linux usermode emulation targets
  bsd-user        all BSD usermode emulation targets
  docs            build documentation
  guest-agent     build the QEMU Guest Agent
  guest-agent-msi build guest agent Windows MSI installation package
  pie             Position Independent Executables
  modules         modules support (non-Windows)
  debug-tcg       TCG debugging (default is disabled)
  debug-info      debugging information
  sparse          sparse checker

  gnutls          GNUTLS cryptography support
  nettle          nettle cryptography support
  gcrypt          libgcrypt cryptography support
  auth-pam        PAM access control
  sdl             SDL UI
  sdl-image       SDL Image support for icons
  gtk             gtk UI
  vte             vte support for the gtk UI
  curses          curses UI
  iconv           font glyph conversion support
  vnc             VNC UI support
  vnc-sasl        SASL encryption for VNC server
  vnc-jpeg        JPEG lossy compression for VNC server
  vnc-png         PNG compression for VNC server
  cocoa           Cocoa UI (Mac OS X only)
  virtfs          VirtFS
  mpath           Multipath persistent reservation passthrough
  xen             xen backend driver support
  xen-pci-passthrough    PCI passthrough support for Xen
  brlapi          BrlAPI (Braile)
  curl            curl connectivity
  membarrier      membarrier system call (for Linux 4.14+ or Windows)
  fdt             fdt device tree
  bluez           bluez stack connectivity
  kvm             KVM acceleration support
  hax             HAX acceleration support
  hvf             Hypervisor.framework acceleration support
  whpx            Windows Hypervisor Platform acceleration support
  rdma            Enable RDMA-based migration
  pvrdma          Enable PVRDMA support
  vde             support for vde network
  netmap          support for netmap network
  linux-aio       Linux AIO support
  cap-ng          libcap-ng support
  attr            attr and xattr support
  vhost-net       vhost-net kernel acceleration support
  vhost-vsock     virtio sockets device support
  vhost-scsi      vhost-scsi kernel target support
  vhost-crypto    vhost-user-crypto backend support
  vhost-kernel    vhost kernel backend support
  vhost-user      vhost-user backend support
  spice           spice
  rbd             rados block device (rbd)
  libiscsi        iscsi support
  libnfs          nfs support
  smartcard       smartcard support (libcacard)
  libusb          libusb (for usb passthrough)
  live-block-migration   Block migration in the main migration stream
  usb-redir       usb network redirection support
  lzo             support of lzo compression library
  snappy          support of snappy compression library
  bzip2           support of bzip2 compression library
                  (for reading bzip2-compressed dmg images)
  lzfse           support of lzfse compression library
                  (for reading lzfse-compressed dmg images)
  seccomp         seccomp support
  coroutine-pool  coroutine freelist (better performance)
  glusterfs       GlusterFS backend
  tpm             TPM support
  libssh          ssh block device support
  numa            libnuma support
  libxml2         for Parallels image format
  tcmalloc        tcmalloc support
  jemalloc        jemalloc support
  avx2            AVX2 optimization support
  replication     replication support
  opengl          opengl support
  virglrenderer   virgl rendering support
  xfsctl          xfsctl support
  qom-cast-debug  cast debugging support
  tools           build qemu-io, qemu-nbd and qemu-img tools
  vxhs            Veritas HyperScale vDisk backend support
  bochs           bochs image format support
  cloop           cloop image format support
  dmg             dmg image format support
  qcow1           qcow v1 image format support
  vdi             vdi image format support
  vvfat           vvfat image format support
  qed             qed image format support
  parallels       parallels image format support
  sheepdog        sheepdog block driver support
  crypto-afalg    Linux AF_ALG crypto backend driver
  capstone        capstone disassembler support
  debug-mutex     mutex debugging support
  libpmem         libpmem support
  xkbcommon       xkbcommon support

Optional stm features, enabled with --enable-FEATURE and
disabled with --disable-FEATURE, default is disabled:
  syscall-fwd-compat     enable syscall forward compatibility in linux-user mode
  tcg-plugin             enable TCG plugin support
  tcg-plugin-cpp         enable TCG CPP plugin support

NOTE: The object files are built at the place where configure is launched
EOF
exit 0
fi

# Remove old dependency files to make sure that they get properly regenerated
rm -f */config-devices.mak.d

if test -z "$python"
then
    error_exit "Python not found. Use --python=/path/to/python"
fi

# Note that if the Python conditional here evaluates True we will exit
# with status 1 which is a shell 'false' value.
if ! $python -c 'import sys; sys.exit(sys.version_info < (2,7))'; then
  error_exit "Cannot use '$python', Python 2 >= 2.7 or Python 3 is required." \
      "Use --python=/path/to/python to specify a supported Python."
fi

# Preserve python version since some functionality is dependent on it
python_version=$($python -c 'import sys; print("%d.%d.%d" % (sys.version_info[0], sys.version_info[1], sys.version_info[2]))' 2>/dev/null)

# Suppress writing compiled files
python="$python -B"

# Check that the C compiler works. Doing this here before testing
# the host CPU ensures that we had a valid CC to autodetect the
# $cpu var (and we should bail right here if that's not the case).
# It also allows the help message to be printed without a CC.
write_c_skeleton;
if compile_object ; then
  : C compiler works ok
else
    error_exit "\"$cc\" either does not exist or does not work"
fi
if ! compile_prog ; then
    error_exit "\"$cc\" cannot build an executable (is your linker broken?)"
fi

# Now we have handled --enable-tcg-interpreter and know we're not just
# printing the help message, bail out if the host CPU isn't supported.
if test "$ARCH" = "unknown"; then
    if test "$tcg_interpreter" = "yes" ; then
        echo "Unsupported CPU = $cpu, will use TCG with TCI (experimental)"
    else
        error_exit "Unsupported CPU = $cpu, try --enable-tcg-interpreter"
    fi
fi

# Consult white-list to determine whether to enable werror
# by default.  Only enable by default for git builds
if test -z "$werror" ; then
    if test -e "$source_path/.git" && \
        { test "$linux" = "yes" || test "$mingw32" = "yes"; }; then
        werror="yes"
    else
        werror="no"
    fi
fi

if test "$bogus_os" = "yes"; then
    # Now that we know that we're not printing the help and that
    # the compiler works (so the results of the check_defines we used
    # to identify the OS are reliable), if we didn't recognize the
    # host OS we should stop now.
    error_exit "Unrecognized host OS (uname -s reports '$(uname -s)')"
fi

# Check whether the compiler matches our minimum requirements:
cat > $TMPC << EOF
#if defined(__clang_major__) && defined(__clang_minor__)
# ifdef __apple_build_version__
#  if __clang_major__ < 5 || (__clang_major__ == 5 && __clang_minor__ < 1)
#   error You need at least XCode Clang v5.1 to compile QEMU
#  endif
# else
#  if __clang_major__ < 3 || (__clang_major__ == 3 && __clang_minor__ < 4)
#   error You need at least Clang v3.4 to compile QEMU
#  endif
# endif
#elif defined(__GNUC__) && defined(__GNUC_MINOR__)
# if __GNUC__ < 4 || (__GNUC__ == 4 && __GNUC_MINOR__ < 8)
#  error You need at least GCC v4.8 to compile QEMU
# endif
#else
# error You either need GCC or Clang to compiler QEMU
#endif
int main (void) { return 0; }
EOF
if ! compile_prog "" "" ; then
    error_exit "You need at least GCC v4.8 or Clang v3.4 (or XCode Clang v5.1)"
fi

gcc_flags="-Wold-style-declaration -Wold-style-definition -Wtype-limits"
gcc_flags="-Wformat-security -Wformat-y2k -Winit-self -Wignored-qualifiers $gcc_flags"
gcc_flags="-Wno-missing-include-dirs -Wempty-body -Wnested-externs $gcc_flags"
gcc_flags="-Wendif-labels -Wno-shift-negative-value $gcc_flags"
gcc_flags="-Wno-initializer-overrides -Wexpansion-to-defined $gcc_flags"
gcc_flags="-Wno-string-plus-int -Wno-typedef-redefinition $gcc_flags"
# Note that we do not add -Werror to gcc_flags here, because that would
# enable it for all configure tests. If a configure test failed due
# to -Werror this would just silently disable some features,
# so it's too error prone.

cc_has_warning_flag() {
    write_c_skeleton;

    # Use the positive sense of the flag when testing for -Wno-wombat
    # support (gcc will happily accept the -Wno- form of unknown
    # warning options).
    optflag="$(echo $1 | sed -e 's/^-Wno-/-W/')"
    compile_prog "-Werror $optflag" ""
}

for flag in $gcc_flags; do
    if cc_has_warning_flag $flag ; then
        QEMU_CFLAGS="$QEMU_CFLAGS $flag"
    fi
done

if test "$stack_protector" != "no"; then
  cat > $TMPC << EOF
int main(int argc, char *argv[])
{
    char arr[64], *p = arr, *c = argv[0];
    while (*c) {
        *p++ = *c++;
    }
    return 0;
}
EOF
  gcc_flags="-fstack-protector-strong -fstack-protector-all"
  sp_on=0
  for flag in $gcc_flags; do
    # We need to check both a compile and a link, since some compiler
    # setups fail only on a .c->.o compile and some only at link time
    if do_cc $QEMU_CFLAGS -Werror $flag -c -o $TMPO $TMPC &&
       compile_prog "-Werror $flag" ""; then
      QEMU_CFLAGS="$QEMU_CFLAGS $flag"
      sp_on=1
      break
    fi
  done
  if test "$stack_protector" = yes; then
    if test $sp_on = 0; then
      error_exit "Stack protector not supported"
    fi
  fi
fi

# Disable -Wmissing-braces on older compilers that warn even for
# the "universal" C zero initializer {0}.
cat > $TMPC << EOF
struct {
  int a[2];
} x = {0};
EOF
if compile_object "-Werror" "" ; then
  :
else
  QEMU_CFLAGS="$QEMU_CFLAGS -Wno-missing-braces"
fi

# Our module code doesn't support Windows
if test "$modules" = "yes" && test "$mingw32" = "yes" ; then
  error_exit "Modules are not available for Windows"
fi

# Static linking is not possible with modules or PIE
if test "$static" = "yes" ; then
  if test "$tcg_plugin" = "yes" ; then
    error_exit "static and tcg plugins are mutually incompatible"
  fi
  if test "$modules" = "yes" ; then
    error_exit "static and modules are mutually incompatible"
  fi
  if test "$pie" = "yes" ; then
    error_exit "static and pie are mutually incompatible"
  else
    pie="no"
  fi
fi

# Unconditional check for compiler __thread support
  cat > $TMPC << EOF
static __thread int tls_var;
int main(void) { return tls_var; }
EOF

if ! compile_prog "-Werror" "" ; then
    error_exit "Your compiler does not support the __thread specifier for " \
	"Thread-Local Storage (TLS). Please upgrade to a version that does."
fi

if test "$pie" = ""; then
  case "$cpu-$targetos" in
    i386-Linux|x86_64-Linux|x32-Linux|i386-OpenBSD|x86_64-OpenBSD)
      ;;
    *)
      pie="no"
      ;;
  esac
fi

if test "$pie" != "no" ; then
  cat > $TMPC << EOF

#ifdef __linux__
#  define THREAD __thread
#else
#  define THREAD
#endif

static THREAD int tls_var;

int main(void) { return tls_var; }

EOF
  # check we support --no-pie first...
  if compile_prog "-Werror -fno-pie" "-no-pie"; then
    CFLAGS_NOPIE="-fno-pie"
    LDFLAGS_NOPIE="-nopie"
  fi

  if compile_prog "-fPIE -DPIE" "-pie"; then
    QEMU_CFLAGS="-fPIE -DPIE $QEMU_CFLAGS"
    LDFLAGS="-pie $LDFLAGS"
    pie="yes"
    if compile_prog "" "-Wl,-z,relro -Wl,-z,now" ; then
      LDFLAGS="-Wl,-z,relro -Wl,-z,now $LDFLAGS"
    fi
  else
    if test "$pie" = "yes"; then
      error_exit "PIE not available due to missing toolchain support"
    else
      echo "Disabling PIE due to missing toolchain support"
      pie="no"
    fi
  fi
fi

##########################################
# __sync_fetch_and_and requires at least -march=i486. Many toolchains
# use i686 as default anyway, but for those that don't, an explicit
# specification is necessary

if test "$cpu" = "i386"; then
  cat > $TMPC << EOF
static int sfaa(int *ptr)
{
  return __sync_fetch_and_and(ptr, 0);
}

int main(void)
{
  int val = 42;
  val = __sync_val_compare_and_swap(&val, 0, 1);
  sfaa(&val);
  return val;
}
EOF
  if ! compile_prog "" "" ; then
    QEMU_CFLAGS="-march=i486 $QEMU_CFLAGS"
  fi
fi

#########################################
# Solaris specific configure tool chain decisions

if test "$solaris" = "yes" ; then
  if has $install; then
    :
  else
    error_exit "Solaris install program not found. Use --install=/usr/ucb/install or" \
        "install fileutils from www.blastwave.org using pkg-get -i fileutils" \
        "to get ginstall which is used by default (which lives in /opt/csw/bin)"
  fi
  if test "$(path_of $install)" = "/usr/sbin/install" ; then
    error_exit "Solaris /usr/sbin/install is not an appropriate install program." \
        "try ginstall from the GNU fileutils available from www.blastwave.org" \
        "using pkg-get -i fileutils, or use --install=/usr/ucb/install"
  fi
  if has ar; then
    :
  else
    if test -f /usr/ccs/bin/ar ; then
      error_exit "No path includes ar" \
          "Add /usr/ccs/bin to your path and rerun configure"
    fi
    error_exit "No path includes ar"
  fi
fi

if test -z "${target_list+xxx}" ; then
    for target in $default_target_list; do
        supported_target $target 2>/dev/null && \
            target_list="$target_list $target"
    done
    target_list="${target_list# }"
else
    target_list=$(echo "$target_list" | sed -e 's/,/ /g')
    for target in $target_list; do
        # Check that we recognised the target name; this allows a more
        # friendly error message than if we let it fall through.
        case " $default_target_list " in
            *" $target "*)
                ;;
            *)
                error_exit "Unknown target name '$target'"
                ;;
        esac
        supported_target $target || exit 1
    done
fi

# see if system emulation was really requested
case " $target_list " in
  *"-softmmu "*) softmmu=yes
  ;;
  *) softmmu=no
  ;;
esac

feature_not_found() {
  feature=$1
  remedy=$2

  error_exit "User requested feature $feature" \
      "configure was not able to find it." \
      "$remedy"
}

# ---
# big/little endian test
cat > $TMPC << EOF
short big_endian[] = { 0x4269, 0x4765, 0x4e64, 0x4961, 0x4e00, 0, };
short little_endian[] = { 0x694c, 0x7454, 0x654c, 0x6e45, 0x6944, 0x6e41, 0, };
extern int foo(short *, short *);
int main(int argc, char *argv[]) {
    return foo(big_endian, little_endian);
}
EOF

if compile_object ; then
    if strings -a $TMPO | grep -q BiGeNdIaN ; then
        bigendian="yes"
    elif strings -a $TMPO | grep -q LiTtLeEnDiAn ; then
        bigendian="no"
    else
        echo big/little test failed
    fi
else
    echo big/little test failed
fi

##########################################
# cocoa implies not SDL or GTK
# (the cocoa UI code currently assumes it is always the active UI
# and doesn't interact well with other UI frontend code)
if test "$cocoa" = "yes"; then
    if test "$sdl" = "yes"; then
        error_exit "Cocoa and SDL UIs cannot both be enabled at once"
    fi
    if test "$gtk" = "yes"; then
        error_exit "Cocoa and GTK UIs cannot both be enabled at once"
    fi
    gtk=no
    sdl=no
fi

# Some versions of Mac OS X incorrectly define SIZE_MAX
cat > $TMPC << EOF
#include <stdint.h>
#include <stdio.h>
int main(int argc, char *argv[]) {
    return printf("%zu", SIZE_MAX);
}
EOF
have_broken_size_max=no
if ! compile_object -Werror ; then
    have_broken_size_max=yes
fi

##########################################
# L2TPV3 probe

cat > $TMPC <<EOF
#include <sys/socket.h>
#include <linux/ip.h>
int main(void) { return sizeof(struct mmsghdr); }
EOF
if compile_prog "" "" ; then
  l2tpv3=yes
else
  l2tpv3=no
fi

#########################################
# vhost interdependencies and host support

# vhost backends
test "$vhost_user" = "" && vhost_user=yes
if test "$vhost_user" = "yes" && test "$mingw32" = "yes"; then
  error_exit "vhost-user isn't available on win32"
fi
test "$vhost_kernel" = "" && vhost_kernel=$linux
if test "$vhost_kernel" = "yes" && test "$linux" != "yes"; then
  error_exit "vhost-kernel is only available on Linux"
fi

# vhost-kernel devices
test "$vhost_scsi" = "" && vhost_scsi=$vhost_kernel
if test "$vhost_scsi" = "yes" && test "$vhost_kernel" != "yes"; then
  error_exit "--enable-vhost-scsi requires --enable-vhost-kernel"
fi
test "$vhost_vsock" = "" && vhost_vsock=$vhost_kernel
if test "$vhost_vsock" = "yes" && test "$vhost_kernel" != "yes"; then
  error_exit "--enable-vhost-vsock requires --enable-vhost-kernel"
fi

# vhost-user backends
test "$vhost_net_user" = "" && vhost_net_user=$vhost_user
if test "$vhost_net_user" = "yes" && test "$vhost_user" = "no"; then
  error_exit "--enable-vhost-net-user requires --enable-vhost-user"
fi
test "$vhost_crypto" = "" && vhost_crypto=$vhost_user
if test "$vhost_crypto" = "yes" && test "$vhost_user" = "no"; then
  error_exit "--enable-vhost-crypto requires --enable-vhost-user"
fi

# OR the vhost-kernel and vhost-user values for simplicity
if test "$vhost_net" = ""; then
  test "$vhost_net_user" = "yes" && vhost_net=yes
  test "$vhost_kernel" = "yes" && vhost_net=yes
fi

##########################################
# MinGW / Mingw-w64 localtime_r/gmtime_r check

if test "$mingw32" = "yes"; then
    # Some versions of MinGW / Mingw-w64 lack localtime_r
    # and gmtime_r entirely.
    #
    # Some versions of Mingw-w64 define a macro for
    # localtime_r/gmtime_r.
    #
    # Some versions of Mingw-w64 will define functions
    # for localtime_r/gmtime_r, but only if you have
    # _POSIX_THREAD_SAFE_FUNCTIONS defined. For fun
    # though, unistd.h and pthread.h both define
    # that for you.
    #
    # So this #undef localtime_r and #include <unistd.h>
    # are not in fact redundant.
cat > $TMPC << EOF
#include <unistd.h>
#include <time.h>
#undef localtime_r
int main(void) { localtime_r(NULL, NULL); return 0; }
EOF
    if compile_prog "" "" ; then
        localtime_r="yes"
    else
        localtime_r="no"
    fi
fi

##########################################
# pkg-config probe

if ! has "$pkg_config_exe"; then
  error_exit "pkg-config binary '$pkg_config_exe' not found"
fi

##########################################
# NPTL probe

if test "$linux_user" = "yes"; then
  cat > $TMPC <<EOF
#include <sched.h>
#include <linux/futex.h>
int main(void) {
#if !defined(CLONE_SETTLS) || !defined(FUTEX_WAIT)
#error bork
#endif
  return 0;
}
EOF
  if ! compile_object ; then
    feature_not_found "nptl" "Install glibc and linux kernel headers."
  fi
fi

##########################################
# lzo check

if test "$lzo" != "no" ; then
    cat > $TMPC << EOF
#include <lzo/lzo1x.h>
int main(void) { lzo_version(); return 0; }
EOF
    if compile_prog "" "-llzo2" ; then
        libs_softmmu="$libs_softmmu -llzo2"
        lzo="yes"
    else
        if test "$lzo" = "yes"; then
            feature_not_found "liblzo2" "Install liblzo2 devel"
        fi
        lzo="no"
    fi
fi

##########################################
# snappy check

if test "$snappy" != "no" ; then
    cat > $TMPC << EOF
#include <snappy-c.h>
int main(void) { snappy_max_compressed_length(4096); return 0; }
EOF
    if compile_prog "" "-lsnappy" ; then
        libs_softmmu="$libs_softmmu -lsnappy"
        snappy="yes"
    else
        if test "$snappy" = "yes"; then
            feature_not_found "libsnappy" "Install libsnappy devel"
        fi
        snappy="no"
    fi
fi

##########################################
# bzip2 check

if test "$bzip2" != "no" ; then
    cat > $TMPC << EOF
#include <bzlib.h>
int main(void) { BZ2_bzlibVersion(); return 0; }
EOF
    if compile_prog "" "-lbz2" ; then
        bzip2="yes"
    else
        if test "$bzip2" = "yes"; then
            feature_not_found "libbzip2" "Install libbzip2 devel"
        fi
        bzip2="no"
    fi
fi

##########################################
# lzfse check

if test "$lzfse" != "no" ; then
    cat > $TMPC << EOF
#include <lzfse.h>
int main(void) { lzfse_decode_scratch_size(); return 0; }
EOF
    if compile_prog "" "-llzfse" ; then
        lzfse="yes"
    else
        if test "$lzfse" = "yes"; then
            feature_not_found "lzfse" "Install lzfse devel"
        fi
        lzfse="no"
    fi
fi

##########################################
# libseccomp check

if test "$seccomp" != "no" ; then
    libseccomp_minver="2.3.0"
    if $pkg_config --atleast-version=$libseccomp_minver libseccomp ; then
        seccomp_cflags="$($pkg_config --cflags libseccomp)"
        seccomp_libs="$($pkg_config --libs libseccomp)"
        seccomp="yes"
    else
        if test "$seccomp" = "yes" ; then
            feature_not_found "libseccomp" \
                 "Install libseccomp devel >= $libseccomp_minver"
        fi
        seccomp="no"
    fi
fi
##########################################
# xen probe

if test "$xen" != "no" ; then
  # Check whether Xen library path is specified via --extra-ldflags to avoid
  # overriding this setting with pkg-config output. If not, try pkg-config
  # to obtain all needed flags.

  if ! echo $EXTRA_LDFLAGS | grep tools/libxc > /dev/null && \
     $pkg_config --exists xencontrol ; then
    xen_ctrl_version="$(printf '%d%02d%02d' \
      $($pkg_config --modversion xencontrol | sed 's/\./ /g') )"
    xen=yes
    xen_pc="xencontrol xenstore xenguest xenforeignmemory xengnttab"
    xen_pc="$xen_pc xenevtchn xendevicemodel"
    if $pkg_config --exists xentoolcore; then
      xen_pc="$xen_pc xentoolcore"
    fi
    QEMU_CFLAGS="$QEMU_CFLAGS $($pkg_config --cflags $xen_pc)"
    libs_softmmu="$($pkg_config --libs $xen_pc) $libs_softmmu"
  else

    xen_libs="-lxenstore -lxenctrl -lxenguest"
    xen_stable_libs="-lxenforeignmemory -lxengnttab -lxenevtchn"

    # First we test whether Xen headers and libraries are available.
    # If no, we are done and there is no Xen support.
    # If yes, more tests are run to detect the Xen version.

    # Xen (any)
    cat > $TMPC <<EOF
#include <xenctrl.h>
int main(void) {
  return 0;
}
EOF
    if ! compile_prog "" "$xen_libs" ; then
      # Xen not found
      if test "$xen" = "yes" ; then
        feature_not_found "xen" "Install xen devel"
      fi
      xen=no

    # Xen unstable
    elif
        cat > $TMPC <<EOF &&
#undef XC_WANT_COMPAT_DEVICEMODEL_API
#define __XEN_TOOLS__
#include <xendevicemodel.h>
#include <xenforeignmemory.h>
int main(void) {
  xendevicemodel_handle *xd;
  xenforeignmemory_handle *xfmem;

  xd = xendevicemodel_open(0, 0);
  xendevicemodel_pin_memory_cacheattr(xd, 0, 0, 0, 0);

  xfmem = xenforeignmemory_open(0, 0);
  xenforeignmemory_map_resource(xfmem, 0, 0, 0, 0, 0, NULL, 0, 0);

  return 0;
}
EOF
        compile_prog "" "$xen_libs -lxendevicemodel $xen_stable_libs -lxentoolcore"
      then
      xen_stable_libs="-lxendevicemodel $xen_stable_libs -lxentoolcore"
      xen_ctrl_version=41100
      xen=yes
    elif
        cat > $TMPC <<EOF &&
#undef XC_WANT_COMPAT_MAP_FOREIGN_API
#include <xenforeignmemory.h>
#include <xentoolcore.h>
int main(void) {
  xenforeignmemory_handle *xfmem;

  xfmem = xenforeignmemory_open(0, 0);
  xenforeignmemory_map2(xfmem, 0, 0, 0, 0, 0, 0, 0);
  xentoolcore_restrict_all(0);

  return 0;
}
EOF
        compile_prog "" "$xen_libs -lxendevicemodel $xen_stable_libs -lxentoolcore"
      then
      xen_stable_libs="-lxendevicemodel $xen_stable_libs -lxentoolcore"
      xen_ctrl_version=41000
      xen=yes
    elif
        cat > $TMPC <<EOF &&
#undef XC_WANT_COMPAT_DEVICEMODEL_API
#define __XEN_TOOLS__
#include <xendevicemodel.h>
int main(void) {
  xendevicemodel_handle *xd;

  xd = xendevicemodel_open(0, 0);
  xendevicemodel_close(xd);

  return 0;
}
EOF
        compile_prog "" "$xen_libs -lxendevicemodel $xen_stable_libs"
      then
      xen_stable_libs="-lxendevicemodel $xen_stable_libs"
      xen_ctrl_version=40900
      xen=yes
    elif
        cat > $TMPC <<EOF &&
/*
 * If we have stable libs the we don't want the libxc compat
 * layers, regardless of what CFLAGS we may have been given.
 *
 * Also, check if xengnttab_grant_copy_segment_t is defined and
 * grant copy operation is implemented.
 */
#undef XC_WANT_COMPAT_EVTCHN_API
#undef XC_WANT_COMPAT_GNTTAB_API
#undef XC_WANT_COMPAT_MAP_FOREIGN_API
#include <xenctrl.h>
#include <xenstore.h>
#include <xenevtchn.h>
#include <xengnttab.h>
#include <xenforeignmemory.h>
#include <stdint.h>
#include <xen/hvm/hvm_info_table.h>
#if !defined(HVM_MAX_VCPUS)
# error HVM_MAX_VCPUS not defined
#endif
int main(void) {
  xc_interface *xc = NULL;
  xenforeignmemory_handle *xfmem;
  xenevtchn_handle *xe;
  xengnttab_handle *xg;
  xengnttab_grant_copy_segment_t* seg = NULL;

  xs_daemon_open();

  xc = xc_interface_open(0, 0, 0);
  xc_hvm_set_mem_type(0, 0, HVMMEM_ram_ro, 0, 0);
  xc_domain_add_to_physmap(0, 0, XENMAPSPACE_gmfn, 0, 0);
  xc_hvm_inject_msi(xc, 0, 0xf0000000, 0x00000000);
  xc_hvm_create_ioreq_server(xc, 0, HVM_IOREQSRV_BUFIOREQ_ATOMIC, NULL);

  xfmem = xenforeignmemory_open(0, 0);
  xenforeignmemory_map(xfmem, 0, 0, 0, 0, 0);

  xe = xenevtchn_open(0, 0);
  xenevtchn_fd(xe);

  xg = xengnttab_open(0, 0);
  xengnttab_grant_copy(xg, 0, seg);

  return 0;
}
EOF
        compile_prog "" "$xen_libs $xen_stable_libs"
      then
      xen_ctrl_version=40800
      xen=yes
    elif
        cat > $TMPC <<EOF &&
/*
 * If we have stable libs the we don't want the libxc compat
 * layers, regardless of what CFLAGS we may have been given.
 */
#undef XC_WANT_COMPAT_EVTCHN_API
#undef XC_WANT_COMPAT_GNTTAB_API
#undef XC_WANT_COMPAT_MAP_FOREIGN_API
#include <xenctrl.h>
#include <xenstore.h>
#include <xenevtchn.h>
#include <xengnttab.h>
#include <xenforeignmemory.h>
#include <stdint.h>
#include <xen/hvm/hvm_info_table.h>
#if !defined(HVM_MAX_VCPUS)
# error HVM_MAX_VCPUS not defined
#endif
int main(void) {
  xc_interface *xc = NULL;
  xenforeignmemory_handle *xfmem;
  xenevtchn_handle *xe;
  xengnttab_handle *xg;

  xs_daemon_open();

  xc = xc_interface_open(0, 0, 0);
  xc_hvm_set_mem_type(0, 0, HVMMEM_ram_ro, 0, 0);
  xc_domain_add_to_physmap(0, 0, XENMAPSPACE_gmfn, 0, 0);
  xc_hvm_inject_msi(xc, 0, 0xf0000000, 0x00000000);
  xc_hvm_create_ioreq_server(xc, 0, HVM_IOREQSRV_BUFIOREQ_ATOMIC, NULL);

  xfmem = xenforeignmemory_open(0, 0);
  xenforeignmemory_map(xfmem, 0, 0, 0, 0, 0);

  xe = xenevtchn_open(0, 0);
  xenevtchn_fd(xe);

  xg = xengnttab_open(0, 0);
  xengnttab_map_grant_ref(xg, 0, 0, 0);

  return 0;
}
EOF
        compile_prog "" "$xen_libs $xen_stable_libs"
      then
      xen_ctrl_version=40701
      xen=yes

    # Xen 4.6
    elif
        cat > $TMPC <<EOF &&
#include <xenctrl.h>
#include <xenstore.h>
#include <stdint.h>
#include <xen/hvm/hvm_info_table.h>
#if !defined(HVM_MAX_VCPUS)
# error HVM_MAX_VCPUS not defined
#endif
int main(void) {
  xc_interface *xc;
  xs_daemon_open();
  xc = xc_interface_open(0, 0, 0);
  xc_hvm_set_mem_type(0, 0, HVMMEM_ram_ro, 0, 0);
  xc_gnttab_open(NULL, 0);
  xc_domain_add_to_physmap(0, 0, XENMAPSPACE_gmfn, 0, 0);
  xc_hvm_inject_msi(xc, 0, 0xf0000000, 0x00000000);
  xc_hvm_create_ioreq_server(xc, 0, HVM_IOREQSRV_BUFIOREQ_ATOMIC, NULL);
  xc_reserved_device_memory_map(xc, 0, 0, 0, 0, NULL, 0);
  return 0;
}
EOF
        compile_prog "" "$xen_libs"
      then
      xen_ctrl_version=40600
      xen=yes

    # Xen 4.5
    elif
        cat > $TMPC <<EOF &&
#include <xenctrl.h>
#include <xenstore.h>
#include <stdint.h>
#include <xen/hvm/hvm_info_table.h>
#if !defined(HVM_MAX_VCPUS)
# error HVM_MAX_VCPUS not defined
#endif
int main(void) {
  xc_interface *xc;
  xs_daemon_open();
  xc = xc_interface_open(0, 0, 0);
  xc_hvm_set_mem_type(0, 0, HVMMEM_ram_ro, 0, 0);
  xc_gnttab_open(NULL, 0);
  xc_domain_add_to_physmap(0, 0, XENMAPSPACE_gmfn, 0, 0);
  xc_hvm_inject_msi(xc, 0, 0xf0000000, 0x00000000);
  xc_hvm_create_ioreq_server(xc, 0, 0, NULL);
  return 0;
}
EOF
        compile_prog "" "$xen_libs"
      then
      xen_ctrl_version=40500
      xen=yes

    elif
        cat > $TMPC <<EOF &&
#include <xenctrl.h>
#include <xenstore.h>
#include <stdint.h>
#include <xen/hvm/hvm_info_table.h>
#if !defined(HVM_MAX_VCPUS)
# error HVM_MAX_VCPUS not defined
#endif
int main(void) {
  xc_interface *xc;
  xs_daemon_open();
  xc = xc_interface_open(0, 0, 0);
  xc_hvm_set_mem_type(0, 0, HVMMEM_ram_ro, 0, 0);
  xc_gnttab_open(NULL, 0);
  xc_domain_add_to_physmap(0, 0, XENMAPSPACE_gmfn, 0, 0);
  xc_hvm_inject_msi(xc, 0, 0xf0000000, 0x00000000);
  return 0;
}
EOF
        compile_prog "" "$xen_libs"
      then
      xen_ctrl_version=40200
      xen=yes

    else
      if test "$xen" = "yes" ; then
        feature_not_found "xen (unsupported version)" \
                          "Install a supported xen (xen 4.2 or newer)"
      fi
      xen=no
    fi

    if test "$xen" = yes; then
      if test $xen_ctrl_version -ge 40701  ; then
        libs_softmmu="$xen_stable_libs $libs_softmmu"
      fi
      libs_softmmu="$xen_libs $libs_softmmu"
    fi
  fi
fi

if test "$xen_pci_passthrough" != "no"; then
  if test "$xen" = "yes" && test "$linux" = "yes"; then
    xen_pci_passthrough=yes
  else
    if test "$xen_pci_passthrough" = "yes"; then
      error_exit "User requested feature Xen PCI Passthrough" \
          " but this feature requires /sys from Linux"
    fi
    xen_pci_passthrough=no
  fi
fi

##########################################
# Windows Hypervisor Platform accelerator (WHPX) check
if test "$whpx" != "no" ; then
    if check_include "WinHvPlatform.h" && check_include "WinHvEmulation.h"; then
        whpx="yes"
    else
        if test "$whpx" = "yes"; then
            feature_not_found "WinHvPlatform" "WinHvEmulation is not installed"
        fi
        whpx="no"
    fi
fi

##########################################
# Sparse probe
if test "$sparse" != "no" ; then
  if has cgcc; then
    sparse=yes
  else
    if test "$sparse" = "yes" ; then
      feature_not_found "sparse" "Install sparse binary"
    fi
    sparse=no
  fi
fi

##########################################
# X11 probe
if $pkg_config --exists "x11"; then
    have_x11=yes
    x11_cflags=$($pkg_config --cflags x11)
    x11_libs=$($pkg_config --libs x11)
fi

##########################################
# GTK probe

if test "$gtk" != "no"; then
    gtkpackage="gtk+-3.0"
    gtkx11package="gtk+-x11-3.0"
    gtkversion="3.14.0"
    if $pkg_config --exists "$gtkpackage >= $gtkversion"; then
        gtk_cflags=$($pkg_config --cflags $gtkpackage)
        gtk_libs=$($pkg_config --libs $gtkpackage)
        gtk_version=$($pkg_config --modversion $gtkpackage)
        if $pkg_config --exists "$gtkx11package >= $gtkversion"; then
            need_x11=yes
            gtk_cflags="$gtk_cflags $x11_cflags"
            gtk_libs="$gtk_libs $x11_libs"
        fi
        gtk="yes"
    elif test "$gtk" = "yes"; then
        feature_not_found "gtk" "Install gtk3-devel"
    else
        gtk="no"
    fi
fi


##########################################
# GNUTLS probe

if test "$gnutls" != "no"; then
    pass="no"
    if $pkg_config --exists "gnutls >= 3.1.18"; then
        gnutls_cflags=$($pkg_config --cflags gnutls)
        gnutls_libs=$($pkg_config --libs gnutls)
        # Packaging for the static libraries is not always correct.
        # At least ubuntu 18.04 ships only shared libraries.
        write_c_skeleton
        if compile_prog "" "$gnutls_libs" ; then
            LIBS="$gnutls_libs $LIBS"
            QEMU_CFLAGS="$QEMU_CFLAGS $gnutls_cflags"
            pass="yes"
        fi
    fi
    if test "$pass" = "no" && test "$gnutls" = "yes"; then
	feature_not_found "gnutls" "Install gnutls devel >= 3.1.18"
    else
        gnutls="$pass"
    fi
fi


# If user didn't give a --disable/enable-gcrypt flag,
# then mark as disabled if user requested nettle
# explicitly
if test -z "$gcrypt"
then
    if test "$nettle" = "yes"
    then
        gcrypt="no"
    fi
fi

# If user didn't give a --disable/enable-nettle flag,
# then mark as disabled if user requested gcrypt
# explicitly
if test -z "$nettle"
then
    if test "$gcrypt" = "yes"
    then
        nettle="no"
    fi
fi

has_libgcrypt() {
    if ! has "libgcrypt-config"
    then
	return 1
    fi

    if test -n "$cross_prefix"
    then
	host=$(libgcrypt-config --host)
	if test "$host-" != $cross_prefix
	then
	    return 1
	fi
    fi

    maj=`libgcrypt-config --version | awk -F . '{print $1}'`
    min=`libgcrypt-config --version | awk -F . '{print $2}'`

    if test $maj != 1 || test $min -lt 5
    then
       return 1
    fi

    return 0
}


if test "$nettle" != "no"; then
    pass="no"
    if $pkg_config --exists "nettle >= 2.7.1"; then
        nettle_cflags=$($pkg_config --cflags nettle)
        nettle_libs=$($pkg_config --libs nettle)
        nettle_version=$($pkg_config --modversion nettle)
        # Link test to make sure the given libraries work (e.g for static).
        write_c_skeleton
        if compile_prog "" "$nettle_libs" ; then
            LIBS="$nettle_libs $LIBS"
            QEMU_CFLAGS="$QEMU_CFLAGS $nettle_cflags"
            if test -z "$gcrypt"; then
               gcrypt="no"
            fi
            pass="yes"
        fi
    fi
    if test "$pass" = "no" && test "$nettle" = "yes"; then
        feature_not_found "nettle" "Install nettle devel >= 2.7.1"
    else
        nettle="$pass"
    fi
fi

if test "$gcrypt" != "no"; then
    pass="no"
    if has_libgcrypt; then
        gcrypt_cflags=$(libgcrypt-config --cflags)
        gcrypt_libs=$(libgcrypt-config --libs)
        # Debian has removed -lgpg-error from libgcrypt-config
        # as it "spreads unnecessary dependencies" which in
        # turn breaks static builds...
        if test "$static" = "yes"
        then
            gcrypt_libs="$gcrypt_libs -lgpg-error"
        fi

        # Link test to make sure the given libraries work (e.g for static).
        write_c_skeleton
        if compile_prog "" "$gcrypt_libs" ; then
            LIBS="$gcrypt_libs $LIBS"
            QEMU_CFLAGS="$QEMU_CFLAGS $gcrypt_cflags"
            pass="yes"
        fi
    fi
    if test "$pass" = "yes"; then
        gcrypt="yes"
        cat > $TMPC << EOF
#include <gcrypt.h>
int main(void) {
  gcry_mac_hd_t handle;
  gcry_mac_open(&handle, GCRY_MAC_HMAC_MD5,
                GCRY_MAC_FLAG_SECURE, NULL);
  return 0;
}
EOF
        if compile_prog "$gcrypt_cflags" "$gcrypt_libs" ; then
            gcrypt_hmac=yes
        fi
    elif test "$gcrypt" = "yes"; then
        feature_not_found "gcrypt" "Install gcrypt devel >= 1.5.0"
    else
        gcrypt="no"
    fi
fi


if test "$gcrypt" = "yes" && test "$nettle" = "yes"
then
    error_exit "Only one of gcrypt & nettle can be enabled"
fi

##########################################
# libtasn1 - only for the TLS creds/session test suite

tasn1=yes
tasn1_cflags=""
tasn1_libs=""
if $pkg_config --exists "libtasn1"; then
    tasn1_cflags=$($pkg_config --cflags libtasn1)
    tasn1_libs=$($pkg_config --libs libtasn1)
else
    tasn1=no
fi


##########################################
# PAM probe

if test "$auth_pam" != "no"; then
    cat > $TMPC <<EOF
#include <security/pam_appl.h>
#include <stdio.h>
int main(void) {
   const char *service_name = "qemu";
   const char *user = "frank";
   const struct pam_conv pam_conv = { 0 };
   pam_handle_t *pamh = NULL;
   pam_start(service_name, user, &pam_conv, &pamh);
   return 0;
}
EOF
    if compile_prog "" "-lpam" ; then
        auth_pam=yes
    else
        if test "$auth_pam" = "yes"; then
            feature_not_found "PAM" "Install PAM development package"
        else
            auth_pam=no
        fi
    fi
fi

##########################################
# getifaddrs (for tests/test-io-channel-socket )

have_ifaddrs_h=yes
if ! check_include "ifaddrs.h" ; then
  have_ifaddrs_h=no
fi

##########################################
# VTE probe

if test "$vte" != "no"; then
    vteminversion="0.32.0"
    if $pkg_config --exists "vte-2.91"; then
      vtepackage="vte-2.91"
    else
      vtepackage="vte-2.90"
    fi
    if $pkg_config --exists "$vtepackage >= $vteminversion"; then
        vte_cflags=$($pkg_config --cflags $vtepackage)
        vte_libs=$($pkg_config --libs $vtepackage)
        vteversion=$($pkg_config --modversion $vtepackage)
        vte="yes"
    elif test "$vte" = "yes"; then
        feature_not_found "vte" "Install libvte-2.90/2.91 devel"
    else
        vte="no"
    fi
fi

##########################################
# SDL probe

# Look for sdl configuration program (pkg-config or sdl2-config).  Try
# sdl2-config even without cross prefix, and favour pkg-config over sdl2-config.

sdl_probe ()
{
  if $pkg_config sdl2 --exists; then
    sdlconfig="$pkg_config sdl2"
    sdlversion=$($sdlconfig --modversion 2>/dev/null)
  elif has "$sdl2_config"; then
    sdlconfig="$sdl2_config"
    sdlversion=$($sdlconfig --version)
  else
    if test "$sdl" = "yes" ; then
      feature_not_found "sdl" "Install SDL2-devel"
    fi
    sdl=no
    # no need to do the rest
    return
  fi
  if test -n "$cross_prefix" && test "$(basename "$sdlconfig")" = sdl2-config; then
    echo warning: using "\"$sdlconfig\"" to detect cross-compiled sdl >&2
  fi

  cat > $TMPC << EOF
#include <SDL.h>
#undef main /* We don't want SDL to override our main() */
int main( void ) { return SDL_Init (SDL_INIT_VIDEO); }
EOF
  sdl_cflags=$($sdlconfig --cflags 2>/dev/null)
  sdl_cflags="$sdl_cflags -Wno-undef"  # workaround 2.0.8 bug
  if test "$static" = "yes" ; then
    if $pkg_config sdl2 --exists; then
      sdl_libs=$($pkg_config sdl2 --static --libs 2>/dev/null)
    else
      sdl_libs=$($sdlconfig --static-libs 2>/dev/null)
    fi
  else
    sdl_libs=$($sdlconfig --libs 2>/dev/null)
  fi
  if compile_prog "$sdl_cflags" "$sdl_libs" ; then
    sdl=yes

    # static link with sdl ? (note: sdl.pc's --static --libs is broken)
    if test "$sdl" = "yes" && test "$static" = "yes" ; then
      if test $? = 0 && echo $sdl_libs | grep -- -laa > /dev/null; then
         sdl_libs="$sdl_libs $(aalib-config --static-libs 2>/dev/null)"
         sdl_cflags="$sdl_cflags $(aalib-config --cflags 2>/dev/null)"
      fi
      if compile_prog "$sdl_cflags" "$sdl_libs" ; then
	:
      else
        sdl=no
      fi
    fi # static link
  else # sdl not found
    if test "$sdl" = "yes" ; then
      feature_not_found "sdl" "Install SDL2 devel"
    fi
    sdl=no
  fi # sdl compile test
}

sdl_image_probe ()
{
    if test "$sdl_image" != "no" ; then
        if $pkg_config SDL2_image --exists; then
            if test "$static" = "yes"; then
                sdl_image_libs=$($pkg_config SDL2_image --libs --static 2>/dev/null)
            else
                sdl_image_libs=$($pkg_config SDL2_image --libs 2>/dev/null)
            fi
            sdl_image_cflags=$($pkg_config SDL2_image --cflags 2>/dev/null)
            sdl_image=yes

            sdl_cflags="$sdl_cflags $sdl_image_cflags"
            sdl_libs="$sdl_libs $sdl_image_libs"
        else
            if test "$sdl_image" = "yes" ; then
                feature_not_found "sdl_image" "Install SDL Image devel"
            else
                sdl_image=no
            fi
        fi
    fi
}

if test "$sdl" != "no" ; then
  sdl_probe
fi

if test "$sdl" = "yes" ; then
  sdl_image_probe
else
  if test "$sdl_image" = "yes"; then
    echo "warning: SDL Image requested, but SDL is not available, disabling"
  fi
  sdl_image=no
fi

if test "$sdl" = "yes" ; then
  cat > $TMPC <<EOF
#include <SDL.h>
#if defined(SDL_VIDEO_DRIVER_X11)
#include <X11/XKBlib.h>
#else
#error No x11 support
#endif
int main(void) { return 0; }
EOF
  if compile_prog "$sdl_cflags $x11_cflags" "$sdl_libs $x11_libs" ; then
    need_x11=yes
    sdl_cflags="$sdl_cflags $x11_cflags"
    sdl_libs="$sdl_libs $x11_libs"
  fi
fi

##########################################
# RDMA needs OpenFabrics libraries
if test "$rdma" != "no" ; then
  cat > $TMPC <<EOF
#include <rdma/rdma_cma.h>
int main(void) { return 0; }
EOF
  rdma_libs="-lrdmacm -libverbs -libumad"
  if compile_prog "" "$rdma_libs" ; then
    rdma="yes"
    libs_softmmu="$libs_softmmu $rdma_libs"
  else
    if test "$rdma" = "yes" ; then
        error_exit \
            " OpenFabrics librdmacm/libibverbs/libibumad not present." \
            " Your options:" \
            "  (1) Fast: Install infiniband packages (devel) from your distro." \
            "  (2) Cleanest: Install libraries from www.openfabrics.org" \
            "  (3) Also: Install softiwarp if you don't have RDMA hardware"
    fi
    rdma="no"
  fi
fi

##########################################
# PVRDMA detection

cat > $TMPC <<EOF &&
#include <sys/mman.h>

int
main(void)
{
    char buf = 0;
    void *addr = &buf;
    addr = mremap(addr, 0, 1, MREMAP_MAYMOVE | MREMAP_FIXED);

    return 0;
}
EOF

if test "$rdma" = "yes" ; then
    case "$pvrdma" in
    "")
        if compile_prog "" ""; then
            pvrdma="yes"
        else
            pvrdma="no"
        fi
        ;;
    "yes")
        if ! compile_prog "" ""; then
            error_exit "PVRDMA is not supported since mremap is not implemented"
        fi
        pvrdma="yes"
        ;;
    "no")
        pvrdma="no"
        ;;
    esac
else
    if test "$pvrdma" = "yes" ; then
        error_exit "PVRDMA requires rdma suppport"
    fi
    pvrdma="no"
fi

##########################################
# VNC SASL detection
if test "$vnc" = "yes" && test "$vnc_sasl" != "no" ; then
  cat > $TMPC <<EOF
#include <sasl/sasl.h>
#include <stdio.h>
int main(void) { sasl_server_init(NULL, "qemu"); return 0; }
EOF
  # Assuming Cyrus-SASL installed in /usr prefix
  vnc_sasl_cflags=""
  vnc_sasl_libs="-lsasl2"
  if compile_prog "$vnc_sasl_cflags" "$vnc_sasl_libs" ; then
    vnc_sasl=yes
    libs_softmmu="$vnc_sasl_libs $libs_softmmu"
    QEMU_CFLAGS="$QEMU_CFLAGS $vnc_sasl_cflags"
  else
    if test "$vnc_sasl" = "yes" ; then
      feature_not_found "vnc-sasl" "Install Cyrus SASL devel"
    fi
    vnc_sasl=no
  fi
fi

##########################################
# VNC JPEG detection
if test "$vnc" = "yes" && test "$vnc_jpeg" != "no" ; then
cat > $TMPC <<EOF
#include <stdio.h>
#include <jpeglib.h>
int main(void) { struct jpeg_compress_struct s; jpeg_create_compress(&s); return 0; }
EOF
    vnc_jpeg_cflags=""
    vnc_jpeg_libs="-ljpeg"
  if compile_prog "$vnc_jpeg_cflags" "$vnc_jpeg_libs" ; then
    vnc_jpeg=yes
    libs_softmmu="$vnc_jpeg_libs $libs_softmmu"
    QEMU_CFLAGS="$QEMU_CFLAGS $vnc_jpeg_cflags"
  else
    if test "$vnc_jpeg" = "yes" ; then
      feature_not_found "vnc-jpeg" "Install libjpeg-turbo devel"
    fi
    vnc_jpeg=no
  fi
fi

##########################################
# VNC PNG detection
if test "$vnc" = "yes" && test "$vnc_png" != "no" ; then
cat > $TMPC <<EOF
//#include <stdio.h>
#include <png.h>
#include <stddef.h>
int main(void) {
    png_structp png_ptr;
    png_ptr = png_create_write_struct(PNG_LIBPNG_VER_STRING, NULL, NULL, NULL);
    return png_ptr != 0;
}
EOF
  if $pkg_config libpng --exists; then
    vnc_png_cflags=$($pkg_config libpng --cflags)
    vnc_png_libs=$($pkg_config libpng --libs)
  else
    vnc_png_cflags=""
    vnc_png_libs="-lpng"
  fi
  if compile_prog "$vnc_png_cflags" "$vnc_png_libs" ; then
    vnc_png=yes
    libs_softmmu="$vnc_png_libs $libs_softmmu"
    QEMU_CFLAGS="$QEMU_CFLAGS $vnc_png_cflags"
  else
    if test "$vnc_png" = "yes" ; then
      feature_not_found "vnc-png" "Install libpng devel"
    fi
    vnc_png=no
  fi
fi

##########################################
# xkbcommon probe
if test "$xkbcommon" != "no" ; then
  if $pkg_config xkbcommon --exists; then
    xkbcommon_cflags=$($pkg_config xkbcommon --cflags)
    xkbcommon_libs=$($pkg_config xkbcommon --libs)
    xkbcommon=yes
  else
    if test "$xkbcommon" = "yes" ; then
      feature_not_found "xkbcommon" "Install libxkbcommon-devel"
    fi
    xkbcommon=no
  fi
fi


##########################################
# xfsctl() probe, used for file-posix.c
if test "$xfs" != "no" ; then
  cat > $TMPC << EOF
#include <stddef.h>  /* NULL */
#include <xfs/xfs.h>
int main(void)
{
    xfsctl(NULL, 0, 0, NULL);
    return 0;
}
EOF
  if compile_prog "" "" ; then
    xfs="yes"
  else
    if test "$xfs" = "yes" ; then
      feature_not_found "xfs" "Instal xfsprogs/xfslibs devel"
    fi
    xfs=no
  fi
fi

##########################################
# vde libraries probe
if test "$vde" != "no" ; then
  vde_libs="-lvdeplug"
  cat > $TMPC << EOF
#include <libvdeplug.h>
int main(void)
{
    struct vde_open_args a = {0, 0, 0};
    char s[] = "";
    vde_open(s, s, &a);
    return 0;
}
EOF
  if compile_prog "" "$vde_libs" ; then
    vde=yes
  else
    if test "$vde" = "yes" ; then
      feature_not_found "vde" "Install vde (Virtual Distributed Ethernet) devel"
    fi
    vde=no
  fi
fi

##########################################
# netmap support probe
# Apart from looking for netmap headers, we make sure that the host API version
# supports the netmap backend (>=11). The upper bound (15) is meant to simulate
# a minor/major version number. Minor new features will be marked with values up
# to 15, and if something happens that requires a change to the backend we will
# move above 15, submit the backend fixes and modify this two bounds.
if test "$netmap" != "no" ; then
  cat > $TMPC << EOF
#include <inttypes.h>
#include <net/if.h>
#include <net/netmap.h>
#include <net/netmap_user.h>
#if (NETMAP_API < 11) || (NETMAP_API > 15)
#error
#endif
int main(void) { return 0; }
EOF
  if compile_prog "" "" ; then
    netmap=yes
  else
    if test "$netmap" = "yes" ; then
      feature_not_found "netmap"
    fi
    netmap=no
  fi
fi

##########################################
# libcap-ng library probe
if test "$cap_ng" != "no" ; then
  cap_libs="-lcap-ng"
  cat > $TMPC << EOF
#include <cap-ng.h>
int main(void)
{
    capng_capability_to_name(CAPNG_EFFECTIVE);
    return 0;
}
EOF
  if compile_prog "" "$cap_libs" ; then
    cap_ng=yes
    libs_tools="$cap_libs $libs_tools"
  else
    if test "$cap_ng" = "yes" ; then
      feature_not_found "cap_ng" "Install libcap-ng devel"
    fi
    cap_ng=no
  fi
fi

##########################################
# Sound support libraries probe

audio_drv_list=$(echo "$audio_drv_list" | sed -e 's/,/ /g')
for drv in $audio_drv_list; do
    case $drv in
    alsa | try-alsa)
    if $pkg_config alsa --exists; then
        alsa_libs=$($pkg_config alsa --libs)
        if test "$drv" = "try-alsa"; then
            audio_drv_list=$(echo "$audio_drv_list" | sed -e 's/try-alsa/alsa/')
        fi
    else
        if test "$drv" = "try-alsa"; then
            audio_drv_list=$(echo "$audio_drv_list" | sed -e 's/try-alsa//')
        else
            error_exit "$drv check failed" \
                "Make sure to have the $drv libs and headers installed."
        fi
    fi
    ;;

    pa | try-pa)
    if $pkg_config libpulse --exists; then
        pulse_libs=$($pkg_config libpulse --libs)
        if test "$drv" = "try-pa"; then
            audio_drv_list=$(echo "$audio_drv_list" | sed -e 's/try-pa/pa/')
        fi
    else
        if test "$drv" = "try-pa"; then
            audio_drv_list=$(echo "$audio_drv_list" | sed -e 's/try-pa//')
        else
            error_exit "$drv check failed" \
                "Make sure to have the $drv libs and headers installed."
        fi
    fi
    ;;

    sdl)
    if test "$sdl" = "no"; then
        error_exit "sdl not found or disabled, can not use sdl audio driver"
    fi
    ;;

    try-sdl)
    if test "$sdl" = "no"; then
        audio_drv_list=$(echo "$audio_drv_list" | sed -e 's/try-sdl//')
    else
        audio_drv_list=$(echo "$audio_drv_list" | sed -e 's/try-sdl/sdl/')
    fi
    ;;

    coreaudio)
      coreaudio_libs="-framework CoreAudio"
    ;;

    dsound)
      dsound_libs="-lole32 -ldxguid"
      audio_win_int="yes"
    ;;

    oss)
      oss_libs="$oss_lib"
    ;;

    *)
    echo "$audio_possible_drivers" | grep -q "\<$drv\>" || {
        error_exit "Unknown driver '$drv' selected" \
            "Possible drivers are: $audio_possible_drivers"
    }
    ;;
    esac
done

##########################################
# BrlAPI probe

if test "$brlapi" != "no" ; then
  brlapi_libs="-lbrlapi"
  cat > $TMPC << EOF
#include <brlapi.h>
#include <stddef.h>
int main( void ) { return brlapi__openConnection (NULL, NULL, NULL); }
EOF
  if compile_prog "" "$brlapi_libs" ; then
    brlapi=yes
  else
    if test "$brlapi" = "yes" ; then
      feature_not_found "brlapi" "Install brlapi devel"
    fi
    brlapi=no
  fi
fi

##########################################
# iconv probe
if test "$iconv" != "no" ; then
  cat > $TMPC << EOF
#include <iconv.h>
int main(void) {
  iconv_t conv = iconv_open("WCHAR_T", "UCS-2");
  return conv != (iconv_t) -1;
}
EOF
  iconv_prefix_list="/usr/local:/usr"
  iconv_lib_list=":-liconv"
  IFS=:
  for iconv_prefix in $iconv_prefix_list; do
    IFS=:
    iconv_cflags="-I$iconv_prefix/include"
    iconv_ldflags="-L$iconv_prefix/lib"
    for iconv_link in $iconv_lib_list; do
      unset IFS
      iconv_lib="$iconv_ldflags $iconv_link"
      echo "looking at iconv in '$iconv_cflags' '$iconv_lib'" >> config.log
      if compile_prog "$iconv_cflags" "$iconv_lib" ; then
        iconv_found=yes
        break
      fi
    done
    if test "$iconv_found" = yes ; then
      break
    fi
  done
  if test "$iconv_found" = "yes" ; then
    iconv=yes
  else
    if test "$iconv" = "yes" ; then
      feature_not_found "iconv" "Install iconv devel"
    fi
    iconv=no
  fi
fi

##########################################
# curses probe
if test "$iconv" = "no" ; then
  # curses will need iconv
  curses=no
fi
if test "$curses" != "no" ; then
  if test "$mingw32" = "yes" ; then
    curses_inc_list="$($pkg_config --cflags ncurses 2>/dev/null):"
    curses_lib_list="$($pkg_config --libs ncurses 2>/dev/null):-lpdcurses"
  else
    curses_inc_list="$($pkg_config --cflags ncursesw 2>/dev/null):-I/usr/include/ncursesw:"
    curses_lib_list="$($pkg_config --libs ncursesw 2>/dev/null):-lncursesw:-lcursesw"
  fi
  curses_found=no
  cat > $TMPC << EOF
#include <locale.h>
#include <curses.h>
#include <wchar.h>
#include <langinfo.h>
int main(void) {
  const char *codeset;
  wchar_t wch = L'w';
  setlocale(LC_ALL, "");
  resize_term(0, 0);
  addwstr(L"wide chars\n");
  addnwstr(&wch, 1);
  add_wch(WACS_DEGREE);
  codeset = nl_langinfo(CODESET);
  return codeset != 0;
}
EOF
  IFS=:
  for curses_inc in $curses_inc_list; do
    # Make sure we get the wide character prototypes
    curses_inc="-DNCURSES_WIDECHAR $curses_inc"
    IFS=:
    for curses_lib in $curses_lib_list; do
      unset IFS
      if compile_prog "$curses_inc" "$curses_lib" ; then
        curses_found=yes
        break
      fi
    done
    if test "$curses_found" = yes ; then
      break
    fi
  done
  unset IFS
  if test "$curses_found" = "yes" ; then
    curses=yes
  else
    if test "$curses" = "yes" ; then
      feature_not_found "curses" "Install ncurses devel"
    fi
    curses=no
  fi
fi

##########################################
# curl probe
if test "$curl" != "no" ; then
  if $pkg_config libcurl --exists; then
    curlconfig="$pkg_config libcurl"
  else
    curlconfig=curl-config
  fi
  cat > $TMPC << EOF
#include <curl/curl.h>
int main(void) { curl_easy_init(); curl_multi_setopt(0, 0, 0); return 0; }
EOF
  curl_cflags=$($curlconfig --cflags 2>/dev/null)
  curl_libs=$($curlconfig --libs 2>/dev/null)
  if compile_prog "$curl_cflags" "$curl_libs" ; then
    curl=yes
  else
    if test "$curl" = "yes" ; then
      feature_not_found "curl" "Install libcurl devel"
    fi
    curl=no
  fi
fi # test "$curl"

##########################################
# bluez support probe
if test "$bluez" != "no" ; then
  cat > $TMPC << EOF
#include <bluetooth/bluetooth.h>
int main(void) { return bt_error(0); }
EOF
  bluez_cflags=$($pkg_config --cflags bluez 2>/dev/null)
  bluez_libs=$($pkg_config --libs bluez 2>/dev/null)
  if compile_prog "$bluez_cflags" "$bluez_libs" ; then
    bluez=yes
    libs_softmmu="$bluez_libs $libs_softmmu"
  else
    if test "$bluez" = "yes" ; then
      feature_not_found "bluez" "Install bluez-libs/libbluetooth devel"
    fi
    bluez="no"
  fi
fi

##########################################
# glib support probe

glib_req_ver=2.48
glib_modules=gthread-2.0
if test "$modules" = yes; then
    glib_modules="$glib_modules gmodule-export-2.0"
fi

# This workaround is required due to a bug in pkg-config file for glib as it
# doesn't define GLIB_STATIC_COMPILATION for pkg-config --static

if test "$static" = yes && test "$mingw32" = yes; then
    QEMU_CFLAGS="-DGLIB_STATIC_COMPILATION $QEMU_CFLAGS"
fi

for i in $glib_modules; do
    if $pkg_config --atleast-version=$glib_req_ver $i; then
        glib_cflags=$($pkg_config --cflags $i)
        glib_libs=$($pkg_config --libs $i)
        QEMU_CFLAGS="$glib_cflags $QEMU_CFLAGS"
        LIBS="$glib_libs $LIBS"
        libs_qga="$glib_libs $libs_qga"
    else
        error_exit "glib-$glib_req_ver $i is required to compile QEMU"
    fi
done

if $pkg_config --atleast-version=$glib_req_ver gio-2.0; then
    gio=yes
    gio_cflags=$($pkg_config --cflags gio-2.0)
    gio_libs=$($pkg_config --libs gio-2.0)
else
    gio=no
fi

# Sanity check that the current size_t matches the
# size that glib thinks it should be. This catches
# problems on multi-arch where people try to build
# 32-bit QEMU while pointing at 64-bit glib headers
cat > $TMPC <<EOF
#include <glib.h>
#include <unistd.h>

#define QEMU_BUILD_BUG_ON(x) \
  typedef char qemu_build_bug_on[(x)?-1:1] __attribute__((unused));

int main(void) {
   QEMU_BUILD_BUG_ON(sizeof(size_t) != GLIB_SIZEOF_SIZE_T);
   return 0;
}
EOF

if ! compile_prog "$CFLAGS" "$LIBS" ; then
    error_exit "sizeof(size_t) doesn't match GLIB_SIZEOF_SIZE_T."\
               "You probably need to set PKG_CONFIG_LIBDIR"\
	       "to point to the right pkg-config files for your"\
	       "build target"
fi

# Silence clang 3.5.0 warnings about glib attribute __alloc_size__ usage
cat > $TMPC << EOF
#include <glib.h>
int main(void) { return 0; }
EOF
if ! compile_prog "$glib_cflags -Werror" "$glib_libs" ; then
    if cc_has_warning_flag "-Wno-unknown-attributes"; then
        glib_cflags="-Wno-unknown-attributes $glib_cflags"
        CFLAGS="-Wno-unknown-attributes $CFLAGS"
    fi
fi

#########################################
# zlib check

if test "$zlib" != "no" ; then
    if $pkg_config --exists zlib; then
        zlib_cflags=$($pkg_config --cflags zlib)
        zlib_libs=$($pkg_config --libs zlib)
        QEMU_CFLAGS="$zlib_cflags $QEMU_CFLAGS"
        LIBS="$zlib_libs $LIBS"
    else
        cat > $TMPC << EOF
#include <zlib.h>
int main(void) { zlibVersion(); return 0; }
EOF
        if compile_prog "" "-lz" ; then
            LIBS="$LIBS -lz"
        else
            error_exit "zlib check failed" \
                "Make sure to have the zlib libs and headers installed."
        fi
    fi
fi

##########################################
# SHA command probe for modules
if test "$modules" = yes; then
    shacmd_probe="sha1sum sha1 shasum"
    for c in $shacmd_probe; do
        if has $c; then
            shacmd="$c"
            break
        fi
    done
    if test "$shacmd" = ""; then
        error_exit "one of the checksum commands is required to enable modules: $shacmd_probe"
    fi
fi

##########################################
# pixman support probe

if test "$want_tools" = "no" && test "$softmmu" = "no"; then
  pixman_cflags=
  pixman_libs=
elif $pkg_config --atleast-version=0.21.8 pixman-1 > /dev/null 2>&1; then
  pixman_cflags=$($pkg_config --cflags pixman-1)
  pixman_libs=$($pkg_config --libs pixman-1)
else
  error_exit "pixman >= 0.21.8 not present." \
      "Please install the pixman devel package."
fi

##########################################
# libmpathpersist probe

if test "$mpath" != "no" ; then
  # probe for the new API
  cat > $TMPC <<EOF
#include <libudev.h>
#include <mpath_persist.h>
unsigned mpath_mx_alloc_len = 1024;
int logsink;
static struct config *multipath_conf;
extern struct udev *udev;
extern struct config *get_multipath_config(void);
extern void put_multipath_config(struct config *conf);
struct udev *udev;
struct config *get_multipath_config(void) { return multipath_conf; }
void put_multipath_config(struct config *conf) { }

int main(void) {
    udev = udev_new();
    multipath_conf = mpath_lib_init();
    return 0;
}
EOF
  if compile_prog "" "-ludev -lmultipath -lmpathpersist" ; then
    mpathpersist=yes
    mpathpersist_new_api=yes
  else
    # probe for the old API
    cat > $TMPC <<EOF
#include <libudev.h>
#include <mpath_persist.h>
unsigned mpath_mx_alloc_len = 1024;
int logsink;
int main(void) {
    struct udev *udev = udev_new();
    mpath_lib_init(udev);
    return 0;
}
EOF
    if compile_prog "" "-ludev -lmultipath -lmpathpersist" ; then
      mpathpersist=yes
      mpathpersist_new_api=no
    else
      mpathpersist=no
    fi
  fi
else
  mpathpersist=no
fi

##########################################
# libcap probe

if test "$cap" != "no" ; then
  cat > $TMPC <<EOF
#include <stdio.h>
#include <sys/capability.h>
int main(void) { cap_t caps; caps = cap_init(); return caps != NULL; }
EOF
  if compile_prog "" "-lcap" ; then
    cap=yes
  else
    cap=no
  fi
fi

##########################################
# pthread probe
PTHREADLIBS_LIST="-pthread -lpthread -lpthreadGC2"

pthread=no
cat > $TMPC << EOF
#include <pthread.h>
static void *f(void *p) { return NULL; }
int main(void) {
  pthread_t thread;
  pthread_create(&thread, 0, f, 0);
  return 0;
}
EOF
if compile_prog "" "" ; then
  pthread=yes
else
  for pthread_lib in $PTHREADLIBS_LIST; do
    if compile_prog "" "$pthread_lib" ; then
      pthread=yes
      found=no
      for lib_entry in $LIBS; do
        if test "$lib_entry" = "$pthread_lib"; then
          found=yes
          break
        fi
      done
      if test "$found" = "no"; then
        LIBS="$pthread_lib $LIBS"
        libs_qga="$pthread_lib $libs_qga"
      fi
      PTHREAD_LIB="$pthread_lib"
      break
    fi
  done
fi

if test "$mingw32" != yes && test "$pthread" = no; then
  error_exit "pthread check failed" \
      "Make sure to have the pthread libs and headers installed."
fi

# check for pthread_setname_np with thread id
pthread_setname_np_w_tid=no
cat > $TMPC << EOF
#include <pthread.h>

static void *f(void *p) { return NULL; }
int main(void)
{
    pthread_t thread;
    pthread_create(&thread, 0, f, 0);
    pthread_setname_np(thread, "QEMU");
    return 0;
}
EOF
if compile_prog "" "$pthread_lib" ; then
  pthread_setname_np_w_tid=yes
fi

# check for pthread_setname_np without thread id
pthread_setname_np_wo_tid=no
cat > $TMPC << EOF
#include <pthread.h>

static void *f(void *p) { pthread_setname_np("QEMU"); }
int main(void)
{
    pthread_t thread;
    pthread_create(&thread, 0, f, 0);
    return 0;
}
EOF
if compile_prog "" "$pthread_lib" ; then
  pthread_setname_np_wo_tid=yes
fi

##########################################
# rbd probe
if test "$rbd" != "no" ; then
  cat > $TMPC <<EOF
#include <stdio.h>
#include <rbd/librbd.h>
int main(void) {
    rados_t cluster;
    rados_create(&cluster, NULL);
    return 0;
}
EOF
  rbd_libs="-lrbd -lrados"
  if compile_prog "" "$rbd_libs" ; then
    rbd=yes
  else
    if test "$rbd" = "yes" ; then
      feature_not_found "rados block device" "Install librbd/ceph devel"
    fi
    rbd=no
  fi
fi

##########################################
# libssh probe
if test "$libssh" != "no" ; then
  if $pkg_config --exists libssh; then
    libssh_cflags=$($pkg_config libssh --cflags)
    libssh_libs=$($pkg_config libssh --libs)
    libssh=yes
  else
    if test "$libssh" = "yes" ; then
      error_exit "libssh required for --enable-libssh"
    fi
    libssh=no
  fi
fi

##########################################
# Check for libssh 0.8
# This is done like this instead of using the LIBSSH_VERSION_* and
# SSH_VERSION_* macros because some distributions in the past shipped
# snapshots of the future 0.8 from Git, and those snapshots did not
# have updated version numbers (still referring to 0.7.0).

if test "$libssh" = "yes"; then
  cat > $TMPC <<EOF
#include <libssh/libssh.h>
int main(void) { return ssh_get_server_publickey(NULL, NULL); }
EOF
  if compile_prog "$libssh_cflags" "$libssh_libs"; then
    libssh_cflags="-DHAVE_LIBSSH_0_8 $libssh_cflags"
  fi
fi

##########################################
# linux-aio probe

if test "$linux_aio" != "no" ; then
  cat > $TMPC <<EOF
#include <libaio.h>
#include <sys/eventfd.h>
#include <stddef.h>
int main(void) { io_setup(0, NULL); io_set_eventfd(NULL, 0); eventfd(0, 0); return 0; }
EOF
  if compile_prog "" "-laio" ; then
    linux_aio=yes
  else
    if test "$linux_aio" = "yes" ; then
      feature_not_found "linux AIO" "Install libaio devel"
    fi
    linux_aio=no
  fi
fi

##########################################
# TPM emulation is only on POSIX

if test "$tpm" = ""; then
  if test "$mingw32" = "yes"; then
    tpm=no
  else
    tpm=yes
  fi
elif test "$tpm" = "yes"; then
  if test "$mingw32" = "yes" ; then
    error_exit "TPM emulation only available on POSIX systems"
  fi
fi

##########################################
# attr probe

if test "$attr" != "no" ; then
  cat > $TMPC <<EOF
#include <stdio.h>
#include <sys/types.h>
#ifdef CONFIG_LIBATTR
#include <attr/xattr.h>
#else
#include <sys/xattr.h>
#endif
int main(void) { getxattr(NULL, NULL, NULL, 0); setxattr(NULL, NULL, NULL, 0, 0); return 0; }
EOF
  if compile_prog "" "" ; then
    attr=yes
  # Older distros have <attr/xattr.h>, and need -lattr:
  elif compile_prog "-DCONFIG_LIBATTR" "-lattr" ; then
    attr=yes
    LIBS="-lattr $LIBS"
    libattr=yes
  else
    if test "$attr" = "yes" ; then
      feature_not_found "ATTR" "Install libc6 or libattr devel"
    fi
    attr=no
  fi
fi

##########################################
# iovec probe
cat > $TMPC <<EOF
#include <sys/types.h>
#include <sys/uio.h>
#include <unistd.h>
int main(void) { return sizeof(struct iovec); }
EOF
iovec=no
if compile_prog "" "" ; then
  iovec=yes
fi

##########################################
# preadv probe
cat > $TMPC <<EOF
#include <sys/types.h>
#include <sys/uio.h>
#include <unistd.h>
int main(void) { return preadv(0, 0, 0, 0); }
EOF
preadv=no
if compile_prog "" "" ; then
  preadv=yes
fi

##########################################
# fdt probe
# fdt support is mandatory for at least some target architectures,
# so insist on it if we're building those system emulators.
fdt_required=no
for target in $target_list; do
  case $target in
    aarch64*-softmmu|arm*-softmmu|ppc*-softmmu|microblaze*-softmmu|mips64el-softmmu|riscv*-softmmu)
      fdt_required=yes
    ;;
  esac
done

if test "$fdt_required" = "yes"; then
  if test "$fdt" = "no"; then
    error_exit "fdt disabled but some requested targets require it." \
      "You can turn off fdt only if you also disable all the system emulation" \
      "targets which need it (by specifying a cut down --target-list)."
  fi
  fdt=yes
fi

if test "$fdt" != "no" ; then
  fdt_libs="-lfdt"
  # explicitly check for libfdt_env.h as it is missing in some stable installs
  # and test for required functions to make sure we are on a version >= 1.4.2
  cat > $TMPC << EOF
#include <libfdt.h>
#include <libfdt_env.h>
int main(void) { fdt_check_full(NULL, 0); return 0; }
EOF
  if compile_prog "" "$fdt_libs" ; then
    # system DTC is good - use it
    fdt=system
  else
      # have GIT checkout, so activate dtc submodule
      if test -e "${source_path}/.git" ; then
          git_submodules="${git_submodules} dtc"
      fi
      if test -d "${source_path}/dtc/libfdt" || test -e "${source_path}/.git" ; then
          fdt=git
          mkdir -p dtc
          if [ "$pwd_is_source_path" != "y" ] ; then
              symlink "$source_path/dtc/Makefile" "dtc/Makefile"
              symlink "$source_path/dtc/scripts" "dtc/scripts"
          fi
          fdt_cflags="-I\$(SRC_PATH)/dtc/libfdt"
          fdt_ldflags="-L\$(BUILD_DIR)/dtc/libfdt"
          fdt_libs="$fdt_libs"
      elif test "$fdt" = "yes" ; then
          # Not a git build & no libfdt found, prompt for system install
          error_exit "DTC (libfdt) version >= 1.4.2 not present." \
                     "Please install the DTC (libfdt) devel package"
      else
          # don't have and don't want
          fdt_libs=
          fdt=no
      fi
  fi
fi

libs_softmmu="$libs_softmmu $fdt_libs"

##########################################
# opengl probe (for sdl2, gtk, milkymist-tmu2)

gbm="no"
if $pkg_config gbm; then
    gbm_cflags="$($pkg_config --cflags gbm)"
    gbm_libs="$($pkg_config --libs gbm)"
    gbm="yes"
fi

if test "$opengl" != "no" ; then
  opengl_pkgs="epoxy gbm"
  if $pkg_config $opengl_pkgs; then
    opengl_cflags="$($pkg_config --cflags $opengl_pkgs)"
    opengl_libs="$($pkg_config --libs $opengl_pkgs)"
    opengl=yes
    if test "$gtk" = "yes" && $pkg_config --exists "$gtkpackage >= 3.16"; then
        gtk_gl="yes"
    fi
    QEMU_CFLAGS="$QEMU_CFLAGS $opengl_cflags"
  else
    if test "$opengl" = "yes" ; then
      feature_not_found "opengl" "Please install opengl (mesa) devel pkgs: $opengl_pkgs"
    fi
    opengl_cflags=""
    opengl_libs=""
    opengl=no
  fi
fi

if test "$opengl" = "yes"; then
  cat > $TMPC << EOF
#include <epoxy/egl.h>
#ifndef EGL_MESA_image_dma_buf_export
# error mesa/epoxy lacks support for dmabufs (mesa 10.6+)
#endif
int main(void) { return 0; }
EOF
  if compile_prog "" "" ; then
    opengl_dmabuf=yes
  fi
fi

if test "$opengl" = "yes" && test "$have_x11" = "yes"; then
  for target in $target_list; do
    case $target in
      lm32-softmmu) # milkymist-tmu2 requires X11 and OpenGL
        need_x11=yes
      ;;
    esac
  done
fi

##########################################
# libxml2 probe
if test "$libxml2" != "no" ; then
    if $pkg_config --exists libxml-2.0; then
        libxml2="yes"
        libxml2_cflags=$($pkg_config --cflags libxml-2.0)
        libxml2_libs=$($pkg_config --libs libxml-2.0)
    else
        if test "$libxml2" = "yes"; then
            feature_not_found "libxml2" "Install libxml2 devel"
        fi
        libxml2="no"
    fi
fi

##########################################
# glusterfs probe
if test "$glusterfs" != "no" ; then
  if $pkg_config --atleast-version=3 glusterfs-api; then
    glusterfs="yes"
    glusterfs_cflags=$($pkg_config --cflags glusterfs-api)
    glusterfs_libs=$($pkg_config --libs glusterfs-api)
    if $pkg_config --atleast-version=4 glusterfs-api; then
      glusterfs_xlator_opt="yes"
    fi
    if $pkg_config --atleast-version=5 glusterfs-api; then
      glusterfs_discard="yes"
    fi
    if $pkg_config --atleast-version=6 glusterfs-api; then
      glusterfs_fallocate="yes"
      glusterfs_zerofill="yes"
    fi
    cat > $TMPC << EOF
#include <glusterfs/api/glfs.h>

int
main(void)
{
	/* new glfs_ftruncate() passes two additional args */
	return glfs_ftruncate(NULL, 0, NULL, NULL);
}
EOF
    if compile_prog "$glusterfs_cflags" "$glusterfs_libs" ; then
      glusterfs_ftruncate_has_stat="yes"
    fi
    cat > $TMPC << EOF
#include <glusterfs/api/glfs.h>

/* new glfs_io_cbk() passes two additional glfs_stat structs */
static void
glusterfs_iocb(glfs_fd_t *fd, ssize_t ret, struct glfs_stat *prestat, struct glfs_stat *poststat, void *data)
{}

int
main(void)
{
	glfs_io_cbk iocb = &glusterfs_iocb;
	iocb(NULL, 0 , NULL, NULL, NULL);
	return 0;
}
EOF
    if compile_prog "$glusterfs_cflags" "$glusterfs_libs" ; then
      glusterfs_iocb_has_stat="yes"
    fi
  else
    if test "$glusterfs" = "yes" ; then
      feature_not_found "GlusterFS backend support" \
          "Install glusterfs-api devel >= 3"
    fi
    glusterfs="no"
  fi
fi

# Check for inotify functions when we are building linux-user
# emulator.  This is done because older glibc versions don't
# have syscall stubs for these implemented.  In that case we
# don't provide them even if kernel supports them.
#
inotify=no
cat > $TMPC << EOF
#include <sys/inotify.h>

int
main(void)
{
	/* try to start inotify */
	return inotify_init();
}
EOF
if compile_prog "" "" ; then
  inotify=yes
fi

inotify1=no
cat > $TMPC << EOF
#include <sys/inotify.h>

int
main(void)
{
    /* try to start inotify */
    return inotify_init1(0);
}
EOF
if compile_prog "" "" ; then
  inotify1=yes
fi

# check if pipe2 is there
pipe2=no
cat > $TMPC << EOF
#include <unistd.h>
#include <fcntl.h>

int main(void)
{
    int pipefd[2];
    return pipe2(pipefd, O_CLOEXEC);
}
EOF
if compile_prog "" "" ; then
  pipe2=yes
fi

# check if accept4 is there
accept4=no
cat > $TMPC << EOF
#include <sys/socket.h>
#include <stddef.h>

int main(void)
{
    accept4(0, NULL, NULL, SOCK_CLOEXEC);
    return 0;
}
EOF
if compile_prog "" "" ; then
  accept4=yes
fi

# check if tee/splice is there. vmsplice was added same time.
splice=no
cat > $TMPC << EOF
#include <unistd.h>
#include <fcntl.h>
#include <limits.h>

int main(void)
{
    int len, fd = 0;
    len = tee(STDIN_FILENO, STDOUT_FILENO, INT_MAX, SPLICE_F_NONBLOCK);
    splice(STDIN_FILENO, NULL, fd, NULL, len, SPLICE_F_MOVE);
    return 0;
}
EOF
if compile_prog "" "" ; then
  splice=yes
fi

##########################################
# libnuma probe

if test "$numa" != "no" ; then
  cat > $TMPC << EOF
#include <numa.h>
int main(void) { return numa_available(); }
EOF

  if compile_prog "" "-lnuma" ; then
    numa=yes
    libs_softmmu="-lnuma $libs_softmmu"
  else
    if test "$numa" = "yes" ; then
      feature_not_found "numa" "install numactl devel"
    fi
    numa=no
  fi
fi

if test "$tcmalloc" = "yes" && test "$jemalloc" = "yes" ; then
    echo "ERROR: tcmalloc && jemalloc can't be used at the same time"
    exit 1
fi

# Even if malloc_trim() is available, these non-libc memory allocators
# do not support it.
if test "$tcmalloc" = "yes" || test "$jemalloc" = "yes" ; then
    if test "$malloc_trim" = "yes" ; then
        echo "Disabling malloc_trim with non-libc memory allocator"
    fi
    malloc_trim="no"
fi

#######################################
# malloc_trim

if test "$malloc_trim" != "no" ; then
    cat > $TMPC << EOF
#include <malloc.h>
int main(void) { malloc_trim(0); return 0; }
EOF
    if compile_prog "" "" ; then
        malloc_trim="yes"
    else
        malloc_trim="no"
    fi
fi

##########################################
# tcmalloc probe

if test "$tcmalloc" = "yes" ; then
  cat > $TMPC << EOF
#include <stdlib.h>
int main(void) { malloc(1); return 0; }
EOF

  if compile_prog "" "-ltcmalloc" ; then
    LIBS="-ltcmalloc $LIBS"
  else
    feature_not_found "tcmalloc" "install gperftools devel"
  fi
fi

##########################################
# jemalloc probe

if test "$jemalloc" = "yes" ; then
  cat > $TMPC << EOF
#include <stdlib.h>
int main(void) { malloc(1); return 0; }
EOF

  if compile_prog "" "-ljemalloc" ; then
    LIBS="-ljemalloc $LIBS"
  else
    feature_not_found "jemalloc" "install jemalloc devel"
  fi
fi

##########################################
# signalfd probe
signalfd="no"
cat > $TMPC << EOF
#include <unistd.h>
#include <sys/syscall.h>
#include <signal.h>
int main(void) { return syscall(SYS_signalfd, -1, NULL, _NSIG / 8); }
EOF

if compile_prog "" "" ; then
  signalfd=yes
fi

# check if optreset global is declared by <getopt.h>
optreset="no"
cat > $TMPC << EOF
#include <getopt.h>
int main(void) { return optreset; }
EOF

if compile_prog "" "" ; then
  optreset=yes
fi

# check if eventfd is supported
eventfd=no
cat > $TMPC << EOF
#include <sys/eventfd.h>

int main(void)
{
    return eventfd(0, EFD_NONBLOCK | EFD_CLOEXEC);
}
EOF
if compile_prog "" "" ; then
  eventfd=yes
fi

# check if memfd is supported
memfd=no
cat > $TMPC << EOF
#include <sys/mman.h>

int main(void)
{
    return memfd_create("foo", MFD_ALLOW_SEALING);
}
EOF
if compile_prog "" "" ; then
  memfd=yes
fi

# check for usbfs
have_usbfs=no
if test "$linux_user" = "yes"; then
  cat > $TMPC << EOF
#include <linux/usbdevice_fs.h>

#ifndef USBDEVFS_GET_CAPABILITIES
#error "USBDEVFS_GET_CAPABILITIES undefined"
#endif

#ifndef USBDEVFS_DISCONNECT_CLAIM
#error "USBDEVFS_DISCONNECT_CLAIM undefined"
#endif

int main(void)
{
    return 0;
}
EOF
  if compile_prog "" ""; then
    have_usbfs=yes
  fi
fi

# check for fallocate
fallocate=no
cat > $TMPC << EOF
#include <fcntl.h>

int main(void)
{
    fallocate(0, 0, 0, 0);
    return 0;
}
EOF
if compile_prog "" "" ; then
  fallocate=yes
fi

# check for fallocate hole punching
fallocate_punch_hole=no
cat > $TMPC << EOF
#include <fcntl.h>
#include <linux/falloc.h>

int main(void)
{
    fallocate(0, FALLOC_FL_PUNCH_HOLE | FALLOC_FL_KEEP_SIZE, 0, 0);
    return 0;
}
EOF
if compile_prog "" "" ; then
  fallocate_punch_hole=yes
fi

# check that fallocate supports range zeroing inside the file
fallocate_zero_range=no
cat > $TMPC << EOF
#include <fcntl.h>
#include <linux/falloc.h>

int main(void)
{
    fallocate(0, FALLOC_FL_ZERO_RANGE, 0, 0);
    return 0;
}
EOF
if compile_prog "" "" ; then
  fallocate_zero_range=yes
fi

# check for posix_fallocate
posix_fallocate=no
cat > $TMPC << EOF
#include <fcntl.h>

int main(void)
{
    posix_fallocate(0, 0, 0);
    return 0;
}
EOF
if compile_prog "" "" ; then
    posix_fallocate=yes
fi

# check for sync_file_range
sync_file_range=no
cat > $TMPC << EOF
#include <fcntl.h>

int main(void)
{
    sync_file_range(0, 0, 0, 0);
    return 0;
}
EOF
if compile_prog "" "" ; then
  sync_file_range=yes
fi

# check for linux/fiemap.h and FS_IOC_FIEMAP
fiemap=no
cat > $TMPC << EOF
#include <sys/ioctl.h>
#include <linux/fs.h>
#include <linux/fiemap.h>

int main(void)
{
    ioctl(0, FS_IOC_FIEMAP, 0);
    return 0;
}
EOF
if compile_prog "" "" ; then
  fiemap=yes
fi

# check for dup3
dup3=no
cat > $TMPC << EOF
#include <unistd.h>

int main(void)
{
    dup3(0, 0, 0);
    return 0;
}
EOF
if compile_prog "" "" ; then
  dup3=yes
fi

# check for ppoll support
ppoll=no
cat > $TMPC << EOF
#include <poll.h>

int main(void)
{
    struct pollfd pfd = { .fd = 0, .events = 0, .revents = 0 };
    ppoll(&pfd, 1, 0, 0);
    return 0;
}
EOF
if compile_prog "" "" ; then
  ppoll=yes
fi

# check for prctl(PR_SET_TIMERSLACK , ... ) support
prctl_pr_set_timerslack=no
cat > $TMPC << EOF
#include <sys/prctl.h>

int main(void)
{
    prctl(PR_SET_TIMERSLACK, 1, 0, 0, 0);
    return 0;
}
EOF
if compile_prog "" "" ; then
  prctl_pr_set_timerslack=yes
fi

# check for epoll support
epoll=no
cat > $TMPC << EOF
#include <sys/epoll.h>

int main(void)
{
    epoll_create(0);
    return 0;
}
EOF
if compile_prog "" "" ; then
  epoll=yes
fi

# epoll_create1 is a later addition
# so we must check separately for its presence
epoll_create1=no
cat > $TMPC << EOF
#include <sys/epoll.h>

int main(void)
{
    /* Note that we use epoll_create1 as a value, not as
     * a function being called. This is necessary so that on
     * old SPARC glibc versions where the function was present in
     * the library but not declared in the header file we will
     * fail the configure check. (Otherwise we will get a compiler
     * warning but not an error, and will proceed to fail the
     * qemu compile where we compile with -Werror.)
     */
    return (int)(uintptr_t)&epoll_create1;
}
EOF
if compile_prog "" "" ; then
  epoll_create1=yes
fi

# check for sendfile support
sendfile=no
cat > $TMPC << EOF
#include <sys/sendfile.h>

int main(void)
{
    return sendfile(0, 0, 0, 0);
}
EOF
if compile_prog "" "" ; then
  sendfile=yes
fi

# check for timerfd support (glibc 2.8 and newer)
timerfd=no
cat > $TMPC << EOF
#include <sys/timerfd.h>

int main(void)
{
    return(timerfd_create(CLOCK_REALTIME, 0));
}
EOF
if compile_prog "" "" ; then
  timerfd=yes
fi

# check for setns and unshare support
setns=no
cat > $TMPC << EOF
#include <sched.h>

int main(void)
{
    int ret;
    ret = setns(0, 0);
    ret = unshare(0);
    return ret;
}
EOF
if compile_prog "" "" ; then
  setns=yes
fi

# clock_adjtime probe
clock_adjtime=no
cat > $TMPC <<EOF
#include <time.h>

int main(void)
{
    return clock_adjtime(0, 0);
}
EOF
clock_adjtime=no
if compile_prog "" "" ; then
  clock_adjtime=yes
fi

# syncfs probe
syncfs=no
cat > $TMPC <<EOF
#include <unistd.h>

int main(void)
{
    return syncfs(0);
}
EOF
syncfs=no
if compile_prog "" "" ; then
  syncfs=yes
fi

# Check we have a new enough version of sphinx-build
has_sphinx_build() {
    # This is a bit awkward but works: create a trivial document and
    # try to run it with our configuration file (which enforces a
    # version requirement). This will fail if either
    # sphinx-build doesn't exist at all or if it is too old.
    mkdir -p "$TMPDIR1/sphinx"
    touch "$TMPDIR1/sphinx/index.rst"
    sphinx-build -c "$source_path/docs" -b html "$TMPDIR1/sphinx" "$TMPDIR1/sphinx/out" >/dev/null 2>&1
}

# Check if tools are available to build documentation.
if test "$docs" != "no" ; then
  if has makeinfo && has pod2man && has_sphinx_build; then
    docs=yes
  else
    if test "$docs" = "yes" ; then
      feature_not_found "docs" "Install texinfo, Perl/perl-podlators and python-sphinx"
    fi
    docs=no
  fi
fi

# Search for bswap_32 function
byteswap_h=no
cat > $TMPC << EOF
#include <byteswap.h>
int main(void) { return bswap_32(0); }
EOF
if compile_prog "" "" ; then
  byteswap_h=yes
fi

# Search for bswap32 function
bswap_h=no
cat > $TMPC << EOF
#include <sys/endian.h>
#include <sys/types.h>
#include <machine/bswap.h>
int main(void) { return bswap32(0); }
EOF
if compile_prog "" "" ; then
  bswap_h=yes
fi

##########################################
# Do we have libiscsi >= 1.9.0
if test "$libiscsi" != "no" ; then
  if $pkg_config --atleast-version=1.9.0 libiscsi; then
    libiscsi="yes"
    libiscsi_cflags=$($pkg_config --cflags libiscsi)
    libiscsi_libs=$($pkg_config --libs libiscsi)
  else
    if test "$libiscsi" = "yes" ; then
      feature_not_found "libiscsi" "Install libiscsi >= 1.9.0"
    fi
    libiscsi="no"
  fi
fi

##########################################
# Do we need libm
cat > $TMPC << EOF
#include <math.h>
int main(int argc, char **argv) { return isnan(sin((double)argc)); }
EOF
if compile_prog "" "" ; then
  :
elif compile_prog "" "-lm" ; then
  LIBS="-lm $LIBS"
  libs_qga="-lm $libs_qga"
else
  error_exit "libm check failed"
fi

##########################################
# Do we need librt
# uClibc provides 2 versions of clock_gettime(), one with realtime
# support and one without. This means that the clock_gettime() don't
# need -lrt. We still need it for timer_create() so we check for this
# function in addition.
cat > $TMPC <<EOF
#include <signal.h>
#include <time.h>
int main(void) {
  timer_create(CLOCK_REALTIME, NULL, NULL);
  return clock_gettime(CLOCK_REALTIME, NULL);
}
EOF

if compile_prog "" "" ; then
  :
# we need pthread for static linking. use previous pthread test result
elif compile_prog "" "$pthread_lib -lrt" ; then
  LIBS="$LIBS -lrt"
  libs_qga="$libs_qga -lrt"
fi

# Check whether we need to link libutil for openpty()
cat > $TMPC << EOF
extern int openpty(int *am, int *as, char *name, void *termp, void *winp);
int main(void) { return openpty(0, 0, 0, 0, 0); }
EOF

if ! compile_prog "" "" ; then
  if compile_prog "" "-lutil" ; then
    libs_softmmu="-lutil $libs_softmmu"
    libs_tools="-lutil $libs_tools"
  fi
fi

##########################################
# spice probe
if test "$spice" != "no" ; then
  cat > $TMPC << EOF
#include <spice.h>
int main(void) { spice_server_new(); return 0; }
EOF
  spice_cflags=$($pkg_config --cflags spice-protocol spice-server 2>/dev/null)
  spice_libs=$($pkg_config --libs spice-protocol spice-server 2>/dev/null)
  if $pkg_config --atleast-version=0.12.5 spice-server && \
     $pkg_config --atleast-version=0.12.3 spice-protocol && \
     compile_prog "$spice_cflags" "$spice_libs" ; then
    spice="yes"
    libs_softmmu="$libs_softmmu $spice_libs"
    QEMU_CFLAGS="$QEMU_CFLAGS $spice_cflags"
    spice_protocol_version=$($pkg_config --modversion spice-protocol)
    spice_server_version=$($pkg_config --modversion spice-server)
  else
    if test "$spice" = "yes" ; then
      feature_not_found "spice" \
          "Install spice-server(>=0.12.5) and spice-protocol(>=0.12.3) devel"
    fi
    spice="no"
  fi
fi

# check for smartcard support
if test "$smartcard" != "no"; then
    if $pkg_config --atleast-version=2.5.1 libcacard; then
        libcacard_cflags=$($pkg_config --cflags libcacard)
        libcacard_libs=$($pkg_config --libs libcacard)
        smartcard="yes"
    else
        if test "$smartcard" = "yes"; then
            feature_not_found "smartcard" "Install libcacard devel"
        fi
        smartcard="no"
    fi
fi

# check for libusb
if test "$libusb" != "no" ; then
    if $pkg_config --atleast-version=1.0.13 libusb-1.0; then
        libusb="yes"
        libusb_cflags=$($pkg_config --cflags libusb-1.0)
        libusb_libs=$($pkg_config --libs libusb-1.0)
    else
        if test "$libusb" = "yes"; then
            feature_not_found "libusb" "Install libusb devel >= 1.0.13"
        fi
        libusb="no"
    fi
fi

# check for usbredirparser for usb network redirection support
if test "$usb_redir" != "no" ; then
    if $pkg_config --atleast-version=0.6 libusbredirparser-0.5; then
        usb_redir="yes"
        usb_redir_cflags=$($pkg_config --cflags libusbredirparser-0.5)
        usb_redir_libs=$($pkg_config --libs libusbredirparser-0.5)
    else
        if test "$usb_redir" = "yes"; then
            feature_not_found "usb-redir" "Install usbredir devel"
        fi
        usb_redir="no"
    fi
fi

##########################################
# check if we have VSS SDK headers for win

if test "$mingw32" = "yes" && test "$guest_agent" != "no" && \
        test "$vss_win32_sdk" != "no" ; then
  case "$vss_win32_sdk" in
    "")   vss_win32_include="-isystem $source_path" ;;
    *\ *) # The SDK is installed in "Program Files" by default, but we cannot
          # handle path with spaces. So we symlink the headers into ".sdk/vss".
          vss_win32_include="-isystem $source_path/.sdk/vss"
	  symlink "$vss_win32_sdk/inc" "$source_path/.sdk/vss/inc"
	  ;;
    *)    vss_win32_include="-isystem $vss_win32_sdk"
  esac
  cat > $TMPC << EOF
#define __MIDL_user_allocate_free_DEFINED__
#include <inc/win2003/vss.h>
int main(void) { return VSS_CTX_BACKUP; }
EOF
  if compile_prog "$vss_win32_include" "" ; then
    guest_agent_with_vss="yes"
    QEMU_CFLAGS="$QEMU_CFLAGS $vss_win32_include"
    libs_qga="-lole32 -loleaut32 -lshlwapi -lstdc++ -Wl,--enable-stdcall-fixup $libs_qga"
    qga_vss_provider="qga/vss-win32/qga-vss.dll qga/vss-win32/qga-vss.tlb"
  else
    if test "$vss_win32_sdk" != "" ; then
      echo "ERROR: Please download and install Microsoft VSS SDK:"
      echo "ERROR:   http://www.microsoft.com/en-us/download/details.aspx?id=23490"
      echo "ERROR: On POSIX-systems, you can extract the SDK headers by:"
      echo "ERROR:   scripts/extract-vsssdk-headers setup.exe"
      echo "ERROR: The headers are extracted in the directory \`inc'."
      feature_not_found "VSS support"
    fi
    guest_agent_with_vss="no"
  fi
fi

##########################################
# lookup Windows platform SDK (if not specified)
# The SDK is needed only to build .tlb (type library) file of guest agent
# VSS provider from the source. It is usually unnecessary because the
# pre-compiled .tlb file is included.

if test "$mingw32" = "yes" && test "$guest_agent" != "no" && \
        test "$guest_agent_with_vss" = "yes" ; then
  if test -z "$win_sdk"; then
    programfiles="$PROGRAMFILES"
    test -n "$PROGRAMW6432" && programfiles="$PROGRAMW6432"
    if test -n "$programfiles"; then
      win_sdk=$(ls -d "$programfiles/Microsoft SDKs/Windows/v"* | tail -1) 2>/dev/null
    else
      feature_not_found "Windows SDK"
    fi
  elif test "$win_sdk" = "no"; then
    win_sdk=""
  fi
fi

##########################################
# check if mingw environment provides a recent ntddscsi.h
if test "$mingw32" = "yes" && test "$guest_agent" != "no"; then
  cat > $TMPC << EOF
#include <windows.h>
#include <ntddscsi.h>
int main(void) {
#if !defined(IOCTL_SCSI_GET_ADDRESS)
#error Missing required ioctl definitions
#endif
  SCSI_ADDRESS addr = { .Lun = 0, .TargetId = 0, .PathId = 0 };
  return addr.Lun;
}
EOF
  if compile_prog "" "" ; then
    guest_agent_ntddscsi=yes
    libs_qga="-lsetupapi -lcfgmgr32 $libs_qga"
  fi
fi

##########################################
# virgl renderer probe

if test "$virglrenderer" != "no" ; then
  cat > $TMPC << EOF
#include <virglrenderer.h>
int main(void) { virgl_renderer_poll(); return 0; }
EOF
  virgl_cflags=$($pkg_config --cflags virglrenderer 2>/dev/null)
  virgl_libs=$($pkg_config --libs virglrenderer 2>/dev/null)
  virgl_version=$($pkg_config --modversion virglrenderer 2>/dev/null)
  if $pkg_config virglrenderer >/dev/null 2>&1 && \
     compile_prog "$virgl_cflags" "$virgl_libs" ; then
    virglrenderer="yes"
  else
    if test "$virglrenderer" = "yes" ; then
      feature_not_found "virglrenderer"
    fi
    virglrenderer="no"
  fi
fi

##########################################
# capstone

case "$capstone" in
  "" | yes)
    if $pkg_config capstone; then
      capstone=system
    elif test -e "${source_path}/.git" && test $git_update = 'yes' ; then
      capstone=git
    elif test -e "${source_path}/capstone/Makefile" ; then
      capstone=internal
    elif test -z "$capstone" ; then
      capstone=no
    else
      feature_not_found "capstone" "Install capstone devel or git submodule"
    fi
    ;;

  system)
    if ! $pkg_config capstone; then
      feature_not_found "capstone" "Install capstone devel"
    fi
    ;;
esac

case "$capstone" in
  git | internal)
    if test "$capstone" = git; then
      git_submodules="${git_submodules} capstone"
    fi
    mkdir -p capstone
    QEMU_CFLAGS="$QEMU_CFLAGS -I\$(SRC_PATH)/capstone/include"
    if test "$mingw32" = "yes"; then
      LIBCAPSTONE=capstone.lib
    else
      LIBCAPSTONE=libcapstone.a
    fi
    libs_cpu="-L\$(BUILD_DIR)/capstone -lcapstone $libs_cpu"
    ;;

  system)
    QEMU_CFLAGS="$QEMU_CFLAGS $($pkg_config --cflags capstone)"
    libs_cpu="$($pkg_config --libs capstone) $libs_cpu"
    ;;

  no)
    ;;
  *)
    error_exit "Unknown state for capstone: $capstone"
    ;;
esac

##########################################
# check if we have fdatasync

fdatasync=no
cat > $TMPC << EOF
#include <unistd.h>
int main(void) {
#if defined(_POSIX_SYNCHRONIZED_IO) && _POSIX_SYNCHRONIZED_IO > 0
return fdatasync(0);
#else
#error Not supported
#endif
}
EOF
if compile_prog "" "" ; then
    fdatasync=yes
fi

##########################################
# check if we have madvise

madvise=no
cat > $TMPC << EOF
#include <sys/types.h>
#include <sys/mman.h>
#include <stddef.h>
int main(void) { return madvise(NULL, 0, MADV_DONTNEED); }
EOF
if compile_prog "" "" ; then
    madvise=yes
fi

##########################################
# check if we have posix_madvise

posix_madvise=no
cat > $TMPC << EOF
#include <sys/mman.h>
#include <stddef.h>
int main(void) { return posix_madvise(NULL, 0, POSIX_MADV_DONTNEED); }
EOF
if compile_prog "" "" ; then
    posix_madvise=yes
fi

##########################################
# check if we have posix_memalign()

posix_memalign=no
cat > $TMPC << EOF
#include <stdlib.h>
int main(void) {
    void *p;
    return posix_memalign(&p, 8, 8);
}
EOF
if compile_prog "" "" ; then
    posix_memalign=yes
fi

##########################################
# check if we have posix_syslog

posix_syslog=no
cat > $TMPC << EOF
#include <syslog.h>
int main(void) { openlog("qemu", LOG_PID, LOG_DAEMON); syslog(LOG_INFO, "configure"); return 0; }
EOF
if compile_prog "" "" ; then
    posix_syslog=yes
fi

##########################################
# check if we have sem_timedwait

sem_timedwait=no
cat > $TMPC << EOF
#include <semaphore.h>
int main(void) { sem_t s; struct timespec t = {0}; return sem_timedwait(&s, &t); }
EOF
if compile_prog "" "" ; then
    sem_timedwait=yes
fi

##########################################
# check if we have strchrnul

strchrnul=no
cat > $TMPC << EOF
#include <string.h>
int main(void);
// Use a haystack that the compiler shouldn't be able to constant fold
char *haystack = (char*)&main;
int main(void) { return strchrnul(haystack, 'x') != &haystack[6]; }
EOF
if compile_prog "" "" ; then
    strchrnul=yes
fi

##########################################
# check if trace backend exists

$python "$source_path/scripts/tracetool.py" "--backends=$trace_backends" --check-backends  > /dev/null 2> /dev/null
if test "$?" -ne 0 ; then
  error_exit "invalid trace backends" \
      "Please choose supported trace backends."
fi

##########################################
# For 'ust' backend, test if ust headers are present
if have_backend "ust"; then
  cat > $TMPC << EOF
#include <lttng/tracepoint.h>
int main(void) { return 0; }
EOF
  if compile_prog "" "-Wl,--no-as-needed -ldl" ; then
    if $pkg_config lttng-ust --exists; then
      lttng_ust_libs=$($pkg_config --libs lttng-ust)
    else
      lttng_ust_libs="-llttng-ust -ldl"
    fi
    if $pkg_config liburcu-bp --exists; then
      urcu_bp_libs=$($pkg_config --libs liburcu-bp)
    else
      urcu_bp_libs="-lurcu-bp"
    fi

    LIBS="$lttng_ust_libs $urcu_bp_libs $LIBS"
    libs_qga="$lttng_ust_libs $urcu_bp_libs $libs_qga"
  else
    error_exit "Trace backend 'ust' missing lttng-ust header files"
  fi
fi

##########################################
# For 'dtrace' backend, test if 'dtrace' command is present
if have_backend "dtrace"; then
  if ! has 'dtrace' ; then
    error_exit "dtrace command is not found in PATH $PATH"
  fi
  trace_backend_stap="no"
  if has 'stap' ; then
    trace_backend_stap="yes"
  fi
fi

##########################################
# check and set a backend for coroutine

# We prefer ucontext, but it's not always possible. The fallback
# is sigcontext. On Windows the only valid backend is the Windows
# specific one.

ucontext_works=no
if test "$darwin" != "yes"; then
  cat > $TMPC << EOF
#include <ucontext.h>
#ifdef __stub_makecontext
#error Ignoring glibc stub makecontext which will always fail
#endif
int main(void) { makecontext(0, 0, 0); return 0; }
EOF
  if compile_prog "" "" ; then
    ucontext_works=yes
  fi
fi

if test "$coroutine" = ""; then
  if test "$mingw32" = "yes"; then
    coroutine=win32
  elif test "$ucontext_works" = "yes"; then
    coroutine=ucontext
  else
    coroutine=sigaltstack
  fi
else
  case $coroutine in
  windows)
    if test "$mingw32" != "yes"; then
      error_exit "'windows' coroutine backend only valid for Windows"
    fi
    # Unfortunately the user visible backend name doesn't match the
    # coroutine-*.c filename for this case, so we have to adjust it here.
    coroutine=win32
    ;;
  ucontext)
    if test "$ucontext_works" != "yes"; then
      feature_not_found "ucontext"
    fi
    ;;
  sigaltstack)
    if test "$mingw32" = "yes"; then
      error_exit "only the 'windows' coroutine backend is valid for Windows"
    fi
    ;;
  *)
    error_exit "unknown coroutine backend $coroutine"
    ;;
  esac
fi

if test "$coroutine_pool" = ""; then
  coroutine_pool=yes
fi

if test "$debug_stack_usage" = "yes"; then
  if test "$coroutine_pool" = "yes"; then
    echo "WARN: disabling coroutine pool for stack usage debugging"
    coroutine_pool=no
  fi
fi


##########################################
# check if we have open_by_handle_at

open_by_handle_at=no
cat > $TMPC << EOF
#include <fcntl.h>
#if !defined(AT_EMPTY_PATH)
# error missing definition
#else
int main(void) { struct file_handle fh; return open_by_handle_at(0, &fh, 0); }
#endif
EOF
if compile_prog "" "" ; then
    open_by_handle_at=yes
fi

########################################
# check if we have linux/magic.h

linux_magic_h=no
cat > $TMPC << EOF
#include <linux/magic.h>
int main(void) {
  return 0;
}
EOF
if compile_prog "" "" ; then
    linux_magic_h=yes
fi

########################################
# check whether we can disable warning option with a pragma (this is needed
# to silence warnings in the headers of some versions of external libraries).
# This test has to be compiled with -Werror as otherwise an unknown pragma is
# only a warning.
#
# If we can't selectively disable warning in the code, disable -Werror so that
# the build doesn't fail anyway.

pragma_disable_unused_but_set=no
cat > $TMPC << EOF
#pragma GCC diagnostic push
#pragma GCC diagnostic ignored "-Wstrict-prototypes"
#pragma GCC diagnostic pop

int main(void) {
    return 0;
}
EOF
if compile_prog "-Werror" "" ; then
    pragma_diagnostic_available=yes
else
    werror=no
fi

########################################
# check if we have valgrind/valgrind.h

valgrind_h=no
cat > $TMPC << EOF
#include <valgrind/valgrind.h>
int main(void) {
  return 0;
}
EOF
if compile_prog "" "" ; then
    valgrind_h=yes
fi

########################################
# check if environ is declared

has_environ=no
cat > $TMPC << EOF
#include <unistd.h>
int main(void) {
    environ = 0;
    return 0;
}
EOF
if compile_prog "" "" ; then
    has_environ=yes
fi

########################################
# check if cpuid.h is usable.

cat > $TMPC << EOF
#include <cpuid.h>
int main(void) {
    unsigned a, b, c, d;
    int max = __get_cpuid_max(0, 0);

    if (max >= 1) {
        __cpuid(1, a, b, c, d);
    }

    if (max >= 7) {
        __cpuid_count(7, 0, a, b, c, d);
    }

    return 0;
}
EOF
if compile_prog "" "" ; then
    cpuid_h=yes
fi

##########################################
# avx2 optimization requirement check
#
# There is no point enabling this if cpuid.h is not usable,
# since we won't be able to select the new routines.

if test "$cpuid_h" = "yes" && test "$avx2_opt" != "no"; then
  cat > $TMPC << EOF
#pragma GCC push_options
#pragma GCC target("avx2")
#include <cpuid.h>
#include <immintrin.h>
static int bar(void *a) {
    __m256i x = *(__m256i *)a;
    return _mm256_testz_si256(x, x);
}
int main(int argc, char *argv[]) { return bar(argv[0]); }
EOF
  if compile_object "" ; then
    avx2_opt="yes"
  else
    avx2_opt="no"
  fi
fi

########################################
# check if __[u]int128_t is usable.

int128=no
cat > $TMPC << EOF
__int128_t a;
__uint128_t b;
int main (void) {
  a = a + b;
  b = a * b;
  a = a * a;
  return 0;
}
EOF
if compile_prog "" "" ; then
    int128=yes
fi

#########################################
# See if 128-bit atomic operations are supported.

atomic128=no
if test "$int128" = "yes"; then
  cat > $TMPC << EOF
int main(void)
{
  unsigned __int128 x = 0, y = 0;
  y = __atomic_load_16(&x, 0);
  __atomic_store_16(&x, y, 0);
  __atomic_compare_exchange_16(&x, &y, x, 0, 0, 0);
  return 0;
}
EOF
  if compile_prog "" "" ; then
    atomic128=yes
  fi
fi

cmpxchg128=no
if test "$int128" = yes && test "$atomic128" = no; then
  cat > $TMPC << EOF
int main(void)
{
  unsigned __int128 x = 0, y = 0;
  __sync_val_compare_and_swap_16(&x, y, x);
  return 0;
}
EOF
  if compile_prog "" "" ; then
    cmpxchg128=yes
  fi
fi

#########################################
# See if 64-bit atomic operations are supported.
# Note that without __atomic builtins, we can only
# assume atomic loads/stores max at pointer size.

cat > $TMPC << EOF
#include <stdint.h>
int main(void)
{
  uint64_t x = 0, y = 0;
#ifdef __ATOMIC_RELAXED
  y = __atomic_load_8(&x, 0);
  __atomic_store_8(&x, y, 0);
  __atomic_compare_exchange_8(&x, &y, x, 0, 0, 0);
  __atomic_exchange_8(&x, y, 0);
  __atomic_fetch_add_8(&x, y, 0);
#else
  typedef char is_host64[sizeof(void *) >= sizeof(uint64_t) ? 1 : -1];
  __sync_lock_test_and_set(&x, y);
  __sync_val_compare_and_swap(&x, y, 0);
  __sync_fetch_and_add(&x, y);
#endif
  return 0;
}
EOF
if compile_prog "" "" ; then
  atomic64=yes
fi

########################################
# See if 16-byte vector operations are supported.
# Even without a vector unit the compiler may expand these.
# There is a bug in old GCC for PPC that crashes here.
# Unfortunately it's the system compiler for Centos 7.

cat > $TMPC << EOF
typedef unsigned char U1 __attribute__((vector_size(16)));
typedef unsigned short U2 __attribute__((vector_size(16)));
typedef unsigned int U4 __attribute__((vector_size(16)));
typedef unsigned long long U8 __attribute__((vector_size(16)));
typedef signed char S1 __attribute__((vector_size(16)));
typedef signed short S2 __attribute__((vector_size(16)));
typedef signed int S4 __attribute__((vector_size(16)));
typedef signed long long S8 __attribute__((vector_size(16)));
static U1 a1, b1;
static U2 a2, b2;
static U4 a4, b4;
static U8 a8, b8;
static S1 c1;
static S2 c2;
static S4 c4;
static S8 c8;
static int i;
void helper(void *d, void *a, int shift, int i);
void helper(void *d, void *a, int shift, int i)
{
  *(U1 *)(d + i) = *(U1 *)(a + i) << shift;
  *(U2 *)(d + i) = *(U2 *)(a + i) << shift;
  *(U4 *)(d + i) = *(U4 *)(a + i) << shift;
  *(U8 *)(d + i) = *(U8 *)(a + i) << shift;
}
int main(void)
{
  a1 += b1; a2 += b2; a4 += b4; a8 += b8;
  a1 -= b1; a2 -= b2; a4 -= b4; a8 -= b8;
  a1 *= b1; a2 *= b2; a4 *= b4; a8 *= b8;
  a1 &= b1; a2 &= b2; a4 &= b4; a8 &= b8;
  a1 |= b1; a2 |= b2; a4 |= b4; a8 |= b8;
  a1 ^= b1; a2 ^= b2; a4 ^= b4; a8 ^= b8;
  a1 <<= i; a2 <<= i; a4 <<= i; a8 <<= i;
  a1 >>= i; a2 >>= i; a4 >>= i; a8 >>= i;
  c1 >>= i; c2 >>= i; c4 >>= i; c8 >>= i;
  return 0;
}
EOF

vector16=no
if compile_prog "" "" ; then
  vector16=yes
fi

########################################
# check if getauxval is available.

getauxval=no
cat > $TMPC << EOF
#include <sys/auxv.h>
int main(void) {
  return getauxval(AT_HWCAP) == 0;
}
EOF
if compile_prog "" "" ; then
    getauxval=yes
fi

########################################
# check if ccache is interfering with
# semantic analysis of macros

unset CCACHE_CPP2
ccache_cpp2=no
cat > $TMPC << EOF
static const int Z = 1;
#define fn() ({ Z; })
#define TAUT(X) ((X) == Z)
#define PAREN(X, Y) (X == Y)
#define ID(X) (X)
int main(int argc, char *argv[])
{
    int x = 0, y = 0;
    x = ID(x);
    x = fn();
    fn();
    if (PAREN(x, y)) return 0;
    if (TAUT(Z)) return 0;
    return 0;
}
EOF

if ! compile_object "-Werror"; then
    ccache_cpp2=yes
fi

#################################################
# clang does not support glibc + FORTIFY_SOURCE.

if test "$fortify_source" != "no"; then
  if echo | $cc -dM -E - | grep __clang__ > /dev/null 2>&1 ; then
    fortify_source="no";
  elif test -n "$cxx" && has $cxx &&
       echo | $cxx -dM -E - | grep __clang__ >/dev/null 2>&1 ; then
    fortify_source="no";
  else
    fortify_source="yes"
  fi
fi

###############################################
# Check if copy_file_range is provided by glibc
have_copy_file_range=no
cat > $TMPC << EOF
#include <unistd.h>
int main(void) {
  copy_file_range(0, NULL, 0, NULL, 0, 0);
  return 0;
}
EOF
if compile_prog "" "" ; then
    have_copy_file_range=yes
fi

##########################################
# check if struct fsxattr is available via linux/fs.h

have_fsxattr=no
cat > $TMPC << EOF
#include <linux/fs.h>
struct fsxattr foo;
int main(void) {
  return 0;
}
EOF
if compile_prog "" "" ; then
    have_fsxattr=yes
fi

##########################################
# check for usable membarrier system call
if test "$membarrier" = "yes"; then
    have_membarrier=no
    if test "$mingw32" = "yes" ; then
        have_membarrier=yes
    elif test "$linux" = "yes" ; then
        cat > $TMPC << EOF
    #include <linux/membarrier.h>
    #include <sys/syscall.h>
    #include <unistd.h>
    #include <stdlib.h>
    int main(void) {
        syscall(__NR_membarrier, MEMBARRIER_CMD_QUERY, 0);
        syscall(__NR_membarrier, MEMBARRIER_CMD_SHARED, 0);
	exit(0);
    }
EOF
        if compile_prog "" "" ; then
            have_membarrier=yes
        fi
    fi
    if test "$have_membarrier" = "no"; then
      feature_not_found "membarrier" "membarrier system call not available"
    fi
else
    # Do not enable it by default even for Mingw32, because it doesn't
    # work on Wine.
    membarrier=no
fi

##########################################
# check if rtnetlink.h exists and is useful
have_rtnetlink=no
cat > $TMPC << EOF
#include <linux/rtnetlink.h>
int main(void) {
  return IFLA_PROTO_DOWN;
}
EOF
if compile_prog "" "" ; then
    have_rtnetlink=yes
fi

##########################################
# check for usable AF_VSOCK environment
have_af_vsock=no
cat > $TMPC << EOF
#include <errno.h>
#include <sys/types.h>
#include <sys/socket.h>
#if !defined(AF_VSOCK)
# error missing AF_VSOCK flag
#endif
#include <linux/vm_sockets.h>
int main(void) {
    int sock, ret;
    struct sockaddr_vm svm;
    socklen_t len = sizeof(svm);
    sock = socket(AF_VSOCK, SOCK_STREAM, 0);
    ret = getpeername(sock, (struct sockaddr *)&svm, &len);
    if ((ret == -1) && (errno == ENOTCONN)) {
        return 0;
    }
    return -1;
}
EOF
if compile_prog "" "" ; then
    have_af_vsock=yes
fi

##########################################
# check for usable AF_ALG environment
hava_afalg=no
cat > $TMPC << EOF
#include <errno.h>
#include <sys/types.h>
#include <sys/socket.h>
#include <linux/if_alg.h>
int main(void) {
    int sock;
    sock = socket(AF_ALG, SOCK_SEQPACKET, 0);
    return sock;
}
EOF
if compile_prog "" "" ; then
    have_afalg=yes
fi
if test "$crypto_afalg" = "yes"
then
    if test "$have_afalg" != "yes"
    then
	error_exit "AF_ALG requested but could not be detected"
    fi
fi


#################################################
# Check to see if we have the Hypervisor framework
if [ "$darwin" = "yes" ] ; then
  cat > $TMPC << EOF
#include <Hypervisor/hv.h>
int main() { return 0;}
EOF
  if ! compile_object ""; then
    hvf='no'
  else
    hvf='yes'
    LDFLAGS="-framework Hypervisor $LDFLAGS"
  fi
fi

#################################################
# Sparc implicitly links with --relax, which is
# incompatible with -r, so --no-relax should be
# given. It does no harm to give it on other
# platforms too.

# Note: the prototype is needed since QEMU_CFLAGS
#       contains -Wmissing-prototypes
cat > $TMPC << EOF
extern int foo(void);
int foo(void) { return 0; }
EOF
if ! compile_object ""; then
  error_exit "Failed to compile object file for LD_REL_FLAGS test"
fi
for i in '-Wl,-r -Wl,--no-relax' -Wl,-r -r; do
  if do_cc -nostdlib $i -o $TMPMO $TMPO; then
    LD_REL_FLAGS=$i
    break
  fi
done
if test "$modules" = "yes" && test "$LD_REL_FLAGS" = ""; then
  feature_not_found "modules" "Cannot find how to build relocatable objects"
fi

##########################################
# check for sysmacros.h

have_sysmacros=no
cat > $TMPC << EOF
#include <sys/sysmacros.h>
int main(void) {
    return makedev(0, 0);
}
EOF
if compile_prog "" "" ; then
    have_sysmacros=yes
fi

##########################################
# Veritas HyperScale block driver VxHS
# Check if libvxhs is installed

if test "$vxhs" != "no" ; then
  cat > $TMPC <<EOF
#include <stdint.h>
#include <qnio/qnio_api.h>

void *vxhs_callback;

int main(void) {
    iio_init(QNIO_VERSION, vxhs_callback);
    return 0;
}
EOF
  vxhs_libs="-lvxhs -lssl"
  if compile_prog "" "$vxhs_libs" ; then
    vxhs=yes
  else
    if test "$vxhs" = "yes" ; then
      feature_not_found "vxhs block device" "Install libvxhs See github"
    fi
    vxhs=no
  fi
fi

##########################################
# check for _Static_assert()

have_static_assert=no
cat > $TMPC << EOF
_Static_assert(1, "success");
int main(void) {
    return 0;
}
EOF
if compile_prog "" "" ; then
    have_static_assert=yes
fi

##########################################
# check for utmpx.h, it is missing e.g. on OpenBSD

have_utmpx=no
cat > $TMPC << EOF
#include <utmpx.h>
struct utmpx user_info;
int main(void) {
    return 0;
}
EOF
if compile_prog "" "" ; then
    have_utmpx=yes
fi

##########################################
# check for getrandom()

have_getrandom=no
cat > $TMPC << EOF
#include <sys/random.h>
int main(void) {
    return getrandom(0, 0, GRND_NONBLOCK);
}
EOF
if compile_prog "" "" ; then
    have_getrandom=yes
fi

##########################################
# checks for sanitizers

have_asan=no
have_ubsan=no
have_asan_iface_h=no
have_asan_iface_fiber=no

if test "$sanitizers" = "yes" ; then
  write_c_skeleton
  if compile_prog "$CPU_CFLAGS -Werror -fsanitize=address" ""; then
      have_asan=yes
  fi

  # we could use a simple skeleton for flags checks, but this also
  # detect the static linking issue of ubsan, see also:
  # https://gcc.gnu.org/bugzilla/show_bug.cgi?id=84285
  cat > $TMPC << EOF
#include <stdlib.h>
int main(void) {
    void *tmp = malloc(10);
    return *(int *)(tmp + 2);
}
EOF
  if compile_prog "$CPU_CFLAGS -Werror -fsanitize=undefined" ""; then
      have_ubsan=yes
  fi

  if check_include "sanitizer/asan_interface.h" ; then
      have_asan_iface_h=yes
  fi

  cat > $TMPC << EOF
#include <sanitizer/asan_interface.h>
int main(void) {
  __sanitizer_start_switch_fiber(0, 0, 0);
  return 0;
}
EOF
  if compile_prog "$CPU_CFLAGS -Werror -fsanitize=address" "" ; then
      have_asan_iface_fiber=yes
  fi
fi

##########################################
# check for libpmem

if test "$libpmem" != "no"; then
	if $pkg_config --exists "libpmem"; then
		libpmem="yes"
		libpmem_libs=$($pkg_config --libs libpmem)
		libpmem_cflags=$($pkg_config --cflags libpmem)
		libs_softmmu="$libs_softmmu $libpmem_libs"
		QEMU_CFLAGS="$QEMU_CFLAGS $libpmem_cflags"
	else
		if test "$libpmem" = "yes" ; then
			feature_not_found "libpmem" "Install nvml or pmdk"
		fi
		libpmem="no"
	fi
fi

##########################################
# check for slirp

case "$slirp" in
  "" | yes)
    if $pkg_config slirp; then
      slirp=system
    elif test -e "${source_path}/.git" && test $git_update = 'yes' ; then
      slirp=git
    elif test -e "${source_path}/slirp/Makefile" ; then
      slirp=internal
    elif test -z "$slirp" ; then
      slirp=no
    else
      feature_not_found "slirp" "Install slirp devel or git submodule"
    fi
    ;;

  system)
    if ! $pkg_config slirp; then
      feature_not_found "slirp" "Install slirp devel"
    fi
    ;;
esac

case "$slirp" in
  git | internal)
    if test "$slirp" = git; then
      git_submodules="${git_submodules} slirp"
    fi
    mkdir -p slirp
    slirp_cflags="-I\$(SRC_PATH)/slirp/src -I\$(BUILD_DIR)/slirp/src"
    slirp_libs="-L\$(BUILD_DIR)/slirp -lslirp"
    ;;

  system)
    slirp_version=$($pkg_config --modversion slirp 2>/dev/null)
    slirp_cflags=$($pkg_config --cflags slirp 2>/dev/null)
    slirp_libs=$($pkg_config --libs slirp 2>/dev/null)
    ;;

  no)
    ;;
  *)
    error_exit "Unknown state for slirp: $slirp"
    ;;
esac


##########################################
# End of CC checks
# After here, no more $cc or $ld runs

write_c_skeleton

if test "$gcov" = "yes" ; then
  CFLAGS="-fprofile-arcs -ftest-coverage -g $CFLAGS"
  LDFLAGS="-fprofile-arcs -ftest-coverage $LDFLAGS"
elif test "$fortify_source" = "yes" ; then
  CFLAGS="-O2 -U_FORTIFY_SOURCE -D_FORTIFY_SOURCE=2 $CFLAGS"
elif test "$debug" = "no"; then
  CFLAGS="-O2 $CFLAGS"
fi

if test "$have_asan" = "yes"; then
  CFLAGS="-fsanitize=address $CFLAGS"
  if test "$have_asan_iface_h" = "no" ; then
      echo "ASAN build enabled, but ASAN header missing." \
           "Without code annotation, the report may be inferior."
  elif test "$have_asan_iface_fiber" = "no" ; then
      echo "ASAN build enabled, but ASAN header is too old." \
           "Without code annotation, the report may be inferior."
  fi
fi
if test "$have_ubsan" = "yes"; then
  CFLAGS="-fsanitize=undefined $CFLAGS"
fi

##########################################
# Do we have libnfs
if test "$libnfs" != "no" ; then
  if $pkg_config --atleast-version=1.9.3 libnfs; then
    libnfs="yes"
    libnfs_libs=$($pkg_config --libs libnfs)
  else
    if test "$libnfs" = "yes" ; then
      feature_not_found "libnfs" "Install libnfs devel >= 1.9.3"
    fi
    libnfs="no"
  fi
fi

##########################################
# Do we have libudev
if test "$libudev" != "no" ; then
  if $pkg_config libudev && test "$static" != "yes"; then
    libudev="yes"
    libudev_libs=$($pkg_config --libs libudev)
  else
    libudev="no"
  fi
fi

# Now we've finished running tests it's OK to add -Werror to the compiler flags
if test "$werror" = "yes"; then
    QEMU_CFLAGS="-Werror $QEMU_CFLAGS"
fi

if test "$solaris" = "no" ; then
    if $ld --version 2>/dev/null | grep "GNU ld" >/dev/null 2>/dev/null ; then
        LDFLAGS="-Wl,--warn-common $LDFLAGS"
    fi
fi

# test if pod2man has --utf8 option
if pod2man --help | grep -q utf8; then
    POD2MAN="pod2man --utf8"
else
    POD2MAN="pod2man"
fi

# Use ASLR, no-SEH and DEP if available
if test "$mingw32" = "yes" ; then
    for flag in --dynamicbase --no-seh --nxcompat; do
        if ld_has $flag ; then
            LDFLAGS="-Wl,$flag $LDFLAGS"
        fi
    done
fi

# Disable OpenBSD W^X if available
if test "$tcg" = "yes" && test "$targetos" = "OpenBSD"; then
    cat > $TMPC <<EOF
    int main(void) { return 0; }
EOF
    wx_ldflags="-Wl,-z,wxneeded"
    if compile_prog "" "$wx_ldflags"; then
        QEMU_LDFLAGS="$QEMU_LDFLAGS $wx_ldflags"
    fi
fi

qemu_confdir=$sysconfdir$confsuffix
qemu_moddir=$libdir$confsuffix
qemu_datadir=$datadir$confsuffix
qemu_localedir="$datadir/locale"
qemu_icondir="$datadir/icons"
qemu_desktopdir="$datadir/applications"

# We can only support ivshmem if we have eventfd
if [ "$eventfd" = "yes" ]; then
  ivshmem=yes
fi

tools=""
if test "$want_tools" = "yes" ; then
  tools="qemu-img\$(EXESUF) qemu-io\$(EXESUF) qemu-edid\$(EXESUF) $tools"
  if [ "$linux" = "yes" -o "$bsd" = "yes" -o "$solaris" = "yes" ] ; then
    tools="qemu-nbd\$(EXESUF) $tools"
  fi
  if [ "$ivshmem" = "yes" ]; then
    tools="ivshmem-client\$(EXESUF) ivshmem-server\$(EXESUF) $tools"
  fi
  if [ "$curl" = "yes" ]; then
      tools="elf2dmp\$(EXESUF) $tools"
  fi
fi
if test "$softmmu" = yes ; then
  if test "$linux" = yes; then
    if test "$virtfs" != no && test "$cap" = yes && test "$attr" = yes ; then
      virtfs=yes
      tools="$tools fsdev/virtfs-proxy-helper\$(EXESUF)"
    else
      if test "$virtfs" = yes; then
        error_exit "VirtFS requires libcap devel and libattr devel"
      fi
      virtfs=no
    fi
    if test "$mpath" != no && test "$mpathpersist" = yes ; then
      mpath=yes
    else
      if test "$mpath" = yes; then
        error_exit "Multipath requires libmpathpersist devel"
      fi
      mpath=no
    fi
    tools="$tools scsi/qemu-pr-helper\$(EXESUF)"
  else
    if test "$virtfs" = yes; then
      error_exit "VirtFS is supported only on Linux"
    fi
    virtfs=no
    if test "$mpath" = yes; then
      error_exit "Multipath is supported only on Linux"
    fi
    mpath=no
  fi
  if test "$xkbcommon" = "yes"; then
    tools="qemu-keymap\$(EXESUF) $tools"
  fi
fi

# Probe for guest agent support/options

if [ "$guest_agent" != "no" ]; then
  if [ "$softmmu" = no -a "$want_tools" = no ] ; then
      guest_agent=no
  elif [ "$linux" = "yes" -o "$bsd" = "yes" -o "$solaris" = "yes" -o "$mingw32" = "yes" ] ; then
      tools="qemu-ga\$(EXESUF) $tools"
      guest_agent=yes
  elif [ "$guest_agent" != yes ]; then
      guest_agent=no
  else
      error_exit "Guest agent is not supported on this platform"
  fi
fi

# Guest agent Window MSI  package

if test "$guest_agent" != yes; then
  if test "$guest_agent_msi" = yes; then
    error_exit "MSI guest agent package requires guest agent enabled"
  fi
  guest_agent_msi=no
elif test "$mingw32" != "yes"; then
  if test "$guest_agent_msi" = "yes"; then
    error_exit "MSI guest agent package is available only for MinGW Windows cross-compilation"
  fi
  guest_agent_msi=no
elif ! has wixl; then
  if test "$guest_agent_msi" = "yes"; then
    error_exit "MSI guest agent package requires wixl tool installed ( usually from msitools package )"
  fi
  guest_agent_msi=no
else
  # we support qemu-ga, mingw32, and wixl: default to MSI enabled if it wasn't
  # disabled explicitly
  if test "$guest_agent_msi" != "no"; then
    guest_agent_msi=yes
  fi
fi

if test "$guest_agent_msi" = "yes"; then
  if test "$guest_agent_with_vss" = "yes"; then
    QEMU_GA_MSI_WITH_VSS="-D InstallVss"
  fi

  if test "$QEMU_GA_MANUFACTURER" = ""; then
    QEMU_GA_MANUFACTURER=QEMU
  fi

  if test "$QEMU_GA_DISTRO" = ""; then
    QEMU_GA_DISTRO=Linux
  fi

  if test "$QEMU_GA_VERSION" = ""; then
      QEMU_GA_VERSION=$(cat $source_path/VERSION)
  fi

  QEMU_GA_MSI_MINGW_DLL_PATH="-D Mingw_dlls=$($pkg_config --variable=prefix glib-2.0)/bin"

  case "$cpu" in
  x86_64)
    QEMU_GA_MSI_ARCH="-a x64 -D Arch=64"
    ;;
  i386)
    QEMU_GA_MSI_ARCH="-D Arch=32"
    ;;
  *)
    error_exit "CPU $cpu not supported for building installation package"
    ;;
  esac
fi

# Mac OS X ships with a broken assembler
roms=
if { test "$cpu" = "i386" || test "$cpu" = "x86_64"; } && \
        test "$targetos" != "Darwin" && test "$targetos" != "SunOS" && \
        test "$softmmu" = yes ; then
    # Different host OS linkers have different ideas about the name of the ELF
    # emulation. Linux and OpenBSD/amd64 use 'elf_i386'; FreeBSD uses the _fbsd
    # variant; OpenBSD/i386 uses the _obsd variant; and Windows uses i386pe.
    for emu in elf_i386 elf_i386_fbsd elf_i386_obsd i386pe; do
        if "$ld" -verbose 2>&1 | grep -q "^[[:space:]]*$emu[[:space:]]*$"; then
            ld_i386_emulation="$emu"
            roms="optionrom"
            break
        fi
    done
fi

# Only build s390-ccw bios if we're on s390x and the compiler has -march=z900
if test "$cpu" = "s390x" ; then
  write_c_skeleton
  if compile_prog "-march=z900" ""; then
    roms="$roms s390-ccw"
  fi
fi

# Probe for the need for relocating the user-only binary.
if ( [ "$linux_user" = yes ] || [ "$bsd_user" = yes ] ) && [ "$pie" = no ]; then
  textseg_addr=
  case "$cpu" in
    arm | i386 | ppc* | s390* | sparc* | x86_64 | x32)
      # ??? Rationale for choosing this address
      textseg_addr=0x60000000
      ;;
    mips)
      # A 256M aligned address, high in the address space, with enough
      # room for the code_gen_buffer above it before the stack.
      textseg_addr=0x60000000
      ;;
  esac
  if [ -n "$textseg_addr" ]; then
    cat > $TMPC <<EOF
    int main(void) { return 0; }
EOF
    textseg_ldflags="-Wl,-Ttext-segment=$textseg_addr"
    if ! compile_prog "" "$textseg_ldflags"; then
      # In case ld does not support -Ttext-segment, edit the default linker
      # script via sed to set the .text start addr.  This is needed on FreeBSD
      # at least.
      if ! $ld --verbose >/dev/null 2>&1; then
        error_exit \
            "We need to link the QEMU user mode binaries at a" \
            "specific text address. Unfortunately your linker" \
            "doesn't support either the -Ttext-segment option or" \
            "printing the default linker script with --verbose." \
            "If you don't want the user mode binaries, pass the" \
            "--disable-user option to configure."
      fi

      $ld --verbose | sed \
        -e '1,/==================================================/d' \
        -e '/==================================================/,$d' \
        -e "s/[.] = [0-9a-fx]* [+] SIZEOF_HEADERS/. = $textseg_addr + SIZEOF_HEADERS/" \
        -e "s/__executable_start = [0-9a-fx]*/__executable_start = $textseg_addr/" > config-host.ld
      textseg_ldflags="-Wl,-T../config-host.ld"
    fi
  fi
fi

# Check that the C++ compiler exists and works with the C compiler.
# All the QEMU_CXXFLAGS are based on QEMU_CFLAGS. Keep this at the end to don't miss any other that could be added.
if has $cxx; then
    cat > $TMPC <<EOF
int c_function(void);
int main(void) { return c_function(); }
EOF

    compile_object

    cat > $TMPCXX <<EOF
extern "C" {
   int c_function(void);
}
int c_function(void) { return 42; }
EOF

    update_cxxflags

    if do_cxx $QEMU_CXXFLAGS -o $TMPE $TMPCXX $TMPO $LDFLAGS; then
        # C++ compiler $cxx works ok with C compiler $cc
        :
    else
        echo "C++ compiler $cxx does not work with C compiler $cc"
        echo "Disabling C++ specific optional code"
        cxx=
    fi
else
    echo "No C++ compiler available; disabling C++ specific optional code"
    cxx=
fi

echo_version() {
    if test "$1" = "yes" ; then
        echo "($2)"
    fi
}

# prepend pixman and ftd flags after all config tests are done
QEMU_CFLAGS="$pixman_cflags $fdt_cflags $QEMU_CFLAGS"
QEMU_LDFLAGS="$fdt_ldflags $QEMU_LDFLAGS"
libs_softmmu="$pixman_libs $libs_softmmu"

echo "Install prefix    $prefix"
echo "BIOS directory    $(eval echo $qemu_datadir)"
echo "firmware path     $(eval echo $firmwarepath)"
echo "binary directory  $(eval echo $bindir)"
echo "library directory $(eval echo $libdir)"
echo "module directory  $(eval echo $qemu_moddir)"
echo "libexec directory $(eval echo $libexecdir)"
echo "include directory $(eval echo $includedir)"
echo "config directory  $(eval echo $sysconfdir)"
if test "$mingw32" = "no" ; then
echo "local state directory   $(eval echo $local_statedir)"
echo "Manual directory  $(eval echo $mandir)"
echo "ELF interp prefix $interp_prefix"
else
echo "local state directory   queried at runtime"
echo "Windows SDK       $win_sdk"
fi
echo "Source path       $source_path"
echo "GIT binary        $git"
echo "GIT submodules    $git_submodules"
echo "C compiler        $cc"
echo "Host C compiler   $host_cc"
echo "C++ compiler      $cxx"
echo "Objective-C compiler $objcc"
echo "ARFLAGS           $ARFLAGS"
echo "CFLAGS            $CFLAGS"
echo "QEMU_CFLAGS       $QEMU_CFLAGS"
echo "LDFLAGS           $LDFLAGS"
echo "QEMU_LDFLAGS      $QEMU_LDFLAGS"
echo "make              $make"
echo "install           $install"
echo "python            $python ($python_version)"
echo "slirp support     $slirp $(echo_version $slirp $slirp_version)"
if test "$slirp" != "no" ; then
    echo "smbd              $smbd"
fi
echo "module support    $modules"
echo "host CPU          $cpu"
echo "host big endian   $bigendian"
echo "target list       $target_list"
echo "syscall fwd compat $syscall_fwd_compat"
echo "tcg plugin support $tcg_plugin"
echo "tcg plugin cpp support $tcg_plugin_cpp"
echo "gprof enabled     $gprof"
echo "sparse enabled    $sparse"
echo "strip binaries    $strip_opt"
echo "profiler          $profiler"
echo "static build      $static"
if test "$darwin" = "yes" ; then
    echo "Cocoa support     $cocoa"
fi
echo "SDL support       $sdl $(echo_version $sdl $sdlversion)"
echo "SDL image support $sdl_image"
echo "GTK support       $gtk $(echo_version $gtk $gtk_version)"
echo "GTK GL support    $gtk_gl"
echo "VTE support       $vte $(echo_version $vte $vteversion)"
echo "TLS priority      $tls_priority"
echo "GNUTLS support    $gnutls"
echo "libgcrypt         $gcrypt"
echo "nettle            $nettle $(echo_version $nettle $nettle_version)"
echo "libtasn1          $tasn1"
echo "PAM               $auth_pam"
echo "iconv support     $iconv"
echo "curses support    $curses"
echo "virgl support     $virglrenderer $(echo_version $virglrenderer $virgl_version)"
echo "curl support      $curl"
echo "mingw32 support   $mingw32"
echo "Audio drivers     $audio_drv_list"
echo "Block whitelist (rw) $block_drv_rw_whitelist"
echo "Block whitelist (ro) $block_drv_ro_whitelist"
echo "VirtFS support    $virtfs"
echo "Multipath support $mpath"
echo "VNC support       $vnc"
if test "$vnc" = "yes" ; then
    echo "VNC SASL support  $vnc_sasl"
    echo "VNC JPEG support  $vnc_jpeg"
    echo "VNC PNG support   $vnc_png"
fi
echo "xen support       $xen"
if test "$xen" = "yes" ; then
  echo "xen ctrl version  $xen_ctrl_version"
fi
echo "brlapi support    $brlapi"
echo "bluez  support    $bluez"
echo "Documentation     $docs"
echo "PIE               $pie"
echo "vde support       $vde"
echo "netmap support    $netmap"
echo "Linux AIO support $linux_aio"
echo "ATTR/XATTR support $attr"
echo "Install blobs     $blobs"
echo "KVM support       $kvm"
echo "HAX support       $hax"
echo "HVF support       $hvf"
echo "WHPX support      $whpx"
echo "TCG support       $tcg"
if test "$tcg" = "yes" ; then
    echo "TCG debug enabled $debug_tcg"
    echo "TCG interpreter   $tcg_interpreter"
fi
echo "malloc trim support $malloc_trim"
echo "RDMA support      $rdma"
echo "PVRDMA support    $pvrdma"
echo "fdt support       $fdt"
echo "membarrier        $membarrier"
echo "preadv support    $preadv"
echo "fdatasync         $fdatasync"
echo "madvise           $madvise"
echo "posix_madvise     $posix_madvise"
echo "posix_memalign    $posix_memalign"
echo "libcap-ng support $cap_ng"
echo "vhost-net support $vhost_net"
echo "vhost-crypto support $vhost_crypto"
echo "vhost-scsi support $vhost_scsi"
echo "vhost-vsock support $vhost_vsock"
echo "vhost-user support $vhost_user"
echo "Trace backends    $trace_backends"
if have_backend "simple"; then
echo "Trace output file $trace_file-<pid>"
fi
echo "spice support     $spice $(echo_version $spice $spice_protocol_version/$spice_server_version)"
echo "rbd support       $rbd"
echo "xfsctl support    $xfs"
echo "smartcard support $smartcard"
echo "libusb            $libusb"
echo "usb net redir     $usb_redir"
echo "OpenGL support    $opengl"
echo "OpenGL dmabufs    $opengl_dmabuf"
echo "libiscsi support  $libiscsi"
echo "libnfs support    $libnfs"
echo "build guest agent $guest_agent"
echo "QGA VSS support   $guest_agent_with_vss"
echo "QGA w32 disk info $guest_agent_ntddscsi"
echo "QGA MSI support   $guest_agent_msi"
echo "seccomp support   $seccomp"
echo "coroutine backend $coroutine"
echo "coroutine pool    $coroutine_pool"
echo "debug stack usage $debug_stack_usage"
echo "mutex debugging   $debug_mutex"
echo "crypto afalg      $crypto_afalg"
echo "GlusterFS support $glusterfs"
echo "gcov              $gcov_tool"
echo "gcov enabled      $gcov"
echo "TPM support       $tpm"
echo "libssh support    $libssh"
echo "QOM debugging     $qom_cast_debug"
echo "Live block migration $live_block_migration"
echo "lzo support       $lzo"
echo "snappy support    $snappy"
echo "bzip2 support     $bzip2"
echo "lzfse support     $lzfse"
echo "NUMA host support $numa"
echo "libxml2           $libxml2"
echo "tcmalloc support  $tcmalloc"
echo "jemalloc support  $jemalloc"
echo "avx2 optimization $avx2_opt"
echo "replication support $replication"
echo "VxHS block device $vxhs"
echo "bochs support     $bochs"
echo "cloop support     $cloop"
echo "dmg support       $dmg"
echo "qcow v1 support   $qcow1"
echo "vdi support       $vdi"
echo "vvfat support     $vvfat"
echo "qed support       $qed"
echo "parallels support $parallels"
echo "sheepdog support  $sheepdog"
echo "capstone          $capstone"
echo "libpmem support   $libpmem"
echo "libudev           $libudev"
echo "default devices   $default_devices"

if test "$supported_cpu" = "no"; then
    echo
    echo "WARNING: SUPPORT FOR THIS HOST CPU WILL GO AWAY IN FUTURE RELEASES!"
    echo
    echo "CPU host architecture $cpu support is not currently maintained."
    echo "The QEMU project intends to remove support for this host CPU in"
    echo "a future release if nobody volunteers to maintain it and to"
    echo "provide a build host for our continuous integration setup."
    echo "configure has succeeded and you can continue to build, but"
    echo "if you care about QEMU on this platform you should contact"
    echo "us upstream at qemu-devel@nongnu.org."
fi

if test "$supported_os" = "no"; then
    echo
    echo "WARNING: SUPPORT FOR THIS HOST OS WILL GO AWAY IN FUTURE RELEASES!"
    echo
    echo "Host OS $targetos support is not currently maintained."
    echo "The QEMU project intends to remove support for this host OS in"
    echo "a future release if nobody volunteers to maintain it and to"
    echo "provide a build host for our continuous integration setup."
    echo "configure has succeeded and you can continue to build, but"
    echo "if you care about QEMU on this platform you should contact"
    echo "us upstream at qemu-devel@nongnu.org."
fi

# Note that if the Python conditional here evaluates True we will exit
# with status 1 which is a shell 'false' value.
if ! $python -c 'import sys; sys.exit(sys.version_info < (3,0))'; then
  echo
  echo "warning: Python 2 support is deprecated" >&2
  echo "warning: Python 3 will be required for building future versions of QEMU" >&2
  python2="y"
fi

config_host_mak="config-host.mak"

echo "# Automatically generated by configure - do not modify" >config-all-disas.mak

echo "# Automatically generated by configure - do not modify" > $config_host_mak
echo >> $config_host_mak

echo all: >> $config_host_mak
echo "prefix=$prefix" >> $config_host_mak
echo "bindir=$bindir" >> $config_host_mak
echo "libdir=$libdir" >> $config_host_mak
echo "libexecdir=$libexecdir" >> $config_host_mak
echo "includedir=$includedir" >> $config_host_mak
echo "mandir=$mandir" >> $config_host_mak
echo "sysconfdir=$sysconfdir" >> $config_host_mak
echo "qemu_confdir=$qemu_confdir" >> $config_host_mak
echo "qemu_datadir=$qemu_datadir" >> $config_host_mak
echo "qemu_firmwarepath=$firmwarepath" >> $config_host_mak
echo "qemu_docdir=$qemu_docdir" >> $config_host_mak
echo "qemu_moddir=$qemu_moddir" >> $config_host_mak
if test "$mingw32" = "no" ; then
  echo "qemu_localstatedir=$local_statedir" >> $config_host_mak
fi
echo "qemu_helperdir=$libexecdir" >> $config_host_mak
echo "qemu_localedir=$qemu_localedir" >> $config_host_mak
echo "qemu_icondir=$qemu_icondir" >> $config_host_mak
echo "qemu_desktopdir=$qemu_desktopdir" >> $config_host_mak
echo "libs_cpu=$libs_cpu" >> $config_host_mak
echo "libs_softmmu=$libs_softmmu" >> $config_host_mak
echo "GIT=$git" >> $config_host_mak
echo "GIT_SUBMODULES=$git_submodules" >> $config_host_mak
echo "GIT_UPDATE=$git_update" >> $config_host_mak

echo "ARCH=$ARCH" >> $config_host_mak

<<<<<<< HEAD
if test "$syscall_fwd_compat" = "yes" ; then
  echo "CONFIG_SYSCALL_FWD_COMPAT=y" >> $config_host_mak
fi

if test "$tcg_plugin" = "yes" ; then
  echo "CONFIG_TCG_PLUGIN=y" >> $config_host_mak
  LIBS="-ldl $LIBS"
  LDFLAGS="-rdynamic $LDFLAGS"
fi

if test "$tcg_plugin_cpp" = "yes" ; then
  if test "$capstone" = no ; then
    error_exit "C++ TCG plugins require capstone, but capstone support was disabled."
  fi
  ## TODO: probe for/build libelfin required by cpp plugins
  echo "CONFIG_TCG_PLUGIN_CPP=y" >> $config_host_mak
fi


=======
if test "$default_devices" = "yes" ; then
  echo "CONFIG_MINIKCONF_MODE=--defconfig" >> $config_host_mak
else
  echo "CONFIG_MINIKCONF_MODE=--allnoconfig" >> $config_host_mak
fi
>>>>>>> 98b2e3c9
if test "$debug_tcg" = "yes" ; then
  echo "CONFIG_DEBUG_TCG=y" >> $config_host_mak
fi
if test "$strip_opt" = "yes" ; then
  echo "STRIP=${strip}" >> $config_host_mak
fi
if test "$bigendian" = "yes" ; then
  echo "HOST_WORDS_BIGENDIAN=y" >> $config_host_mak
fi
if test "$mingw32" = "yes" ; then
  echo "CONFIG_WIN32=y" >> $config_host_mak
  rc_version=$(cat $source_path/VERSION)
  version_major=${rc_version%%.*}
  rc_version=${rc_version#*.}
  version_minor=${rc_version%%.*}
  rc_version=${rc_version#*.}
  version_subminor=${rc_version%%.*}
  version_micro=0
  echo "CONFIG_FILEVERSION=$version_major,$version_minor,$version_subminor,$version_micro" >> $config_host_mak
  echo "CONFIG_PRODUCTVERSION=$version_major,$version_minor,$version_subminor,$version_micro" >> $config_host_mak
  if test "$guest_agent_with_vss" = "yes" ; then
    echo "CONFIG_QGA_VSS=y" >> $config_host_mak
    echo "QGA_VSS_PROVIDER=$qga_vss_provider" >> $config_host_mak
    echo "WIN_SDK=\"$win_sdk\"" >> $config_host_mak
  fi
  if test "$guest_agent_ntddscsi" = "yes" ; then
    echo "CONFIG_QGA_NTDDSCSI=y" >> $config_host_mak
  fi
  if test "$guest_agent_msi" = "yes"; then
    echo "QEMU_GA_MSI_ENABLED=yes" >> $config_host_mak
    echo "QEMU_GA_MSI_MINGW_DLL_PATH=${QEMU_GA_MSI_MINGW_DLL_PATH}" >> $config_host_mak
    echo "QEMU_GA_MSI_WITH_VSS=${QEMU_GA_MSI_WITH_VSS}" >> $config_host_mak
    echo "QEMU_GA_MSI_ARCH=${QEMU_GA_MSI_ARCH}" >> $config_host_mak
    echo "QEMU_GA_MANUFACTURER=${QEMU_GA_MANUFACTURER}" >> $config_host_mak
    echo "QEMU_GA_DISTRO=${QEMU_GA_DISTRO}" >> $config_host_mak
    echo "QEMU_GA_VERSION=${QEMU_GA_VERSION}" >> $config_host_mak
  fi
else
  echo "CONFIG_POSIX=y" >> $config_host_mak
fi

if test "$linux" = "yes" ; then
  echo "CONFIG_LINUX=y" >> $config_host_mak
fi

if test "$darwin" = "yes" ; then
  echo "CONFIG_DARWIN=y" >> $config_host_mak
fi

if test "$solaris" = "yes" ; then
  echo "CONFIG_SOLARIS=y" >> $config_host_mak
fi
if test "$haiku" = "yes" ; then
  echo "CONFIG_HAIKU=y" >> $config_host_mak
fi
if test "$static" = "yes" ; then
  echo "CONFIG_STATIC=y" >> $config_host_mak
fi
if test "$profiler" = "yes" ; then
  echo "CONFIG_PROFILER=y" >> $config_host_mak
fi
if test "$want_tools" = "yes" ; then
  echo "CONFIG_TOOLS=y" >> $config_host_mak
fi
if test "$slirp" != "no"; then
  echo "CONFIG_SLIRP=y" >> $config_host_mak
  echo "CONFIG_SMBD_COMMAND=\"$smbd\"" >> $config_host_mak
  echo "SLIRP_CFLAGS=$slirp_cflags" >> $config_host_mak
  echo "SLIRP_LIBS=$slirp_libs" >> $config_host_mak
fi
if [ "$slirp" = "git" -o "$slirp" = "internal" ]; then
    echo "config-host.h: slirp/all" >> $config_host_mak
fi
if test "$vde" = "yes" ; then
  echo "CONFIG_VDE=y" >> $config_host_mak
  echo "VDE_LIBS=$vde_libs" >> $config_host_mak
fi
if test "$netmap" = "yes" ; then
  echo "CONFIG_NETMAP=y" >> $config_host_mak
fi
if test "$l2tpv3" = "yes" ; then
  echo "CONFIG_L2TPV3=y" >> $config_host_mak
fi
if test "$cap_ng" = "yes" ; then
  echo "CONFIG_LIBCAP=y" >> $config_host_mak
fi
echo "CONFIG_AUDIO_DRIVERS=$audio_drv_list" >> $config_host_mak
for drv in $audio_drv_list; do
    def=CONFIG_AUDIO_$(echo $drv | LC_ALL=C tr '[a-z]' '[A-Z]')
    case "$drv" in
	alsa | oss | pa | sdl)
	    echo "$def=m" >> $config_host_mak ;;
	*)
	    echo "$def=y" >> $config_host_mak ;;
    esac
done
echo "ALSA_LIBS=$alsa_libs" >> $config_host_mak
echo "PULSE_LIBS=$pulse_libs" >> $config_host_mak
echo "COREAUDIO_LIBS=$coreaudio_libs" >> $config_host_mak
echo "DSOUND_LIBS=$dsound_libs" >> $config_host_mak
echo "OSS_LIBS=$oss_libs" >> $config_host_mak
if test "$audio_win_int" = "yes" ; then
  echo "CONFIG_AUDIO_WIN_INT=y" >> $config_host_mak
fi
echo "CONFIG_BDRV_RW_WHITELIST=$block_drv_rw_whitelist" >> $config_host_mak
echo "CONFIG_BDRV_RO_WHITELIST=$block_drv_ro_whitelist" >> $config_host_mak
if test "$vnc" = "yes" ; then
  echo "CONFIG_VNC=y" >> $config_host_mak
fi
if test "$vnc_sasl" = "yes" ; then
  echo "CONFIG_VNC_SASL=y" >> $config_host_mak
fi
if test "$vnc_jpeg" = "yes" ; then
  echo "CONFIG_VNC_JPEG=y" >> $config_host_mak
fi
if test "$vnc_png" = "yes" ; then
  echo "CONFIG_VNC_PNG=y" >> $config_host_mak
fi
if test "$xkbcommon" = "yes" ; then
  echo "XKBCOMMON_CFLAGS=$xkbcommon_cflags" >> $config_host_mak
  echo "XKBCOMMON_LIBS=$xkbcommon_libs" >> $config_host_mak
fi
if test "$xfs" = "yes" ; then
  echo "CONFIG_XFS=y" >> $config_host_mak
fi
qemu_version=$(head $source_path/VERSION)
echo "VERSION=$qemu_version" >>$config_host_mak
echo "PKGVERSION=$pkgversion" >>$config_host_mak
echo "SRC_PATH=$source_path" >> $config_host_mak
echo "TARGET_DIRS=$target_list" >> $config_host_mak
if [ "$docs" = "yes" ] ; then
  echo "BUILD_DOCS=yes" >> $config_host_mak
fi
if test "$modules" = "yes"; then
  # $shacmd can generate a hash started with digit, which the compiler doesn't
  # like as an symbol. So prefix it with an underscore
  echo "CONFIG_STAMP=_$( (echo $qemu_version; echo $pkgversion; cat $0) | $shacmd - | cut -f1 -d\ )" >> $config_host_mak
  echo "CONFIG_MODULES=y" >> $config_host_mak
fi
if test "$have_x11" = "yes" && test "$need_x11" = "yes"; then
  echo "CONFIG_X11=y" >> $config_host_mak
  echo "X11_CFLAGS=$x11_cflags" >> $config_host_mak
  echo "X11_LIBS=$x11_libs" >> $config_host_mak
fi
if test "$sdl" = "yes" ; then
  echo "CONFIG_SDL=m" >> $config_host_mak
  echo "SDL_CFLAGS=$sdl_cflags" >> $config_host_mak
  echo "SDL_LIBS=$sdl_libs" >> $config_host_mak
  if test "$sdl_image" = "yes" ; then
      echo "CONFIG_SDL_IMAGE=y" >> $config_host_mak
  fi
fi
if test "$cocoa" = "yes" ; then
  echo "CONFIG_COCOA=y" >> $config_host_mak
fi
if test "$iconv" = "yes" ; then
  echo "CONFIG_ICONV=y" >> $config_host_mak
  echo "ICONV_CFLAGS=$iconv_cflags" >> $config_host_mak
  echo "ICONV_LIBS=$iconv_lib" >> $config_host_mak
fi
if test "$curses" = "yes" ; then
  echo "CONFIG_CURSES=m" >> $config_host_mak
  echo "CURSES_CFLAGS=$curses_inc" >> $config_host_mak
  echo "CURSES_LIBS=$curses_lib" >> $config_host_mak
fi
if test "$pipe2" = "yes" ; then
  echo "CONFIG_PIPE2=y" >> $config_host_mak
fi
if test "$accept4" = "yes" ; then
  echo "CONFIG_ACCEPT4=y" >> $config_host_mak
fi
if test "$splice" = "yes" ; then
  echo "CONFIG_SPLICE=y" >> $config_host_mak
fi
if test "$eventfd" = "yes" ; then
  echo "CONFIG_EVENTFD=y" >> $config_host_mak
fi
if test "$memfd" = "yes" ; then
  echo "CONFIG_MEMFD=y" >> $config_host_mak
fi
if test "$have_usbfs" = "yes" ; then
  echo "CONFIG_USBFS=y" >> $config_host_mak
fi
if test "$fallocate" = "yes" ; then
  echo "CONFIG_FALLOCATE=y" >> $config_host_mak
fi
if test "$fallocate_punch_hole" = "yes" ; then
  echo "CONFIG_FALLOCATE_PUNCH_HOLE=y" >> $config_host_mak
fi
if test "$fallocate_zero_range" = "yes" ; then
  echo "CONFIG_FALLOCATE_ZERO_RANGE=y" >> $config_host_mak
fi
if test "$posix_fallocate" = "yes" ; then
  echo "CONFIG_POSIX_FALLOCATE=y" >> $config_host_mak
fi
if test "$sync_file_range" = "yes" ; then
  echo "CONFIG_SYNC_FILE_RANGE=y" >> $config_host_mak
fi
if test "$fiemap" = "yes" ; then
  echo "CONFIG_FIEMAP=y" >> $config_host_mak
fi
if test "$dup3" = "yes" ; then
  echo "CONFIG_DUP3=y" >> $config_host_mak
fi
if test "$ppoll" = "yes" ; then
  echo "CONFIG_PPOLL=y" >> $config_host_mak
fi
if test "$prctl_pr_set_timerslack" = "yes" ; then
  echo "CONFIG_PRCTL_PR_SET_TIMERSLACK=y" >> $config_host_mak
fi
if test "$epoll" = "yes" ; then
  echo "CONFIG_EPOLL=y" >> $config_host_mak
fi
if test "$epoll_create1" = "yes" ; then
  echo "CONFIG_EPOLL_CREATE1=y" >> $config_host_mak
fi
if test "$sendfile" = "yes" ; then
  echo "CONFIG_SENDFILE=y" >> $config_host_mak
fi
if test "$timerfd" = "yes" ; then
  echo "CONFIG_TIMERFD=y" >> $config_host_mak
fi
if test "$setns" = "yes" ; then
  echo "CONFIG_SETNS=y" >> $config_host_mak
fi
if test "$clock_adjtime" = "yes" ; then
  echo "CONFIG_CLOCK_ADJTIME=y" >> $config_host_mak
fi
if test "$syncfs" = "yes" ; then
  echo "CONFIG_SYNCFS=y" >> $config_host_mak
fi
if test "$inotify" = "yes" ; then
  echo "CONFIG_INOTIFY=y" >> $config_host_mak
fi
if test "$inotify1" = "yes" ; then
  echo "CONFIG_INOTIFY1=y" >> $config_host_mak
fi
if test "$sem_timedwait" = "yes" ; then
  echo "CONFIG_SEM_TIMEDWAIT=y" >> $config_host_mak
fi
if test "$strchrnul" = "yes" ; then
  echo "HAVE_STRCHRNUL=y" >> $config_host_mak
fi
if test "$byteswap_h" = "yes" ; then
  echo "CONFIG_BYTESWAP_H=y" >> $config_host_mak
fi
if test "$bswap_h" = "yes" ; then
  echo "CONFIG_MACHINE_BSWAP_H=y" >> $config_host_mak
fi
if test "$curl" = "yes" ; then
  echo "CONFIG_CURL=m" >> $config_host_mak
  echo "CURL_CFLAGS=$curl_cflags" >> $config_host_mak
  echo "CURL_LIBS=$curl_libs" >> $config_host_mak
fi
if test "$brlapi" = "yes" ; then
  echo "CONFIG_BRLAPI=y" >> $config_host_mak
  echo "BRLAPI_LIBS=$brlapi_libs" >> $config_host_mak
fi
if test "$bluez" = "yes" ; then
  echo "CONFIG_BLUEZ=y" >> $config_host_mak
  echo "BLUEZ_CFLAGS=$bluez_cflags" >> $config_host_mak
fi
if test "$gtk" = "yes" ; then
  echo "CONFIG_GTK=m" >> $config_host_mak
  echo "GTK_CFLAGS=$gtk_cflags" >> $config_host_mak
  echo "GTK_LIBS=$gtk_libs" >> $config_host_mak
  if test "$gtk_gl" = "yes" ; then
    echo "CONFIG_GTK_GL=y" >> $config_host_mak
  fi
fi
if test "$gio" = "yes" ; then
    echo "CONFIG_GIO=y" >> $config_host_mak
    echo "GIO_CFLAGS=$gio_cflags" >> $config_host_mak
    echo "GIO_LIBS=$gio_libs" >> $config_host_mak
fi
echo "CONFIG_TLS_PRIORITY=\"$tls_priority\"" >> $config_host_mak
if test "$gnutls" = "yes" ; then
  echo "CONFIG_GNUTLS=y" >> $config_host_mak
fi
if test "$gcrypt" = "yes" ; then
  echo "CONFIG_GCRYPT=y" >> $config_host_mak
  if test "$gcrypt_hmac" = "yes" ; then
    echo "CONFIG_GCRYPT_HMAC=y" >> $config_host_mak
  fi
fi
if test "$nettle" = "yes" ; then
  echo "CONFIG_NETTLE=y" >> $config_host_mak
  echo "CONFIG_NETTLE_VERSION_MAJOR=${nettle_version%%.*}" >> $config_host_mak
fi
if test "$tasn1" = "yes" ; then
  echo "CONFIG_TASN1=y" >> $config_host_mak
fi
if test "$auth_pam" = "yes" ; then
    echo "CONFIG_AUTH_PAM=y" >> $config_host_mak
fi
if test "$have_ifaddrs_h" = "yes" ; then
    echo "HAVE_IFADDRS_H=y" >> $config_host_mak
fi
if test "$have_broken_size_max" = "yes" ; then
    echo "HAVE_BROKEN_SIZE_MAX=y" >> $config_host_mak
fi

# Work around a system header bug with some kernel/XFS header
# versions where they both try to define 'struct fsxattr':
# xfs headers will not try to redefine structs from linux headers
# if this macro is set.
if test "$have_fsxattr" = "yes" ; then
    echo "HAVE_FSXATTR=y" >> $config_host_mak
fi
if test "$have_copy_file_range" = "yes" ; then
    echo "HAVE_COPY_FILE_RANGE=y" >> $config_host_mak
fi
if test "$vte" = "yes" ; then
  echo "CONFIG_VTE=y" >> $config_host_mak
  echo "VTE_CFLAGS=$vte_cflags" >> $config_host_mak
  echo "VTE_LIBS=$vte_libs" >> $config_host_mak
fi
if test "$virglrenderer" = "yes" ; then
  echo "CONFIG_VIRGL=y" >> $config_host_mak
  echo "VIRGL_CFLAGS=$virgl_cflags" >> $config_host_mak
  echo "VIRGL_LIBS=$virgl_libs" >> $config_host_mak
fi
if test "$xen" = "yes" ; then
  echo "CONFIG_XEN_BACKEND=y" >> $config_host_mak
  echo "CONFIG_XEN_CTRL_INTERFACE_VERSION=$xen_ctrl_version" >> $config_host_mak
fi
if test "$linux_aio" = "yes" ; then
  echo "CONFIG_LINUX_AIO=y" >> $config_host_mak
fi
if test "$attr" = "yes" ; then
  echo "CONFIG_ATTR=y" >> $config_host_mak
fi
if test "$libattr" = "yes" ; then
  echo "CONFIG_LIBATTR=y" >> $config_host_mak
fi
if test "$virtfs" = "yes" ; then
  echo "CONFIG_VIRTFS=y" >> $config_host_mak
fi
if test "$mpath" = "yes" ; then
  echo "CONFIG_MPATH=y" >> $config_host_mak
  if test "$mpathpersist_new_api" = "yes"; then
    echo "CONFIG_MPATH_NEW_API=y" >> $config_host_mak
  fi
fi
if test "$vhost_scsi" = "yes" ; then
  echo "CONFIG_VHOST_SCSI=y" >> $config_host_mak
fi
if test "$vhost_net" = "yes" ; then
  echo "CONFIG_VHOST_NET=y" >> $config_host_mak
fi
if test "$vhost_net_user" = "yes" ; then
  echo "CONFIG_VHOST_NET_USER=y" >> $config_host_mak
fi
if test "$vhost_crypto" = "yes" ; then
  echo "CONFIG_VHOST_CRYPTO=y" >> $config_host_mak
fi
if test "$vhost_vsock" = "yes" ; then
  echo "CONFIG_VHOST_VSOCK=y" >> $config_host_mak
fi
if test "$vhost_kernel" = "yes" ; then
  echo "CONFIG_VHOST_KERNEL=y" >> $config_host_mak
fi
if test "$vhost_user" = "yes" ; then
  echo "CONFIG_VHOST_USER=y" >> $config_host_mak
fi
if test "$blobs" = "yes" ; then
  echo "INSTALL_BLOBS=yes" >> $config_host_mak
fi
if test "$iovec" = "yes" ; then
  echo "CONFIG_IOVEC=y" >> $config_host_mak
fi
if test "$preadv" = "yes" ; then
  echo "CONFIG_PREADV=y" >> $config_host_mak
fi
if test "$fdt" != "no" ; then
  echo "CONFIG_FDT=y" >> $config_host_mak
fi
if test "$membarrier" = "yes" ; then
  echo "CONFIG_MEMBARRIER=y" >> $config_host_mak
fi
if test "$signalfd" = "yes" ; then
  echo "CONFIG_SIGNALFD=y" >> $config_host_mak
fi
if test "$optreset" = "yes" ; then
  echo "HAVE_OPTRESET=y" >> $config_host_mak
fi
if test "$tcg" = "yes"; then
  echo "CONFIG_TCG=y" >> $config_host_mak
  if test "$tcg_interpreter" = "yes" ; then
    echo "CONFIG_TCG_INTERPRETER=y" >> $config_host_mak
  fi
fi
if test "$fdatasync" = "yes" ; then
  echo "CONFIG_FDATASYNC=y" >> $config_host_mak
fi
if test "$madvise" = "yes" ; then
  echo "CONFIG_MADVISE=y" >> $config_host_mak
fi
if test "$posix_madvise" = "yes" ; then
  echo "CONFIG_POSIX_MADVISE=y" >> $config_host_mak
fi
if test "$posix_memalign" = "yes" ; then
  echo "CONFIG_POSIX_MEMALIGN=y" >> $config_host_mak
fi

if test "$spice" = "yes" ; then
  echo "CONFIG_SPICE=y" >> $config_host_mak
fi

if test "$smartcard" = "yes" ; then
  echo "CONFIG_SMARTCARD=y" >> $config_host_mak
  echo "SMARTCARD_CFLAGS=$libcacard_cflags" >> $config_host_mak
  echo "SMARTCARD_LIBS=$libcacard_libs" >> $config_host_mak
fi

if test "$libusb" = "yes" ; then
  echo "CONFIG_USB_LIBUSB=y" >> $config_host_mak
  echo "LIBUSB_CFLAGS=$libusb_cflags" >> $config_host_mak
  echo "LIBUSB_LIBS=$libusb_libs" >> $config_host_mak
fi

if test "$usb_redir" = "yes" ; then
  echo "CONFIG_USB_REDIR=y" >> $config_host_mak
  echo "USB_REDIR_CFLAGS=$usb_redir_cflags" >> $config_host_mak
  echo "USB_REDIR_LIBS=$usb_redir_libs" >> $config_host_mak
fi

if test "$opengl" = "yes" ; then
  echo "CONFIG_OPENGL=y" >> $config_host_mak
  echo "OPENGL_LIBS=$opengl_libs" >> $config_host_mak
  if test "$opengl_dmabuf" = "yes" ; then
    echo "CONFIG_OPENGL_DMABUF=y" >> $config_host_mak
  fi
fi

if test "$gbm" = "yes" ; then
    echo "CONFIG_GBM=y" >> $config_host_mak
    echo "GBM_LIBS=$gbm_libs" >> $config_host_mak
    echo "GBM_CFLAGS=$gbm_cflags" >> $config_host_mak
fi


if test "$malloc_trim" = "yes" ; then
  echo "CONFIG_MALLOC_TRIM=y" >> $config_host_mak
fi

if test "$avx2_opt" = "yes" ; then
  echo "CONFIG_AVX2_OPT=y" >> $config_host_mak
fi

if test "$lzo" = "yes" ; then
  echo "CONFIG_LZO=y" >> $config_host_mak
fi

if test "$snappy" = "yes" ; then
  echo "CONFIG_SNAPPY=y" >> $config_host_mak
fi

if test "$bzip2" = "yes" ; then
  echo "CONFIG_BZIP2=y" >> $config_host_mak
  echo "BZIP2_LIBS=-lbz2" >> $config_host_mak
fi

if test "$lzfse" = "yes" ; then
  echo "CONFIG_LZFSE=y" >> $config_host_mak
  echo "LZFSE_LIBS=-llzfse" >> $config_host_mak
fi

if test "$libiscsi" = "yes" ; then
  echo "CONFIG_LIBISCSI=m" >> $config_host_mak
  echo "LIBISCSI_CFLAGS=$libiscsi_cflags" >> $config_host_mak
  echo "LIBISCSI_LIBS=$libiscsi_libs" >> $config_host_mak
fi

if test "$libnfs" = "yes" ; then
  echo "CONFIG_LIBNFS=m" >> $config_host_mak
  echo "LIBNFS_LIBS=$libnfs_libs" >> $config_host_mak
fi

if test "$seccomp" = "yes"; then
  echo "CONFIG_SECCOMP=y" >> $config_host_mak
  echo "SECCOMP_CFLAGS=$seccomp_cflags" >> $config_host_mak
  echo "SECCOMP_LIBS=$seccomp_libs" >> $config_host_mak
fi

# XXX: suppress that
if [ "$bsd" = "yes" ] ; then
  echo "CONFIG_BSD=y" >> $config_host_mak
fi

if test "$localtime_r" = "yes" ; then
  echo "CONFIG_LOCALTIME_R=y" >> $config_host_mak
fi
if test "$qom_cast_debug" = "yes" ; then
  echo "CONFIG_QOM_CAST_DEBUG=y" >> $config_host_mak
fi
if test "$rbd" = "yes" ; then
  echo "CONFIG_RBD=m" >> $config_host_mak
  echo "RBD_CFLAGS=$rbd_cflags" >> $config_host_mak
  echo "RBD_LIBS=$rbd_libs" >> $config_host_mak
fi

echo "CONFIG_COROUTINE_BACKEND=$coroutine" >> $config_host_mak
if test "$coroutine_pool" = "yes" ; then
  echo "CONFIG_COROUTINE_POOL=1" >> $config_host_mak
else
  echo "CONFIG_COROUTINE_POOL=0" >> $config_host_mak
fi

if test "$debug_stack_usage" = "yes" ; then
  echo "CONFIG_DEBUG_STACK_USAGE=y" >> $config_host_mak
fi

if test "$crypto_afalg" = "yes" ; then
  echo "CONFIG_AF_ALG=y" >> $config_host_mak
fi

if test "$open_by_handle_at" = "yes" ; then
  echo "CONFIG_OPEN_BY_HANDLE=y" >> $config_host_mak
fi

if test "$linux_magic_h" = "yes" ; then
  echo "CONFIG_LINUX_MAGIC_H=y" >> $config_host_mak
fi

if test "$pragma_diagnostic_available" = "yes" ; then
  echo "CONFIG_PRAGMA_DIAGNOSTIC_AVAILABLE=y" >> $config_host_mak
fi

if test "$valgrind_h" = "yes" ; then
  echo "CONFIG_VALGRIND_H=y" >> $config_host_mak
fi

if test "$have_asan_iface_fiber" = "yes" ; then
    echo "CONFIG_ASAN_IFACE_FIBER=y" >> $config_host_mak
fi

if test "$has_environ" = "yes" ; then
  echo "CONFIG_HAS_ENVIRON=y" >> $config_host_mak
fi

if test "$cpuid_h" = "yes" ; then
  echo "CONFIG_CPUID_H=y" >> $config_host_mak
fi

if test "$int128" = "yes" ; then
  echo "CONFIG_INT128=y" >> $config_host_mak
fi

if test "$atomic128" = "yes" ; then
  echo "CONFIG_ATOMIC128=y" >> $config_host_mak
fi

if test "$cmpxchg128" = "yes" ; then
  echo "CONFIG_CMPXCHG128=y" >> $config_host_mak
fi

if test "$atomic64" = "yes" ; then
  echo "CONFIG_ATOMIC64=y" >> $config_host_mak
fi

if test "$vector16" = "yes" ; then
  echo "CONFIG_VECTOR16=y" >> $config_host_mak
fi

if test "$getauxval" = "yes" ; then
  echo "CONFIG_GETAUXVAL=y" >> $config_host_mak
fi

if test "$glusterfs" = "yes" ; then
  echo "CONFIG_GLUSTERFS=m" >> $config_host_mak
  echo "GLUSTERFS_CFLAGS=$glusterfs_cflags" >> $config_host_mak
  echo "GLUSTERFS_LIBS=$glusterfs_libs" >> $config_host_mak
fi

if test "$glusterfs_xlator_opt" = "yes" ; then
  echo "CONFIG_GLUSTERFS_XLATOR_OPT=y" >> $config_host_mak
fi

if test "$glusterfs_discard" = "yes" ; then
  echo "CONFIG_GLUSTERFS_DISCARD=y" >> $config_host_mak
fi

if test "$glusterfs_fallocate" = "yes" ; then
  echo "CONFIG_GLUSTERFS_FALLOCATE=y" >> $config_host_mak
fi

if test "$glusterfs_zerofill" = "yes" ; then
  echo "CONFIG_GLUSTERFS_ZEROFILL=y" >> $config_host_mak
fi

if test "$glusterfs_ftruncate_has_stat" = "yes" ; then
  echo "CONFIG_GLUSTERFS_FTRUNCATE_HAS_STAT=y" >> $config_host_mak
fi

if test "$glusterfs_iocb_has_stat" = "yes" ; then
  echo "CONFIG_GLUSTERFS_IOCB_HAS_STAT=y" >> $config_host_mak
fi

if test "$libssh" = "yes" ; then
  echo "CONFIG_LIBSSH=m" >> $config_host_mak
  echo "LIBSSH_CFLAGS=$libssh_cflags" >> $config_host_mak
  echo "LIBSSH_LIBS=$libssh_libs" >> $config_host_mak
fi

if test "$live_block_migration" = "yes" ; then
  echo "CONFIG_LIVE_BLOCK_MIGRATION=y" >> $config_host_mak
fi

if test "$tpm" = "yes"; then
  echo 'CONFIG_TPM=y' >> $config_host_mak
fi

echo "TRACE_BACKENDS=$trace_backends" >> $config_host_mak
if have_backend "nop"; then
  echo "CONFIG_TRACE_NOP=y" >> $config_host_mak
fi
if have_backend "simple"; then
  echo "CONFIG_TRACE_SIMPLE=y" >> $config_host_mak
  # Set the appropriate trace file.
  trace_file="\"$trace_file-\" FMT_pid"
fi
if have_backend "log"; then
  echo "CONFIG_TRACE_LOG=y" >> $config_host_mak
fi
if have_backend "ust"; then
  echo "CONFIG_TRACE_UST=y" >> $config_host_mak
fi
if have_backend "dtrace"; then
  echo "CONFIG_TRACE_DTRACE=y" >> $config_host_mak
  if test "$trace_backend_stap" = "yes" ; then
    echo "CONFIG_TRACE_SYSTEMTAP=y" >> $config_host_mak
  fi
fi
if have_backend "ftrace"; then
  if test "$linux" = "yes" ; then
    echo "CONFIG_TRACE_FTRACE=y" >> $config_host_mak
  else
    feature_not_found "ftrace(trace backend)" "ftrace requires Linux"
  fi
fi
if have_backend "syslog"; then
  if test "$posix_syslog" = "yes" ; then
    echo "CONFIG_TRACE_SYSLOG=y" >> $config_host_mak
  else
    feature_not_found "syslog(trace backend)" "syslog not available"
  fi
fi
echo "CONFIG_TRACE_FILE=$trace_file" >> $config_host_mak

if test "$rdma" = "yes" ; then
  echo "CONFIG_RDMA=y" >> $config_host_mak
  echo "RDMA_LIBS=$rdma_libs" >> $config_host_mak
fi

if test "$pvrdma" = "yes" ; then
  echo "CONFIG_PVRDMA=y" >> $config_host_mak
fi

if test "$have_rtnetlink" = "yes" ; then
  echo "CONFIG_RTNETLINK=y" >> $config_host_mak
fi

if test "$libxml2" = "yes" ; then
  echo "CONFIG_LIBXML2=y" >> $config_host_mak
  echo "LIBXML2_CFLAGS=$libxml2_cflags" >> $config_host_mak
  echo "LIBXML2_LIBS=$libxml2_libs" >> $config_host_mak
fi

if test "$replication" = "yes" ; then
  echo "CONFIG_REPLICATION=y" >> $config_host_mak
fi

if test "$have_af_vsock" = "yes" ; then
  echo "CONFIG_AF_VSOCK=y" >> $config_host_mak
fi

if test "$have_sysmacros" = "yes" ; then
  echo "CONFIG_SYSMACROS=y" >> $config_host_mak
fi

if test "$have_static_assert" = "yes" ; then
  echo "CONFIG_STATIC_ASSERT=y" >> $config_host_mak
fi

if test "$have_utmpx" = "yes" ; then
  echo "HAVE_UTMPX=y" >> $config_host_mak
fi
if test "$have_getrandom" = "yes" ; then
  echo "CONFIG_GETRANDOM=y" >> $config_host_mak
fi
if test "$ivshmem" = "yes" ; then
  echo "CONFIG_IVSHMEM=y" >> $config_host_mak
fi
if test "$capstone" != "no" ; then
  echo "CONFIG_CAPSTONE=y" >> $config_host_mak
fi
if test "$debug_mutex" = "yes" ; then
  echo "CONFIG_DEBUG_MUTEX=y" >> $config_host_mak
fi

# Hold two types of flag:
#   CONFIG_THREAD_SETNAME_BYTHREAD  - we've got a way of setting the name on
#                                     a thread we have a handle to
#   CONFIG_PTHREAD_SETNAME_NP_W_TID - A way of doing it on a particular
#                                     platform
if test "$pthread_setname_np_w_tid" = "yes" ; then
  echo "CONFIG_THREAD_SETNAME_BYTHREAD=y" >> $config_host_mak
  echo "CONFIG_PTHREAD_SETNAME_NP_W_TID=y" >> $config_host_mak
elif test "$pthread_setname_np_wo_tid" = "yes" ; then
  echo "CONFIG_THREAD_SETNAME_BYTHREAD=y" >> $config_host_mak
  echo "CONFIG_PTHREAD_SETNAME_NP_WO_TID=y" >> $config_host_mak
fi

if test "$vxhs" = "yes" ; then
  echo "CONFIG_VXHS=y" >> $config_host_mak
  echo "VXHS_LIBS=$vxhs_libs" >> $config_host_mak
fi

if test "$libpmem" = "yes" ; then
  echo "CONFIG_LIBPMEM=y" >> $config_host_mak
fi

if test "$bochs" = "yes" ; then
  echo "CONFIG_BOCHS=y" >> $config_host_mak
fi
if test "$cloop" = "yes" ; then
  echo "CONFIG_CLOOP=y" >> $config_host_mak
fi
if test "$dmg" = "yes" ; then
  echo "CONFIG_DMG=y" >> $config_host_mak
fi
if test "$qcow1" = "yes" ; then
  echo "CONFIG_QCOW1=y" >> $config_host_mak
fi
if test "$vdi" = "yes" ; then
  echo "CONFIG_VDI=y" >> $config_host_mak
fi
if test "$vvfat" = "yes" ; then
  echo "CONFIG_VVFAT=y" >> $config_host_mak
fi
if test "$qed" = "yes" ; then
  echo "CONFIG_QED=y" >> $config_host_mak
fi
if test "$parallels" = "yes" ; then
  echo "CONFIG_PARALLELS=y" >> $config_host_mak
fi
if test "$sheepdog" = "yes" ; then
  echo "CONFIG_SHEEPDOG=y" >> $config_host_mak
fi

if test "$tcg_interpreter" = "yes"; then
  QEMU_INCLUDES="-iquote \$(SRC_PATH)/tcg/tci $QEMU_INCLUDES"
elif test "$ARCH" = "sparc64" ; then
  QEMU_INCLUDES="-iquote \$(SRC_PATH)/tcg/sparc $QEMU_INCLUDES"
elif test "$ARCH" = "s390x" ; then
  QEMU_INCLUDES="-iquote \$(SRC_PATH)/tcg/s390 $QEMU_INCLUDES"
elif test "$ARCH" = "x86_64" || test "$ARCH" = "x32" ; then
  QEMU_INCLUDES="-iquote \$(SRC_PATH)/tcg/i386 $QEMU_INCLUDES"
elif test "$ARCH" = "ppc64" ; then
  QEMU_INCLUDES="-iquote \$(SRC_PATH)/tcg/ppc $QEMU_INCLUDES"
elif test "$ARCH" = "riscv32" || test "$ARCH" = "riscv64" ; then
  QEMU_INCLUDES="-I\$(SRC_PATH)/tcg/riscv $QEMU_INCLUDES"
else
  QEMU_INCLUDES="-iquote \$(SRC_PATH)/tcg/\$(ARCH) $QEMU_INCLUDES"
fi
QEMU_INCLUDES="-iquote \$(SRC_PATH)/tcg $QEMU_INCLUDES"

echo "TOOLS=$tools" >> $config_host_mak
echo "ROMS=$roms" >> $config_host_mak
echo "MAKE=$make" >> $config_host_mak
echo "INSTALL=$install" >> $config_host_mak
echo "INSTALL_DIR=$install -d -m 0755" >> $config_host_mak
echo "INSTALL_DATA=$install -c -m 0644" >> $config_host_mak
echo "INSTALL_PROG=$install -c -m 0755" >> $config_host_mak
echo "INSTALL_LIB=$install -c -m 0644" >> $config_host_mak
echo "PYTHON=$python" >> $config_host_mak
echo "PYTHON2=$python2" >> $config_host_mak
echo "CC=$cc" >> $config_host_mak
if $iasl -h > /dev/null 2>&1; then
  echo "IASL=$iasl" >> $config_host_mak
fi
echo "HOST_CC=$host_cc" >> $config_host_mak
echo "CXX=$cxx" >> $config_host_mak
echo "OBJCC=$objcc" >> $config_host_mak
echo "AR=$ar" >> $config_host_mak
echo "ARFLAGS=$ARFLAGS" >> $config_host_mak
echo "AS=$as" >> $config_host_mak
echo "CCAS=$ccas" >> $config_host_mak
echo "CPP=$cpp" >> $config_host_mak
echo "OBJCOPY=$objcopy" >> $config_host_mak
echo "LD=$ld" >> $config_host_mak
echo "RANLIB=$ranlib" >> $config_host_mak
echo "NM=$nm" >> $config_host_mak
echo "PKG_CONFIG=$pkg_config_exe" >> $config_host_mak
echo "WINDRES=$windres" >> $config_host_mak
echo "CFLAGS=$CFLAGS" >> $config_host_mak
echo "CFLAGS_NOPIE=$CFLAGS_NOPIE" >> $config_host_mak
echo "QEMU_CFLAGS=$QEMU_CFLAGS" >> $config_host_mak
echo "QEMU_CXXFLAGS=$QEMU_CXXFLAGS" >> $config_host_mak
echo "QEMU_INCLUDES=$QEMU_INCLUDES" >> $config_host_mak
if test "$sparse" = "yes" ; then
  echo "CC           := REAL_CC=\"\$(CC)\" cgcc"       >> $config_host_mak
  echo "CPP          := REAL_CC=\"\$(CPP)\" cgcc"      >> $config_host_mak
  echo "CXX          := REAL_CC=\"\$(CXX)\" cgcc"      >> $config_host_mak
  echo "HOST_CC      := REAL_CC=\"\$(HOST_CC)\" cgcc"  >> $config_host_mak
  echo "QEMU_CFLAGS  += -Wbitwise -Wno-transparent-union -Wno-old-initializer -Wno-non-pointer-null" >> $config_host_mak
fi
echo "LDFLAGS=$LDFLAGS" >> $config_host_mak
echo "LDFLAGS_NOPIE=$LDFLAGS_NOPIE" >> $config_host_mak
echo "QEMU_LDFLAGS=$QEMU_LDFLAGS" >> $config_host_mak
echo "LD_REL_FLAGS=$LD_REL_FLAGS" >> $config_host_mak
echo "LD_I386_EMULATION=$ld_i386_emulation" >> $config_host_mak
echo "LIBS+=$LIBS" >> $config_host_mak
echo "LIBS_TOOLS+=$libs_tools" >> $config_host_mak
echo "PTHREAD_LIB=$PTHREAD_LIB" >> $config_host_mak
echo "EXESUF=$EXESUF" >> $config_host_mak
echo "DSOSUF=$DSOSUF" >> $config_host_mak
echo "LDFLAGS_SHARED=$LDFLAGS_SHARED" >> $config_host_mak
echo "LIBS_QGA+=$libs_qga" >> $config_host_mak
echo "TASN1_LIBS=$tasn1_libs" >> $config_host_mak
echo "TASN1_CFLAGS=$tasn1_cflags" >> $config_host_mak
echo "POD2MAN=$POD2MAN" >> $config_host_mak
if test "$gcov" = "yes" ; then
  echo "CONFIG_GCOV=y" >> $config_host_mak
  echo "GCOV=$gcov_tool" >> $config_host_mak
fi

if test "$libudev" != "no"; then
    echo "CONFIG_LIBUDEV=y" >> $config_host_mak
    echo "LIBUDEV_LIBS=$libudev_libs" >> $config_host_mak
fi

# use included Linux headers
if test "$linux" = "yes" ; then
  mkdir -p linux-headers
  case "$cpu" in
  i386|x86_64|x32)
    linux_arch=x86
    ;;
  ppc|ppc64|ppc64le)
    linux_arch=powerpc
    ;;
  s390x)
    linux_arch=s390
    ;;
  aarch64)
    linux_arch=arm64
    ;;
  mips64)
    linux_arch=mips
    ;;
  *)
    # For most CPUs the kernel architecture name and QEMU CPU name match.
    linux_arch="$cpu"
    ;;
  esac
    # For non-KVM architectures we will not have asm headers
    if [ -e "$source_path/linux-headers/asm-$linux_arch" ]; then
      symlink "$source_path/linux-headers/asm-$linux_arch" linux-headers/asm
    fi
fi

for target in $target_list; do
target_dir="$target"
config_target_mak=$target_dir/config-target.mak
target_name=$(echo $target | cut -d '-' -f 1)
target_aligned_only="no"
case "$target_name" in
  alpha|hppa|mips64el|mips64|mipsel|mips|mipsn32|mipsn32el|sh4|sh4eb|sparc|sparc64|sparc32plus|xtensa|xtensaeb)
  target_aligned_only="yes"
  ;;
esac
target_bigendian="no"
case "$target_name" in
  armeb|aarch64_be|hppa|lm32|m68k|microblaze|mips|mipsn32|mips64|moxie|or1k|ppc|ppc64|ppc64abi32|s390x|sh4eb|sparc|sparc64|sparc32plus|xtensaeb)
  target_bigendian="yes"
  ;;
esac
target_softmmu="no"
target_user_only="no"
target_linux_user="no"
target_bsd_user="no"
case "$target" in
  ${target_name}-softmmu)
    target_softmmu="yes"
    ;;
  ${target_name}-linux-user)
    target_user_only="yes"
    target_linux_user="yes"
    ;;
  ${target_name}-bsd-user)
    target_user_only="yes"
    target_bsd_user="yes"
    ;;
  *)
    error_exit "Target '$target' not recognised"
    exit 1
    ;;
esac

mkdir -p $target_dir
echo "# Automatically generated by configure - do not modify" > $config_target_mak

bflt="no"
mttcg="no"
interp_prefix1=$(echo "$interp_prefix" | sed "s/%M/$target_name/g")
gdb_xml_files=""

TARGET_ARCH="$target_name"
TARGET_BASE_ARCH=""
TARGET_ABI_DIR=""

case "$target_name" in
  i386)
    mttcg="yes"
	gdb_xml_files="i386-32bit.xml"
  ;;
  x86_64)
    TARGET_BASE_ARCH=i386
    mttcg="yes"
	gdb_xml_files="i386-64bit.xml"
  ;;
  alpha)
    mttcg="yes"
  ;;
  arm|armeb)
    TARGET_ARCH=arm
    bflt="yes"
    mttcg="yes"
    gdb_xml_files="arm-core.xml arm-vfp.xml arm-vfp3.xml arm-neon.xml"
  ;;
  aarch64|aarch64_be)
    TARGET_ARCH=aarch64
    TARGET_BASE_ARCH=arm
    bflt="yes"
    mttcg="yes"
    gdb_xml_files="aarch64-core.xml aarch64-fpu.xml arm-core.xml arm-vfp.xml arm-vfp3.xml arm-neon.xml"
  ;;
  cris)
  ;;
  hppa)
    mttcg="yes"
  ;;
  lm32)
  ;;
  m68k)
    bflt="yes"
    gdb_xml_files="cf-core.xml cf-fp.xml m68k-fp.xml"
  ;;
  microblaze|microblazeel)
    TARGET_ARCH=microblaze
    bflt="yes"
    echo "TARGET_ABI32=y" >> $config_target_mak
  ;;
  mips|mipsel)
    mttcg="yes"
    TARGET_ARCH=mips
    echo "TARGET_ABI_MIPSO32=y" >> $config_target_mak
  ;;
  mipsn32|mipsn32el)
    mttcg="yes"
    TARGET_ARCH=mips64
    TARGET_BASE_ARCH=mips
    echo "TARGET_ABI_MIPSN32=y" >> $config_target_mak
    echo "TARGET_ABI32=y" >> $config_target_mak
  ;;
  mips64|mips64el)
    mttcg="yes"
    TARGET_ARCH=mips64
    TARGET_BASE_ARCH=mips
    echo "TARGET_ABI_MIPSN64=y" >> $config_target_mak
  ;;
  moxie)
  ;;
  nios2)
  ;;
  or1k)
    TARGET_ARCH=openrisc
    TARGET_BASE_ARCH=openrisc
  ;;
  ppc)
    gdb_xml_files="power-core.xml power-fpu.xml power-altivec.xml power-spe.xml"
  ;;
  ppc64)
    TARGET_BASE_ARCH=ppc
    TARGET_ABI_DIR=ppc
    mttcg=yes
    gdb_xml_files="power64-core.xml power-fpu.xml power-altivec.xml power-spe.xml power-vsx.xml"
  ;;
  ppc64le)
    TARGET_ARCH=ppc64
    TARGET_BASE_ARCH=ppc
    TARGET_ABI_DIR=ppc
    mttcg=yes
    gdb_xml_files="power64-core.xml power-fpu.xml power-altivec.xml power-spe.xml power-vsx.xml"
  ;;
  ppc64abi32)
    TARGET_ARCH=ppc64
    TARGET_BASE_ARCH=ppc
    TARGET_ABI_DIR=ppc
    echo "TARGET_ABI32=y" >> $config_target_mak
    gdb_xml_files="power64-core.xml power-fpu.xml power-altivec.xml power-spe.xml power-vsx.xml"
  ;;
  riscv32)
    TARGET_BASE_ARCH=riscv
    TARGET_ABI_DIR=riscv
    mttcg=yes
    gdb_xml_files="riscv-32bit-cpu.xml riscv-32bit-fpu.xml riscv-32bit-csr.xml"
  ;;
  riscv64)
    TARGET_BASE_ARCH=riscv
    TARGET_ABI_DIR=riscv
    mttcg=yes
    gdb_xml_files="riscv-64bit-cpu.xml riscv-64bit-fpu.xml riscv-64bit-csr.xml"
  ;;
  sh4|sh4eb)
    TARGET_ARCH=sh4
    bflt="yes"
  ;;
  sparc)
  ;;
  sparc64)
    TARGET_BASE_ARCH=sparc
  ;;
  sparc32plus)
    TARGET_ARCH=sparc64
    TARGET_BASE_ARCH=sparc
    TARGET_ABI_DIR=sparc
    echo "TARGET_ABI32=y" >> $config_target_mak
  ;;
  s390x)
    mttcg=yes
    gdb_xml_files="s390x-core64.xml s390-acr.xml s390-fpr.xml s390-vx.xml s390-cr.xml s390-virt.xml s390-gs.xml"
  ;;
  tilegx)
  ;;
  tricore)
  ;;
  unicore32)
  ;;
  xtensa|xtensaeb)
    TARGET_ARCH=xtensa
    bflt="yes"
    mttcg="yes"
  ;;
  *)
    error_exit "Unsupported target CPU"
  ;;
esac
# TARGET_BASE_ARCH needs to be defined after TARGET_ARCH
if [ "$TARGET_BASE_ARCH" = "" ]; then
  TARGET_BASE_ARCH=$TARGET_ARCH
fi

symlink "$source_path/Makefile.target" "$target_dir/Makefile"

upper() {
    echo "$@"| LC_ALL=C tr '[a-z]' '[A-Z]'
}

target_arch_name="$(upper $TARGET_ARCH)"
echo "TARGET_$target_arch_name=y" >> $config_target_mak
echo "TARGET_NAME=$target_name" >> $config_target_mak
echo "TARGET_BASE_ARCH=$TARGET_BASE_ARCH" >> $config_target_mak
if [ "$TARGET_ABI_DIR" = "" ]; then
  TARGET_ABI_DIR=$TARGET_ARCH
fi
echo "TARGET_ABI_DIR=$TARGET_ABI_DIR" >> $config_target_mak
if [ "$HOST_VARIANT_DIR" != "" ]; then
    echo "HOST_VARIANT_DIR=$HOST_VARIANT_DIR" >> $config_target_mak
fi

if supported_xen_target $target; then
    echo "CONFIG_XEN=y" >> $config_target_mak
    echo "$target/config-devices.mak: CONFIG_XEN=y" >> $config_host_mak
    if test "$xen_pci_passthrough" = yes; then
        echo "CONFIG_XEN_PCI_PASSTHROUGH=y" >> "$config_target_mak"
    fi
else
    echo "$target/config-devices.mak: CONFIG_XEN=n" >> $config_host_mak
fi
if supported_kvm_target $target; then
    echo "CONFIG_KVM=y" >> $config_target_mak
    echo "$target/config-devices.mak: CONFIG_KVM=y" >> $config_host_mak
else
    echo "$target/config-devices.mak: CONFIG_KVM=n" >> $config_host_mak
fi
if supported_hax_target $target; then
    echo "CONFIG_HAX=y" >> $config_target_mak
fi
if supported_hvf_target $target; then
    echo "CONFIG_HVF=y" >> $config_target_mak
fi
if supported_whpx_target $target; then
    echo "CONFIG_WHPX=y" >> $config_target_mak
fi
if test "$target_aligned_only" = "yes" ; then
  echo "TARGET_ALIGNED_ONLY=y" >> $config_target_mak
fi
if test "$target_bigendian" = "yes" ; then
  echo "TARGET_WORDS_BIGENDIAN=y" >> $config_target_mak
fi
if test "$target_softmmu" = "yes" ; then
  echo "CONFIG_SOFTMMU=y" >> $config_target_mak
  if test "$mttcg" = "yes" ; then
    echo "TARGET_SUPPORTS_MTTCG=y" >> $config_target_mak
  fi
fi
if test "$target_user_only" = "yes" ; then
  echo "CONFIG_USER_ONLY=y" >> $config_target_mak
  echo "CONFIG_QEMU_INTERP_PREFIX=\"$interp_prefix1\"" >> $config_target_mak
fi
if test "$target_linux_user" = "yes" ; then
  echo "CONFIG_LINUX_USER=y" >> $config_target_mak
fi
list=""
if test ! -z "$gdb_xml_files" ; then
  for x in $gdb_xml_files; do
    list="$list $source_path/gdb-xml/$x"
  done
  echo "TARGET_XML_FILES=$list" >> $config_target_mak
fi

if test "$target_user_only" = "yes" && test "$bflt" = "yes"; then
  echo "TARGET_HAS_BFLT=y" >> $config_target_mak
fi
if test "$target_bsd_user" = "yes" ; then
  echo "CONFIG_BSD_USER=y" >> $config_target_mak
fi


# generate QEMU_CFLAGS/LDFLAGS for targets

cflags=""
ldflags=""

disas_config() {
  echo "CONFIG_${1}_DIS=y" >> $config_target_mak
  echo "CONFIG_${1}_DIS=y" >> config-all-disas.mak
}

for i in $ARCH $TARGET_BASE_ARCH ; do
  case "$i" in
  alpha)
    disas_config "ALPHA"
  ;;
  aarch64)
    if test -n "${cxx}"; then
      disas_config "ARM_A64"
    fi
  ;;
  arm)
    disas_config "ARM"
    if test -n "${cxx}"; then
      disas_config "ARM_A64"
    fi
  ;;
  cris)
    disas_config "CRIS"
  ;;
  hppa)
    disas_config "HPPA"
  ;;
  i386|x86_64|x32)
    disas_config "I386"
  ;;
  lm32)
    disas_config "LM32"
  ;;
  m68k)
    disas_config "M68K"
  ;;
  microblaze*)
    disas_config "MICROBLAZE"
  ;;
  mips*)
    disas_config "MIPS"
    if test -n "${cxx}"; then
      disas_config "NANOMIPS"
    fi
  ;;
  moxie*)
    disas_config "MOXIE"
  ;;
  nios2)
    disas_config "NIOS2"
  ;;
  or1k)
    disas_config "OPENRISC"
  ;;
  ppc*)
    disas_config "PPC"
  ;;
  riscv*)
    disas_config "RISCV"
  ;;
  s390*)
    disas_config "S390"
  ;;
  sh4)
    disas_config "SH4"
  ;;
  sparc*)
    disas_config "SPARC"
  ;;
  xtensa*)
    disas_config "XTENSA"
  ;;
  esac
done
if test "$tcg_interpreter" = "yes" ; then
  disas_config "TCI"
fi

case "$ARCH" in
alpha)
  # Ensure there's only a single GP
  cflags="-msmall-data $cflags"
;;
esac

if test "$gprof" = "yes" ; then
  echo "TARGET_GPROF=y" >> $config_target_mak
  if test "$target_linux_user" = "yes" ; then
    cflags="-p $cflags"
    ldflags="-p $ldflags"
  fi
  if test "$target_softmmu" = "yes" ; then
    ldflags="-p $ldflags"
    echo "GPROF_CFLAGS=-p" >> $config_target_mak
  fi
fi

if test "$target_linux_user" = "yes" || test "$target_bsd_user" = "yes" ; then
  ldflags="$ldflags $textseg_ldflags"
fi

# Newer kernels on s390 check for an S390_PGSTE program header and
# enable the pgste page table extensions in that case. This makes
# the vm.allocate_pgste sysctl unnecessary. We enable this program
# header if
#  - we build on s390x
#  - we build the system emulation for s390x (qemu-system-s390x)
#  - KVM is enabled
#  - the linker supports --s390-pgste
if test "$TARGET_ARCH" = "s390x" && test "$target_softmmu" = "yes" && \
        test "$ARCH" = "s390x" && test "$kvm" = "yes"; then
    if ld_has --s390-pgste ; then
        ldflags="-Wl,--s390-pgste $ldflags"
    fi
fi

echo "LDFLAGS+=$ldflags" >> $config_target_mak
echo "QEMU_CFLAGS+=$cflags" >> $config_target_mak

done # for target in $targets

echo "PIXMAN_CFLAGS=$pixman_cflags" >> $config_host_mak
echo "PIXMAN_LIBS=$pixman_libs" >> $config_host_mak

if [ "$fdt" = "git" ]; then
  echo "config-host.h: dtc/all" >> $config_host_mak
fi
if [ "$capstone" = "git" -o "$capstone" = "internal" ]; then
  echo "config-host.h: capstone/all" >> $config_host_mak
fi
if test -n "$LIBCAPSTONE"; then
  echo "LIBCAPSTONE=$LIBCAPSTONE" >> $config_host_mak
fi

if test "$numa" = "yes"; then
  echo "CONFIG_NUMA=y" >> $config_host_mak
fi

if test "$ccache_cpp2" = "yes"; then
  echo "export CCACHE_CPP2=y" >> $config_host_mak
fi

# If we're using a separate build tree, set it up now.
# DIRS are directories which we simply mkdir in the build tree;
# LINKS are things to symlink back into the source tree
# (these can be both files and directories).
# Caution: do not add files or directories here using wildcards. This
# will result in problems later if a new file matching the wildcard is
# added to the source tree -- nothing will cause configure to be rerun
# so the build tree will be missing the link back to the new file, and
# tests might fail. Prefer to keep the relevant files in their own
# directory and symlink the directory instead.
DIRS="tests tests/tcg tests/tcg/lm32 tests/libqos tests/qapi-schema tests/qemu-iotests tests/vm"
DIRS="$DIRS tests/fp tests/qgraph"
DIRS="$DIRS docs docs/interop fsdev scsi"
DIRS="$DIRS pc-bios/optionrom pc-bios/s390-ccw"
DIRS="$DIRS roms/seabios roms/vgabios"
LINKS="Makefile"
LINKS="$LINKS tests/tcg/lm32/Makefile po/Makefile"
LINKS="$LINKS tests/tcg/Makefile.target tests/fp/Makefile"
LINKS="$LINKS pc-bios/optionrom/Makefile pc-bios/keymaps"
LINKS="$LINKS pc-bios/s390-ccw/Makefile"
LINKS="$LINKS roms/seabios/Makefile roms/vgabios/Makefile"
LINKS="$LINKS pc-bios/qemu-icon.bmp"
LINKS="$LINKS .gdbinit scripts" # scripts needed by relative path in .gdbinit
LINKS="$LINKS tests/acceptance tests/data"
LINKS="$LINKS tests/qemu-iotests/check"
LINKS="$LINKS python"
for bios_file in \
    $source_path/pc-bios/*.bin \
    $source_path/pc-bios/*.lid \
    $source_path/pc-bios/*.rom \
    $source_path/pc-bios/*.dtb \
    $source_path/pc-bios/*.img \
    $source_path/pc-bios/openbios-* \
    $source_path/pc-bios/u-boot.* \
    $source_path/pc-bios/edk2-*.fd.bz2 \
    $source_path/pc-bios/palcode-*
do
    LINKS="$LINKS pc-bios/$(basename $bios_file)"
done
mkdir -p $DIRS
for f in $LINKS ; do
    if [ -e "$source_path/$f" ] && [ "$pwd_is_source_path" != "y" ]; then
        symlink "$source_path/$f" "$f"
    fi
done

(for i in $cross_cc_vars; do
  export $i
done
export target_list source_path
$source_path/tests/tcg/configure.sh)

# temporary config to build submodules
for rom in seabios vgabios ; do
    config_mak=roms/$rom/config.mak
    echo "# Automatically generated by configure - do not modify" > $config_mak
    echo "SRC_PATH=$source_path/roms/$rom" >> $config_mak
    echo "AS=$as" >> $config_mak
    echo "CCAS=$ccas" >> $config_mak
    echo "CC=$cc" >> $config_mak
    echo "BCC=bcc" >> $config_mak
    echo "CPP=$cpp" >> $config_mak
    echo "OBJCOPY=objcopy" >> $config_mak
    echo "IASL=$iasl" >> $config_mak
    echo "LD=$ld" >> $config_mak
    echo "RANLIB=$ranlib" >> $config_mak
done

# set up qemu-iotests in this build directory
iotests_common_env="tests/qemu-iotests/common.env"

echo "# Automatically generated by configure - do not modify" > "$iotests_common_env"
echo >> "$iotests_common_env"
echo "export PYTHON='$python'" >> "$iotests_common_env"

# Save the configure command line for later reuse.
cat <<EOD >config.status
#!/bin/sh
# Generated by configure.
# Run this file to recreate the current configuration.
# Compiler output produced by configure, useful for debugging
# configure, is in config.log if it exists.
EOD

preserve_env() {
    envname=$1

    eval envval=\$$envname

    if test -n "$envval"
    then
	echo "$envname='$envval'" >> config.status
	echo "export $envname" >> config.status
    else
	echo "unset $envname" >> config.status
    fi
}

# Preserve various env variables that influence what
# features/build target configure will detect
preserve_env AR
preserve_env AS
preserve_env CC
preserve_env CPP
preserve_env CXX
preserve_env INSTALL
preserve_env LD
preserve_env LD_LIBRARY_PATH
preserve_env LIBTOOL
preserve_env MAKE
preserve_env NM
preserve_env OBJCOPY
preserve_env PATH
preserve_env PKG_CONFIG
preserve_env PKG_CONFIG_LIBDIR
preserve_env PKG_CONFIG_PATH
preserve_env PYTHON
preserve_env SDL2_CONFIG
preserve_env SMBD
preserve_env STRIP
preserve_env WINDRES

printf "exec" >>config.status
printf " '%s'" "$0" "$@" >>config.status
echo ' "$@"' >>config.status
chmod +x config.status

rm -r "$TMPDIR1"<|MERGE_RESOLUTION|>--- conflicted
+++ resolved
@@ -6527,7 +6527,6 @@
 
 echo "ARCH=$ARCH" >> $config_host_mak
 
-<<<<<<< HEAD
 if test "$syscall_fwd_compat" = "yes" ; then
   echo "CONFIG_SYSCALL_FWD_COMPAT=y" >> $config_host_mak
 fi
@@ -6546,14 +6545,12 @@
   echo "CONFIG_TCG_PLUGIN_CPP=y" >> $config_host_mak
 fi
 
-
-=======
 if test "$default_devices" = "yes" ; then
   echo "CONFIG_MINIKCONF_MODE=--defconfig" >> $config_host_mak
 else
   echo "CONFIG_MINIKCONF_MODE=--allnoconfig" >> $config_host_mak
 fi
->>>>>>> 98b2e3c9
+
 if test "$debug_tcg" = "yes" ; then
   echo "CONFIG_DEBUG_TCG=y" >> $config_host_mak
 fi

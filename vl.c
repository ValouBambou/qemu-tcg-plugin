/*
 * QEMU System Emulator
 *
 * Copyright (c) 2003-2008 Fabrice Bellard
 *
 * Permission is hereby granted, free of charge, to any person obtaining a copy
 * of this software and associated documentation files (the "Software"), to deal
 * in the Software without restriction, including without limitation the rights
 * to use, copy, modify, merge, publish, distribute, sublicense, and/or sell
 * copies of the Software, and to permit persons to whom the Software is
 * furnished to do so, subject to the following conditions:
 *
 * The above copyright notice and this permission notice shall be included in
 * all copies or substantial portions of the Software.
 *
 * THE SOFTWARE IS PROVIDED "AS IS", WITHOUT WARRANTY OF ANY KIND, EXPRESS OR
 * IMPLIED, INCLUDING BUT NOT LIMITED TO THE WARRANTIES OF MERCHANTABILITY,
 * FITNESS FOR A PARTICULAR PURPOSE AND NONINFRINGEMENT. IN NO EVENT SHALL
 * THE AUTHORS OR COPYRIGHT HOLDERS BE LIABLE FOR ANY CLAIM, DAMAGES OR OTHER
 * LIABILITY, WHETHER IN AN ACTION OF CONTRACT, TORT OR OTHERWISE, ARISING FROM,
 * OUT OF OR IN CONNECTION WITH THE SOFTWARE OR THE USE OR OTHER DEALINGS IN
 * THE SOFTWARE.
 */
#include "qemu/osdep.h"
#include "qemu-version.h"
#include "qemu/cutils.h"
#include "qemu/help_option.h"
#include "qemu/uuid.h"

#ifdef CONFIG_SECCOMP
#include "sysemu/seccomp.h"
#include "sys/prctl.h"
#endif

#ifdef CONFIG_SDL
#if defined(__APPLE__) || defined(main)
#include <SDL.h>
int qemu_main(int argc, char **argv, char **envp);
int main(int argc, char **argv)
{
    return qemu_main(argc, argv, NULL);
}
#undef main
#define main qemu_main
#endif
#endif /* CONFIG_SDL */

#ifdef CONFIG_COCOA
#undef main
#define main qemu_main
#endif /* CONFIG_COCOA */

/* Provide a forward declaration since "tcg/tcg-plugin.h" can't be
 * included here.
 * "tcg/tcg-plugin.h" can't be included because it transitively includes
 * "cpu.h", which lives in the target folder, which in turn is not on the
 * include path for this file (because it is supposed to be target independent).
 */
#ifdef CONFIG_TCG_PLUGIN
extern void tcg_plugin_load(const char *);
extern void tcg_plugin_initialize_all(void);
#else
#define tcg_plugin_load(a) ((void)0)
#define tcg_plugin_initialize_all() ((void)0)
#endif

#include "qemu/error-report.h"
#include "qemu/sockets.h"
#include "hw/hw.h"
#include "hw/boards.h"
#include "sysemu/accel.h"
#include "hw/usb.h"
#include "hw/i386/pc.h"
#include "hw/isa/isa.h"
#include "hw/scsi/scsi.h"
#include "hw/bt.h"
#include "sysemu/watchdog.h"
#include "hw/smbios/smbios.h"
#include "hw/acpi/acpi.h"
#include "hw/xen/xen.h"
#include "hw/qdev.h"
#include "hw/loader.h"
#include "monitor/qdev.h"
#include "sysemu/bt.h"
#include "net/net.h"
#include "net/slirp.h"
#include "monitor/monitor.h"
#include "ui/console.h"
#include "ui/input.h"
#include "sysemu/sysemu.h"
#include "sysemu/numa.h"
#include "exec/gdbstub.h"
#include "qemu/timer.h"
#include "chardev/char.h"
#include "qemu/bitmap.h"
#include "qemu/log.h"
#include "sysemu/blockdev.h"
#include "hw/block/block.h"
#include "migration/misc.h"
#include "migration/snapshot.h"
#include "migration/global_state.h"
#include "sysemu/tpm.h"
#include "sysemu/dma.h"
#include "hw/audio/soundhw.h"
#include "audio/audio.h"
#include "sysemu/cpus.h"
#include "migration/colo.h"
#include "sysemu/kvm.h"
#include "sysemu/hax.h"
#include "qapi/qobject-input-visitor.h"
#include "qapi/qobject-input-visitor.h"
#include "qapi-visit.h"
#include "qapi/qmp/qjson.h"
#include "qemu/option.h"
#include "qemu/config-file.h"
#include "qemu-options.h"
#include "qmp-commands.h"
#include "qemu/main-loop.h"
#ifdef CONFIG_VIRTFS
#include "fsdev/qemu-fsdev.h"
#endif
#include "sysemu/qtest.h"

#include "disas/disas.h"


#include "slirp/libslirp.h"

#include "trace-root.h"
#include "trace/control.h"
#include "qemu/queue.h"
#include "sysemu/arch_init.h"

#include "ui/qemu-spice.h"
#include "qapi/string-input-visitor.h"
#include "qapi/opts-visitor.h"
#include "qom/object_interfaces.h"
#include "qapi-event.h"
#include "exec/semihost.h"
#include "crypto/init.h"
#include "sysemu/replay.h"
#include "qapi/qmp/qerror.h"
#include "sysemu/iothread.h"

#define MAX_VIRTIO_CONSOLES 1
#define MAX_SCLP_CONSOLES 1

static const char *data_dir[16];
static int data_dir_idx;
const char *bios_name = NULL;
enum vga_retrace_method vga_retrace_method = VGA_RETRACE_DUMB;
int request_opengl = -1;
int display_opengl;
const char* keyboard_layout = NULL;
ram_addr_t ram_size;
const char *mem_path = NULL;
int mem_prealloc = 0; /* force preallocation of physical target memory */
bool enable_mlock = false;
int nb_nics;
NICInfo nd_table[MAX_NICS];
int autostart;
static int rtc_utc = 1;
static int rtc_date_offset = -1; /* -1 means no change */
QEMUClockType rtc_clock;
int vga_interface_type = VGA_NONE;
static int full_screen = 0;
static int no_frame = 0;
int no_quit = 0;
static bool grab_on_hover;
Chardev *serial_hds[MAX_SERIAL_PORTS];
Chardev *parallel_hds[MAX_PARALLEL_PORTS];
Chardev *virtcon_hds[MAX_VIRTIO_CONSOLES];
Chardev *sclp_hds[MAX_SCLP_CONSOLES];
int win2k_install_hack = 0;
int singlestep = 0;
int smp_cpus;
unsigned int max_cpus;
int smp_cores = 1;
int smp_threads = 1;
int acpi_enabled = 1;
int no_hpet = 0;
int fd_bootchk = 1;
static int no_reboot;
int no_shutdown = 0;
int cursor_hide = 1;
int graphic_rotate = 0;
const char *watchdog;
QEMUOptionRom option_rom[MAX_OPTION_ROMS];
int nb_option_roms;
int old_param = 0;
const char *qemu_name;
int alt_grab = 0;
int ctrl_grab = 0;
unsigned int nb_prom_envs = 0;
const char *prom_envs[MAX_PROM_ENVS];
int boot_menu;
bool boot_strict;
uint8_t *boot_splash_filedata;
size_t boot_splash_filedata_size;
uint8_t qemu_extra_params_fw[2];

int icount_align_option;

/* The bytes in qemu_uuid are in the order specified by RFC4122, _not_ in the
 * little-endian "wire format" described in the SMBIOS 2.6 specification.
 */
QemuUUID qemu_uuid;
bool qemu_uuid_set;

static NotifierList exit_notifiers =
    NOTIFIER_LIST_INITIALIZER(exit_notifiers);

static NotifierList machine_init_done_notifiers =
    NOTIFIER_LIST_INITIALIZER(machine_init_done_notifiers);

bool xen_allowed;
uint32_t xen_domid;
enum xen_mode xen_mode = XEN_EMULATE;
bool xen_domid_restrict;

static int has_defaults = 1;
static int default_serial = 1;
static int default_parallel = 1;
static int default_virtcon = 1;
static int default_sclp = 1;
static int default_monitor = 1;
static int default_floppy = 1;
static int default_cdrom = 1;
static int default_sdcard = 1;
static int default_vga = 1;
static int default_net = 1;

static struct {
    const char *driver;
    int *flag;
} default_list[] = {
    { .driver = "isa-serial",           .flag = &default_serial    },
    { .driver = "isa-parallel",         .flag = &default_parallel  },
    { .driver = "isa-fdc",              .flag = &default_floppy    },
    { .driver = "floppy",               .flag = &default_floppy    },
    { .driver = "ide-cd",               .flag = &default_cdrom     },
    { .driver = "ide-hd",               .flag = &default_cdrom     },
    { .driver = "ide-drive",            .flag = &default_cdrom     },
    { .driver = "scsi-cd",              .flag = &default_cdrom     },
    { .driver = "scsi-hd",              .flag = &default_cdrom     },
    { .driver = "virtio-serial-pci",    .flag = &default_virtcon   },
    { .driver = "virtio-serial",        .flag = &default_virtcon   },
    { .driver = "VGA",                  .flag = &default_vga       },
    { .driver = "isa-vga",              .flag = &default_vga       },
    { .driver = "cirrus-vga",           .flag = &default_vga       },
    { .driver = "isa-cirrus-vga",       .flag = &default_vga       },
    { .driver = "vmware-svga",          .flag = &default_vga       },
    { .driver = "qxl-vga",              .flag = &default_vga       },
    { .driver = "virtio-vga",           .flag = &default_vga       },
};

static QemuOptsList qemu_rtc_opts = {
    .name = "rtc",
    .head = QTAILQ_HEAD_INITIALIZER(qemu_rtc_opts.head),
    .desc = {
        {
            .name = "base",
            .type = QEMU_OPT_STRING,
        },{
            .name = "clock",
            .type = QEMU_OPT_STRING,
        },{
            .name = "driftfix",
            .type = QEMU_OPT_STRING,
        },
        { /* end of list */ }
    },
};

static QemuOptsList qemu_sandbox_opts = {
    .name = "sandbox",
    .implied_opt_name = "enable",
    .head = QTAILQ_HEAD_INITIALIZER(qemu_sandbox_opts.head),
    .desc = {
        {
            .name = "enable",
            .type = QEMU_OPT_BOOL,
        },
        {
            .name = "obsolete",
            .type = QEMU_OPT_STRING,
        },
        {
            .name = "elevateprivileges",
            .type = QEMU_OPT_STRING,
        },
        {
            .name = "spawn",
            .type = QEMU_OPT_STRING,
        },
        {
            .name = "resourcecontrol",
            .type = QEMU_OPT_STRING,
        },
        { /* end of list */ }
    },
};

static QemuOptsList qemu_option_rom_opts = {
    .name = "option-rom",
    .implied_opt_name = "romfile",
    .head = QTAILQ_HEAD_INITIALIZER(qemu_option_rom_opts.head),
    .desc = {
        {
            .name = "bootindex",
            .type = QEMU_OPT_NUMBER,
        }, {
            .name = "romfile",
            .type = QEMU_OPT_STRING,
        },
        { /* end of list */ }
    },
};

static QemuOptsList qemu_machine_opts = {
    .name = "machine",
    .implied_opt_name = "type",
    .merge_lists = true,
    .head = QTAILQ_HEAD_INITIALIZER(qemu_machine_opts.head),
    .desc = {
        /*
         * no elements => accept any
         * sanity checking will happen later
         * when setting machine properties
         */
        { }
    },
};

static QemuOptsList qemu_accel_opts = {
    .name = "accel",
    .implied_opt_name = "accel",
    .head = QTAILQ_HEAD_INITIALIZER(qemu_accel_opts.head),
    .merge_lists = true,
    .desc = {
        {
            .name = "accel",
            .type = QEMU_OPT_STRING,
            .help = "Select the type of accelerator",
        },
        {
            .name = "thread",
            .type = QEMU_OPT_STRING,
            .help = "Enable/disable multi-threaded TCG",
        },
        { /* end of list */ }
    },
};

static QemuOptsList qemu_boot_opts = {
    .name = "boot-opts",
    .implied_opt_name = "order",
    .merge_lists = true,
    .head = QTAILQ_HEAD_INITIALIZER(qemu_boot_opts.head),
    .desc = {
        {
            .name = "order",
            .type = QEMU_OPT_STRING,
        }, {
            .name = "once",
            .type = QEMU_OPT_STRING,
        }, {
            .name = "menu",
            .type = QEMU_OPT_BOOL,
        }, {
            .name = "splash",
            .type = QEMU_OPT_STRING,
        }, {
            .name = "splash-time",
            .type = QEMU_OPT_STRING,
        }, {
            .name = "reboot-timeout",
            .type = QEMU_OPT_STRING,
        }, {
            .name = "strict",
            .type = QEMU_OPT_BOOL,
        },
        { /*End of list */ }
    },
};

static QemuOptsList qemu_add_fd_opts = {
    .name = "add-fd",
    .head = QTAILQ_HEAD_INITIALIZER(qemu_add_fd_opts.head),
    .desc = {
        {
            .name = "fd",
            .type = QEMU_OPT_NUMBER,
            .help = "file descriptor of which a duplicate is added to fd set",
        },{
            .name = "set",
            .type = QEMU_OPT_NUMBER,
            .help = "ID of the fd set to add fd to",
        },{
            .name = "opaque",
            .type = QEMU_OPT_STRING,
            .help = "free-form string used to describe fd",
        },
        { /* end of list */ }
    },
};

static QemuOptsList qemu_object_opts = {
    .name = "object",
    .implied_opt_name = "qom-type",
    .head = QTAILQ_HEAD_INITIALIZER(qemu_object_opts.head),
    .desc = {
        { }
    },
};

static QemuOptsList qemu_tpmdev_opts = {
    .name = "tpmdev",
    .implied_opt_name = "type",
    .head = QTAILQ_HEAD_INITIALIZER(qemu_tpmdev_opts.head),
    .desc = {
        /* options are defined in the TPM backends */
        { /* end of list */ }
    },
};

static QemuOptsList qemu_realtime_opts = {
    .name = "realtime",
    .head = QTAILQ_HEAD_INITIALIZER(qemu_realtime_opts.head),
    .desc = {
        {
            .name = "mlock",
            .type = QEMU_OPT_BOOL,
        },
        { /* end of list */ }
    },
};

static QemuOptsList qemu_msg_opts = {
    .name = "msg",
    .head = QTAILQ_HEAD_INITIALIZER(qemu_msg_opts.head),
    .desc = {
        {
            .name = "timestamp",
            .type = QEMU_OPT_BOOL,
        },
        { /* end of list */ }
    },
};

static QemuOptsList qemu_name_opts = {
    .name = "name",
    .implied_opt_name = "guest",
    .merge_lists = true,
    .head = QTAILQ_HEAD_INITIALIZER(qemu_name_opts.head),
    .desc = {
        {
            .name = "guest",
            .type = QEMU_OPT_STRING,
            .help = "Sets the name of the guest.\n"
                    "This name will be displayed in the SDL window caption.\n"
                    "The name will also be used for the VNC server",
        }, {
            .name = "process",
            .type = QEMU_OPT_STRING,
            .help = "Sets the name of the QEMU process, as shown in top etc",
        }, {
            .name = "debug-threads",
            .type = QEMU_OPT_BOOL,
            .help = "When enabled, name the individual threads; defaults off.\n"
                    "NOTE: The thread names are for debugging and not a\n"
                    "stable API.",
        },
        { /* End of list */ }
    },
};

static QemuOptsList qemu_mem_opts = {
    .name = "memory",
    .implied_opt_name = "size",
    .head = QTAILQ_HEAD_INITIALIZER(qemu_mem_opts.head),
    .merge_lists = true,
    .desc = {
        {
            .name = "size",
            .type = QEMU_OPT_SIZE,
        },
        {
            .name = "slots",
            .type = QEMU_OPT_NUMBER,
        },
        {
            .name = "maxmem",
            .type = QEMU_OPT_SIZE,
        },
        { /* end of list */ }
    },
};

static QemuOptsList qemu_icount_opts = {
    .name = "icount",
    .implied_opt_name = "shift",
    .merge_lists = true,
    .head = QTAILQ_HEAD_INITIALIZER(qemu_icount_opts.head),
    .desc = {
        {
            .name = "shift",
            .type = QEMU_OPT_STRING,
        }, {
            .name = "align",
            .type = QEMU_OPT_BOOL,
        }, {
            .name = "sleep",
            .type = QEMU_OPT_BOOL,
        }, {
            .name = "rr",
            .type = QEMU_OPT_STRING,
        }, {
            .name = "rrfile",
            .type = QEMU_OPT_STRING,
        }, {
            .name = "rrsnapshot",
            .type = QEMU_OPT_STRING,
        },
        { /* end of list */ }
    },
};

static QemuOptsList qemu_semihosting_config_opts = {
    .name = "semihosting-config",
    .implied_opt_name = "enable",
    .head = QTAILQ_HEAD_INITIALIZER(qemu_semihosting_config_opts.head),
    .desc = {
        {
            .name = "enable",
            .type = QEMU_OPT_BOOL,
        }, {
            .name = "target",
            .type = QEMU_OPT_STRING,
        }, {
            .name = "arg",
            .type = QEMU_OPT_STRING,
        },
        { /* end of list */ }
    },
};

static QemuOptsList qemu_fw_cfg_opts = {
    .name = "fw_cfg",
    .implied_opt_name = "name",
    .head = QTAILQ_HEAD_INITIALIZER(qemu_fw_cfg_opts.head),
    .desc = {
        {
            .name = "name",
            .type = QEMU_OPT_STRING,
            .help = "Sets the fw_cfg name of the blob to be inserted",
        }, {
            .name = "file",
            .type = QEMU_OPT_STRING,
            .help = "Sets the name of the file from which\n"
                    "the fw_cfg blob will be loaded",
        }, {
            .name = "string",
            .type = QEMU_OPT_STRING,
            .help = "Sets content of the blob to be inserted from a string",
        },
        { /* end of list */ }
    },
};

/**
 * Get machine options
 *
 * Returns: machine options (never null).
 */
QemuOpts *qemu_get_machine_opts(void)
{
    return qemu_find_opts_singleton("machine");
}

const char *qemu_get_vm_name(void)
{
    return qemu_name;
}

static void res_free(void)
{
    g_free(boot_splash_filedata);
    boot_splash_filedata = NULL;
}

static int default_driver_check(void *opaque, QemuOpts *opts, Error **errp)
{
    const char *driver = qemu_opt_get(opts, "driver");
    int i;

    if (!driver)
        return 0;
    for (i = 0; i < ARRAY_SIZE(default_list); i++) {
        if (strcmp(default_list[i].driver, driver) != 0)
            continue;
        *(default_list[i].flag) = 0;
    }
    return 0;
}

/***********************************************************/
/* QEMU state */

static RunState current_run_state = RUN_STATE_PRELAUNCH;

/* We use RUN_STATE__MAX but any invalid value will do */
static RunState vmstop_requested = RUN_STATE__MAX;
static QemuMutex vmstop_lock;

typedef struct {
    RunState from;
    RunState to;
} RunStateTransition;

static const RunStateTransition runstate_transitions_def[] = {
    /*     from      ->     to      */
    { RUN_STATE_DEBUG, RUN_STATE_RUNNING },
    { RUN_STATE_DEBUG, RUN_STATE_FINISH_MIGRATE },
    { RUN_STATE_DEBUG, RUN_STATE_PRELAUNCH },

    { RUN_STATE_INMIGRATE, RUN_STATE_INTERNAL_ERROR },
    { RUN_STATE_INMIGRATE, RUN_STATE_IO_ERROR },
    { RUN_STATE_INMIGRATE, RUN_STATE_PAUSED },
    { RUN_STATE_INMIGRATE, RUN_STATE_RUNNING },
    { RUN_STATE_INMIGRATE, RUN_STATE_SHUTDOWN },
    { RUN_STATE_INMIGRATE, RUN_STATE_SUSPENDED },
    { RUN_STATE_INMIGRATE, RUN_STATE_WATCHDOG },
    { RUN_STATE_INMIGRATE, RUN_STATE_GUEST_PANICKED },
    { RUN_STATE_INMIGRATE, RUN_STATE_FINISH_MIGRATE },
    { RUN_STATE_INMIGRATE, RUN_STATE_PRELAUNCH },
    { RUN_STATE_INMIGRATE, RUN_STATE_POSTMIGRATE },
    { RUN_STATE_INMIGRATE, RUN_STATE_COLO },

    { RUN_STATE_INTERNAL_ERROR, RUN_STATE_PAUSED },
    { RUN_STATE_INTERNAL_ERROR, RUN_STATE_FINISH_MIGRATE },
    { RUN_STATE_INTERNAL_ERROR, RUN_STATE_PRELAUNCH },

    { RUN_STATE_IO_ERROR, RUN_STATE_RUNNING },
    { RUN_STATE_IO_ERROR, RUN_STATE_FINISH_MIGRATE },
    { RUN_STATE_IO_ERROR, RUN_STATE_PRELAUNCH },

    { RUN_STATE_PAUSED, RUN_STATE_RUNNING },
    { RUN_STATE_PAUSED, RUN_STATE_FINISH_MIGRATE },
    { RUN_STATE_PAUSED, RUN_STATE_POSTMIGRATE },
    { RUN_STATE_PAUSED, RUN_STATE_PRELAUNCH },
    { RUN_STATE_PAUSED, RUN_STATE_COLO},

    { RUN_STATE_POSTMIGRATE, RUN_STATE_RUNNING },
    { RUN_STATE_POSTMIGRATE, RUN_STATE_FINISH_MIGRATE },
    { RUN_STATE_POSTMIGRATE, RUN_STATE_PRELAUNCH },

    { RUN_STATE_PRELAUNCH, RUN_STATE_RUNNING },
    { RUN_STATE_PRELAUNCH, RUN_STATE_FINISH_MIGRATE },
    { RUN_STATE_PRELAUNCH, RUN_STATE_INMIGRATE },

    { RUN_STATE_FINISH_MIGRATE, RUN_STATE_RUNNING },
    { RUN_STATE_FINISH_MIGRATE, RUN_STATE_PAUSED },
    { RUN_STATE_FINISH_MIGRATE, RUN_STATE_POSTMIGRATE },
    { RUN_STATE_FINISH_MIGRATE, RUN_STATE_PRELAUNCH },
    { RUN_STATE_FINISH_MIGRATE, RUN_STATE_COLO},

    { RUN_STATE_RESTORE_VM, RUN_STATE_RUNNING },
    { RUN_STATE_RESTORE_VM, RUN_STATE_PRELAUNCH },

    { RUN_STATE_COLO, RUN_STATE_RUNNING },

    { RUN_STATE_RUNNING, RUN_STATE_DEBUG },
    { RUN_STATE_RUNNING, RUN_STATE_INTERNAL_ERROR },
    { RUN_STATE_RUNNING, RUN_STATE_IO_ERROR },
    { RUN_STATE_RUNNING, RUN_STATE_PAUSED },
    { RUN_STATE_RUNNING, RUN_STATE_FINISH_MIGRATE },
    { RUN_STATE_RUNNING, RUN_STATE_RESTORE_VM },
    { RUN_STATE_RUNNING, RUN_STATE_SAVE_VM },
    { RUN_STATE_RUNNING, RUN_STATE_SHUTDOWN },
    { RUN_STATE_RUNNING, RUN_STATE_WATCHDOG },
    { RUN_STATE_RUNNING, RUN_STATE_GUEST_PANICKED },
    { RUN_STATE_RUNNING, RUN_STATE_COLO},

    { RUN_STATE_SAVE_VM, RUN_STATE_RUNNING },

    { RUN_STATE_SHUTDOWN, RUN_STATE_PAUSED },
    { RUN_STATE_SHUTDOWN, RUN_STATE_FINISH_MIGRATE },
    { RUN_STATE_SHUTDOWN, RUN_STATE_PRELAUNCH },

    { RUN_STATE_DEBUG, RUN_STATE_SUSPENDED },
    { RUN_STATE_RUNNING, RUN_STATE_SUSPENDED },
    { RUN_STATE_SUSPENDED, RUN_STATE_RUNNING },
    { RUN_STATE_SUSPENDED, RUN_STATE_FINISH_MIGRATE },
    { RUN_STATE_SUSPENDED, RUN_STATE_PRELAUNCH },
    { RUN_STATE_SUSPENDED, RUN_STATE_COLO},

    { RUN_STATE_WATCHDOG, RUN_STATE_RUNNING },
    { RUN_STATE_WATCHDOG, RUN_STATE_FINISH_MIGRATE },
    { RUN_STATE_WATCHDOG, RUN_STATE_PRELAUNCH },
    { RUN_STATE_WATCHDOG, RUN_STATE_COLO},

    { RUN_STATE_GUEST_PANICKED, RUN_STATE_RUNNING },
    { RUN_STATE_GUEST_PANICKED, RUN_STATE_FINISH_MIGRATE },
    { RUN_STATE_GUEST_PANICKED, RUN_STATE_PRELAUNCH },

    { RUN_STATE__MAX, RUN_STATE__MAX },
};

static bool runstate_valid_transitions[RUN_STATE__MAX][RUN_STATE__MAX];

bool runstate_check(RunState state)
{
    return current_run_state == state;
}

bool runstate_store(char *str, size_t size)
{
    const char *state = RunState_str(current_run_state);
    size_t len = strlen(state) + 1;

    if (len > size) {
        return false;
    }
    memcpy(str, state, len);
    return true;
}

static void runstate_init(void)
{
    const RunStateTransition *p;

    memset(&runstate_valid_transitions, 0, sizeof(runstate_valid_transitions));
    for (p = &runstate_transitions_def[0]; p->from != RUN_STATE__MAX; p++) {
        runstate_valid_transitions[p->from][p->to] = true;
    }

    qemu_mutex_init(&vmstop_lock);
}

/* This function will abort() on invalid state transitions */
void runstate_set(RunState new_state)
{
    assert(new_state < RUN_STATE__MAX);

    if (current_run_state == new_state) {
        return;
    }

    if (!runstate_valid_transitions[current_run_state][new_state]) {
        error_report("invalid runstate transition: '%s' -> '%s'",
                     RunState_str(current_run_state),
                     RunState_str(new_state));
        abort();
    }
    trace_runstate_set(new_state);
    current_run_state = new_state;
}

int runstate_is_running(void)
{
    return runstate_check(RUN_STATE_RUNNING);
}

bool runstate_needs_reset(void)
{
    return runstate_check(RUN_STATE_INTERNAL_ERROR) ||
        runstate_check(RUN_STATE_SHUTDOWN);
}

StatusInfo *qmp_query_status(Error **errp)
{
    StatusInfo *info = g_malloc0(sizeof(*info));

    info->running = runstate_is_running();
    info->singlestep = singlestep;
    info->status = current_run_state;

    return info;
}

bool qemu_vmstop_requested(RunState *r)
{
    qemu_mutex_lock(&vmstop_lock);
    *r = vmstop_requested;
    vmstop_requested = RUN_STATE__MAX;
    qemu_mutex_unlock(&vmstop_lock);
    return *r < RUN_STATE__MAX;
}

void qemu_system_vmstop_request_prepare(void)
{
    qemu_mutex_lock(&vmstop_lock);
}

void qemu_system_vmstop_request(RunState state)
{
    vmstop_requested = state;
    qemu_mutex_unlock(&vmstop_lock);
    qemu_notify_event();
}

/***********************************************************/
/* real time host monotonic timer */

static time_t qemu_time(void)
{
    return qemu_clock_get_ms(QEMU_CLOCK_HOST) / 1000;
}

/***********************************************************/
/* host time/date access */
void qemu_get_timedate(struct tm *tm, int offset)
{
    time_t ti = qemu_time();

    ti += offset;
    if (rtc_date_offset == -1) {
        if (rtc_utc)
            gmtime_r(&ti, tm);
        else
            localtime_r(&ti, tm);
    } else {
        ti -= rtc_date_offset;
        gmtime_r(&ti, tm);
    }
}

int qemu_timedate_diff(struct tm *tm)
{
    time_t seconds;

    if (rtc_date_offset == -1)
        if (rtc_utc)
            seconds = mktimegm(tm);
        else {
            struct tm tmp = *tm;
            tmp.tm_isdst = -1; /* use timezone to figure it out */
            seconds = mktime(&tmp);
	}
    else
        seconds = mktimegm(tm) + rtc_date_offset;

    return seconds - qemu_time();
}

static void configure_rtc_date_offset(const char *startdate, int legacy)
{
    time_t rtc_start_date;
    struct tm tm;

    if (!strcmp(startdate, "now") && legacy) {
        rtc_date_offset = -1;
    } else {
        if (sscanf(startdate, "%d-%d-%dT%d:%d:%d",
                   &tm.tm_year,
                   &tm.tm_mon,
                   &tm.tm_mday,
                   &tm.tm_hour,
                   &tm.tm_min,
                   &tm.tm_sec) == 6) {
            /* OK */
        } else if (sscanf(startdate, "%d-%d-%d",
                          &tm.tm_year,
                          &tm.tm_mon,
                          &tm.tm_mday) == 3) {
            tm.tm_hour = 0;
            tm.tm_min = 0;
            tm.tm_sec = 0;
        } else {
            goto date_fail;
        }
        tm.tm_year -= 1900;
        tm.tm_mon--;
        rtc_start_date = mktimegm(&tm);
        if (rtc_start_date == -1) {
        date_fail:
            error_report("invalid date format");
            error_printf("valid formats: "
                         "'2006-06-17T16:01:21' or '2006-06-17'\n");
            exit(1);
        }
        rtc_date_offset = qemu_time() - rtc_start_date;
    }
}

static void configure_rtc(QemuOpts *opts)
{
    const char *value;

    value = qemu_opt_get(opts, "base");
    if (value) {
        if (!strcmp(value, "utc")) {
            rtc_utc = 1;
        } else if (!strcmp(value, "localtime")) {
            Error *blocker = NULL;
            rtc_utc = 0;
            error_setg(&blocker, QERR_REPLAY_NOT_SUPPORTED,
                      "-rtc base=localtime");
            replay_add_blocker(blocker);
        } else {
            configure_rtc_date_offset(value, 0);
        }
    }
    value = qemu_opt_get(opts, "clock");
    if (value) {
        if (!strcmp(value, "host")) {
            rtc_clock = QEMU_CLOCK_HOST;
        } else if (!strcmp(value, "rt")) {
            rtc_clock = QEMU_CLOCK_REALTIME;
        } else if (!strcmp(value, "vm")) {
            rtc_clock = QEMU_CLOCK_VIRTUAL;
        } else {
            error_report("invalid option value '%s'", value);
            exit(1);
        }
    }
    value = qemu_opt_get(opts, "driftfix");
    if (value) {
        if (!strcmp(value, "slew")) {
            static GlobalProperty slew_lost_ticks = {
                .driver   = "mc146818rtc",
                .property = "lost_tick_policy",
                .value    = "slew",
            };

            qdev_prop_register_global(&slew_lost_ticks);
        } else if (!strcmp(value, "none")) {
            /* discard is default */
        } else {
            error_report("invalid option value '%s'", value);
            exit(1);
        }
    }
}

/***********************************************************/
/* Bluetooth support */
static int nb_hcis;
static int cur_hci;
static struct HCIInfo *hci_table[MAX_NICS];

struct HCIInfo *qemu_next_hci(void)
{
    if (cur_hci == nb_hcis)
        return &null_hci;

    return hci_table[cur_hci++];
}

static int bt_hci_parse(const char *str)
{
    struct HCIInfo *hci;
    bdaddr_t bdaddr;

    if (nb_hcis >= MAX_NICS) {
        error_report("too many bluetooth HCIs (max %i)", MAX_NICS);
        return -1;
    }

    hci = hci_init(str);
    if (!hci)
        return -1;

    bdaddr.b[0] = 0x52;
    bdaddr.b[1] = 0x54;
    bdaddr.b[2] = 0x00;
    bdaddr.b[3] = 0x12;
    bdaddr.b[4] = 0x34;
    bdaddr.b[5] = 0x56 + nb_hcis;
    hci->bdaddr_set(hci, bdaddr.b);

    hci_table[nb_hcis++] = hci;

    return 0;
}

static void bt_vhci_add(int vlan_id)
{
    struct bt_scatternet_s *vlan = qemu_find_bt_vlan(vlan_id);

    if (!vlan->slave)
        warn_report("adding a VHCI to an empty scatternet %i",
                    vlan_id);

    bt_vhci_init(bt_new_hci(vlan));
}

static struct bt_device_s *bt_device_add(const char *opt)
{
    struct bt_scatternet_s *vlan;
    int vlan_id = 0;
    char *endp = strstr(opt, ",vlan=");
    int len = (endp ? endp - opt : strlen(opt)) + 1;
    char devname[10];

    pstrcpy(devname, MIN(sizeof(devname), len), opt);

    if (endp) {
        vlan_id = strtol(endp + 6, &endp, 0);
        if (*endp) {
            error_report("unrecognised bluetooth vlan Id");
            return 0;
        }
    }

    vlan = qemu_find_bt_vlan(vlan_id);

    if (!vlan->slave)
        warn_report("adding a slave device to an empty scatternet %i",
                    vlan_id);

    if (!strcmp(devname, "keyboard"))
        return bt_keyboard_init(vlan);

    error_report("unsupported bluetooth device '%s'", devname);
    return 0;
}

static int bt_parse(const char *opt)
{
    const char *endp, *p;
    int vlan;

    if (strstart(opt, "hci", &endp)) {
        if (!*endp || *endp == ',') {
            if (*endp)
                if (!strstart(endp, ",vlan=", 0))
                    opt = endp + 1;

            return bt_hci_parse(opt);
       }
    } else if (strstart(opt, "vhci", &endp)) {
        if (!*endp || *endp == ',') {
            if (*endp) {
                if (strstart(endp, ",vlan=", &p)) {
                    vlan = strtol(p, (char **) &endp, 0);
                    if (*endp) {
                        error_report("bad scatternet '%s'", p);
                        return 1;
                    }
                } else {
                    error_report("bad parameter '%s'", endp + 1);
                    return 1;
                }
            } else
                vlan = 0;

            bt_vhci_add(vlan);
            return 0;
        }
    } else if (strstart(opt, "device:", &endp))
        return !bt_device_add(endp);

    error_report("bad bluetooth parameter '%s'", opt);
    return 1;
}

static int parse_sandbox(void *opaque, QemuOpts *opts, Error **errp)
{
    if (qemu_opt_get_bool(opts, "enable", false)) {
#ifdef CONFIG_SECCOMP
        uint32_t seccomp_opts = QEMU_SECCOMP_SET_DEFAULT
                | QEMU_SECCOMP_SET_OBSOLETE;
        const char *value = NULL;

        value = qemu_opt_get(opts, "obsolete");
        if (value) {
            if (g_str_equal(value, "allow")) {
                seccomp_opts &= ~QEMU_SECCOMP_SET_OBSOLETE;
            } else if (g_str_equal(value, "deny")) {
                /* this is the default option, this if is here
                 * to provide a little bit of consistency for
                 * the command line */
            } else {
                error_report("invalid argument for obsolete");
                return -1;
            }
        }

        value = qemu_opt_get(opts, "elevateprivileges");
        if (value) {
            if (g_str_equal(value, "deny")) {
                seccomp_opts |= QEMU_SECCOMP_SET_PRIVILEGED;
            } else if (g_str_equal(value, "children")) {
                seccomp_opts |= QEMU_SECCOMP_SET_PRIVILEGED;

                /* calling prctl directly because we're
                 * not sure if host has CAP_SYS_ADMIN set*/
                if (prctl(PR_SET_NO_NEW_PRIVS, 1)) {
                    error_report("failed to set no_new_privs "
                                 "aborting");
                    return -1;
                }
            } else if (g_str_equal(value, "allow")) {
                /* default value */
            } else {
                error_report("invalid argument for elevateprivileges");
                return -1;
            }
        }

        value = qemu_opt_get(opts, "spawn");
        if (value) {
            if (g_str_equal(value, "deny")) {
                seccomp_opts |= QEMU_SECCOMP_SET_SPAWN;
            } else if (g_str_equal(value, "allow")) {
                /* default value */
            } else {
                error_report("invalid argument for spawn");
                return -1;
            }
        }

        value = qemu_opt_get(opts, "resourcecontrol");
        if (value) {
            if (g_str_equal(value, "deny")) {
                seccomp_opts |= QEMU_SECCOMP_SET_RESOURCECTL;
            } else if (g_str_equal(value, "allow")) {
                /* default value */
            } else {
                error_report("invalid argument for resourcecontrol");
                return -1;
            }
        }

        if (seccomp_start(seccomp_opts) < 0) {
            error_report("failed to install seccomp syscall filter "
                         "in the kernel");
            return -1;
        }
#else
        error_report("seccomp support is disabled");
        return -1;
#endif
    }

    return 0;
}

static int parse_name(void *opaque, QemuOpts *opts, Error **errp)
{
    const char *proc_name;

    if (qemu_opt_get(opts, "debug-threads")) {
        qemu_thread_naming(qemu_opt_get_bool(opts, "debug-threads", false));
    }
    qemu_name = qemu_opt_get(opts, "guest");

    proc_name = qemu_opt_get(opts, "process");
    if (proc_name) {
        os_set_proc_name(proc_name);
    }

    return 0;
}

bool defaults_enabled(void)
{
    return has_defaults;
}

#ifndef _WIN32
static int parse_add_fd(void *opaque, QemuOpts *opts, Error **errp)
{
    int fd, dupfd, flags;
    int64_t fdset_id;
    const char *fd_opaque = NULL;
    AddfdInfo *fdinfo;

    fd = qemu_opt_get_number(opts, "fd", -1);
    fdset_id = qemu_opt_get_number(opts, "set", -1);
    fd_opaque = qemu_opt_get(opts, "opaque");

    if (fd < 0) {
        error_report("fd option is required and must be non-negative");
        return -1;
    }

    if (fd <= STDERR_FILENO) {
        error_report("fd cannot be a standard I/O stream");
        return -1;
    }

    /*
     * All fds inherited across exec() necessarily have FD_CLOEXEC
     * clear, while qemu sets FD_CLOEXEC on all other fds used internally.
     */
    flags = fcntl(fd, F_GETFD);
    if (flags == -1 || (flags & FD_CLOEXEC)) {
        error_report("fd is not valid or already in use");
        return -1;
    }

    if (fdset_id < 0) {
        error_report("set option is required and must be non-negative");
        return -1;
    }

#ifdef F_DUPFD_CLOEXEC
    dupfd = fcntl(fd, F_DUPFD_CLOEXEC, 0);
#else
    dupfd = dup(fd);
    if (dupfd != -1) {
        qemu_set_cloexec(dupfd);
    }
#endif
    if (dupfd == -1) {
        error_report("error duplicating fd: %s", strerror(errno));
        return -1;
    }

    /* add the duplicate fd, and optionally the opaque string, to the fd set */
    fdinfo = monitor_fdset_add_fd(dupfd, true, fdset_id, !!fd_opaque, fd_opaque,
                                  &error_abort);
    g_free(fdinfo);

    return 0;
}

static int cleanup_add_fd(void *opaque, QemuOpts *opts, Error **errp)
{
    int fd;

    fd = qemu_opt_get_number(opts, "fd", -1);
    close(fd);

    return 0;
}
#endif

/***********************************************************/
/* QEMU Block devices */

#define HD_OPTS "media=disk"
#define CDROM_OPTS "media=cdrom"
#define FD_OPTS ""
#define PFLASH_OPTS ""
#define MTD_OPTS ""
#define SD_OPTS ""

static int drive_init_func(void *opaque, QemuOpts *opts, Error **errp)
{
    BlockInterfaceType *block_default_type = opaque;

    return drive_new(opts, *block_default_type) == NULL;
}

static int drive_enable_snapshot(void *opaque, QemuOpts *opts, Error **errp)
{
    if (qemu_opt_get(opts, "snapshot") == NULL) {
        qemu_opt_set(opts, "snapshot", "on", &error_abort);
    }
    return 0;
}

static void default_drive(int enable, int snapshot, BlockInterfaceType type,
                          int index, const char *optstr)
{
    QemuOpts *opts;
    DriveInfo *dinfo;

    if (!enable || drive_get_by_index(type, index)) {
        return;
    }

    opts = drive_add(type, index, NULL, optstr);
    if (snapshot) {
        drive_enable_snapshot(NULL, opts, NULL);
    }

    dinfo = drive_new(opts, type);
    if (!dinfo) {
        exit(1);
    }
    dinfo->is_default = true;

}

static QemuOptsList qemu_smp_opts = {
    .name = "smp-opts",
    .implied_opt_name = "cpus",
    .merge_lists = true,
    .head = QTAILQ_HEAD_INITIALIZER(qemu_smp_opts.head),
    .desc = {
        {
            .name = "cpus",
            .type = QEMU_OPT_NUMBER,
        }, {
            .name = "sockets",
            .type = QEMU_OPT_NUMBER,
        }, {
            .name = "cores",
            .type = QEMU_OPT_NUMBER,
        }, {
            .name = "threads",
            .type = QEMU_OPT_NUMBER,
        }, {
            .name = "maxcpus",
            .type = QEMU_OPT_NUMBER,
        },
        { /*End of list */ }
    },
};

static void smp_parse(QemuOpts *opts)
{
    if (opts) {
        unsigned cpus    = qemu_opt_get_number(opts, "cpus", 0);
        unsigned sockets = qemu_opt_get_number(opts, "sockets", 0);
        unsigned cores   = qemu_opt_get_number(opts, "cores", 0);
        unsigned threads = qemu_opt_get_number(opts, "threads", 0);

        /* compute missing values, prefer sockets over cores over threads */
        if (cpus == 0 || sockets == 0) {
            sockets = sockets > 0 ? sockets : 1;
            cores = cores > 0 ? cores : 1;
            threads = threads > 0 ? threads : 1;
            if (cpus == 0) {
                cpus = cores * threads * sockets;
            }
        } else if (cores == 0) {
            threads = threads > 0 ? threads : 1;
            cores = cpus / (sockets * threads);
            cores = cores > 0 ? cores : 1;
        } else if (threads == 0) {
            threads = cpus / (cores * sockets);
            threads = threads > 0 ? threads : 1;
        } else if (sockets * cores * threads < cpus) {
            error_report("cpu topology: "
                         "sockets (%u) * cores (%u) * threads (%u) < "
                         "smp_cpus (%u)",
                         sockets, cores, threads, cpus);
            exit(1);
        }

        max_cpus = qemu_opt_get_number(opts, "maxcpus", cpus);

        if (max_cpus < cpus) {
            error_report("maxcpus must be equal to or greater than smp");
            exit(1);
        }

        if (sockets * cores * threads > max_cpus) {
            error_report("cpu topology: "
                         "sockets (%u) * cores (%u) * threads (%u) > "
                         "maxcpus (%u)",
                         sockets, cores, threads, max_cpus);
            exit(1);
        }

        smp_cpus = cpus;
        smp_cores = cores;
        smp_threads = threads;
    }

    if (smp_cpus > 1) {
        Error *blocker = NULL;
        error_setg(&blocker, QERR_REPLAY_NOT_SUPPORTED, "smp");
        replay_add_blocker(blocker);
    }
}

static void realtime_init(void)
{
    if (enable_mlock) {
        if (os_mlock() < 0) {
            error_report("locking memory failed");
            exit(1);
        }
    }
}


static void configure_msg(QemuOpts *opts)
{
    enable_timestamp_msg = qemu_opt_get_bool(opts, "timestamp", true);
}

/***********************************************************/
/* Semihosting */

typedef struct SemihostingConfig {
    bool enabled;
    SemihostingTarget target;
    const char **argv;
    int argc;
    const char *cmdline; /* concatenated argv */
} SemihostingConfig;

static SemihostingConfig semihosting;

bool semihosting_enabled(void)
{
    return semihosting.enabled;
}

SemihostingTarget semihosting_get_target(void)
{
    return semihosting.target;
}

const char *semihosting_get_arg(int i)
{
    if (i >= semihosting.argc) {
        return NULL;
    }
    return semihosting.argv[i];
}

int semihosting_get_argc(void)
{
    return semihosting.argc;
}

const char *semihosting_get_cmdline(void)
{
    if (semihosting.cmdline == NULL && semihosting.argc > 0) {
        semihosting.cmdline = g_strjoinv(" ", (gchar **)semihosting.argv);
    }
    return semihosting.cmdline;
}

static int add_semihosting_arg(void *opaque,
                               const char *name, const char *val,
                               Error **errp)
{
    SemihostingConfig *s = opaque;
    if (strcmp(name, "arg") == 0) {
        s->argc++;
        /* one extra element as g_strjoinv() expects NULL-terminated array */
        s->argv = g_realloc(s->argv, (s->argc + 1) * sizeof(void *));
        s->argv[s->argc - 1] = val;
        s->argv[s->argc] = NULL;
    }
    return 0;
}

/* Use strings passed via -kernel/-append to initialize semihosting.argv[] */
static inline void semihosting_arg_fallback(const char *file, const char *cmd)
{
    char *cmd_token;

    /* argv[0] */
    add_semihosting_arg(&semihosting, "arg", file, NULL);

    /* split -append and initialize argv[1..n] */
    cmd_token = strtok(g_strdup(cmd), " ");
    while (cmd_token) {
        add_semihosting_arg(&semihosting, "arg", cmd_token, NULL);
        cmd_token = strtok(NULL, " ");
    }
}

/* Now we still need this for compatibility with XEN. */
bool has_igd_gfx_passthru;
static void igd_gfx_passthru(void)
{
    has_igd_gfx_passthru = current_machine->igd_gfx_passthru;
}

/***********************************************************/
/* USB devices */

static int usb_device_add(const char *devname)
{
    USBDevice *dev = NULL;
#ifndef CONFIG_LINUX
    const char *p;
#endif

    if (!machine_usb(current_machine)) {
        return -1;
    }

    /* drivers with .usbdevice_name entry in USBDeviceInfo */
    dev = usbdevice_create(devname);
    if (dev)
        goto done;

    /* the other ones */
#ifndef CONFIG_LINUX
    /* only the linux version is qdev-ified, usb-bsd still needs this */
    if (strstart(devname, "host:", &p)) {
        dev = usb_host_device_open(usb_bus_find(-1), p);
    }
#endif
    if (!dev)
        return -1;

done:
    return 0;
}

static int usb_device_del(const char *devname)
{
    int bus_num, addr;
    const char *p;

    if (strstart(devname, "host:", &p)) {
        return -1;
    }

    if (!machine_usb(current_machine)) {
        return -1;
    }

    p = strchr(devname, '.');
    if (!p)
        return -1;
    bus_num = strtoul(devname, NULL, 0);
    addr = strtoul(p + 1, NULL, 0);

    return usb_device_delete_addr(bus_num, addr);
}

static int usb_parse(const char *cmdline)
{
    int r;
    r = usb_device_add(cmdline);
    if (r < 0) {
        error_report("could not add USB device '%s'", cmdline);
    }
    return r;
}

void hmp_usb_add(Monitor *mon, const QDict *qdict)
{
    const char *devname = qdict_get_str(qdict, "devname");

    error_report("usb_add is deprecated, please use device_add instead");

    if (usb_device_add(devname) < 0) {
        error_report("could not add USB device '%s'", devname);
    }
}

void hmp_usb_del(Monitor *mon, const QDict *qdict)
{
    const char *devname = qdict_get_str(qdict, "devname");

    error_report("usb_del is deprecated, please use device_del instead");

    if (usb_device_del(devname) < 0) {
        error_report("could not delete USB device '%s'", devname);
    }
}

/***********************************************************/
/* machine registration */

MachineState *current_machine;

static MachineClass *find_machine(const char *name)
{
    GSList *el, *machines = object_class_get_list(TYPE_MACHINE, false);
    MachineClass *mc = NULL;

    for (el = machines; el; el = el->next) {
        MachineClass *temp = el->data;

        if (!strcmp(temp->name, name)) {
            mc = temp;
            break;
        }
        if (temp->alias &&
            !strcmp(temp->alias, name)) {
            mc = temp;
            break;
        }
    }

    g_slist_free(machines);
    return mc;
}

MachineClass *find_default_machine(void)
{
    GSList *el, *machines = object_class_get_list(TYPE_MACHINE, false);
    MachineClass *mc = NULL;

    for (el = machines; el; el = el->next) {
        MachineClass *temp = el->data;

        if (temp->is_default) {
            mc = temp;
            break;
        }
    }

    g_slist_free(machines);
    return mc;
}

MachineInfoList *qmp_query_machines(Error **errp)
{
    GSList *el, *machines = object_class_get_list(TYPE_MACHINE, false);
    MachineInfoList *mach_list = NULL;

    for (el = machines; el; el = el->next) {
        MachineClass *mc = el->data;
        MachineInfoList *entry;
        MachineInfo *info;

        info = g_malloc0(sizeof(*info));
        if (mc->is_default) {
            info->has_is_default = true;
            info->is_default = true;
        }

        if (mc->alias) {
            info->has_alias = true;
            info->alias = g_strdup(mc->alias);
        }

        info->name = g_strdup(mc->name);
        info->cpu_max = !mc->max_cpus ? 1 : mc->max_cpus;
        info->hotpluggable_cpus = mc->has_hotpluggable_cpus;

        entry = g_malloc0(sizeof(*entry));
        entry->value = info;
        entry->next = mach_list;
        mach_list = entry;
    }

    g_slist_free(machines);
    return mach_list;
}

static int machine_help_func(QemuOpts *opts, MachineState *machine)
{
    ObjectProperty *prop;
    ObjectPropertyIterator iter;

    if (!qemu_opt_has_help_opt(opts)) {
        return 0;
    }

    object_property_iter_init(&iter, OBJECT(machine));
    while ((prop = object_property_iter_next(&iter))) {
        if (!prop->set) {
            continue;
        }

        error_printf("%s.%s=%s", MACHINE_GET_CLASS(machine)->name,
                     prop->name, prop->type);
        if (prop->description) {
            error_printf(" (%s)\n", prop->description);
        } else {
            error_printf("\n");
        }
    }

    return 1;
}

/***********************************************************/
/* main execution loop */

struct vm_change_state_entry {
    VMChangeStateHandler *cb;
    void *opaque;
    QLIST_ENTRY (vm_change_state_entry) entries;
};

static QLIST_HEAD(vm_change_state_head, vm_change_state_entry) vm_change_state_head;

VMChangeStateEntry *qemu_add_vm_change_state_handler(VMChangeStateHandler *cb,
                                                     void *opaque)
{
    VMChangeStateEntry *e;

    e = g_malloc0(sizeof (*e));

    e->cb = cb;
    e->opaque = opaque;
    QLIST_INSERT_HEAD(&vm_change_state_head, e, entries);
    return e;
}

void qemu_del_vm_change_state_handler(VMChangeStateEntry *e)
{
    QLIST_REMOVE (e, entries);
    g_free (e);
}

void vm_state_notify(int running, RunState state)
{
    VMChangeStateEntry *e, *next;

    trace_vm_state_notify(running, state);

    QLIST_FOREACH_SAFE(e, &vm_change_state_head, entries, next) {
        e->cb(e->opaque, running, state);
    }
}

static ShutdownCause reset_requested;
static ShutdownCause shutdown_requested;
static int shutdown_signal;
static pid_t shutdown_pid;
static int powerdown_requested;
static int debug_requested;
static int suspend_requested;
static WakeupReason wakeup_reason;
static NotifierList powerdown_notifiers =
    NOTIFIER_LIST_INITIALIZER(powerdown_notifiers);
static NotifierList suspend_notifiers =
    NOTIFIER_LIST_INITIALIZER(suspend_notifiers);
static NotifierList wakeup_notifiers =
    NOTIFIER_LIST_INITIALIZER(wakeup_notifiers);
static uint32_t wakeup_reason_mask = ~(1 << QEMU_WAKEUP_REASON_NONE);

ShutdownCause qemu_shutdown_requested_get(void)
{
    return shutdown_requested;
}

ShutdownCause qemu_reset_requested_get(void)
{
    return reset_requested;
}

static int qemu_shutdown_requested(void)
{
    return atomic_xchg(&shutdown_requested, SHUTDOWN_CAUSE_NONE);
}

static void qemu_kill_report(void)
{
    if (!qtest_driver() && shutdown_signal) {
        if (shutdown_pid == 0) {
            /* This happens for eg ^C at the terminal, so it's worth
             * avoiding printing an odd message in that case.
             */
            error_report("terminating on signal %d", shutdown_signal);
        } else {
            char *shutdown_cmd = qemu_get_pid_name(shutdown_pid);

            error_report("terminating on signal %d from pid " FMT_pid " (%s)",
                         shutdown_signal, shutdown_pid,
                         shutdown_cmd ? shutdown_cmd : "<unknown process>");
            g_free(shutdown_cmd);
        }
        shutdown_signal = 0;
    }
}

static ShutdownCause qemu_reset_requested(void)
{
    ShutdownCause r = reset_requested;

    if (r && replay_checkpoint(CHECKPOINT_RESET_REQUESTED)) {
        reset_requested = SHUTDOWN_CAUSE_NONE;
        return r;
    }
    return SHUTDOWN_CAUSE_NONE;
}

static int qemu_suspend_requested(void)
{
    int r = suspend_requested;
    if (r && replay_checkpoint(CHECKPOINT_SUSPEND_REQUESTED)) {
        suspend_requested = 0;
        return r;
    }
    return false;
}

static WakeupReason qemu_wakeup_requested(void)
{
    return wakeup_reason;
}

static int qemu_powerdown_requested(void)
{
    int r = powerdown_requested;
    powerdown_requested = 0;
    return r;
}

static int qemu_debug_requested(void)
{
    int r = debug_requested;
    debug_requested = 0;
    return r;
}

/*
 * Reset the VM. Issue an event unless @reason is SHUTDOWN_CAUSE_NONE.
 */
void qemu_system_reset(ShutdownCause reason)
{
    MachineClass *mc;

    mc = current_machine ? MACHINE_GET_CLASS(current_machine) : NULL;

    cpu_synchronize_all_states();

    if (mc && mc->reset) {
        mc->reset();
    } else {
        qemu_devices_reset();
    }
    if (reason) {
        qapi_event_send_reset(shutdown_caused_by_guest(reason),
                              &error_abort);
    }
    cpu_synchronize_all_post_reset();
}

void qemu_system_guest_panicked(GuestPanicInformation *info)
{
    qemu_log_mask(LOG_GUEST_ERROR, "Guest crashed\n");

    if (current_cpu) {
        current_cpu->crash_occurred = true;
    }
    qapi_event_send_guest_panicked(GUEST_PANIC_ACTION_PAUSE,
                                   !!info, info, &error_abort);
    vm_stop(RUN_STATE_GUEST_PANICKED);
    if (!no_shutdown) {
        qapi_event_send_guest_panicked(GUEST_PANIC_ACTION_POWEROFF,
                                       !!info, info, &error_abort);
        qemu_system_shutdown_request(SHUTDOWN_CAUSE_GUEST_PANIC);
    }

    if (info) {
        if (info->type == GUEST_PANIC_INFORMATION_TYPE_HYPER_V) {
            qemu_log_mask(LOG_GUEST_ERROR, "HV crash parameters: (%#"PRIx64
                          " %#"PRIx64" %#"PRIx64" %#"PRIx64" %#"PRIx64")\n",
                          info->u.hyper_v.arg1,
                          info->u.hyper_v.arg2,
                          info->u.hyper_v.arg3,
                          info->u.hyper_v.arg4,
                          info->u.hyper_v.arg5);
        }
        qapi_free_GuestPanicInformation(info);
    }
}

void qemu_system_reset_request(ShutdownCause reason)
{
    if (no_reboot) {
        shutdown_requested = reason;
    } else {
        reset_requested = reason;
    }
    cpu_stop_current();
    qemu_notify_event();
}

static void qemu_system_suspend(void)
{
    pause_all_vcpus();
    notifier_list_notify(&suspend_notifiers, NULL);
    runstate_set(RUN_STATE_SUSPENDED);
    qapi_event_send_suspend(&error_abort);
}

void qemu_system_suspend_request(void)
{
    if (runstate_check(RUN_STATE_SUSPENDED)) {
        return;
    }
    suspend_requested = 1;
    cpu_stop_current();
    qemu_notify_event();
}

void qemu_register_suspend_notifier(Notifier *notifier)
{
    notifier_list_add(&suspend_notifiers, notifier);
}

void qemu_system_wakeup_request(WakeupReason reason)
{
    trace_system_wakeup_request(reason);

    if (!runstate_check(RUN_STATE_SUSPENDED)) {
        return;
    }
    if (!(wakeup_reason_mask & (1 << reason))) {
        return;
    }
    runstate_set(RUN_STATE_RUNNING);
    wakeup_reason = reason;
    qemu_notify_event();
}

void qemu_system_wakeup_enable(WakeupReason reason, bool enabled)
{
    if (enabled) {
        wakeup_reason_mask |= (1 << reason);
    } else {
        wakeup_reason_mask &= ~(1 << reason);
    }
}

void qemu_register_wakeup_notifier(Notifier *notifier)
{
    notifier_list_add(&wakeup_notifiers, notifier);
}

void qemu_system_killed(int signal, pid_t pid)
{
    shutdown_signal = signal;
    shutdown_pid = pid;
    no_shutdown = 0;

    /* Cannot call qemu_system_shutdown_request directly because
     * we are in a signal handler.
     */
    shutdown_requested = SHUTDOWN_CAUSE_HOST_SIGNAL;
    qemu_notify_event();
}

void qemu_system_shutdown_request(ShutdownCause reason)
{
    trace_qemu_system_shutdown_request(reason);
    replay_shutdown_request(reason);
    shutdown_requested = reason;
    qemu_notify_event();
}

static void qemu_system_powerdown(void)
{
    qapi_event_send_powerdown(&error_abort);
    notifier_list_notify(&powerdown_notifiers, NULL);
}

void qemu_system_powerdown_request(void)
{
    trace_qemu_system_powerdown_request();
    powerdown_requested = 1;
    qemu_notify_event();
}

void qemu_register_powerdown_notifier(Notifier *notifier)
{
    notifier_list_add(&powerdown_notifiers, notifier);
}

void qemu_system_debug_request(void)
{
    debug_requested = 1;
    qemu_notify_event();
}

static bool main_loop_should_exit(void)
{
    RunState r;
    ShutdownCause request;

    if (qemu_debug_requested()) {
        vm_stop(RUN_STATE_DEBUG);
    }
    if (qemu_suspend_requested()) {
        qemu_system_suspend();
    }
    request = qemu_shutdown_requested();
    if (request) {
        qemu_kill_report();
        qapi_event_send_shutdown(shutdown_caused_by_guest(request),
                                 &error_abort);
        if (no_shutdown) {
            vm_stop(RUN_STATE_SHUTDOWN);
        } else {
            return true;
        }
    }
    request = qemu_reset_requested();
    if (request) {
        pause_all_vcpus();
        qemu_system_reset(request);
        resume_all_vcpus();
        if (!runstate_check(RUN_STATE_RUNNING) &&
                !runstate_check(RUN_STATE_INMIGRATE)) {
            runstate_set(RUN_STATE_PRELAUNCH);
        }
    }
    if (qemu_wakeup_requested()) {
        pause_all_vcpus();
        qemu_system_reset(SHUTDOWN_CAUSE_NONE);
        notifier_list_notify(&wakeup_notifiers, &wakeup_reason);
        wakeup_reason = QEMU_WAKEUP_REASON_NONE;
        resume_all_vcpus();
        qapi_event_send_wakeup(&error_abort);
    }
    if (qemu_powerdown_requested()) {
        qemu_system_powerdown();
    }
    if (qemu_vmstop_requested(&r)) {
        vm_stop(r);
    }
    return false;
}

static void main_loop(void)
{
#ifdef CONFIG_PROFILER
    int64_t ti;
#endif
    do {
#ifdef CONFIG_PROFILER
        ti = profile_getclock();
#endif
        main_loop_wait(false);
#ifdef CONFIG_PROFILER
        dev_time += profile_getclock() - ti;
#endif
    } while (!main_loop_should_exit());
}

static void version(void)
{
    printf("QEMU emulator version " QEMU_VERSION QEMU_PKGVERSION "\n"
           QEMU_COPYRIGHT "\n");
}

static void help(int exitcode)
{
    version();
    printf("usage: %s [options] [disk_image]\n\n"
           "'disk_image' is a raw hard disk image for IDE hard disk 0\n\n",
            error_get_progname());

#define QEMU_OPTIONS_GENERATE_HELP
#include "qemu-options-wrapper.h"

    printf("\nDuring emulation, the following keys are useful:\n"
           "ctrl-alt-f      toggle full screen\n"
           "ctrl-alt-n      switch to virtual console 'n'\n"
           "ctrl-alt        toggle mouse and keyboard grab\n"
           "\n"
           "When using -nographic, press 'ctrl-a h' to get some help.\n"
           "\n"
           QEMU_HELP_BOTTOM "\n");

    exit(exitcode);
}

#define HAS_ARG 0x0001

typedef struct QEMUOption {
    const char *name;
    int flags;
    int index;
    uint32_t arch_mask;
} QEMUOption;

static const QEMUOption qemu_options[] = {
    { "h", 0, QEMU_OPTION_h, QEMU_ARCH_ALL },
#define QEMU_OPTIONS_GENERATE_OPTIONS
#include "qemu-options-wrapper.h"
    { NULL },
};

typedef struct VGAInterfaceInfo {
    const char *opt_name;    /* option name */
    const char *name;        /* human-readable name */
    /* Class names indicating that support is available.
     * If no class is specified, the interface is always available */
    const char *class_names[2];
} VGAInterfaceInfo;

static VGAInterfaceInfo vga_interfaces[VGA_TYPE_MAX] = {
    [VGA_NONE] = {
        .opt_name = "none",
    },
    [VGA_STD] = {
        .opt_name = "std",
        .name = "standard VGA",
        .class_names = { "VGA", "isa-vga" },
    },
    [VGA_CIRRUS] = {
        .opt_name = "cirrus",
        .name = "Cirrus VGA",
        .class_names = { "cirrus-vga", "isa-cirrus-vga" },
    },
    [VGA_VMWARE] = {
        .opt_name = "vmware",
        .name = "VMWare SVGA",
        .class_names = { "vmware-svga" },
    },
    [VGA_VIRTIO] = {
        .opt_name = "virtio",
        .name = "Virtio VGA",
        .class_names = { "virtio-vga" },
    },
    [VGA_QXL] = {
        .opt_name = "qxl",
        .name = "QXL VGA",
        .class_names = { "qxl-vga" },
    },
    [VGA_TCX] = {
        .opt_name = "tcx",
        .name = "TCX framebuffer",
        .class_names = { "SUNW,tcx" },
    },
    [VGA_CG3] = {
        .opt_name = "cg3",
        .name = "CG3 framebuffer",
        .class_names = { "cgthree" },
    },
    [VGA_XENFB] = {
        .opt_name = "xenfb",
    },
};

static bool vga_interface_available(VGAInterfaceType t)
{
    VGAInterfaceInfo *ti = &vga_interfaces[t];

    assert(t < VGA_TYPE_MAX);
    return !ti->class_names[0] ||
           object_class_by_name(ti->class_names[0]) ||
           object_class_by_name(ti->class_names[1]);
}

static void select_vgahw(const char *p)
{
    const char *opts;
    int t;

    assert(vga_interface_type == VGA_NONE);
    for (t = 0; t < VGA_TYPE_MAX; t++) {
        VGAInterfaceInfo *ti = &vga_interfaces[t];
        if (ti->opt_name && strstart(p, ti->opt_name, &opts)) {
            if (!vga_interface_available(t)) {
                error_report("%s not available", ti->name);
                exit(1);
            }
            vga_interface_type = t;
            break;
        }
    }
    if (t == VGA_TYPE_MAX) {
    invalid_vga:
        error_report("unknown vga type: %s", p);
        exit(1);
    }
    while (*opts) {
        const char *nextopt;

        if (strstart(opts, ",retrace=", &nextopt)) {
            opts = nextopt;
            if (strstart(opts, "dumb", &nextopt))
                vga_retrace_method = VGA_RETRACE_DUMB;
            else if (strstart(opts, "precise", &nextopt))
                vga_retrace_method = VGA_RETRACE_PRECISE;
            else goto invalid_vga;
        } else goto invalid_vga;
        opts = nextopt;
    }
}

typedef enum DisplayType {
    DT_DEFAULT,
    DT_CURSES,
    DT_SDL,
    DT_COCOA,
    DT_GTK,
    DT_EGL,
    DT_NONE,
} DisplayType;

static DisplayType select_display(const char *p)
{
    const char *opts;
    DisplayType display = DT_DEFAULT;

    if (strstart(p, "sdl", &opts)) {
#ifdef CONFIG_SDL
        display = DT_SDL;
        while (*opts) {
            const char *nextopt;

            if (strstart(opts, ",frame=", &nextopt)) {
                opts = nextopt;
                if (strstart(opts, "on", &nextopt)) {
                    no_frame = 0;
                } else if (strstart(opts, "off", &nextopt)) {
                    no_frame = 1;
                } else {
                    goto invalid_sdl_args;
                }
            } else if (strstart(opts, ",alt_grab=", &nextopt)) {
                opts = nextopt;
                if (strstart(opts, "on", &nextopt)) {
                    alt_grab = 1;
                } else if (strstart(opts, "off", &nextopt)) {
                    alt_grab = 0;
                } else {
                    goto invalid_sdl_args;
                }
            } else if (strstart(opts, ",ctrl_grab=", &nextopt)) {
                opts = nextopt;
                if (strstart(opts, "on", &nextopt)) {
                    ctrl_grab = 1;
                } else if (strstart(opts, "off", &nextopt)) {
                    ctrl_grab = 0;
                } else {
                    goto invalid_sdl_args;
                }
            } else if (strstart(opts, ",window_close=", &nextopt)) {
                opts = nextopt;
                if (strstart(opts, "on", &nextopt)) {
                    no_quit = 0;
                } else if (strstart(opts, "off", &nextopt)) {
                    no_quit = 1;
                } else {
                    goto invalid_sdl_args;
                }
            } else if (strstart(opts, ",gl=", &nextopt)) {
                opts = nextopt;
                if (strstart(opts, "on", &nextopt)) {
                    request_opengl = 1;
                } else if (strstart(opts, "off", &nextopt)) {
                    request_opengl = 0;
                } else {
                    goto invalid_sdl_args;
                }
            } else {
            invalid_sdl_args:
                error_report("invalid SDL option string");
                exit(1);
            }
            opts = nextopt;
        }
#else
        error_report("SDL support is disabled");
        exit(1);
#endif
    } else if (strstart(p, "vnc", &opts)) {
        if (*opts == '=') {
            vnc_parse(opts + 1, &error_fatal);
        } else {
            error_report("VNC requires a display argument vnc=<display>");
            exit(1);
        }
    } else if (strstart(p, "egl-headless", &opts)) {
#ifdef CONFIG_OPENGL_DMABUF
        request_opengl = 1;
        display_opengl = 1;
        display = DT_EGL;
#else
        fprintf(stderr, "egl support is disabled\n");
        exit(1);
#endif
    } else if (strstart(p, "curses", &opts)) {
#ifdef CONFIG_CURSES
        display = DT_CURSES;
#else
        error_report("curses support is disabled");
        exit(1);
#endif
    } else if (strstart(p, "gtk", &opts)) {
#ifdef CONFIG_GTK
        display = DT_GTK;
        while (*opts) {
            const char *nextopt;

            if (strstart(opts, ",grab_on_hover=", &nextopt)) {
                opts = nextopt;
                if (strstart(opts, "on", &nextopt)) {
                    grab_on_hover = true;
                } else if (strstart(opts, "off", &nextopt)) {
                    grab_on_hover = false;
                } else {
                    goto invalid_gtk_args;
                }
            } else if (strstart(opts, ",gl=", &nextopt)) {
                opts = nextopt;
                if (strstart(opts, "on", &nextopt)) {
                    request_opengl = 1;
                } else if (strstart(opts, "off", &nextopt)) {
                    request_opengl = 0;
                } else {
                    goto invalid_gtk_args;
                }
            } else {
            invalid_gtk_args:
                error_report("invalid GTK option string");
                exit(1);
            }
            opts = nextopt;
        }
#else
        error_report("GTK support is disabled");
        exit(1);
#endif
    } else if (strstart(p, "none", &opts)) {
        display = DT_NONE;
    } else {
        error_report("unknown display type");
        exit(1);
    }

    return display;
}

static int balloon_parse(const char *arg)
{
    QemuOpts *opts;

    if (strcmp(arg, "none") == 0) {
        return 0;
    }

    if (!strncmp(arg, "virtio", 6)) {
        if (arg[6] == ',') {
            /* have params -> parse them */
            opts = qemu_opts_parse_noisily(qemu_find_opts("device"), arg + 7,
                                           false);
            if (!opts)
                return  -1;
        } else {
            /* create empty opts */
            opts = qemu_opts_create(qemu_find_opts("device"), NULL, 0,
                                    &error_abort);
        }
        qemu_opt_set(opts, "driver", "virtio-balloon", &error_abort);
        return 0;
    }

    return -1;
}

char *qemu_find_file(int type, const char *name)
{
    int i;
    const char *subdir;
    char *buf;

    /* Try the name as a straight path first */
    if (access(name, R_OK) == 0) {
        trace_load_file(name, name);
        return g_strdup(name);
    }

    switch (type) {
    case QEMU_FILE_TYPE_BIOS:
        subdir = "";
        break;
    case QEMU_FILE_TYPE_KEYMAP:
        subdir = "keymaps/";
        break;
    default:
        abort();
    }

    for (i = 0; i < data_dir_idx; i++) {
        buf = g_strdup_printf("%s/%s%s", data_dir[i], subdir, name);
        if (access(buf, R_OK) == 0) {
            trace_load_file(name, buf);
            return buf;
        }
        g_free(buf);
    }
    return NULL;
}

static void qemu_add_data_dir(const char *path)
{
    int i;

    if (path == NULL) {
        return;
    }
    if (data_dir_idx == ARRAY_SIZE(data_dir)) {
        return;
    }
    for (i = 0; i < data_dir_idx; i++) {
        if (strcmp(data_dir[i], path) == 0) {
            return; /* duplicate */
        }
    }
    data_dir[data_dir_idx++] = path;
}

static inline bool nonempty_str(const char *str)
{
    return str && *str;
}

static int parse_fw_cfg(void *opaque, QemuOpts *opts, Error **errp)
{
    gchar *buf;
    size_t size;
    const char *name, *file, *str;
    FWCfgState *fw_cfg = (FWCfgState *) opaque;

    if (fw_cfg == NULL) {
        error_report("fw_cfg device not available");
        return -1;
    }
    name = qemu_opt_get(opts, "name");
    file = qemu_opt_get(opts, "file");
    str = qemu_opt_get(opts, "string");

    /* we need name and either a file or the content string */
    if (!(nonempty_str(name) && (nonempty_str(file) || nonempty_str(str)))) {
        error_report("invalid argument(s)");
        return -1;
    }
    if (nonempty_str(file) && nonempty_str(str)) {
        error_report("file and string are mutually exclusive");
        return -1;
    }
    if (strlen(name) > FW_CFG_MAX_FILE_PATH - 1) {
        error_report("name too long (max. %d char)", FW_CFG_MAX_FILE_PATH - 1);
        return -1;
    }
    if (strncmp(name, "opt/", 4) != 0) {
        warn_report("externally provided fw_cfg item names "
                    "should be prefixed with \"opt/\"");
    }
    if (nonempty_str(str)) {
        size = strlen(str); /* NUL terminator NOT included in fw_cfg blob */
        buf = g_memdup(str, size);
    } else {
        if (!g_file_get_contents(file, &buf, &size, NULL)) {
            error_report("can't load %s", file);
            return -1;
        }
    }
    /* For legacy, keep user files in a specific global order. */
    fw_cfg_set_order_override(fw_cfg, FW_CFG_ORDER_OVERRIDE_USER);
    fw_cfg_add_file(fw_cfg, name, buf, size);
    fw_cfg_reset_order_override(fw_cfg);
    return 0;
}

static int device_help_func(void *opaque, QemuOpts *opts, Error **errp)
{
    return qdev_device_help(opts);
}

static int device_init_func(void *opaque, QemuOpts *opts, Error **errp)
{
    Error *err = NULL;
    DeviceState *dev;

    dev = qdev_device_add(opts, &err);
    if (!dev) {
        error_report_err(err);
        return -1;
    }
    object_unref(OBJECT(dev));
    return 0;
}

static int chardev_init_func(void *opaque, QemuOpts *opts, Error **errp)
{
    Error *local_err = NULL;

    if (!qemu_chr_new_from_opts(opts, &local_err)) {
        if (local_err) {
            error_report_err(local_err);
            return -1;
        }
        exit(0);
    }
    return 0;
}

#ifdef CONFIG_VIRTFS
static int fsdev_init_func(void *opaque, QemuOpts *opts, Error **errp)
{
    return qemu_fsdev_add(opts);
}
#endif

static int mon_init_func(void *opaque, QemuOpts *opts, Error **errp)
{
    Chardev *chr;
    const char *chardev;
    const char *mode;
    int flags;

    mode = qemu_opt_get(opts, "mode");
    if (mode == NULL) {
        mode = "readline";
    }
    if (strcmp(mode, "readline") == 0) {
        flags = MONITOR_USE_READLINE;
    } else if (strcmp(mode, "control") == 0) {
        flags = MONITOR_USE_CONTROL;
    } else {
        error_report("unknown monitor mode \"%s\"", mode);
        exit(1);
    }

    if (qemu_opt_get_bool(opts, "pretty", 0))
        flags |= MONITOR_USE_PRETTY;

    if (qemu_opt_get_bool(opts, "default", 0)) {
        error_report("option 'default' does nothing and is deprecated");
    }

    chardev = qemu_opt_get(opts, "chardev");
    chr = qemu_chr_find(chardev);
    if (chr == NULL) {
        error_report("chardev \"%s\" not found", chardev);
        exit(1);
    }

    monitor_init(chr, flags);
    return 0;
}

static void monitor_parse(const char *optarg, const char *mode, bool pretty)
{
    static int monitor_device_index = 0;
    QemuOpts *opts;
    const char *p;
    char label[32];

    if (strstart(optarg, "chardev:", &p)) {
        snprintf(label, sizeof(label), "%s", p);
    } else {
        snprintf(label, sizeof(label), "compat_monitor%d",
                 monitor_device_index);
        opts = qemu_chr_parse_compat(label, optarg);
        if (!opts) {
            error_report("parse error: %s", optarg);
            exit(1);
        }
    }

    opts = qemu_opts_create(qemu_find_opts("mon"), label, 1, &error_fatal);
    qemu_opt_set(opts, "mode", mode, &error_abort);
    qemu_opt_set(opts, "chardev", label, &error_abort);
    qemu_opt_set_bool(opts, "pretty", pretty, &error_abort);
    monitor_device_index++;
}

struct device_config {
    enum {
        DEV_USB,       /* -usbdevice     */
        DEV_BT,        /* -bt            */
        DEV_SERIAL,    /* -serial        */
        DEV_PARALLEL,  /* -parallel      */
        DEV_VIRTCON,   /* -virtioconsole */
        DEV_DEBUGCON,  /* -debugcon */
        DEV_GDB,       /* -gdb, -s */
        DEV_SCLP,      /* s390 sclp */
    } type;
    const char *cmdline;
    Location loc;
    QTAILQ_ENTRY(device_config) next;
};

static QTAILQ_HEAD(, device_config) device_configs =
    QTAILQ_HEAD_INITIALIZER(device_configs);

static void add_device_config(int type, const char *cmdline)
{
    struct device_config *conf;

    conf = g_malloc0(sizeof(*conf));
    conf->type = type;
    conf->cmdline = cmdline;
    loc_save(&conf->loc);
    QTAILQ_INSERT_TAIL(&device_configs, conf, next);
}

static int foreach_device_config(int type, int (*func)(const char *cmdline))
{
    struct device_config *conf;
    int rc;

    QTAILQ_FOREACH(conf, &device_configs, next) {
        if (conf->type != type)
            continue;
        loc_push_restore(&conf->loc);
        rc = func(conf->cmdline);
        loc_pop(&conf->loc);
        if (rc) {
            return rc;
        }
    }
    return 0;
}

static int serial_parse(const char *devname)
{
    static int index = 0;
    char label[32];

    if (strcmp(devname, "none") == 0)
        return 0;
    if (index == MAX_SERIAL_PORTS) {
        error_report("too many serial ports");
        exit(1);
    }
    snprintf(label, sizeof(label), "serial%d", index);
    serial_hds[index] = qemu_chr_new(label, devname);
    if (!serial_hds[index]) {
        error_report("could not connect serial device"
                     " to character backend '%s'", devname);
        return -1;
    }
    index++;
    return 0;
}

static int parallel_parse(const char *devname)
{
    static int index = 0;
    char label[32];

    if (strcmp(devname, "none") == 0)
        return 0;
    if (index == MAX_PARALLEL_PORTS) {
        error_report("too many parallel ports");
        exit(1);
    }
    snprintf(label, sizeof(label), "parallel%d", index);
    parallel_hds[index] = qemu_chr_new(label, devname);
    if (!parallel_hds[index]) {
        error_report("could not connect parallel device"
                     " to character backend '%s'", devname);
        return -1;
    }
    index++;
    return 0;
}

static int virtcon_parse(const char *devname)
{
    QemuOptsList *device = qemu_find_opts("device");
    static int index = 0;
    char label[32];
    QemuOpts *bus_opts, *dev_opts;

    if (strcmp(devname, "none") == 0)
        return 0;
    if (index == MAX_VIRTIO_CONSOLES) {
        error_report("too many virtio consoles");
        exit(1);
    }

    bus_opts = qemu_opts_create(device, NULL, 0, &error_abort);
    qemu_opt_set(bus_opts, "driver", "virtio-serial", &error_abort);

    dev_opts = qemu_opts_create(device, NULL, 0, &error_abort);
    qemu_opt_set(dev_opts, "driver", "virtconsole", &error_abort);

    snprintf(label, sizeof(label), "virtcon%d", index);
    virtcon_hds[index] = qemu_chr_new(label, devname);
    if (!virtcon_hds[index]) {
        error_report("could not connect virtio console"
                     " to character backend '%s'", devname);
        return -1;
    }
    qemu_opt_set(dev_opts, "chardev", label, &error_abort);

    index++;
    return 0;
}

static int sclp_parse(const char *devname)
{
    QemuOptsList *device = qemu_find_opts("device");
    static int index = 0;
    char label[32];
    QemuOpts *dev_opts;

    if (strcmp(devname, "none") == 0) {
        return 0;
    }
    if (index == MAX_SCLP_CONSOLES) {
        error_report("too many sclp consoles");
        exit(1);
    }

    assert(arch_type == QEMU_ARCH_S390X);

    dev_opts = qemu_opts_create(device, NULL, 0, NULL);
    qemu_opt_set(dev_opts, "driver", "sclpconsole", &error_abort);

    snprintf(label, sizeof(label), "sclpcon%d", index);
    sclp_hds[index] = qemu_chr_new(label, devname);
    if (!sclp_hds[index]) {
        error_report("could not connect sclp console"
                     " to character backend '%s'", devname);
        return -1;
    }
    qemu_opt_set(dev_opts, "chardev", label, &error_abort);

    index++;
    return 0;
}

static int debugcon_parse(const char *devname)
{
    QemuOpts *opts;

    if (!qemu_chr_new("debugcon", devname)) {
        exit(1);
    }
    opts = qemu_opts_create(qemu_find_opts("device"), "debugcon", 1, NULL);
    if (!opts) {
        error_report("already have a debugcon device");
        exit(1);
    }
    qemu_opt_set(opts, "driver", "isa-debugcon", &error_abort);
    qemu_opt_set(opts, "chardev", "debugcon", &error_abort);
    return 0;
}

static gint machine_class_cmp(gconstpointer a, gconstpointer b)
{
    const MachineClass *mc1 = a, *mc2 = b;
    int res;

    if (mc1->family == NULL) {
        if (mc2->family == NULL) {
            /* Compare standalone machine types against each other; they sort
             * in increasing order.
             */
            return strcmp(object_class_get_name(OBJECT_CLASS(mc1)),
                          object_class_get_name(OBJECT_CLASS(mc2)));
        }

        /* Standalone machine types sort after families. */
        return 1;
    }

    if (mc2->family == NULL) {
        /* Families sort before standalone machine types. */
        return -1;
    }

    /* Families sort between each other alphabetically increasingly. */
    res = strcmp(mc1->family, mc2->family);
    if (res != 0) {
        return res;
    }

    /* Within the same family, machine types sort in decreasing order. */
    return strcmp(object_class_get_name(OBJECT_CLASS(mc2)),
                  object_class_get_name(OBJECT_CLASS(mc1)));
}

 static MachineClass *machine_parse(const char *name)
{
    MachineClass *mc = NULL;
    GSList *el, *machines = object_class_get_list(TYPE_MACHINE, false);

    if (name) {
        mc = find_machine(name);
    }
    if (mc) {
        g_slist_free(machines);
        return mc;
    }
    if (name && !is_help_option(name)) {
        error_report("unsupported machine type");
        error_printf("Use -machine help to list supported machines\n");
    } else {
        printf("Supported machines are:\n");
        machines = g_slist_sort(machines, machine_class_cmp);
        for (el = machines; el; el = el->next) {
            MachineClass *mc = el->data;
            if (mc->alias) {
                printf("%-20s %s (alias of %s)\n", mc->alias, mc->desc, mc->name);
            }
            printf("%-20s %s%s\n", mc->name, mc->desc,
                   mc->is_default ? " (default)" : "");
        }
    }

    g_slist_free(machines);
    exit(!name || !is_help_option(name));
}

void qemu_add_exit_notifier(Notifier *notify)
{
    notifier_list_add(&exit_notifiers, notify);
}

void qemu_remove_exit_notifier(Notifier *notify)
{
    notifier_remove(notify);
}

static void qemu_run_exit_notifiers(void)
{
    notifier_list_notify(&exit_notifiers, NULL);
}

static bool machine_init_done;

void qemu_add_machine_init_done_notifier(Notifier *notify)
{
    notifier_list_add(&machine_init_done_notifiers, notify);
    if (machine_init_done) {
        notify->notify(notify, NULL);
    }
}

void qemu_remove_machine_init_done_notifier(Notifier *notify)
{
    notifier_remove(notify);
}

static void qemu_run_machine_init_done_notifiers(void)
{
    notifier_list_notify(&machine_init_done_notifiers, NULL);
    machine_init_done = true;
}

static const QEMUOption *lookup_opt(int argc, char **argv,
                                    const char **poptarg, int *poptind)
{
    const QEMUOption *popt;
    int optind = *poptind;
    char *r = argv[optind];
    const char *optarg;

    loc_set_cmdline(argv, optind, 1);
    optind++;
    /* Treat --foo the same as -foo.  */
    if (r[1] == '-')
        r++;
    popt = qemu_options;
    for(;;) {
        if (!popt->name) {
            error_report("invalid option");
            exit(1);
        }
        if (!strcmp(popt->name, r + 1))
            break;
        popt++;
    }
    if (popt->flags & HAS_ARG) {
        if (optind >= argc) {
            error_report("requires an argument");
            exit(1);
        }
        optarg = argv[optind++];
        loc_set_cmdline(argv, optind - 2, 2);
    } else {
        optarg = NULL;
    }

    *poptarg = optarg;
    *poptind = optind;

    return popt;
}

static MachineClass *select_machine(void)
{
    MachineClass *machine_class = find_default_machine();
    const char *optarg;
    QemuOpts *opts;
    Location loc;

    loc_push_none(&loc);

    opts = qemu_get_machine_opts();
    qemu_opts_loc_restore(opts);

    optarg = qemu_opt_get(opts, "type");
    if (optarg) {
        machine_class = machine_parse(optarg);
    }

    if (!machine_class) {
        error_report("No machine specified, and there is no default");
        error_printf("Use -machine help to list supported machines\n");
        exit(1);
    }

    loc_pop(&loc);
    return machine_class;
}

static int machine_set_property(void *opaque,
                                const char *name, const char *value,
                                Error **errp)
{
    Object *obj = OBJECT(opaque);
    Error *local_err = NULL;
    char *p, *qom_name;

    if (strcmp(name, "type") == 0) {
        return 0;
    }

    qom_name = g_strdup(name);
    for (p = qom_name; *p; p++) {
        if (*p == '_') {
            *p = '-';
        }
    }

    object_property_parse(obj, value, qom_name, &local_err);
    g_free(qom_name);

    if (local_err) {
        error_report_err(local_err);
        return -1;
    }

    return 0;
}


/*
 * Initial object creation happens before all other
 * QEMU data types are created. The majority of objects
 * can be created at this point. The rng-egd object
 * cannot be created here, as it depends on the chardev
 * already existing.
 */
static bool object_create_initial(const char *type)
{
    if (g_str_equal(type, "rng-egd") ||
        g_str_has_prefix(type, "pr-manager-")) {
        return false;
    }

    /*
     * return false for concrete netfilters since
     * they depend on netdevs already existing
     */
    if (g_str_equal(type, "filter-buffer") ||
        g_str_equal(type, "filter-dump") ||
        g_str_equal(type, "filter-mirror") ||
        g_str_equal(type, "filter-redirector") ||
        g_str_equal(type, "colo-compare") ||
        g_str_equal(type, "filter-rewriter") ||
        g_str_equal(type, "filter-replay")) {
        return false;
    }

    /* Memory allocation by backends needs to be done
     * after configure_accelerator() (due to the tcg_enabled()
     * checks at memory_region_init_*()).
     *
     * Also, allocation of large amounts of memory may delay
     * chardev initialization for too long, and trigger timeouts
     * on software that waits for a monitor socket to be created
     * (e.g. libvirt).
     */
    if (g_str_has_prefix(type, "memory-backend-")) {
        return false;
    }

    return true;
}


/*
 * The remainder of object creation happens after the
 * creation of chardev, fsdev, net clients and device data types.
 */
static bool object_create_delayed(const char *type)
{
    return !object_create_initial(type);
}


static void set_memory_options(uint64_t *ram_slots, ram_addr_t *maxram_size,
                               MachineClass *mc)
{
    uint64_t sz;
    const char *mem_str;
    const char *maxmem_str, *slots_str;
    const ram_addr_t default_ram_size = mc->default_ram_size;
    QemuOpts *opts = qemu_find_opts_singleton("memory");
    Location loc;

    loc_push_none(&loc);
    qemu_opts_loc_restore(opts);

    sz = 0;
    mem_str = qemu_opt_get(opts, "size");
    if (mem_str) {
        if (!*mem_str) {
            error_report("missing 'size' option value");
            exit(EXIT_FAILURE);
        }

        sz = qemu_opt_get_size(opts, "size", ram_size);

        /* Fix up legacy suffix-less format */
        if (g_ascii_isdigit(mem_str[strlen(mem_str) - 1])) {
            uint64_t overflow_check = sz;

            sz <<= 20;
            if ((sz >> 20) != overflow_check) {
                error_report("too large 'size' option value");
                exit(EXIT_FAILURE);
            }
        }
    }

    /* backward compatibility behaviour for case "-m 0" */
    if (sz == 0) {
        sz = default_ram_size;
    }

    sz = QEMU_ALIGN_UP(sz, 8192);
    ram_size = sz;
    if (ram_size != sz) {
        error_report("ram size too large");
        exit(EXIT_FAILURE);
    }

    /* store value for the future use */
    qemu_opt_set_number(opts, "size", ram_size, &error_abort);
    *maxram_size = ram_size;

    maxmem_str = qemu_opt_get(opts, "maxmem");
    slots_str = qemu_opt_get(opts, "slots");
    if (maxmem_str && slots_str) {
        uint64_t slots;

        sz = qemu_opt_get_size(opts, "maxmem", 0);
        slots = qemu_opt_get_number(opts, "slots", 0);
        if (sz < ram_size) {
            error_report("invalid value of -m option maxmem: "
                         "maximum memory size (0x%" PRIx64 ") must be at least "
                         "the initial memory size (0x" RAM_ADDR_FMT ")",
                         sz, ram_size);
            exit(EXIT_FAILURE);
        } else if (sz > ram_size) {
            if (!slots) {
                error_report("invalid value of -m option: maxmem was "
                             "specified, but no hotplug slots were specified");
                exit(EXIT_FAILURE);
            }
        } else if (slots) {
            error_report("invalid value of -m option maxmem: "
                         "memory slots were specified but maximum memory size "
                         "(0x%" PRIx64 ") is equal to the initial memory size "
                         "(0x" RAM_ADDR_FMT ")", sz, ram_size);
            exit(EXIT_FAILURE);
        }

        *maxram_size = sz;
        *ram_slots = slots;
    } else if ((!maxmem_str && slots_str) ||
            (maxmem_str && !slots_str)) {
        error_report("invalid -m option value: missing "
                "'%s' option", slots_str ? "maxmem" : "slots");
        exit(EXIT_FAILURE);
    }

    loc_pop(&loc);
}

static int global_init_func(void *opaque, QemuOpts *opts, Error **errp)
{
    GlobalProperty *g;

    g = g_malloc0(sizeof(*g));
    g->driver   = qemu_opt_get(opts, "driver");
    g->property = qemu_opt_get(opts, "property");
    g->value    = qemu_opt_get(opts, "value");
    g->user_provided = true;
    g->errp = &error_fatal;
    qdev_prop_register_global(g);
    return 0;
}

static int qemu_read_default_config_file(void)
{
    int ret;

    ret = qemu_read_config_file(CONFIG_QEMU_CONFDIR "/qemu.conf");
    if (ret < 0 && ret != -ENOENT) {
        return ret;
    }

    return 0;
}

static void user_register_global_props(void)
{
    qemu_opts_foreach(qemu_find_opts("global"),
                      global_init_func, NULL, NULL);
}

/*
 * Note: we should see that these properties are actually having a
 * priority: accel < machine < user. This means e.g. when user
 * specifies something in "-global", it'll always be used with highest
 * priority than either machine/accelerator compat properties.
 */
static void register_global_properties(MachineState *ms)
{
    accel_register_compat_props(ms->accelerator);
    machine_register_compat_props(ms);
    user_register_global_props();
}

int main(int argc, char **argv, char **envp)
{
    int i;
    int snapshot, linux_boot;
    const char *initrd_filename;
    const char *kernel_filename, *kernel_cmdline;
    const char *boot_order = NULL;
    const char *boot_once = NULL;
    DisplayState *ds;
    int cyls, heads, secs, translation;
    QemuOpts *opts, *machine_opts;
    QemuOpts *hda_opts = NULL, *icount_opts = NULL, *accel_opts = NULL;
    QemuOptsList *olist;
    int optind;
    const char *optarg;
    const char *loadvm = NULL;
    MachineClass *machine_class;
    const char *cpu_model;
    const char *vga_model = NULL;
    const char *qtest_chrdev = NULL;
    const char *qtest_log = NULL;
    const char *pid_file = NULL;
    const char *incoming = NULL;
<<<<<<< HEAD
    bool defconfig = true;
    const char *plugin_filename = NULL;
=======
>>>>>>> 0982a56a
    bool userconfig = true;
    bool nographic = false;
    DisplayType display_type = DT_DEFAULT;
    int display_remote = 0;
    const char *log_mask = NULL;
    const char *log_file = NULL;
    char *trace_file = NULL;
    ram_addr_t maxram_size;
    uint64_t ram_slots = 0;
    FILE *vmstate_dump_file = NULL;
    Error *main_loop_err = NULL;
    Error *err = NULL;
    bool list_data_dirs = false;
    char **dirs;
    typedef struct BlockdevOptions_queue {
        BlockdevOptions *bdo;
        Location loc;
        QSIMPLEQ_ENTRY(BlockdevOptions_queue) entry;
    } BlockdevOptions_queue;
    QSIMPLEQ_HEAD(, BlockdevOptions_queue) bdo_queue
        = QSIMPLEQ_HEAD_INITIALIZER(bdo_queue);

    module_call_init(MODULE_INIT_TRACE);

    qemu_init_cpu_list();
    qemu_init_cpu_loop();
    qemu_mutex_lock_iothread();

    atexit(qemu_run_exit_notifiers);
    error_set_progname(argv[0]);
    qemu_init_exec_dir(argv[0]);

    module_call_init(MODULE_INIT_QOM);
    monitor_init_qmp_commands();

    qemu_add_opts(&qemu_drive_opts);
    qemu_add_drive_opts(&qemu_legacy_drive_opts);
    qemu_add_drive_opts(&qemu_common_drive_opts);
    qemu_add_drive_opts(&qemu_drive_opts);
    qemu_add_drive_opts(&bdrv_runtime_opts);
    qemu_add_opts(&qemu_chardev_opts);
    qemu_add_opts(&qemu_device_opts);
    qemu_add_opts(&qemu_netdev_opts);
    qemu_add_opts(&qemu_net_opts);
    qemu_add_opts(&qemu_rtc_opts);
    qemu_add_opts(&qemu_global_opts);
    qemu_add_opts(&qemu_mon_opts);
    qemu_add_opts(&qemu_trace_opts);
    qemu_add_opts(&qemu_option_rom_opts);
    qemu_add_opts(&qemu_machine_opts);
    qemu_add_opts(&qemu_accel_opts);
    qemu_add_opts(&qemu_mem_opts);
    qemu_add_opts(&qemu_smp_opts);
    qemu_add_opts(&qemu_boot_opts);
    qemu_add_opts(&qemu_sandbox_opts);
    qemu_add_opts(&qemu_add_fd_opts);
    qemu_add_opts(&qemu_object_opts);
    qemu_add_opts(&qemu_tpmdev_opts);
    qemu_add_opts(&qemu_realtime_opts);
    qemu_add_opts(&qemu_msg_opts);
    qemu_add_opts(&qemu_name_opts);
    qemu_add_opts(&qemu_numa_opts);
    qemu_add_opts(&qemu_icount_opts);
    qemu_add_opts(&qemu_semihosting_config_opts);
    qemu_add_opts(&qemu_fw_cfg_opts);
    module_call_init(MODULE_INIT_OPTS);

    runstate_init();

    if (qcrypto_init(&err) < 0) {
        error_reportf_err(err, "cannot initialize crypto: ");
        exit(1);
    }
    rtc_clock = QEMU_CLOCK_HOST;

    QLIST_INIT (&vm_change_state_head);
    os_setup_early_signal_handling();

    cpu_model = NULL;
    snapshot = 0;
    cyls = heads = secs = 0;
    translation = BIOS_ATA_TRANSLATION_AUTO;

    nb_nics = 0;

    bdrv_init_with_whitelist();

    autostart = 1;

    /* first pass of option parsing */
    optind = 1;
    while (optind < argc) {
        if (argv[optind][0] != '-') {
            /* disk image */
            optind++;
        } else {
            const QEMUOption *popt;

            popt = lookup_opt(argc, argv, &optarg, &optind);
            switch (popt->index) {
            case QEMU_OPTION_nodefconfig:
            case QEMU_OPTION_nouserconfig:
                userconfig = false;
                break;
            }
        }
    }

    if (userconfig) {
        if (qemu_read_default_config_file() < 0) {
            exit(1);
        }
    }

    /* second pass of option parsing */
    optind = 1;
    for(;;) {
        if (optind >= argc)
            break;
        if (argv[optind][0] != '-') {
            hda_opts = drive_add(IF_DEFAULT, 0, argv[optind++], HD_OPTS);
        } else {
            const QEMUOption *popt;

            popt = lookup_opt(argc, argv, &optarg, &optind);
            if (!(popt->arch_mask & arch_type)) {
                error_report("Option not supported for this target");
                exit(1);
            }
            switch(popt->index) {
            case QEMU_OPTION_no_kvm_irqchip: {
                olist = qemu_find_opts("machine");
                qemu_opts_parse_noisily(olist, "kernel_irqchip=off", false);
                break;
            }
            case QEMU_OPTION_cpu:
                /* hw initialization will check this */
                cpu_model = optarg;
                break;
            case QEMU_OPTION_hda:
                {
                    char buf[256];
                    if (cyls == 0)
                        snprintf(buf, sizeof(buf), "%s", HD_OPTS);
                    else
                        snprintf(buf, sizeof(buf),
                                 "%s,cyls=%d,heads=%d,secs=%d%s",
                                 HD_OPTS , cyls, heads, secs,
                                 translation == BIOS_ATA_TRANSLATION_LBA ?
                                 ",trans=lba" :
                                 translation == BIOS_ATA_TRANSLATION_NONE ?
                                 ",trans=none" : "");
                    drive_add(IF_DEFAULT, 0, optarg, buf);
                    break;
                }
            case QEMU_OPTION_hdb:
            case QEMU_OPTION_hdc:
            case QEMU_OPTION_hdd:
                drive_add(IF_DEFAULT, popt->index - QEMU_OPTION_hda, optarg,
                          HD_OPTS);
                break;
            case QEMU_OPTION_blockdev:
                {
                    Visitor *v;
                    BlockdevOptions_queue *bdo;

                    v = qobject_input_visitor_new_str(optarg, "driver", &err);
                    if (!v) {
                        error_report_err(err);
                        exit(1);
                    }

                    bdo = g_new(BlockdevOptions_queue, 1);
                    visit_type_BlockdevOptions(v, NULL, &bdo->bdo,
                                               &error_fatal);
                    visit_free(v);
                    loc_save(&bdo->loc);
                    QSIMPLEQ_INSERT_TAIL(&bdo_queue, bdo, entry);
                    break;
                }
            case QEMU_OPTION_drive:
                if (drive_def(optarg) == NULL) {
                    exit(1);
                }
                break;
            case QEMU_OPTION_set:
                if (qemu_set_option(optarg) != 0)
                    exit(1);
                break;
            case QEMU_OPTION_global:
                if (qemu_global_option(optarg) != 0)
                    exit(1);
                break;
            case QEMU_OPTION_mtdblock:
                drive_add(IF_MTD, -1, optarg, MTD_OPTS);
                break;
            case QEMU_OPTION_sd:
                drive_add(IF_SD, -1, optarg, SD_OPTS);
                break;
            case QEMU_OPTION_pflash:
                drive_add(IF_PFLASH, -1, optarg, PFLASH_OPTS);
                break;
            case QEMU_OPTION_snapshot:
                snapshot = 1;
                break;
            case QEMU_OPTION_hdachs:
                {
                    const char *p;
                    p = optarg;
                    cyls = strtol(p, (char **)&p, 0);
                    if (cyls < 1 || cyls > 16383)
                        goto chs_fail;
                    if (*p != ',')
                        goto chs_fail;
                    p++;
                    heads = strtol(p, (char **)&p, 0);
                    if (heads < 1 || heads > 16)
                        goto chs_fail;
                    if (*p != ',')
                        goto chs_fail;
                    p++;
                    secs = strtol(p, (char **)&p, 0);
                    if (secs < 1 || secs > 63)
                        goto chs_fail;
                    if (*p == ',') {
                        p++;
                        if (!strcmp(p, "large")) {
                            translation = BIOS_ATA_TRANSLATION_LARGE;
                        } else if (!strcmp(p, "rechs")) {
                            translation = BIOS_ATA_TRANSLATION_RECHS;
                        } else if (!strcmp(p, "none")) {
                            translation = BIOS_ATA_TRANSLATION_NONE;
                        } else if (!strcmp(p, "lba")) {
                            translation = BIOS_ATA_TRANSLATION_LBA;
                        } else if (!strcmp(p, "auto")) {
                            translation = BIOS_ATA_TRANSLATION_AUTO;
                        } else {
                            goto chs_fail;
                        }
                    } else if (*p != '\0') {
                    chs_fail:
                        error_report("invalid physical CHS format");
                        exit(1);
                    }
                    if (hda_opts != NULL) {
                        qemu_opt_set_number(hda_opts, "cyls", cyls,
                                            &error_abort);
                        qemu_opt_set_number(hda_opts, "heads", heads,
                                            &error_abort);
                        qemu_opt_set_number(hda_opts, "secs", secs,
                                            &error_abort);
                        if (translation == BIOS_ATA_TRANSLATION_LARGE) {
                            qemu_opt_set(hda_opts, "trans", "large",
                                         &error_abort);
                        } else if (translation == BIOS_ATA_TRANSLATION_RECHS) {
                            qemu_opt_set(hda_opts, "trans", "rechs",
                                         &error_abort);
                        } else if (translation == BIOS_ATA_TRANSLATION_LBA) {
                            qemu_opt_set(hda_opts, "trans", "lba",
                                         &error_abort);
                        } else if (translation == BIOS_ATA_TRANSLATION_NONE) {
                            qemu_opt_set(hda_opts, "trans", "none",
                                         &error_abort);
                        }
                    }
                }
                error_report("'-hdachs' is deprecated, please use '-device"
                             " ide-hd,cyls=c,heads=h,secs=s,...' instead");
                break;
            case QEMU_OPTION_numa:
                opts = qemu_opts_parse_noisily(qemu_find_opts("numa"),
                                               optarg, true);
                if (!opts) {
                    exit(1);
                }
                break;
            case QEMU_OPTION_display:
                display_type = select_display(optarg);
                break;
            case QEMU_OPTION_nographic:
                olist = qemu_find_opts("machine");
                qemu_opts_parse_noisily(olist, "graphics=off", false);
                nographic = true;
                display_type = DT_NONE;
                break;
            case QEMU_OPTION_curses:
#ifdef CONFIG_CURSES
                display_type = DT_CURSES;
#else
                error_report("curses support is disabled");
                exit(1);
#endif
                break;
            case QEMU_OPTION_portrait:
                graphic_rotate = 90;
                break;
            case QEMU_OPTION_rotate:
                graphic_rotate = strtol(optarg, (char **) &optarg, 10);
                if (graphic_rotate != 0 && graphic_rotate != 90 &&
                    graphic_rotate != 180 && graphic_rotate != 270) {
                    error_report("only 90, 180, 270 deg rotation is available");
                    exit(1);
                }
                break;
            case QEMU_OPTION_kernel:
                qemu_opts_set(qemu_find_opts("machine"), 0, "kernel", optarg,
                              &error_abort);
                break;
            case QEMU_OPTION_initrd:
                qemu_opts_set(qemu_find_opts("machine"), 0, "initrd", optarg,
                              &error_abort);
                break;
            case QEMU_OPTION_append:
                qemu_opts_set(qemu_find_opts("machine"), 0, "append", optarg,
                              &error_abort);
                break;
            case QEMU_OPTION_dtb:
                qemu_opts_set(qemu_find_opts("machine"), 0, "dtb", optarg,
                              &error_abort);
                break;
            case QEMU_OPTION_cdrom:
                drive_add(IF_DEFAULT, 2, optarg, CDROM_OPTS);
                break;
            case QEMU_OPTION_boot:
                opts = qemu_opts_parse_noisily(qemu_find_opts("boot-opts"),
                                               optarg, true);
                if (!opts) {
                    exit(1);
                }
                break;
            case QEMU_OPTION_fda:
            case QEMU_OPTION_fdb:
                drive_add(IF_FLOPPY, popt->index - QEMU_OPTION_fda,
                          optarg, FD_OPTS);
                break;
            case QEMU_OPTION_no_fd_bootchk:
                fd_bootchk = 0;
                break;
            case QEMU_OPTION_netdev:
                default_net = 0;
                if (net_client_parse(qemu_find_opts("netdev"), optarg) == -1) {
                    exit(1);
                }
                break;
            case QEMU_OPTION_net:
                default_net = 0;
                if (net_client_parse(qemu_find_opts("net"), optarg) == -1) {
                    exit(1);
                }
                break;
#ifdef CONFIG_LIBISCSI
            case QEMU_OPTION_iscsi:
                opts = qemu_opts_parse_noisily(qemu_find_opts("iscsi"),
                                               optarg, false);
                if (!opts) {
                    exit(1);
                }
                break;
#endif
#ifdef CONFIG_SLIRP
            case QEMU_OPTION_tftp:
                error_report("The -tftp option is deprecated. "
                             "Please use '-netdev user,tftp=...' instead.");
                legacy_tftp_prefix = optarg;
                break;
            case QEMU_OPTION_bootp:
                error_report("The -bootp option is deprecated. "
                             "Please use '-netdev user,bootfile=...' instead.");
                legacy_bootp_filename = optarg;
                break;
            case QEMU_OPTION_redir:
                error_report("The -redir option is deprecated. "
                             "Please use '-netdev user,hostfwd=...' instead.");
                if (net_slirp_redir(optarg) < 0)
                    exit(1);
                break;
#endif
            case QEMU_OPTION_bt:
                add_device_config(DEV_BT, optarg);
                break;
            case QEMU_OPTION_audio_help:
                AUD_help ();
                exit (0);
                break;
            case QEMU_OPTION_soundhw:
                select_soundhw (optarg);
                break;
            case QEMU_OPTION_h:
                help(0);
                break;
            case QEMU_OPTION_version:
                version();
                exit(0);
                break;
            case QEMU_OPTION_m:
                opts = qemu_opts_parse_noisily(qemu_find_opts("memory"),
                                               optarg, true);
                if (!opts) {
                    exit(EXIT_FAILURE);
                }
                break;
#ifdef CONFIG_TPM
            case QEMU_OPTION_tpmdev:
                if (tpm_config_parse(qemu_find_opts("tpmdev"), optarg) < 0) {
                    exit(1);
                }
                break;
#endif
            case QEMU_OPTION_mempath:
                mem_path = optarg;
                break;
            case QEMU_OPTION_mem_prealloc:
                mem_prealloc = 1;
                break;
            case QEMU_OPTION_d:
                log_mask = optarg;
                break;
            case QEMU_OPTION_D:
                log_file = optarg;
                break;
            case QEMU_OPTION_DFILTER:
                qemu_set_dfilter_ranges(optarg, &error_fatal);
                break;
            case QEMU_OPTION_s:
                add_device_config(DEV_GDB, "tcp::" DEFAULT_GDBSTUB_PORT);
                break;
            case QEMU_OPTION_gdb:
                add_device_config(DEV_GDB, optarg);
                break;
            case QEMU_OPTION_L:
                if (is_help_option(optarg)) {
                    list_data_dirs = true;
                } else {
                    qemu_add_data_dir(optarg);
                }
                break;
            case QEMU_OPTION_bios:
                qemu_opts_set(qemu_find_opts("machine"), 0, "firmware", optarg,
                              &error_abort);
                break;
            case QEMU_OPTION_singlestep:
                singlestep = 1;
                break;
            case QEMU_OPTION_S:
                autostart = 0;
                break;
            case QEMU_OPTION_k:
                keyboard_layout = optarg;
                break;
            case QEMU_OPTION_localtime:
                rtc_utc = 0;
                break;
            case QEMU_OPTION_vga:
                vga_model = optarg;
                default_vga = 0;
                break;
            case QEMU_OPTION_g:
                {
                    const char *p;
                    int w, h, depth;
                    p = optarg;
                    w = strtol(p, (char **)&p, 10);
                    if (w <= 0) {
                    graphic_error:
                        error_report("invalid resolution or depth");
                        exit(1);
                    }
                    if (*p != 'x')
                        goto graphic_error;
                    p++;
                    h = strtol(p, (char **)&p, 10);
                    if (h <= 0)
                        goto graphic_error;
                    if (*p == 'x') {
                        p++;
                        depth = strtol(p, (char **)&p, 10);
                        if (depth != 8 && depth != 15 && depth != 16 &&
                            depth != 24 && depth != 32)
                            goto graphic_error;
                    } else if (*p == '\0') {
                        depth = graphic_depth;
                    } else {
                        goto graphic_error;
                    }

                    graphic_width = w;
                    graphic_height = h;
                    graphic_depth = depth;
                }
                break;
            case QEMU_OPTION_echr:
                {
                    char *r;
                    term_escape_char = strtol(optarg, &r, 0);
                    if (r == optarg)
                        printf("Bad argument to echr\n");
                    break;
                }
            case QEMU_OPTION_monitor:
                default_monitor = 0;
                if (strncmp(optarg, "none", 4)) {
                    monitor_parse(optarg, "readline", false);
                }
                break;
            case QEMU_OPTION_qmp:
                monitor_parse(optarg, "control", false);
                default_monitor = 0;
                break;
            case QEMU_OPTION_qmp_pretty:
                monitor_parse(optarg, "control", true);
                default_monitor = 0;
                break;
            case QEMU_OPTION_mon:
                opts = qemu_opts_parse_noisily(qemu_find_opts("mon"), optarg,
                                               true);
                if (!opts) {
                    exit(1);
                }
                default_monitor = 0;
                break;
            case QEMU_OPTION_chardev:
                opts = qemu_opts_parse_noisily(qemu_find_opts("chardev"),
                                               optarg, true);
                if (!opts) {
                    exit(1);
                }
                break;
            case QEMU_OPTION_fsdev:
                olist = qemu_find_opts("fsdev");
                if (!olist) {
                    error_report("fsdev support is disabled");
                    exit(1);
                }
                opts = qemu_opts_parse_noisily(olist, optarg, true);
                if (!opts) {
                    exit(1);
                }
                break;
            case QEMU_OPTION_virtfs: {
                QemuOpts *fsdev;
                QemuOpts *device;
                const char *writeout, *sock_fd, *socket, *path, *security_model;

                olist = qemu_find_opts("virtfs");
                if (!olist) {
                    error_report("virtfs support is disabled");
                    exit(1);
                }
                opts = qemu_opts_parse_noisily(olist, optarg, true);
                if (!opts) {
                    exit(1);
                }

                if (qemu_opt_get(opts, "fsdriver") == NULL ||
                    qemu_opt_get(opts, "mount_tag") == NULL) {
                    error_report("Usage: -virtfs fsdriver,mount_tag=tag");
                    exit(1);
                }
                fsdev = qemu_opts_create(qemu_find_opts("fsdev"),
                                         qemu_opts_id(opts) ?:
                                         qemu_opt_get(opts, "mount_tag"),
                                         1, NULL);
                if (!fsdev) {
                    error_report("duplicate or invalid fsdev id: %s",
                                 qemu_opt_get(opts, "mount_tag"));
                    exit(1);
                }

                writeout = qemu_opt_get(opts, "writeout");
                if (writeout) {
#ifdef CONFIG_SYNC_FILE_RANGE
                    qemu_opt_set(fsdev, "writeout", writeout, &error_abort);
#else
                    error_report("writeout=immediate not supported "
                                 "on this platform");
                    exit(1);
#endif
                }
                qemu_opt_set(fsdev, "fsdriver",
                             qemu_opt_get(opts, "fsdriver"), &error_abort);
                path = qemu_opt_get(opts, "path");
                if (path) {
                    qemu_opt_set(fsdev, "path", path, &error_abort);
                }
                security_model = qemu_opt_get(opts, "security_model");
                if (security_model) {
                    qemu_opt_set(fsdev, "security_model", security_model,
                                 &error_abort);
                }
                socket = qemu_opt_get(opts, "socket");
                if (socket) {
                    qemu_opt_set(fsdev, "socket", socket, &error_abort);
                }
                sock_fd = qemu_opt_get(opts, "sock_fd");
                if (sock_fd) {
                    qemu_opt_set(fsdev, "sock_fd", sock_fd, &error_abort);
                }

                qemu_opt_set_bool(fsdev, "readonly",
                                  qemu_opt_get_bool(opts, "readonly", 0),
                                  &error_abort);
                device = qemu_opts_create(qemu_find_opts("device"), NULL, 0,
                                          &error_abort);
                qemu_opt_set(device, "driver", "virtio-9p-pci", &error_abort);
                qemu_opt_set(device, "fsdev",
                             qemu_opts_id(fsdev), &error_abort);
                qemu_opt_set(device, "mount_tag",
                             qemu_opt_get(opts, "mount_tag"), &error_abort);
                break;
            }
            case QEMU_OPTION_virtfs_synth: {
                QemuOpts *fsdev;
                QemuOpts *device;

                fsdev = qemu_opts_create(qemu_find_opts("fsdev"), "v_synth",
                                         1, NULL);
                if (!fsdev) {
                    error_report("duplicate option: %s", "virtfs_synth");
                    exit(1);
                }
                qemu_opt_set(fsdev, "fsdriver", "synth", &error_abort);

                device = qemu_opts_create(qemu_find_opts("device"), NULL, 0,
                                          &error_abort);
                qemu_opt_set(device, "driver", "virtio-9p-pci", &error_abort);
                qemu_opt_set(device, "fsdev", "v_synth", &error_abort);
                qemu_opt_set(device, "mount_tag", "v_synth", &error_abort);
                break;
            }
            case QEMU_OPTION_serial:
                add_device_config(DEV_SERIAL, optarg);
                default_serial = 0;
                if (strncmp(optarg, "mon:", 4) == 0) {
                    default_monitor = 0;
                }
                break;
            case QEMU_OPTION_watchdog:
                if (watchdog) {
                    error_report("only one watchdog option may be given");
                    return 1;
                }
                watchdog = optarg;
                break;
            case QEMU_OPTION_watchdog_action:
                if (select_watchdog_action(optarg) == -1) {
                    error_report("unknown -watchdog-action parameter");
                    exit(1);
                }
                break;
            case QEMU_OPTION_virtiocon:
                add_device_config(DEV_VIRTCON, optarg);
                default_virtcon = 0;
                if (strncmp(optarg, "mon:", 4) == 0) {
                    default_monitor = 0;
                }
                break;
            case QEMU_OPTION_parallel:
                add_device_config(DEV_PARALLEL, optarg);
                default_parallel = 0;
                if (strncmp(optarg, "mon:", 4) == 0) {
                    default_monitor = 0;
                }
                break;
            case QEMU_OPTION_debugcon:
                add_device_config(DEV_DEBUGCON, optarg);
                break;
            case QEMU_OPTION_loadvm:
                loadvm = optarg;
                break;
            case QEMU_OPTION_full_screen:
                full_screen = 1;
                break;
            case QEMU_OPTION_no_frame:
                no_frame = 1;
                break;
            case QEMU_OPTION_alt_grab:
                alt_grab = 1;
                break;
            case QEMU_OPTION_ctrl_grab:
                ctrl_grab = 1;
                break;
            case QEMU_OPTION_no_quit:
                no_quit = 1;
                break;
            case QEMU_OPTION_sdl:
#ifdef CONFIG_SDL
                display_type = DT_SDL;
                break;
#else
                error_report("SDL support is disabled");
                exit(1);
#endif
            case QEMU_OPTION_pidfile:
                pid_file = optarg;
                break;
            case QEMU_OPTION_win2k_hack:
                win2k_install_hack = 1;
                break;
            case QEMU_OPTION_rtc_td_hack: {
                static GlobalProperty slew_lost_ticks = {
                    .driver   = "mc146818rtc",
                    .property = "lost_tick_policy",
                    .value    = "slew",
                };

                qdev_prop_register_global(&slew_lost_ticks);
                break;
            }
            case QEMU_OPTION_acpitable:
                opts = qemu_opts_parse_noisily(qemu_find_opts("acpi"),
                                               optarg, true);
                if (!opts) {
                    exit(1);
                }
                acpi_table_add(opts, &error_fatal);
                break;
            case QEMU_OPTION_smbios:
                opts = qemu_opts_parse_noisily(qemu_find_opts("smbios"),
                                               optarg, false);
                if (!opts) {
                    exit(1);
                }
                smbios_entry_add(opts, &error_fatal);
                break;
            case QEMU_OPTION_fwcfg:
                opts = qemu_opts_parse_noisily(qemu_find_opts("fw_cfg"),
                                               optarg, true);
                if (opts == NULL) {
                    exit(1);
                }
                break;
            case QEMU_OPTION_enable_kvm:
                olist = qemu_find_opts("machine");
                qemu_opts_parse_noisily(olist, "accel=kvm", false);
                break;
            case QEMU_OPTION_enable_hax:
                olist = qemu_find_opts("machine");
                qemu_opts_parse_noisily(olist, "accel=hax", false);
                break;
            case QEMU_OPTION_M:
            case QEMU_OPTION_machine:
                olist = qemu_find_opts("machine");
                opts = qemu_opts_parse_noisily(olist, optarg, true);
                if (!opts) {
                    exit(1);
                }
                break;
             case QEMU_OPTION_no_kvm:
                olist = qemu_find_opts("machine");
                qemu_opts_parse_noisily(olist, "accel=tcg", false);
                break;
            case QEMU_OPTION_no_kvm_pit: {
                warn_report("ignoring deprecated option");
                break;
            }
            case QEMU_OPTION_no_kvm_pit_reinjection: {
                static GlobalProperty kvm_pit_lost_tick_policy = {
                    .driver   = "kvm-pit",
                    .property = "lost_tick_policy",
                    .value    = "discard",
                };

                warn_report("deprecated, replaced by "
                            "-global kvm-pit.lost_tick_policy=discard");
                qdev_prop_register_global(&kvm_pit_lost_tick_policy);
                break;
            }
            case QEMU_OPTION_accel:
                accel_opts = qemu_opts_parse_noisily(qemu_find_opts("accel"),
                                                     optarg, true);
                optarg = qemu_opt_get(accel_opts, "accel");
                if (!optarg || is_help_option(optarg)) {
                    error_printf("Possible accelerators: kvm, xen, hax, tcg\n");
                    exit(0);
                }
                opts = qemu_opts_create(qemu_find_opts("machine"), NULL,
                                        false, &error_abort);
                qemu_opt_set(opts, "accel", optarg, &error_abort);
                break;
            case QEMU_OPTION_usb:
                olist = qemu_find_opts("machine");
                qemu_opts_parse_noisily(olist, "usb=on", false);
                break;
            case QEMU_OPTION_usbdevice:
                error_report("'-usbdevice' is deprecated, please use "
                             "'-device usb-...' instead");
                olist = qemu_find_opts("machine");
                qemu_opts_parse_noisily(olist, "usb=on", false);
                add_device_config(DEV_USB, optarg);
                break;
            case QEMU_OPTION_device:
                if (!qemu_opts_parse_noisily(qemu_find_opts("device"),
                                             optarg, true)) {
                    exit(1);
                }
                break;
            case QEMU_OPTION_smp:
                if (!qemu_opts_parse_noisily(qemu_find_opts("smp-opts"),
                                             optarg, true)) {
                    exit(1);
                }
                break;
            case QEMU_OPTION_vnc:
                vnc_parse(optarg, &error_fatal);
                break;
            case QEMU_OPTION_no_acpi:
                acpi_enabled = 0;
                break;
            case QEMU_OPTION_no_hpet:
                no_hpet = 1;
                break;
            case QEMU_OPTION_balloon:
                if (balloon_parse(optarg) < 0) {
                    error_report("unknown -balloon argument %s", optarg);
                    exit(1);
                }
                break;
            case QEMU_OPTION_no_reboot:
                no_reboot = 1;
                break;
            case QEMU_OPTION_no_shutdown:
                no_shutdown = 1;
                break;
            case QEMU_OPTION_show_cursor:
                cursor_hide = 0;
                break;
            case QEMU_OPTION_uuid:
                if (qemu_uuid_parse(optarg, &qemu_uuid) < 0) {
                    error_report("failed to parse UUID string: wrong format");
                    exit(1);
                }
                qemu_uuid_set = true;
                break;
            case QEMU_OPTION_option_rom:
                if (nb_option_roms >= MAX_OPTION_ROMS) {
                    error_report("too many option ROMs");
                    exit(1);
                }
                opts = qemu_opts_parse_noisily(qemu_find_opts("option-rom"),
                                               optarg, true);
                if (!opts) {
                    exit(1);
                }
                option_rom[nb_option_roms].name = qemu_opt_get(opts, "romfile");
                option_rom[nb_option_roms].bootindex =
                    qemu_opt_get_number(opts, "bootindex", -1);
                if (!option_rom[nb_option_roms].name) {
                    error_report("Option ROM file is not specified");
                    exit(1);
                }
                nb_option_roms++;
                break;
            case QEMU_OPTION_semihosting:
                semihosting.enabled = true;
                semihosting.target = SEMIHOSTING_TARGET_AUTO;
                break;
            case QEMU_OPTION_semihosting_config:
                semihosting.enabled = true;
                opts = qemu_opts_parse_noisily(qemu_find_opts("semihosting-config"),
                                               optarg, false);
                if (opts != NULL) {
                    semihosting.enabled = qemu_opt_get_bool(opts, "enable",
                                                            true);
                    const char *target = qemu_opt_get(opts, "target");
                    if (target != NULL) {
                        if (strcmp("native", target) == 0) {
                            semihosting.target = SEMIHOSTING_TARGET_NATIVE;
                        } else if (strcmp("gdb", target) == 0) {
                            semihosting.target = SEMIHOSTING_TARGET_GDB;
                        } else  if (strcmp("auto", target) == 0) {
                            semihosting.target = SEMIHOSTING_TARGET_AUTO;
                        } else {
                            error_report("unsupported semihosting-config %s",
                                         optarg);
                            exit(1);
                        }
                    } else {
                        semihosting.target = SEMIHOSTING_TARGET_AUTO;
                    }
                    /* Set semihosting argument count and vector */
                    qemu_opt_foreach(opts, add_semihosting_arg,
                                     &semihosting, NULL);
                } else {
                    error_report("unsupported semihosting-config %s", optarg);
                    exit(1);
                }
                break;
            case QEMU_OPTION_tdf:
                warn_report("ignoring deprecated option");
                break;
            case QEMU_OPTION_name:
                opts = qemu_opts_parse_noisily(qemu_find_opts("name"),
                                               optarg, true);
                if (!opts) {
                    exit(1);
                }
                break;
            case QEMU_OPTION_prom_env:
                if (nb_prom_envs >= MAX_PROM_ENVS) {
                    error_report("too many prom variables");
                    exit(1);
                }
                prom_envs[nb_prom_envs] = optarg;
                nb_prom_envs++;
                break;
            case QEMU_OPTION_old_param:
                old_param = 1;
                break;
            case QEMU_OPTION_clock:
                /* Clock options no longer exist.  Keep this option for
                 * backward compatibility.
                 */
                break;
            case QEMU_OPTION_startdate:
                configure_rtc_date_offset(optarg, 1);
                break;
            case QEMU_OPTION_rtc:
                opts = qemu_opts_parse_noisily(qemu_find_opts("rtc"), optarg,
                                               false);
                if (!opts) {
                    exit(1);
                }
                configure_rtc(opts);
                break;
            case QEMU_OPTION_tb_size:
#ifndef CONFIG_TCG
                error_report("TCG is disabled");
                exit(1);
#endif
                if (qemu_strtoul(optarg, NULL, 0, &tcg_tb_size) < 0) {
                    error_report("Invalid argument to -tb-size");
                    exit(1);
                }
                break;
            case QEMU_OPTION_count_ifetch:
                count_ifetch |= 0x1;
                break;
            case QEMU_OPTION_clock_ifetch:
                count_ifetch |= 0x2;
                clock_ifetch = convert_string_to_frequency(optarg);
                break;
#ifdef CONFIG_TCG_PLUGIN
            case QEMU_OPTION_tcg_plugin:
                plugin_filename = optarg;
                break;
#endif /* CONFIG_TCG_PLUGIN */
            case QEMU_OPTION_icount:
                icount_opts = qemu_opts_parse_noisily(qemu_find_opts("icount"),
                                                      optarg, true);
                if (!icount_opts) {
                    exit(1);
                }
                break;
            case QEMU_OPTION_incoming:
                if (!incoming) {
                    runstate_set(RUN_STATE_INMIGRATE);
                }
                incoming = optarg;
                break;
            case QEMU_OPTION_only_migratable:
                /*
                 * TODO: we can remove this option one day, and we
                 * should all use:
                 *
                 * "-global migration.only-migratable=true"
                 */
                qemu_global_option("migration.only-migratable=true");
                break;
            case QEMU_OPTION_nodefaults:
                has_defaults = 0;
                break;
            case QEMU_OPTION_xen_domid:
                if (!(xen_available())) {
                    error_report("Option not supported for this target");
                    exit(1);
                }
                xen_domid = atoi(optarg);
                break;
            case QEMU_OPTION_xen_create:
                if (!(xen_available())) {
                    error_report("Option not supported for this target");
                    exit(1);
                }
                xen_mode = XEN_CREATE;
                break;
            case QEMU_OPTION_xen_attach:
                if (!(xen_available())) {
                    error_report("Option not supported for this target");
                    exit(1);
                }
                xen_mode = XEN_ATTACH;
                break;
            case QEMU_OPTION_xen_domid_restrict:
                if (!(xen_available())) {
                    error_report("Option not supported for this target");
                    exit(1);
                }
                xen_domid_restrict = true;
                break;
            case QEMU_OPTION_trace:
                g_free(trace_file);
                trace_file = trace_opt_parse(optarg);
                break;
            case QEMU_OPTION_readconfig:
                {
                    int ret = qemu_read_config_file(optarg);
                    if (ret < 0) {
                        error_report("read config %s: %s", optarg,
                                     strerror(-ret));
                        exit(1);
                    }
                    break;
                }
            case QEMU_OPTION_spice:
                olist = qemu_find_opts("spice");
                if (!olist) {
                    error_report("spice support is disabled");
                    exit(1);
                }
                opts = qemu_opts_parse_noisily(olist, optarg, false);
                if (!opts) {
                    exit(1);
                }
                display_remote++;
                break;
            case QEMU_OPTION_writeconfig:
                {
                    FILE *fp;
                    if (strcmp(optarg, "-") == 0) {
                        fp = stdout;
                    } else {
                        fp = fopen(optarg, "w");
                        if (fp == NULL) {
                            error_report("open %s: %s", optarg,
                                         strerror(errno));
                            exit(1);
                        }
                    }
                    qemu_config_write(fp);
                    if (fp != stdout) {
                        fclose(fp);
                    }
                    break;
                }
            case QEMU_OPTION_qtest:
                qtest_chrdev = optarg;
                break;
            case QEMU_OPTION_qtest_log:
                qtest_log = optarg;
                break;
            case QEMU_OPTION_sandbox:
                opts = qemu_opts_parse_noisily(qemu_find_opts("sandbox"),
                                               optarg, true);
                if (!opts) {
                    exit(1);
                }
                break;
            case QEMU_OPTION_add_fd:
#ifndef _WIN32
                opts = qemu_opts_parse_noisily(qemu_find_opts("add-fd"),
                                               optarg, false);
                if (!opts) {
                    exit(1);
                }
#else
                error_report("File descriptor passing is disabled on this "
                             "platform");
                exit(1);
#endif
                break;
            case QEMU_OPTION_object:
                opts = qemu_opts_parse_noisily(qemu_find_opts("object"),
                                               optarg, true);
                if (!opts) {
                    exit(1);
                }
                break;
            case QEMU_OPTION_realtime:
                opts = qemu_opts_parse_noisily(qemu_find_opts("realtime"),
                                               optarg, false);
                if (!opts) {
                    exit(1);
                }
                enable_mlock = qemu_opt_get_bool(opts, "mlock", true);
                break;
            case QEMU_OPTION_msg:
                opts = qemu_opts_parse_noisily(qemu_find_opts("msg"), optarg,
                                               false);
                if (!opts) {
                    exit(1);
                }
                configure_msg(opts);
                break;
            case QEMU_OPTION_dump_vmstate:
                if (vmstate_dump_file) {
                    error_report("only one '-dump-vmstate' "
                                 "option may be given");
                    exit(1);
                }
                vmstate_dump_file = fopen(optarg, "w");
                if (vmstate_dump_file == NULL) {
                    error_report("open %s: %s", optarg, strerror(errno));
                    exit(1);
                }
                break;
            default:
                os_parse_cmd_args(popt->index, optarg);
            }
        }
    }
    /*
     * Clear error location left behind by the loop.
     * Best done right after the loop.  Do not insert code here!
     */
    loc_set_none();

    replay_configure(icount_opts);

    machine_class = select_machine();

    set_memory_options(&ram_slots, &maxram_size, machine_class);

    os_daemonize();
    rcu_disable_atfork();

    if (pid_file && qemu_create_pidfile(pid_file) != 0) {
        error_report("could not acquire pid file: %s", strerror(errno));
        exit(1);
    }

    if (qemu_init_main_loop(&main_loop_err)) {
        error_report_err(main_loop_err);
        exit(1);
    }

    if (qemu_opts_foreach(qemu_find_opts("sandbox"),
                          parse_sandbox, NULL, NULL)) {
        exit(1);
    }

    if (qemu_opts_foreach(qemu_find_opts("name"),
                          parse_name, NULL, NULL)) {
        exit(1);
    }

#ifndef _WIN32
    if (qemu_opts_foreach(qemu_find_opts("add-fd"),
                          parse_add_fd, NULL, NULL)) {
        exit(1);
    }

    if (qemu_opts_foreach(qemu_find_opts("add-fd"),
                          cleanup_add_fd, NULL, NULL)) {
        exit(1);
    }
#endif

    current_machine = MACHINE(object_new(object_class_get_name(
                          OBJECT_CLASS(machine_class))));
    if (machine_help_func(qemu_get_machine_opts(), current_machine)) {
        exit(0);
    }
    object_property_add_child(object_get_root(), "machine",
                              OBJECT(current_machine), &error_abort);

    if (machine_class->minimum_page_bits) {
        if (!set_preferred_target_page_bits(machine_class->minimum_page_bits)) {
            /* This would be a board error: specifying a minimum smaller than
             * a target's compile-time fixed setting.
             */
            g_assert_not_reached();
        }
    }

    cpu_exec_init_all();

    if (machine_class->hw_version) {
        qemu_set_hw_version(machine_class->hw_version);
    }

    if (cpu_model && is_help_option(cpu_model)) {
        list_cpus(stdout, &fprintf, cpu_model);
        exit(0);
    }

    if (!trace_init_backends()) {
        exit(1);
    }
    trace_init_file(trace_file);

    /* Open the logfile at this point and set the log mask if necessary.
     */
    if (log_file) {
        qemu_set_log_filename(log_file, &error_fatal);
    }

    if (log_mask) {
        int mask;
        mask = qemu_str_to_log_mask(log_mask);
        if (!mask) {
            qemu_print_log_usage(stdout);
            exit(1);
        }
        qemu_set_log(mask);
    } else {
        qemu_set_log(0);
    }

    /* add configured firmware directories */
    dirs = g_strsplit(CONFIG_QEMU_FIRMWAREPATH, G_SEARCHPATH_SEPARATOR_S, 0);
    for (i = 0; dirs[i] != NULL; i++) {
        qemu_add_data_dir(dirs[i]);
    }

    /* try to find datadir relative to the executable path */
    qemu_add_data_dir(os_find_datadir());

    /* add the datadir specified when building */
    qemu_add_data_dir(CONFIG_QEMU_DATADIR);

    /* -L help lists the data directories and exits. */
    if (list_data_dirs) {
        for (i = 0; i < data_dir_idx; i++) {
            printf("%s\n", data_dir[i]);
        }
        exit(0);
    }

    /* machine_class: default to UP */
    machine_class->max_cpus = machine_class->max_cpus ?: 1;
    machine_class->min_cpus = machine_class->min_cpus ?: 1;
    machine_class->default_cpus = machine_class->default_cpus ?: 1;

    /* default to machine_class->default_cpus */
    smp_cpus = machine_class->default_cpus;
    max_cpus = machine_class->default_cpus;

    smp_parse(qemu_opts_find(qemu_find_opts("smp-opts"), NULL));

    /* sanity-check smp_cpus and max_cpus against machine_class */
    if (smp_cpus < machine_class->min_cpus) {
        error_report("Invalid SMP CPUs %d. The min CPUs "
                     "supported by machine '%s' is %d", smp_cpus,
                     machine_class->name, machine_class->min_cpus);
        exit(1);
    }
    if (max_cpus > machine_class->max_cpus) {
        error_report("Invalid SMP CPUs %d. The max CPUs "
                     "supported by machine '%s' is %d", max_cpus,
                     machine_class->name, machine_class->max_cpus);
        exit(1);
    }

    plugin_filename = plugin_filename ?: getenv("TCG_PLUGIN");
    if (plugin_filename) {
        tcg_plugin_load(plugin_filename);
    }

    /*
     * Get the default machine options from the machine if it is not already
     * specified either by the configuration file or by the command line.
     */
    if (machine_class->default_machine_opts) {
        qemu_opts_set_defaults(qemu_find_opts("machine"),
                               machine_class->default_machine_opts, 0);
    }

    qemu_opts_foreach(qemu_find_opts("device"),
                      default_driver_check, NULL, NULL);
    qemu_opts_foreach(qemu_find_opts("global"),
                      default_driver_check, NULL, NULL);

    if (!vga_model && !default_vga) {
        vga_interface_type = VGA_DEVICE;
    }
    if (!has_defaults || machine_class->no_serial) {
        default_serial = 0;
    }
    if (!has_defaults || machine_class->no_parallel) {
        default_parallel = 0;
    }
    if (!has_defaults || !machine_class->use_virtcon) {
        default_virtcon = 0;
    }
    if (!has_defaults || !machine_class->use_sclp) {
        default_sclp = 0;
    }
    if (!has_defaults || machine_class->no_floppy) {
        default_floppy = 0;
    }
    if (!has_defaults || machine_class->no_cdrom) {
        default_cdrom = 0;
    }
    if (!has_defaults || machine_class->no_sdcard) {
        default_sdcard = 0;
    }
    if (!has_defaults) {
        default_monitor = 0;
        default_net = 0;
        default_vga = 0;
    }

    if (is_daemonized()) {
        /* According to documentation and historically, -nographic redirects
         * serial port, parallel port and monitor to stdio, which does not work
         * with -daemonize.  We can redirect these to null instead, but since
         * -nographic is legacy, let's just error out.
         * We disallow -nographic only if all other ports are not redirected
         * explicitly, to not break existing legacy setups which uses
         * -nographic _and_ redirects all ports explicitly - this is valid
         * usage, -nographic is just a no-op in this case.
         */
        if (nographic
            && (default_parallel || default_serial
                || default_monitor || default_virtcon)) {
            error_report("-nographic cannot be used with -daemonize");
            exit(1);
        }
#ifdef CONFIG_CURSES
        if (display_type == DT_CURSES) {
            error_report("curses display cannot be used with -daemonize");
            exit(1);
        }
#endif
    }

    if (nographic) {
        if (default_parallel)
            add_device_config(DEV_PARALLEL, "null");
        if (default_serial && default_monitor) {
            add_device_config(DEV_SERIAL, "mon:stdio");
        } else if (default_virtcon && default_monitor) {
            add_device_config(DEV_VIRTCON, "mon:stdio");
        } else if (default_sclp && default_monitor) {
            add_device_config(DEV_SCLP, "mon:stdio");
        } else {
            if (default_serial)
                add_device_config(DEV_SERIAL, "stdio");
            if (default_virtcon)
                add_device_config(DEV_VIRTCON, "stdio");
            if (default_sclp) {
                add_device_config(DEV_SCLP, "stdio");
            }
            if (default_monitor)
                monitor_parse("stdio", "readline", false);
        }
    } else {
        if (default_serial)
            add_device_config(DEV_SERIAL, "vc:80Cx24C");
        if (default_parallel)
            add_device_config(DEV_PARALLEL, "vc:80Cx24C");
        if (default_monitor)
            monitor_parse("vc:80Cx24C", "readline", false);
        if (default_virtcon)
            add_device_config(DEV_VIRTCON, "vc:80Cx24C");
        if (default_sclp) {
            add_device_config(DEV_SCLP, "vc:80Cx24C");
        }
    }

#if defined(CONFIG_VNC)
    if (!QTAILQ_EMPTY(&(qemu_find_opts("vnc")->head))) {
        display_remote++;
    }
#endif
    if (display_type == DT_DEFAULT && !display_remote) {
#if defined(CONFIG_GTK)
        display_type = DT_GTK;
#elif defined(CONFIG_SDL)
        display_type = DT_SDL;
#elif defined(CONFIG_COCOA)
        display_type = DT_COCOA;
#elif defined(CONFIG_VNC)
        vnc_parse("localhost:0,to=99,id=default", &error_abort);
#else
        display_type = DT_NONE;
#endif
    }

    if ((no_frame || alt_grab || ctrl_grab) && display_type != DT_SDL) {
        error_report("-no-frame, -alt-grab and -ctrl-grab are only valid "
                     "for SDL, ignoring option");
    }
    if (no_quit && (display_type != DT_GTK && display_type != DT_SDL)) {
        error_report("-no-quit is only valid for GTK and SDL, "
                     "ignoring option");
    }

    if (display_type == DT_GTK) {
        early_gtk_display_init(request_opengl);
    }

    if (display_type == DT_SDL) {
        sdl_display_early_init(request_opengl);
    }

    qemu_console_early_init();

    if (request_opengl == 1 && display_opengl == 0) {
#if defined(CONFIG_OPENGL)
        error_report("OpenGL is not supported by the display");
#else
        error_report("OpenGL support is disabled");
#endif
        exit(1);
    }

    page_size_init();
    socket_init();

    if (qemu_opts_foreach(qemu_find_opts("object"),
                          user_creatable_add_opts_foreach,
                          object_create_initial, NULL)) {
        exit(1);
    }

    if (qemu_opts_foreach(qemu_find_opts("chardev"),
                          chardev_init_func, NULL, NULL)) {
        exit(1);
    }

#ifdef CONFIG_VIRTFS
    if (qemu_opts_foreach(qemu_find_opts("fsdev"),
                          fsdev_init_func, NULL, NULL)) {
        exit(1);
    }
#endif

    if (qemu_opts_foreach(qemu_find_opts("device"),
                          device_help_func, NULL, NULL)) {
        exit(0);
    }

    machine_opts = qemu_get_machine_opts();
    if (qemu_opt_foreach(machine_opts, machine_set_property, current_machine,
                         NULL)) {
        object_unref(OBJECT(current_machine));
        exit(1);
    }

    configure_accelerator(current_machine);

    /*
     * Register all the global properties, including accel properties,
     * machine properties, and user-specified ones.
     */
    register_global_properties(current_machine);

    /*
     * Migration object can only be created after global properties
     * are applied correctly.
     */
    migration_object_init();

    if (qtest_chrdev) {
        qtest_init(qtest_chrdev, qtest_log, &error_fatal);
    }

    machine_opts = qemu_get_machine_opts();
    kernel_filename = qemu_opt_get(machine_opts, "kernel");
    initrd_filename = qemu_opt_get(machine_opts, "initrd");
    kernel_cmdline = qemu_opt_get(machine_opts, "append");
    bios_name = qemu_opt_get(machine_opts, "firmware");

    opts = qemu_opts_find(qemu_find_opts("boot-opts"), NULL);
    if (opts) {
        boot_order = qemu_opt_get(opts, "order");
        if (boot_order) {
            validate_bootdevices(boot_order, &error_fatal);
        }

        boot_once = qemu_opt_get(opts, "once");
        if (boot_once) {
            validate_bootdevices(boot_once, &error_fatal);
        }

        boot_menu = qemu_opt_get_bool(opts, "menu", boot_menu);
        boot_strict = qemu_opt_get_bool(opts, "strict", false);
    }

    if (!boot_order) {
        boot_order = machine_class->default_boot_order;
    }

    if (!kernel_cmdline) {
        kernel_cmdline = "";
        current_machine->kernel_cmdline = (char *)kernel_cmdline;
    }

    linux_boot = (kernel_filename != NULL);

    if (!linux_boot && *kernel_cmdline != '\0') {
        error_report("-append only allowed with -kernel option");
        exit(1);
    }

    if (!linux_boot && initrd_filename != NULL) {
        error_report("-initrd only allowed with -kernel option");
        exit(1);
    }

    if (semihosting_enabled() && !semihosting_get_argc() && kernel_filename) {
        /* fall back to the -kernel/-append */
        semihosting_arg_fallback(kernel_filename, kernel_cmdline);
    }

    os_set_line_buffering();

    /* spice needs the timers to be initialized by this point */
    qemu_spice_init();

    cpu_ticks_init();
    if (icount_opts) {
        if (!tcg_enabled()) {
            error_report("-icount is not allowed with hardware virtualization");
            exit(1);
        }
        configure_icount(icount_opts, &error_abort);
        qemu_opts_del(icount_opts);
    }

    if (tcg_enabled()) {
        qemu_tcg_configure(accel_opts, &error_fatal);
    }

    if (default_net) {
        QemuOptsList *net = qemu_find_opts("net");
        qemu_opts_set(net, NULL, "type", "nic", &error_abort);
#ifdef CONFIG_SLIRP
        qemu_opts_set(net, NULL, "type", "user", &error_abort);
#endif
    }

    colo_info_init();

    if (net_init_clients() < 0) {
        exit(1);
    }

    if (qemu_opts_foreach(qemu_find_opts("object"),
                          user_creatable_add_opts_foreach,
                          object_create_delayed, NULL)) {
        exit(1);
    }

    if (tpm_init() < 0) {
        exit(1);
    }

    /* init the bluetooth world */
    if (foreach_device_config(DEV_BT, bt_parse))
        exit(1);

    if (!xen_enabled()) {
        /* On 32-bit hosts, QEMU is limited by virtual address space */
        if (ram_size > (2047 << 20) && HOST_LONG_BITS == 32) {
            error_report("at most 2047 MB RAM can be simulated");
            exit(1);
        }
    }

    blk_mig_init();
    ram_mig_init();

    /* If the currently selected machine wishes to override the units-per-bus
     * property of its default HBA interface type, do so now. */
    if (machine_class->units_per_default_bus) {
        override_max_devs(machine_class->block_default_type,
                          machine_class->units_per_default_bus);
    }

    /* open the virtual block devices */
    while (!QSIMPLEQ_EMPTY(&bdo_queue)) {
        BlockdevOptions_queue *bdo = QSIMPLEQ_FIRST(&bdo_queue);

        QSIMPLEQ_REMOVE_HEAD(&bdo_queue, entry);
        loc_push_restore(&bdo->loc);
        qmp_blockdev_add(bdo->bdo, &error_fatal);
        loc_pop(&bdo->loc);
        qapi_free_BlockdevOptions(bdo->bdo);
        g_free(bdo);
    }
    if (snapshot || replay_mode != REPLAY_MODE_NONE) {
        qemu_opts_foreach(qemu_find_opts("drive"), drive_enable_snapshot,
                          NULL, NULL);
    }
    if (qemu_opts_foreach(qemu_find_opts("drive"), drive_init_func,
                          &machine_class->block_default_type, NULL)) {
        exit(1);
    }

    default_drive(default_cdrom, snapshot, machine_class->block_default_type, 2,
                  CDROM_OPTS);
    default_drive(default_floppy, snapshot, IF_FLOPPY, 0, FD_OPTS);
    default_drive(default_sdcard, snapshot, IF_SD, 0, SD_OPTS);

    if (qemu_opts_foreach(qemu_find_opts("mon"),
                          mon_init_func, NULL, NULL)) {
        exit(1);
    }

    if (foreach_device_config(DEV_SERIAL, serial_parse) < 0)
        exit(1);
    if (foreach_device_config(DEV_PARALLEL, parallel_parse) < 0)
        exit(1);
    if (foreach_device_config(DEV_VIRTCON, virtcon_parse) < 0)
        exit(1);
    if (foreach_device_config(DEV_SCLP, sclp_parse) < 0) {
        exit(1);
    }
    if (foreach_device_config(DEV_DEBUGCON, debugcon_parse) < 0)
        exit(1);

    /* If no default VGA is requested, the default is "none".  */
    if (default_vga) {
        if (machine_class->default_display) {
            vga_model = machine_class->default_display;
        } else if (vga_interface_available(VGA_CIRRUS)) {
            vga_model = "cirrus";
        } else if (vga_interface_available(VGA_STD)) {
            vga_model = "std";
        }
    }
    if (vga_model) {
        select_vgahw(vga_model);
    }

    if (watchdog) {
        i = select_watchdog(watchdog);
        if (i > 0)
            exit (i == 1 ? 1 : 0);
    }

    /* This checkpoint is required by replay to separate prior clock
       reading from the other reads, because timer polling functions query
       clock values from the log. */
    replay_checkpoint(CHECKPOINT_INIT);
    qdev_machine_init();

    current_machine->ram_size = ram_size;
    current_machine->maxram_size = maxram_size;
    current_machine->ram_slots = ram_slots;
    current_machine->boot_order = boot_order;
    current_machine->cpu_model = cpu_model;

    parse_numa_opts(current_machine);

    /* parse features once if machine provides default cpu_type */
    if (machine_class->default_cpu_type) {
        current_machine->cpu_type = machine_class->default_cpu_type;
        if (cpu_model) {
            current_machine->cpu_type =
                cpu_parse_cpu_model(machine_class->default_cpu_type, cpu_model);
        }
    }

    machine_run_board_init(current_machine);

    realtime_init();

    soundhw_init();

    if (hax_enabled()) {
        hax_sync_vcpus();
    }

    if (qemu_opts_foreach(qemu_find_opts("fw_cfg"),
                          parse_fw_cfg, fw_cfg_find(), NULL) != 0) {
        exit(1);
    }

    /* init USB devices */
    if (machine_usb(current_machine)) {
        if (foreach_device_config(DEV_USB, usb_parse) < 0)
            exit(1);
    }

    /* Check if IGD GFX passthrough. */
    igd_gfx_passthru();

    /* init generic devices */
    rom_set_order_override(FW_CFG_ORDER_OVERRIDE_DEVICE);
    if (qemu_opts_foreach(qemu_find_opts("device"),
                          device_init_func, NULL, NULL)) {
        exit(1);
    }

    cpu_synchronize_all_post_init();

    rom_reset_order_override();

    /*
     * Create frontends for -drive if=scsi leftovers.
     * Normally, frontends for -drive get created by machine
     * initialization for onboard SCSI HBAs.  However, we create a few
     * more ever since SCSI qdevification, but this is pretty much an
     * implementation accident, and deprecated.
     */
    scsi_legacy_handle_cmdline();

    /* Did we create any drives that we failed to create a device for? */
    drive_check_orphaned();

    /* Don't warn about the default network setup that you get if
     * no command line -net or -netdev options are specified. There
     * are two cases that we would otherwise complain about:
     * (1) board doesn't support a NIC but the implicit "-net nic"
     * requested one
     * (2) CONFIG_SLIRP not set, in which case the implicit "-net nic"
     * sets up a nic that isn't connected to anything.
     */
    if (!default_net) {
        net_check_clients();
    }


    if (boot_once) {
        qemu_boot_set(boot_once, &error_fatal);
        qemu_register_reset(restore_boot_order, g_strdup(boot_order));
    }

    ds = init_displaystate();

    /* init local displays */
    switch (display_type) {
    case DT_CURSES:
        curses_display_init(ds, full_screen);
        break;
    case DT_SDL:
        sdl_display_init(ds, full_screen, no_frame);
        break;
    case DT_COCOA:
        cocoa_display_init(ds, full_screen);
        break;
    case DT_GTK:
        gtk_display_init(ds, full_screen, grab_on_hover);
        break;
    default:
        break;
    }

    /* must be after terminal init, SDL library changes signal handlers */
    os_setup_signal_handling();

    /* init remote displays */
#ifdef CONFIG_VNC
    qemu_opts_foreach(qemu_find_opts("vnc"),
                      vnc_init_func, NULL, NULL);
#endif

    if (using_spice) {
        qemu_spice_display_init();
    }

#ifdef CONFIG_OPENGL_DMABUF
    if (display_type == DT_EGL) {
        egl_headless_init();
    }
#endif

    if (foreach_device_config(DEV_GDB, gdbserver_start) < 0) {
        exit(1);
    }

    qdev_machine_creation_done();

    /* TODO: once all bus devices are qdevified, this should be done
     * when bus is created by qdev.c */
    qemu_register_reset(qbus_reset_all_fn, sysbus_get_default());
    qemu_run_machine_init_done_notifiers();

    if (rom_check_and_register_reset() != 0) {
        error_report("rom check and register reset failed");
        exit(1);
    }

    replay_start();

    /* This checkpoint is required by replay to separate prior clock
       reading from the other reads, because timer polling functions query
       clock values from the log. */
    replay_checkpoint(CHECKPOINT_RESET);
    qemu_system_reset(SHUTDOWN_CAUSE_NONE);
    register_global_state();
    if (replay_mode != REPLAY_MODE_NONE) {
        replay_vmstate_init();
    } else if (loadvm) {
        Error *local_err = NULL;
        if (load_snapshot(loadvm, &local_err) < 0) {
            error_report_err(local_err);
            autostart = 0;
        }
    }

    qdev_prop_check_globals();
    if (vmstate_dump_file) {
        /* dump and exit */
        dump_vmstate_json_to_file(vmstate_dump_file);
        return 0;
    }

    tcg_plugin_initialize_all();

    if (incoming) {
        Error *local_err = NULL;
        qemu_start_incoming_migration(incoming, &local_err);
        if (local_err) {
            error_reportf_err(local_err, "-incoming %s: ", incoming);
            exit(1);
        }
    } else if (autostart) {
        vm_start();
    }

    os_setup_post();

    main_loop();
    replay_disable_events();
    iothread_stop_all();

    pause_all_vcpus();
    bdrv_close_all();
    res_free();

    /* vhost-user must be cleaned up before chardevs.  */
    tpm_cleanup();
    net_cleanup();
    audio_cleanup();
    monitor_cleanup();
    qemu_chr_cleanup();
    user_creatable_cleanup();
    /* TODO: unref root container, check all devices are ok */

    return 0;
}<|MERGE_RESOLUTION|>--- conflicted
+++ resolved
@@ -3124,11 +3124,7 @@
     const char *qtest_log = NULL;
     const char *pid_file = NULL;
     const char *incoming = NULL;
-<<<<<<< HEAD
-    bool defconfig = true;
     const char *plugin_filename = NULL;
-=======
->>>>>>> 0982a56a
     bool userconfig = true;
     bool nographic = false;
     DisplayType display_type = DT_DEFAULT;

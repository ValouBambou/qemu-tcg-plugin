/*
 * Block layer I/O functions
 *
 * Copyright (c) 2003 Fabrice Bellard
 *
 * Permission is hereby granted, free of charge, to any person obtaining a copy
 * of this software and associated documentation files (the "Software"), to deal
 * in the Software without restriction, including without limitation the rights
 * to use, copy, modify, merge, publish, distribute, sublicense, and/or sell
 * copies of the Software, and to permit persons to whom the Software is
 * furnished to do so, subject to the following conditions:
 *
 * The above copyright notice and this permission notice shall be included in
 * all copies or substantial portions of the Software.
 *
 * THE SOFTWARE IS PROVIDED "AS IS", WITHOUT WARRANTY OF ANY KIND, EXPRESS OR
 * IMPLIED, INCLUDING BUT NOT LIMITED TO THE WARRANTIES OF MERCHANTABILITY,
 * FITNESS FOR A PARTICULAR PURPOSE AND NONINFRINGEMENT. IN NO EVENT SHALL
 * THE AUTHORS OR COPYRIGHT HOLDERS BE LIABLE FOR ANY CLAIM, DAMAGES OR OTHER
 * LIABILITY, WHETHER IN AN ACTION OF CONTRACT, TORT OR OTHERWISE, ARISING FROM,
 * OUT OF OR IN CONNECTION WITH THE SOFTWARE OR THE USE OR OTHER DEALINGS IN
 * THE SOFTWARE.
 */

#include "qemu/osdep.h"
#include "trace.h"
#include "sysemu/block-backend.h"
#include "block/aio-wait.h"
#include "block/blockjob.h"
#include "block/blockjob_int.h"
#include "block/block_int.h"
#include "qemu/cutils.h"
#include "qapi/error.h"
#include "qemu/error-report.h"

#define NOT_DONE 0x7fffffff /* used while emulated sync operation in progress */

/* Maximum bounce buffer for copy-on-read and write zeroes, in bytes */
#define MAX_BOUNCE_BUFFER (32768 << BDRV_SECTOR_BITS)

static int coroutine_fn bdrv_co_do_pwrite_zeroes(BlockDriverState *bs,
    int64_t offset, int bytes, BdrvRequestFlags flags);

void bdrv_parent_drained_begin(BlockDriverState *bs, BdrvChild *ignore)
{
    BdrvChild *c, *next;

    QLIST_FOREACH_SAFE(c, &bs->parents, next_parent, next) {
        if (c == ignore) {
            continue;
        }
        if (c->role->drained_begin) {
            c->role->drained_begin(c);
        }
    }
}

void bdrv_parent_drained_end(BlockDriverState *bs, BdrvChild *ignore)
{
    BdrvChild *c, *next;

    QLIST_FOREACH_SAFE(c, &bs->parents, next_parent, next) {
        if (c == ignore) {
            continue;
        }
        if (c->role->drained_end) {
            c->role->drained_end(c);
        }
    }
}

static void bdrv_merge_limits(BlockLimits *dst, const BlockLimits *src)
{
    dst->opt_transfer = MAX(dst->opt_transfer, src->opt_transfer);
    dst->max_transfer = MIN_NON_ZERO(dst->max_transfer, src->max_transfer);
    dst->opt_mem_alignment = MAX(dst->opt_mem_alignment,
                                 src->opt_mem_alignment);
    dst->min_mem_alignment = MAX(dst->min_mem_alignment,
                                 src->min_mem_alignment);
    dst->max_iov = MIN_NON_ZERO(dst->max_iov, src->max_iov);
}

void bdrv_refresh_limits(BlockDriverState *bs, Error **errp)
{
    BlockDriver *drv = bs->drv;
    Error *local_err = NULL;

    memset(&bs->bl, 0, sizeof(bs->bl));

    if (!drv) {
        return;
    }

    /* Default alignment based on whether driver has byte interface */
    bs->bl.request_alignment = drv->bdrv_co_preadv ? 1 : 512;

    /* Take some limits from the children as a default */
    if (bs->file) {
        bdrv_refresh_limits(bs->file->bs, &local_err);
        if (local_err) {
            error_propagate(errp, local_err);
            return;
        }
        bdrv_merge_limits(&bs->bl, &bs->file->bs->bl);
    } else {
        bs->bl.min_mem_alignment = 512;
        bs->bl.opt_mem_alignment = getpagesize();

        /* Safe default since most protocols use readv()/writev()/etc */
        bs->bl.max_iov = IOV_MAX;
    }

    if (bs->backing) {
        bdrv_refresh_limits(bs->backing->bs, &local_err);
        if (local_err) {
            error_propagate(errp, local_err);
            return;
        }
        bdrv_merge_limits(&bs->bl, &bs->backing->bs->bl);
    }

    /* Then let the driver override it */
    if (drv->bdrv_refresh_limits) {
        drv->bdrv_refresh_limits(bs, errp);
    }
}

/**
 * The copy-on-read flag is actually a reference count so multiple users may
 * use the feature without worrying about clobbering its previous state.
 * Copy-on-read stays enabled until all users have called to disable it.
 */
void bdrv_enable_copy_on_read(BlockDriverState *bs)
{
    atomic_inc(&bs->copy_on_read);
}

void bdrv_disable_copy_on_read(BlockDriverState *bs)
{
    int old = atomic_fetch_dec(&bs->copy_on_read);
    assert(old >= 1);
}

typedef struct {
    Coroutine *co;
    BlockDriverState *bs;
    bool done;
    bool begin;
    bool recursive;
    BdrvChild *parent;
} BdrvCoDrainData;

static void coroutine_fn bdrv_drain_invoke_entry(void *opaque)
{
    BdrvCoDrainData *data = opaque;
    BlockDriverState *bs = data->bs;

    if (data->begin) {
        bs->drv->bdrv_co_drain_begin(bs);
    } else {
        bs->drv->bdrv_co_drain_end(bs);
    }

    /* Set data->done before reading bs->wakeup.  */
    atomic_mb_set(&data->done, true);
    bdrv_wakeup(bs);
}

/* Recursively call BlockDriver.bdrv_co_drain_begin/end callbacks */
<<<<<<< HEAD
static void bdrv_drain_invoke(BlockDriverState *bs, bool begin)
=======
static void bdrv_drain_invoke(BlockDriverState *bs, bool begin, bool recursive)
>>>>>>> 4743c235
{
    BdrvChild *child, *tmp;
    BdrvCoDrainData data = { .bs = bs, .done = false, .begin = begin};

    if (!bs->drv || (begin && !bs->drv->bdrv_co_drain_begin) ||
            (!begin && !bs->drv->bdrv_co_drain_end)) {
        return;
    }

    data.co = qemu_coroutine_create(bdrv_drain_invoke_entry, &data);
    bdrv_coroutine_enter(bs, data.co);
    BDRV_POLL_WHILE(bs, !data.done);

<<<<<<< HEAD
    QLIST_FOREACH_SAFE(child, &bs->children, next, tmp) {
        bdrv_drain_invoke(child->bs, begin);
=======
    if (recursive) {
        QLIST_FOREACH_SAFE(child, &bs->children, next, tmp) {
            bdrv_drain_invoke(child->bs, begin, true);
        }
>>>>>>> 4743c235
    }
}

static bool bdrv_drain_recurse(BlockDriverState *bs)
{
    BdrvChild *child, *tmp;
    bool waited;

    /* Wait for drained requests to finish */
    waited = BDRV_POLL_WHILE(bs, atomic_read(&bs->in_flight) > 0);

    QLIST_FOREACH_SAFE(child, &bs->children, next, tmp) {
        BlockDriverState *bs = child->bs;
        bool in_main_loop =
            qemu_get_current_aio_context() == qemu_get_aio_context();
        assert(bs->refcnt > 0);
        if (in_main_loop) {
            /* In case the recursive bdrv_drain_recurse processes a
             * block_job_defer_to_main_loop BH and modifies the graph,
             * let's hold a reference to bs until we are done.
             *
             * IOThread doesn't have such a BH, and it is not safe to call
             * bdrv_unref without BQL, so skip doing it there.
             */
            bdrv_ref(bs);
        }
        waited |= bdrv_drain_recurse(bs);
        if (in_main_loop) {
            bdrv_unref(bs);
        }
    }

    return waited;
}

static void bdrv_do_drained_begin(BlockDriverState *bs, bool recursive,
                                  BdrvChild *parent);
static void bdrv_do_drained_end(BlockDriverState *bs, bool recursive,
                                BdrvChild *parent);

static void bdrv_co_drain_bh_cb(void *opaque)
{
    BdrvCoDrainData *data = opaque;
    Coroutine *co = data->co;
    BlockDriverState *bs = data->bs;

    bdrv_dec_in_flight(bs);
    if (data->begin) {
        bdrv_do_drained_begin(bs, data->recursive, data->parent);
    } else {
        bdrv_do_drained_end(bs, data->recursive, data->parent);
    }

    data->done = true;
    aio_co_wake(co);
}

static void coroutine_fn bdrv_co_yield_to_drain(BlockDriverState *bs,
                                                bool begin, bool recursive,
                                                BdrvChild *parent)
{
    BdrvCoDrainData data;

    /* Calling bdrv_drain() from a BH ensures the current coroutine yields and
     * other coroutines run if they were queued by aio_co_enter(). */

    assert(qemu_in_coroutine());
    data = (BdrvCoDrainData) {
        .co = qemu_coroutine_self(),
        .bs = bs,
        .done = false,
        .begin = begin,
        .recursive = recursive,
        .parent = parent,
    };
    bdrv_inc_in_flight(bs);
    aio_bh_schedule_oneshot(bdrv_get_aio_context(bs),
                            bdrv_co_drain_bh_cb, &data);

    qemu_coroutine_yield();
    /* If we are resumed from some other event (such as an aio completion or a
     * timer callback), it is a bug in the caller that should be fixed. */
    assert(data.done);
}

void bdrv_do_drained_begin(BlockDriverState *bs, bool recursive,
                           BdrvChild *parent)
{
    BdrvChild *child, *next;

    if (qemu_in_coroutine()) {
        bdrv_co_yield_to_drain(bs, true, recursive, parent);
        return;
    }

    /* Stop things in parent-to-child order */
    if (atomic_fetch_inc(&bs->quiesce_counter) == 0) {
        aio_disable_external(bdrv_get_aio_context(bs));
    }

<<<<<<< HEAD
    bdrv_drain_invoke(bs, true);
    bdrv_drain_recurse(bs, true);
=======
    bdrv_parent_drained_begin(bs, parent);
    bdrv_drain_invoke(bs, true, false);
    bdrv_drain_recurse(bs);

    if (recursive) {
        bs->recursive_quiesce_counter++;
        QLIST_FOREACH_SAFE(child, &bs->children, next, next) {
            bdrv_do_drained_begin(child->bs, true, child);
        }
    }
>>>>>>> 4743c235
}

void bdrv_drained_begin(BlockDriverState *bs)
{
    bdrv_do_drained_begin(bs, false, NULL);
}

void bdrv_subtree_drained_begin(BlockDriverState *bs)
{
    bdrv_do_drained_begin(bs, true, NULL);
}

void bdrv_do_drained_end(BlockDriverState *bs, bool recursive,
                         BdrvChild *parent)
{
    BdrvChild *child, *next;
    int old_quiesce_counter;

    if (qemu_in_coroutine()) {
        bdrv_co_yield_to_drain(bs, false, recursive, parent);
        return;
    }
    assert(bs->quiesce_counter > 0);
    old_quiesce_counter = atomic_fetch_dec(&bs->quiesce_counter);

    /* Re-enable things in child-to-parent order */
    bdrv_drain_invoke(bs, false, false);
    bdrv_parent_drained_end(bs, parent);
    if (old_quiesce_counter == 1) {
        aio_enable_external(bdrv_get_aio_context(bs));
    }

    if (recursive) {
        bs->recursive_quiesce_counter--;
        QLIST_FOREACH_SAFE(child, &bs->children, next, next) {
            bdrv_do_drained_end(child->bs, true, child);
        }
    }
}

void bdrv_drained_end(BlockDriverState *bs)
{
    bdrv_do_drained_end(bs, false, NULL);
}

void bdrv_subtree_drained_end(BlockDriverState *bs)
{
    bdrv_do_drained_end(bs, true, NULL);
}

void bdrv_apply_subtree_drain(BdrvChild *child, BlockDriverState *new_parent)
{
    int i;

    for (i = 0; i < new_parent->recursive_quiesce_counter; i++) {
        bdrv_do_drained_begin(child->bs, true, child);
    }
}

void bdrv_unapply_subtree_drain(BdrvChild *child, BlockDriverState *old_parent)
{
    int i;

<<<<<<< HEAD
    bdrv_parent_drained_end(bs);
    bdrv_drain_invoke(bs, false);
    bdrv_drain_recurse(bs, false);
    aio_enable_external(bdrv_get_aio_context(bs));
=======
    for (i = 0; i < old_parent->recursive_quiesce_counter; i++) {
        bdrv_do_drained_end(child->bs, true, child);
    }
>>>>>>> 4743c235
}

/*
 * Wait for pending requests to complete on a single BlockDriverState subtree,
 * and suspend block driver's internal I/O until next request arrives.
 *
 * Note that unlike bdrv_drain_all(), the caller must hold the BlockDriverState
 * AioContext.
 *
 * Only this BlockDriverState's AioContext is run, so in-flight requests must
 * not depend on events in other AioContexts.  In that case, use
 * bdrv_drain_all() instead.
 */
void coroutine_fn bdrv_co_drain(BlockDriverState *bs)
{
    assert(qemu_in_coroutine());
    bdrv_drained_begin(bs);
    bdrv_drained_end(bs);
}

void bdrv_drain(BlockDriverState *bs)
{
    bdrv_drained_begin(bs);
    bdrv_drained_end(bs);
}

/*
 * Wait for pending requests to complete across all BlockDriverStates
 *
 * This function does not flush data to disk, use bdrv_flush_all() for that
 * after calling this function.
 *
 * This pauses all block jobs and disables external clients. It must
 * be paired with bdrv_drain_all_end().
 *
 * NOTE: no new block jobs or BlockDriverStates can be created between
 * the bdrv_drain_all_begin() and bdrv_drain_all_end() calls.
 */
void bdrv_drain_all_begin(void)
{
    /* Always run first iteration so any pending completion BHs run */
    bool waited = true;
    BlockDriverState *bs;
    BdrvNextIterator it;
    GSList *aio_ctxs = NULL, *ctx;

    /* BDRV_POLL_WHILE() for a node can only be called from its own I/O thread
     * or the main loop AioContext. We potentially use BDRV_POLL_WHILE() on
     * nodes in several different AioContexts, so make sure we're in the main
     * context. */
    assert(qemu_get_current_aio_context() == qemu_get_aio_context());

    for (bs = bdrv_first(&it); bs; bs = bdrv_next(&it)) {
        AioContext *aio_context = bdrv_get_aio_context(bs);

        /* Stop things in parent-to-child order */
        aio_context_acquire(aio_context);
        aio_disable_external(aio_context);
<<<<<<< HEAD
        bdrv_drain_invoke(bs, true);
=======
        bdrv_parent_drained_begin(bs, NULL);
        bdrv_drain_invoke(bs, true, true);
>>>>>>> 4743c235
        aio_context_release(aio_context);

        if (!g_slist_find(aio_ctxs, aio_context)) {
            aio_ctxs = g_slist_prepend(aio_ctxs, aio_context);
        }
    }

    /* Note that completion of an asynchronous I/O operation can trigger any
     * number of other I/O operations on other devices---for example a
     * coroutine can submit an I/O request to another device in response to
     * request completion.  Therefore we must keep looping until there was no
     * more activity rather than simply draining each device independently.
     */
    while (waited) {
        waited = false;

        for (ctx = aio_ctxs; ctx != NULL; ctx = ctx->next) {
            AioContext *aio_context = ctx->data;

            aio_context_acquire(aio_context);
            for (bs = bdrv_first(&it); bs; bs = bdrv_next(&it)) {
                if (aio_context == bdrv_get_aio_context(bs)) {
                    waited |= bdrv_drain_recurse(bs);
                }
            }
            aio_context_release(aio_context);
        }
    }

    g_slist_free(aio_ctxs);
}

void bdrv_drain_all_end(void)
{
    BlockDriverState *bs;
    BdrvNextIterator it;

    for (bs = bdrv_first(&it); bs; bs = bdrv_next(&it)) {
        AioContext *aio_context = bdrv_get_aio_context(bs);

        /* Re-enable things in child-to-parent order */
        aio_context_acquire(aio_context);
        bdrv_drain_invoke(bs, false, true);
        bdrv_parent_drained_end(bs, NULL);
        aio_enable_external(aio_context);
<<<<<<< HEAD
        bdrv_parent_drained_end(bs);
        bdrv_drain_invoke(bs, false);
        bdrv_drain_recurse(bs, false);
=======
>>>>>>> 4743c235
        aio_context_release(aio_context);
    }
}

void bdrv_drain_all(void)
{
    bdrv_drain_all_begin();
    bdrv_drain_all_end();
}

/**
 * Remove an active request from the tracked requests list
 *
 * This function should be called when a tracked request is completing.
 */
static void tracked_request_end(BdrvTrackedRequest *req)
{
    if (req->serialising) {
        atomic_dec(&req->bs->serialising_in_flight);
    }

    qemu_co_mutex_lock(&req->bs->reqs_lock);
    QLIST_REMOVE(req, list);
    qemu_co_queue_restart_all(&req->wait_queue);
    qemu_co_mutex_unlock(&req->bs->reqs_lock);
}

/**
 * Add an active request to the tracked requests list
 */
static void tracked_request_begin(BdrvTrackedRequest *req,
                                  BlockDriverState *bs,
                                  int64_t offset,
                                  unsigned int bytes,
                                  enum BdrvTrackedRequestType type)
{
    *req = (BdrvTrackedRequest){
        .bs = bs,
        .offset         = offset,
        .bytes          = bytes,
        .type           = type,
        .co             = qemu_coroutine_self(),
        .serialising    = false,
        .overlap_offset = offset,
        .overlap_bytes  = bytes,
    };

    qemu_co_queue_init(&req->wait_queue);

    qemu_co_mutex_lock(&bs->reqs_lock);
    QLIST_INSERT_HEAD(&bs->tracked_requests, req, list);
    qemu_co_mutex_unlock(&bs->reqs_lock);
}

static void mark_request_serialising(BdrvTrackedRequest *req, uint64_t align)
{
    int64_t overlap_offset = req->offset & ~(align - 1);
    unsigned int overlap_bytes = ROUND_UP(req->offset + req->bytes, align)
                               - overlap_offset;

    if (!req->serialising) {
        atomic_inc(&req->bs->serialising_in_flight);
        req->serialising = true;
    }

    req->overlap_offset = MIN(req->overlap_offset, overlap_offset);
    req->overlap_bytes = MAX(req->overlap_bytes, overlap_bytes);
}

/**
 * Round a region to cluster boundaries
 */
void bdrv_round_to_clusters(BlockDriverState *bs,
                            int64_t offset, int64_t bytes,
                            int64_t *cluster_offset,
                            int64_t *cluster_bytes)
{
    BlockDriverInfo bdi;

    if (bdrv_get_info(bs, &bdi) < 0 || bdi.cluster_size == 0) {
        *cluster_offset = offset;
        *cluster_bytes = bytes;
    } else {
        int64_t c = bdi.cluster_size;
        *cluster_offset = QEMU_ALIGN_DOWN(offset, c);
        *cluster_bytes = QEMU_ALIGN_UP(offset - *cluster_offset + bytes, c);
    }
}

static int bdrv_get_cluster_size(BlockDriverState *bs)
{
    BlockDriverInfo bdi;
    int ret;

    ret = bdrv_get_info(bs, &bdi);
    if (ret < 0 || bdi.cluster_size == 0) {
        return bs->bl.request_alignment;
    } else {
        return bdi.cluster_size;
    }
}

static bool tracked_request_overlaps(BdrvTrackedRequest *req,
                                     int64_t offset, unsigned int bytes)
{
    /*        aaaa   bbbb */
    if (offset >= req->overlap_offset + req->overlap_bytes) {
        return false;
    }
    /* bbbb   aaaa        */
    if (req->overlap_offset >= offset + bytes) {
        return false;
    }
    return true;
}

void bdrv_inc_in_flight(BlockDriverState *bs)
{
    atomic_inc(&bs->in_flight);
}

void bdrv_wakeup(BlockDriverState *bs)
{
    aio_wait_kick(bdrv_get_aio_wait(bs));
}

void bdrv_dec_in_flight(BlockDriverState *bs)
{
    atomic_dec(&bs->in_flight);
    bdrv_wakeup(bs);
}

static bool coroutine_fn wait_serialising_requests(BdrvTrackedRequest *self)
{
    BlockDriverState *bs = self->bs;
    BdrvTrackedRequest *req;
    bool retry;
    bool waited = false;

    if (!atomic_read(&bs->serialising_in_flight)) {
        return false;
    }

    do {
        retry = false;
        qemu_co_mutex_lock(&bs->reqs_lock);
        QLIST_FOREACH(req, &bs->tracked_requests, list) {
            if (req == self || (!req->serialising && !self->serialising)) {
                continue;
            }
            if (tracked_request_overlaps(req, self->overlap_offset,
                                         self->overlap_bytes))
            {
                /* Hitting this means there was a reentrant request, for
                 * example, a block driver issuing nested requests.  This must
                 * never happen since it means deadlock.
                 */
                assert(qemu_coroutine_self() != req->co);

                /* If the request is already (indirectly) waiting for us, or
                 * will wait for us as soon as it wakes up, then just go on
                 * (instead of producing a deadlock in the former case). */
                if (!req->waiting_for) {
                    self->waiting_for = req;
                    qemu_co_queue_wait(&req->wait_queue, &bs->reqs_lock);
                    self->waiting_for = NULL;
                    retry = true;
                    waited = true;
                    break;
                }
            }
        }
        qemu_co_mutex_unlock(&bs->reqs_lock);
    } while (retry);

    return waited;
}

static int bdrv_check_byte_request(BlockDriverState *bs, int64_t offset,
                                   size_t size)
{
    if (size > BDRV_REQUEST_MAX_SECTORS << BDRV_SECTOR_BITS) {
        return -EIO;
    }

    if (!bdrv_is_inserted(bs)) {
        return -ENOMEDIUM;
    }

    if (offset < 0) {
        return -EIO;
    }

    return 0;
}

typedef struct RwCo {
    BdrvChild *child;
    int64_t offset;
    QEMUIOVector *qiov;
    bool is_write;
    int ret;
    BdrvRequestFlags flags;
} RwCo;

static void coroutine_fn bdrv_rw_co_entry(void *opaque)
{
    RwCo *rwco = opaque;

    if (!rwco->is_write) {
        rwco->ret = bdrv_co_preadv(rwco->child, rwco->offset,
                                   rwco->qiov->size, rwco->qiov,
                                   rwco->flags);
    } else {
        rwco->ret = bdrv_co_pwritev(rwco->child, rwco->offset,
                                    rwco->qiov->size, rwco->qiov,
                                    rwco->flags);
    }
}

/*
 * Process a vectored synchronous request using coroutines
 */
static int bdrv_prwv_co(BdrvChild *child, int64_t offset,
                        QEMUIOVector *qiov, bool is_write,
                        BdrvRequestFlags flags)
{
    Coroutine *co;
    RwCo rwco = {
        .child = child,
        .offset = offset,
        .qiov = qiov,
        .is_write = is_write,
        .ret = NOT_DONE,
        .flags = flags,
    };

    if (qemu_in_coroutine()) {
        /* Fast-path if already in coroutine context */
        bdrv_rw_co_entry(&rwco);
    } else {
        co = qemu_coroutine_create(bdrv_rw_co_entry, &rwco);
        bdrv_coroutine_enter(child->bs, co);
        BDRV_POLL_WHILE(child->bs, rwco.ret == NOT_DONE);
    }
    return rwco.ret;
}

/*
 * Process a synchronous request using coroutines
 */
static int bdrv_rw_co(BdrvChild *child, int64_t sector_num, uint8_t *buf,
                      int nb_sectors, bool is_write, BdrvRequestFlags flags)
{
    QEMUIOVector qiov;
    struct iovec iov = {
        .iov_base = (void *)buf,
        .iov_len = nb_sectors * BDRV_SECTOR_SIZE,
    };

    if (nb_sectors < 0 || nb_sectors > BDRV_REQUEST_MAX_SECTORS) {
        return -EINVAL;
    }

    qemu_iovec_init_external(&qiov, &iov, 1);
    return bdrv_prwv_co(child, sector_num << BDRV_SECTOR_BITS,
                        &qiov, is_write, flags);
}

/* return < 0 if error. See bdrv_write() for the return codes */
int bdrv_read(BdrvChild *child, int64_t sector_num,
              uint8_t *buf, int nb_sectors)
{
    return bdrv_rw_co(child, sector_num, buf, nb_sectors, false, 0);
}

/* Return < 0 if error. Important errors are:
  -EIO         generic I/O error (may happen for all errors)
  -ENOMEDIUM   No media inserted.
  -EINVAL      Invalid sector number or nb_sectors
  -EACCES      Trying to write a read-only device
*/
int bdrv_write(BdrvChild *child, int64_t sector_num,
               const uint8_t *buf, int nb_sectors)
{
    return bdrv_rw_co(child, sector_num, (uint8_t *)buf, nb_sectors, true, 0);
}

int bdrv_pwrite_zeroes(BdrvChild *child, int64_t offset,
                       int bytes, BdrvRequestFlags flags)
{
    QEMUIOVector qiov;
    struct iovec iov = {
        .iov_base = NULL,
        .iov_len = bytes,
    };

    qemu_iovec_init_external(&qiov, &iov, 1);
    return bdrv_prwv_co(child, offset, &qiov, true,
                        BDRV_REQ_ZERO_WRITE | flags);
}

/*
 * Completely zero out a block device with the help of bdrv_pwrite_zeroes.
 * The operation is sped up by checking the block status and only writing
 * zeroes to the device if they currently do not return zeroes. Optional
 * flags are passed through to bdrv_pwrite_zeroes (e.g. BDRV_REQ_MAY_UNMAP,
 * BDRV_REQ_FUA).
 *
 * Returns < 0 on error, 0 on success. For error codes see bdrv_write().
 */
int bdrv_make_zero(BdrvChild *child, BdrvRequestFlags flags)
{
    int ret;
    int64_t target_size, bytes, offset = 0;
    BlockDriverState *bs = child->bs;

    target_size = bdrv_getlength(bs);
    if (target_size < 0) {
        return target_size;
    }

    for (;;) {
        bytes = MIN(target_size - offset, BDRV_REQUEST_MAX_BYTES);
        if (bytes <= 0) {
            return 0;
        }
        ret = bdrv_block_status(bs, offset, bytes, &bytes, NULL, NULL);
        if (ret < 0) {
            error_report("error getting block status at offset %" PRId64 ": %s",
                         offset, strerror(-ret));
            return ret;
        }
        if (ret & BDRV_BLOCK_ZERO) {
            offset += bytes;
            continue;
        }
        ret = bdrv_pwrite_zeroes(child, offset, bytes, flags);
        if (ret < 0) {
            error_report("error writing zeroes at offset %" PRId64 ": %s",
                         offset, strerror(-ret));
            return ret;
        }
        offset += bytes;
    }
}

int bdrv_preadv(BdrvChild *child, int64_t offset, QEMUIOVector *qiov)
{
    int ret;

    ret = bdrv_prwv_co(child, offset, qiov, false, 0);
    if (ret < 0) {
        return ret;
    }

    return qiov->size;
}

int bdrv_pread(BdrvChild *child, int64_t offset, void *buf, int bytes)
{
    QEMUIOVector qiov;
    struct iovec iov = {
        .iov_base = (void *)buf,
        .iov_len = bytes,
    };

    if (bytes < 0) {
        return -EINVAL;
    }

    qemu_iovec_init_external(&qiov, &iov, 1);
    return bdrv_preadv(child, offset, &qiov);
}

int bdrv_pwritev(BdrvChild *child, int64_t offset, QEMUIOVector *qiov)
{
    int ret;

    ret = bdrv_prwv_co(child, offset, qiov, true, 0);
    if (ret < 0) {
        return ret;
    }

    return qiov->size;
}

int bdrv_pwrite(BdrvChild *child, int64_t offset, const void *buf, int bytes)
{
    QEMUIOVector qiov;
    struct iovec iov = {
        .iov_base   = (void *) buf,
        .iov_len    = bytes,
    };

    if (bytes < 0) {
        return -EINVAL;
    }

    qemu_iovec_init_external(&qiov, &iov, 1);
    return bdrv_pwritev(child, offset, &qiov);
}

/*
 * Writes to the file and ensures that no writes are reordered across this
 * request (acts as a barrier)
 *
 * Returns 0 on success, -errno in error cases.
 */
int bdrv_pwrite_sync(BdrvChild *child, int64_t offset,
                     const void *buf, int count)
{
    int ret;

    ret = bdrv_pwrite(child, offset, buf, count);
    if (ret < 0) {
        return ret;
    }

    ret = bdrv_flush(child->bs);
    if (ret < 0) {
        return ret;
    }

    return 0;
}

typedef struct CoroutineIOCompletion {
    Coroutine *coroutine;
    int ret;
} CoroutineIOCompletion;

static void bdrv_co_io_em_complete(void *opaque, int ret)
{
    CoroutineIOCompletion *co = opaque;

    co->ret = ret;
    aio_co_wake(co->coroutine);
}

static int coroutine_fn bdrv_driver_preadv(BlockDriverState *bs,
                                           uint64_t offset, uint64_t bytes,
                                           QEMUIOVector *qiov, int flags)
{
    BlockDriver *drv = bs->drv;
    int64_t sector_num;
    unsigned int nb_sectors;

    assert(!(flags & ~BDRV_REQ_MASK));

    if (!drv) {
        return -ENOMEDIUM;
    }

    if (drv->bdrv_co_preadv) {
        return drv->bdrv_co_preadv(bs, offset, bytes, qiov, flags);
    }

    sector_num = offset >> BDRV_SECTOR_BITS;
    nb_sectors = bytes >> BDRV_SECTOR_BITS;

    assert((offset & (BDRV_SECTOR_SIZE - 1)) == 0);
    assert((bytes & (BDRV_SECTOR_SIZE - 1)) == 0);
    assert((bytes >> BDRV_SECTOR_BITS) <= BDRV_REQUEST_MAX_SECTORS);

    if (drv->bdrv_co_readv) {
        return drv->bdrv_co_readv(bs, sector_num, nb_sectors, qiov);
    } else {
        BlockAIOCB *acb;
        CoroutineIOCompletion co = {
            .coroutine = qemu_coroutine_self(),
        };

        acb = bs->drv->bdrv_aio_readv(bs, sector_num, qiov, nb_sectors,
                                      bdrv_co_io_em_complete, &co);
        if (acb == NULL) {
            return -EIO;
        } else {
            qemu_coroutine_yield();
            return co.ret;
        }
    }
}

static int coroutine_fn bdrv_driver_pwritev(BlockDriverState *bs,
                                            uint64_t offset, uint64_t bytes,
                                            QEMUIOVector *qiov, int flags)
{
    BlockDriver *drv = bs->drv;
    int64_t sector_num;
    unsigned int nb_sectors;
    int ret;

    assert(!(flags & ~BDRV_REQ_MASK));

    if (!drv) {
        return -ENOMEDIUM;
    }

    if (drv->bdrv_co_pwritev) {
        ret = drv->bdrv_co_pwritev(bs, offset, bytes, qiov,
                                   flags & bs->supported_write_flags);
        flags &= ~bs->supported_write_flags;
        goto emulate_flags;
    }

    sector_num = offset >> BDRV_SECTOR_BITS;
    nb_sectors = bytes >> BDRV_SECTOR_BITS;

    assert((offset & (BDRV_SECTOR_SIZE - 1)) == 0);
    assert((bytes & (BDRV_SECTOR_SIZE - 1)) == 0);
    assert((bytes >> BDRV_SECTOR_BITS) <= BDRV_REQUEST_MAX_SECTORS);

    if (drv->bdrv_co_writev_flags) {
        ret = drv->bdrv_co_writev_flags(bs, sector_num, nb_sectors, qiov,
                                        flags & bs->supported_write_flags);
        flags &= ~bs->supported_write_flags;
    } else if (drv->bdrv_co_writev) {
        assert(!bs->supported_write_flags);
        ret = drv->bdrv_co_writev(bs, sector_num, nb_sectors, qiov);
    } else {
        BlockAIOCB *acb;
        CoroutineIOCompletion co = {
            .coroutine = qemu_coroutine_self(),
        };

        acb = bs->drv->bdrv_aio_writev(bs, sector_num, qiov, nb_sectors,
                                       bdrv_co_io_em_complete, &co);
        if (acb == NULL) {
            ret = -EIO;
        } else {
            qemu_coroutine_yield();
            ret = co.ret;
        }
    }

emulate_flags:
    if (ret == 0 && (flags & BDRV_REQ_FUA)) {
        ret = bdrv_co_flush(bs);
    }

    return ret;
}

static int coroutine_fn
bdrv_driver_pwritev_compressed(BlockDriverState *bs, uint64_t offset,
                               uint64_t bytes, QEMUIOVector *qiov)
{
    BlockDriver *drv = bs->drv;

    if (!drv) {
        return -ENOMEDIUM;
    }

    if (!drv->bdrv_co_pwritev_compressed) {
        return -ENOTSUP;
    }

    return drv->bdrv_co_pwritev_compressed(bs, offset, bytes, qiov);
}

static int coroutine_fn bdrv_co_do_copy_on_readv(BdrvChild *child,
        int64_t offset, unsigned int bytes, QEMUIOVector *qiov)
{
    BlockDriverState *bs = child->bs;

    /* Perform I/O through a temporary buffer so that users who scribble over
     * their read buffer while the operation is in progress do not end up
     * modifying the image file.  This is critical for zero-copy guest I/O
     * where anything might happen inside guest memory.
     */
    void *bounce_buffer;

    BlockDriver *drv = bs->drv;
    struct iovec iov;
    QEMUIOVector local_qiov;
    int64_t cluster_offset;
    int64_t cluster_bytes;
    size_t skip_bytes;
    int ret;
    int max_transfer = MIN_NON_ZERO(bs->bl.max_transfer,
                                    BDRV_REQUEST_MAX_BYTES);
    unsigned int progress = 0;

    if (!drv) {
        return -ENOMEDIUM;
    }

    /* FIXME We cannot require callers to have write permissions when all they
     * are doing is a read request. If we did things right, write permissions
     * would be obtained anyway, but internally by the copy-on-read code. As
     * long as it is implemented here rather than in a separate filter driver,
     * the copy-on-read code doesn't have its own BdrvChild, however, for which
     * it could request permissions. Therefore we have to bypass the permission
     * system for the moment. */
    // assert(child->perm & (BLK_PERM_WRITE_UNCHANGED | BLK_PERM_WRITE));

    /* Cover entire cluster so no additional backing file I/O is required when
     * allocating cluster in the image file.  Note that this value may exceed
     * BDRV_REQUEST_MAX_BYTES (even when the original read did not), which
     * is one reason we loop rather than doing it all at once.
     */
    bdrv_round_to_clusters(bs, offset, bytes, &cluster_offset, &cluster_bytes);
    skip_bytes = offset - cluster_offset;

    trace_bdrv_co_do_copy_on_readv(bs, offset, bytes,
                                   cluster_offset, cluster_bytes);

    bounce_buffer = qemu_try_blockalign(bs,
                                        MIN(MIN(max_transfer, cluster_bytes),
                                            MAX_BOUNCE_BUFFER));
    if (bounce_buffer == NULL) {
        ret = -ENOMEM;
        goto err;
    }

    while (cluster_bytes) {
        int64_t pnum;

        ret = bdrv_is_allocated(bs, cluster_offset,
                                MIN(cluster_bytes, max_transfer), &pnum);
        if (ret < 0) {
            /* Safe to treat errors in querying allocation as if
             * unallocated; we'll probably fail again soon on the
             * read, but at least that will set a decent errno.
             */
            pnum = MIN(cluster_bytes, max_transfer);
        }

        assert(skip_bytes < pnum);

        if (ret <= 0) {
            /* Must copy-on-read; use the bounce buffer */
            iov.iov_base = bounce_buffer;
            iov.iov_len = pnum = MIN(pnum, MAX_BOUNCE_BUFFER);
            qemu_iovec_init_external(&local_qiov, &iov, 1);

            ret = bdrv_driver_preadv(bs, cluster_offset, pnum,
                                     &local_qiov, 0);
            if (ret < 0) {
                goto err;
            }

            bdrv_debug_event(bs, BLKDBG_COR_WRITE);
            if (drv->bdrv_co_pwrite_zeroes &&
                buffer_is_zero(bounce_buffer, pnum)) {
                /* FIXME: Should we (perhaps conditionally) be setting
                 * BDRV_REQ_MAY_UNMAP, if it will allow for a sparser copy
                 * that still correctly reads as zero? */
                ret = bdrv_co_do_pwrite_zeroes(bs, cluster_offset, pnum, 0);
            } else {
                /* This does not change the data on the disk, it is not
                 * necessary to flush even in cache=writethrough mode.
                 */
                ret = bdrv_driver_pwritev(bs, cluster_offset, pnum,
                                          &local_qiov, 0);
            }

            if (ret < 0) {
                /* It might be okay to ignore write errors for guest
                 * requests.  If this is a deliberate copy-on-read
                 * then we don't want to ignore the error.  Simply
                 * report it in all cases.
                 */
                goto err;
            }

            qemu_iovec_from_buf(qiov, progress, bounce_buffer + skip_bytes,
                                pnum - skip_bytes);
        } else {
            /* Read directly into the destination */
            qemu_iovec_init(&local_qiov, qiov->niov);
            qemu_iovec_concat(&local_qiov, qiov, progress, pnum - skip_bytes);
            ret = bdrv_driver_preadv(bs, offset + progress, local_qiov.size,
                                     &local_qiov, 0);
            qemu_iovec_destroy(&local_qiov);
            if (ret < 0) {
                goto err;
            }
        }

        cluster_offset += pnum;
        cluster_bytes -= pnum;
        progress += pnum - skip_bytes;
        skip_bytes = 0;
    }
    ret = 0;

err:
    qemu_vfree(bounce_buffer);
    return ret;
}

/*
 * Forwards an already correctly aligned request to the BlockDriver. This
 * handles copy on read, zeroing after EOF, and fragmentation of large
 * reads; any other features must be implemented by the caller.
 */
static int coroutine_fn bdrv_aligned_preadv(BdrvChild *child,
    BdrvTrackedRequest *req, int64_t offset, unsigned int bytes,
    int64_t align, QEMUIOVector *qiov, int flags)
{
    BlockDriverState *bs = child->bs;
    int64_t total_bytes, max_bytes;
    int ret = 0;
    uint64_t bytes_remaining = bytes;
    int max_transfer;

    assert(is_power_of_2(align));
    assert((offset & (align - 1)) == 0);
    assert((bytes & (align - 1)) == 0);
    assert(!qiov || bytes == qiov->size);
    assert((bs->open_flags & BDRV_O_NO_IO) == 0);
    max_transfer = QEMU_ALIGN_DOWN(MIN_NON_ZERO(bs->bl.max_transfer, INT_MAX),
                                   align);

    /* TODO: We would need a per-BDS .supported_read_flags and
     * potential fallback support, if we ever implement any read flags
     * to pass through to drivers.  For now, there aren't any
     * passthrough flags.  */
    assert(!(flags & ~(BDRV_REQ_NO_SERIALISING | BDRV_REQ_COPY_ON_READ)));

    /* Handle Copy on Read and associated serialisation */
    if (flags & BDRV_REQ_COPY_ON_READ) {
        /* If we touch the same cluster it counts as an overlap.  This
         * guarantees that allocating writes will be serialized and not race
         * with each other for the same cluster.  For example, in copy-on-read
         * it ensures that the CoR read and write operations are atomic and
         * guest writes cannot interleave between them. */
        mark_request_serialising(req, bdrv_get_cluster_size(bs));
    }

    if (!(flags & BDRV_REQ_NO_SERIALISING)) {
        wait_serialising_requests(req);
    }

    if (flags & BDRV_REQ_COPY_ON_READ) {
        int64_t pnum;

        ret = bdrv_is_allocated(bs, offset, bytes, &pnum);
        if (ret < 0) {
            goto out;
        }

        if (!ret || pnum != bytes) {
            ret = bdrv_co_do_copy_on_readv(child, offset, bytes, qiov);
            goto out;
        }
    }

    /* Forward the request to the BlockDriver, possibly fragmenting it */
    total_bytes = bdrv_getlength(bs);
    if (total_bytes < 0) {
        ret = total_bytes;
        goto out;
    }

    max_bytes = ROUND_UP(MAX(0, total_bytes - offset), align);
    if (bytes <= max_bytes && bytes <= max_transfer) {
        ret = bdrv_driver_preadv(bs, offset, bytes, qiov, 0);
        goto out;
    }

    while (bytes_remaining) {
        int num;

        if (max_bytes) {
            QEMUIOVector local_qiov;

            num = MIN(bytes_remaining, MIN(max_bytes, max_transfer));
            assert(num);
            qemu_iovec_init(&local_qiov, qiov->niov);
            qemu_iovec_concat(&local_qiov, qiov, bytes - bytes_remaining, num);

            ret = bdrv_driver_preadv(bs, offset + bytes - bytes_remaining,
                                     num, &local_qiov, 0);
            max_bytes -= num;
            qemu_iovec_destroy(&local_qiov);
        } else {
            num = bytes_remaining;
            ret = qemu_iovec_memset(qiov, bytes - bytes_remaining, 0,
                                    bytes_remaining);
        }
        if (ret < 0) {
            goto out;
        }
        bytes_remaining -= num;
    }

out:
    return ret < 0 ? ret : 0;
}

/*
 * Handle a read request in coroutine context
 */
int coroutine_fn bdrv_co_preadv(BdrvChild *child,
    int64_t offset, unsigned int bytes, QEMUIOVector *qiov,
    BdrvRequestFlags flags)
{
    BlockDriverState *bs = child->bs;
    BlockDriver *drv = bs->drv;
    BdrvTrackedRequest req;

    uint64_t align = bs->bl.request_alignment;
    uint8_t *head_buf = NULL;
    uint8_t *tail_buf = NULL;
    QEMUIOVector local_qiov;
    bool use_local_qiov = false;
    int ret;

    trace_bdrv_co_preadv(child->bs, offset, bytes, flags);

    if (!drv) {
        return -ENOMEDIUM;
    }

    ret = bdrv_check_byte_request(bs, offset, bytes);
    if (ret < 0) {
        return ret;
    }

    bdrv_inc_in_flight(bs);

    /* Don't do copy-on-read if we read data before write operation */
    if (atomic_read(&bs->copy_on_read) && !(flags & BDRV_REQ_NO_SERIALISING)) {
        flags |= BDRV_REQ_COPY_ON_READ;
    }

    /* Align read if necessary by padding qiov */
    if (offset & (align - 1)) {
        head_buf = qemu_blockalign(bs, align);
        qemu_iovec_init(&local_qiov, qiov->niov + 2);
        qemu_iovec_add(&local_qiov, head_buf, offset & (align - 1));
        qemu_iovec_concat(&local_qiov, qiov, 0, qiov->size);
        use_local_qiov = true;

        bytes += offset & (align - 1);
        offset = offset & ~(align - 1);
    }

    if ((offset + bytes) & (align - 1)) {
        if (!use_local_qiov) {
            qemu_iovec_init(&local_qiov, qiov->niov + 1);
            qemu_iovec_concat(&local_qiov, qiov, 0, qiov->size);
            use_local_qiov = true;
        }
        tail_buf = qemu_blockalign(bs, align);
        qemu_iovec_add(&local_qiov, tail_buf,
                       align - ((offset + bytes) & (align - 1)));

        bytes = ROUND_UP(bytes, align);
    }

    tracked_request_begin(&req, bs, offset, bytes, BDRV_TRACKED_READ);
    ret = bdrv_aligned_preadv(child, &req, offset, bytes, align,
                              use_local_qiov ? &local_qiov : qiov,
                              flags);
    tracked_request_end(&req);
    bdrv_dec_in_flight(bs);

    if (use_local_qiov) {
        qemu_iovec_destroy(&local_qiov);
        qemu_vfree(head_buf);
        qemu_vfree(tail_buf);
    }

    return ret;
}

static int coroutine_fn bdrv_co_do_readv(BdrvChild *child,
    int64_t sector_num, int nb_sectors, QEMUIOVector *qiov,
    BdrvRequestFlags flags)
{
    if (nb_sectors < 0 || nb_sectors > BDRV_REQUEST_MAX_SECTORS) {
        return -EINVAL;
    }

    return bdrv_co_preadv(child, sector_num << BDRV_SECTOR_BITS,
                          nb_sectors << BDRV_SECTOR_BITS, qiov, flags);
}

int coroutine_fn bdrv_co_readv(BdrvChild *child, int64_t sector_num,
                               int nb_sectors, QEMUIOVector *qiov)
{
    return bdrv_co_do_readv(child, sector_num, nb_sectors, qiov, 0);
}

static int coroutine_fn bdrv_co_do_pwrite_zeroes(BlockDriverState *bs,
    int64_t offset, int bytes, BdrvRequestFlags flags)
{
    BlockDriver *drv = bs->drv;
    QEMUIOVector qiov;
    struct iovec iov = {0};
    int ret = 0;
    bool need_flush = false;
    int head = 0;
    int tail = 0;

    int max_write_zeroes = MIN_NON_ZERO(bs->bl.max_pwrite_zeroes, INT_MAX);
    int alignment = MAX(bs->bl.pwrite_zeroes_alignment,
                        bs->bl.request_alignment);
    int max_transfer = MIN_NON_ZERO(bs->bl.max_transfer, MAX_BOUNCE_BUFFER);

    if (!drv) {
        return -ENOMEDIUM;
    }

    assert(alignment % bs->bl.request_alignment == 0);
    head = offset % alignment;
    tail = (offset + bytes) % alignment;
    max_write_zeroes = QEMU_ALIGN_DOWN(max_write_zeroes, alignment);
    assert(max_write_zeroes >= bs->bl.request_alignment);

    while (bytes > 0 && !ret) {
        int num = bytes;

        /* Align request.  Block drivers can expect the "bulk" of the request
         * to be aligned, and that unaligned requests do not cross cluster
         * boundaries.
         */
        if (head) {
            /* Make a small request up to the first aligned sector. For
             * convenience, limit this request to max_transfer even if
             * we don't need to fall back to writes.  */
            num = MIN(MIN(bytes, max_transfer), alignment - head);
            head = (head + num) % alignment;
            assert(num < max_write_zeroes);
        } else if (tail && num > alignment) {
            /* Shorten the request to the last aligned sector.  */
            num -= tail;
        }

        /* limit request size */
        if (num > max_write_zeroes) {
            num = max_write_zeroes;
        }

        ret = -ENOTSUP;
        /* First try the efficient write zeroes operation */
        if (drv->bdrv_co_pwrite_zeroes) {
            ret = drv->bdrv_co_pwrite_zeroes(bs, offset, num,
                                             flags & bs->supported_zero_flags);
            if (ret != -ENOTSUP && (flags & BDRV_REQ_FUA) &&
                !(bs->supported_zero_flags & BDRV_REQ_FUA)) {
                need_flush = true;
            }
        } else {
            assert(!bs->supported_zero_flags);
        }

        if (ret == -ENOTSUP) {
            /* Fall back to bounce buffer if write zeroes is unsupported */
            BdrvRequestFlags write_flags = flags & ~BDRV_REQ_ZERO_WRITE;

            if ((flags & BDRV_REQ_FUA) &&
                !(bs->supported_write_flags & BDRV_REQ_FUA)) {
                /* No need for bdrv_driver_pwrite() to do a fallback
                 * flush on each chunk; use just one at the end */
                write_flags &= ~BDRV_REQ_FUA;
                need_flush = true;
            }
            num = MIN(num, max_transfer);
            iov.iov_len = num;
            if (iov.iov_base == NULL) {
                iov.iov_base = qemu_try_blockalign(bs, num);
                if (iov.iov_base == NULL) {
                    ret = -ENOMEM;
                    goto fail;
                }
                memset(iov.iov_base, 0, num);
            }
            qemu_iovec_init_external(&qiov, &iov, 1);

            ret = bdrv_driver_pwritev(bs, offset, num, &qiov, write_flags);

            /* Keep bounce buffer around if it is big enough for all
             * all future requests.
             */
            if (num < max_transfer) {
                qemu_vfree(iov.iov_base);
                iov.iov_base = NULL;
            }
        }

        offset += num;
        bytes -= num;
    }

fail:
    if (ret == 0 && need_flush) {
        ret = bdrv_co_flush(bs);
    }
    qemu_vfree(iov.iov_base);
    return ret;
}

/*
 * Forwards an already correctly aligned write request to the BlockDriver,
 * after possibly fragmenting it.
 */
static int coroutine_fn bdrv_aligned_pwritev(BdrvChild *child,
    BdrvTrackedRequest *req, int64_t offset, unsigned int bytes,
    int64_t align, QEMUIOVector *qiov, int flags)
{
    BlockDriverState *bs = child->bs;
    BlockDriver *drv = bs->drv;
    bool waited;
    int ret;

    int64_t end_sector = DIV_ROUND_UP(offset + bytes, BDRV_SECTOR_SIZE);
    uint64_t bytes_remaining = bytes;
    int max_transfer;

    if (!drv) {
        return -ENOMEDIUM;
    }

    if (bdrv_has_readonly_bitmaps(bs)) {
        return -EPERM;
    }

    assert(is_power_of_2(align));
    assert((offset & (align - 1)) == 0);
    assert((bytes & (align - 1)) == 0);
    assert(!qiov || bytes == qiov->size);
    assert((bs->open_flags & BDRV_O_NO_IO) == 0);
    assert(!(flags & ~BDRV_REQ_MASK));
    max_transfer = QEMU_ALIGN_DOWN(MIN_NON_ZERO(bs->bl.max_transfer, INT_MAX),
                                   align);

    waited = wait_serialising_requests(req);
    assert(!waited || !req->serialising);
    assert(req->overlap_offset <= offset);
    assert(offset + bytes <= req->overlap_offset + req->overlap_bytes);
    assert(child->perm & BLK_PERM_WRITE);
    assert(end_sector <= bs->total_sectors || child->perm & BLK_PERM_RESIZE);

    ret = notifier_with_return_list_notify(&bs->before_write_notifiers, req);

    if (!ret && bs->detect_zeroes != BLOCKDEV_DETECT_ZEROES_OPTIONS_OFF &&
        !(flags & BDRV_REQ_ZERO_WRITE) && drv->bdrv_co_pwrite_zeroes &&
        qemu_iovec_is_zero(qiov)) {
        flags |= BDRV_REQ_ZERO_WRITE;
        if (bs->detect_zeroes == BLOCKDEV_DETECT_ZEROES_OPTIONS_UNMAP) {
            flags |= BDRV_REQ_MAY_UNMAP;
        }
    }

    if (ret < 0) {
        /* Do nothing, write notifier decided to fail this request */
    } else if (flags & BDRV_REQ_ZERO_WRITE) {
        bdrv_debug_event(bs, BLKDBG_PWRITEV_ZERO);
        ret = bdrv_co_do_pwrite_zeroes(bs, offset, bytes, flags);
    } else if (flags & BDRV_REQ_WRITE_COMPRESSED) {
        ret = bdrv_driver_pwritev_compressed(bs, offset, bytes, qiov);
    } else if (bytes <= max_transfer) {
        bdrv_debug_event(bs, BLKDBG_PWRITEV);
        ret = bdrv_driver_pwritev(bs, offset, bytes, qiov, flags);
    } else {
        bdrv_debug_event(bs, BLKDBG_PWRITEV);
        while (bytes_remaining) {
            int num = MIN(bytes_remaining, max_transfer);
            QEMUIOVector local_qiov;
            int local_flags = flags;

            assert(num);
            if (num < bytes_remaining && (flags & BDRV_REQ_FUA) &&
                !(bs->supported_write_flags & BDRV_REQ_FUA)) {
                /* If FUA is going to be emulated by flush, we only
                 * need to flush on the last iteration */
                local_flags &= ~BDRV_REQ_FUA;
            }
            qemu_iovec_init(&local_qiov, qiov->niov);
            qemu_iovec_concat(&local_qiov, qiov, bytes - bytes_remaining, num);

            ret = bdrv_driver_pwritev(bs, offset + bytes - bytes_remaining,
                                      num, &local_qiov, local_flags);
            qemu_iovec_destroy(&local_qiov);
            if (ret < 0) {
                break;
            }
            bytes_remaining -= num;
        }
    }
    bdrv_debug_event(bs, BLKDBG_PWRITEV_DONE);

    atomic_inc(&bs->write_gen);
    bdrv_set_dirty(bs, offset, bytes);

    stat64_max(&bs->wr_highest_offset, offset + bytes);

    if (ret >= 0) {
        bs->total_sectors = MAX(bs->total_sectors, end_sector);
        ret = 0;
    }

    return ret;
}

static int coroutine_fn bdrv_co_do_zero_pwritev(BdrvChild *child,
                                                int64_t offset,
                                                unsigned int bytes,
                                                BdrvRequestFlags flags,
                                                BdrvTrackedRequest *req)
{
    BlockDriverState *bs = child->bs;
    uint8_t *buf = NULL;
    QEMUIOVector local_qiov;
    struct iovec iov;
    uint64_t align = bs->bl.request_alignment;
    unsigned int head_padding_bytes, tail_padding_bytes;
    int ret = 0;

    head_padding_bytes = offset & (align - 1);
    tail_padding_bytes = (align - (offset + bytes)) & (align - 1);


    assert(flags & BDRV_REQ_ZERO_WRITE);
    if (head_padding_bytes || tail_padding_bytes) {
        buf = qemu_blockalign(bs, align);
        iov = (struct iovec) {
            .iov_base   = buf,
            .iov_len    = align,
        };
        qemu_iovec_init_external(&local_qiov, &iov, 1);
    }
    if (head_padding_bytes) {
        uint64_t zero_bytes = MIN(bytes, align - head_padding_bytes);

        /* RMW the unaligned part before head. */
        mark_request_serialising(req, align);
        wait_serialising_requests(req);
        bdrv_debug_event(bs, BLKDBG_PWRITEV_RMW_HEAD);
        ret = bdrv_aligned_preadv(child, req, offset & ~(align - 1), align,
                                  align, &local_qiov, 0);
        if (ret < 0) {
            goto fail;
        }
        bdrv_debug_event(bs, BLKDBG_PWRITEV_RMW_AFTER_HEAD);

        memset(buf + head_padding_bytes, 0, zero_bytes);
        ret = bdrv_aligned_pwritev(child, req, offset & ~(align - 1), align,
                                   align, &local_qiov,
                                   flags & ~BDRV_REQ_ZERO_WRITE);
        if (ret < 0) {
            goto fail;
        }
        offset += zero_bytes;
        bytes -= zero_bytes;
    }

    assert(!bytes || (offset & (align - 1)) == 0);
    if (bytes >= align) {
        /* Write the aligned part in the middle. */
        uint64_t aligned_bytes = bytes & ~(align - 1);
        ret = bdrv_aligned_pwritev(child, req, offset, aligned_bytes, align,
                                   NULL, flags);
        if (ret < 0) {
            goto fail;
        }
        bytes -= aligned_bytes;
        offset += aligned_bytes;
    }

    assert(!bytes || (offset & (align - 1)) == 0);
    if (bytes) {
        assert(align == tail_padding_bytes + bytes);
        /* RMW the unaligned part after tail. */
        mark_request_serialising(req, align);
        wait_serialising_requests(req);
        bdrv_debug_event(bs, BLKDBG_PWRITEV_RMW_TAIL);
        ret = bdrv_aligned_preadv(child, req, offset, align,
                                  align, &local_qiov, 0);
        if (ret < 0) {
            goto fail;
        }
        bdrv_debug_event(bs, BLKDBG_PWRITEV_RMW_AFTER_TAIL);

        memset(buf, 0, bytes);
        ret = bdrv_aligned_pwritev(child, req, offset, align, align,
                                   &local_qiov, flags & ~BDRV_REQ_ZERO_WRITE);
    }
fail:
    qemu_vfree(buf);
    return ret;

}

/*
 * Handle a write request in coroutine context
 */
int coroutine_fn bdrv_co_pwritev(BdrvChild *child,
    int64_t offset, unsigned int bytes, QEMUIOVector *qiov,
    BdrvRequestFlags flags)
{
    BlockDriverState *bs = child->bs;
    BdrvTrackedRequest req;
    uint64_t align = bs->bl.request_alignment;
    uint8_t *head_buf = NULL;
    uint8_t *tail_buf = NULL;
    QEMUIOVector local_qiov;
    bool use_local_qiov = false;
    int ret;

    trace_bdrv_co_pwritev(child->bs, offset, bytes, flags);

    if (!bs->drv) {
        return -ENOMEDIUM;
    }
    if (bs->read_only) {
        return -EPERM;
    }
    assert(!(bs->open_flags & BDRV_O_INACTIVE));

    ret = bdrv_check_byte_request(bs, offset, bytes);
    if (ret < 0) {
        return ret;
    }

    bdrv_inc_in_flight(bs);
    /*
     * Align write if necessary by performing a read-modify-write cycle.
     * Pad qiov with the read parts and be sure to have a tracked request not
     * only for bdrv_aligned_pwritev, but also for the reads of the RMW cycle.
     */
    tracked_request_begin(&req, bs, offset, bytes, BDRV_TRACKED_WRITE);

    if (flags & BDRV_REQ_ZERO_WRITE) {
        ret = bdrv_co_do_zero_pwritev(child, offset, bytes, flags, &req);
        goto out;
    }

    if (offset & (align - 1)) {
        QEMUIOVector head_qiov;
        struct iovec head_iov;

        mark_request_serialising(&req, align);
        wait_serialising_requests(&req);

        head_buf = qemu_blockalign(bs, align);
        head_iov = (struct iovec) {
            .iov_base   = head_buf,
            .iov_len    = align,
        };
        qemu_iovec_init_external(&head_qiov, &head_iov, 1);

        bdrv_debug_event(bs, BLKDBG_PWRITEV_RMW_HEAD);
        ret = bdrv_aligned_preadv(child, &req, offset & ~(align - 1), align,
                                  align, &head_qiov, 0);
        if (ret < 0) {
            goto fail;
        }
        bdrv_debug_event(bs, BLKDBG_PWRITEV_RMW_AFTER_HEAD);

        qemu_iovec_init(&local_qiov, qiov->niov + 2);
        qemu_iovec_add(&local_qiov, head_buf, offset & (align - 1));
        qemu_iovec_concat(&local_qiov, qiov, 0, qiov->size);
        use_local_qiov = true;

        bytes += offset & (align - 1);
        offset = offset & ~(align - 1);

        /* We have read the tail already if the request is smaller
         * than one aligned block.
         */
        if (bytes < align) {
            qemu_iovec_add(&local_qiov, head_buf + bytes, align - bytes);
            bytes = align;
        }
    }

    if ((offset + bytes) & (align - 1)) {
        QEMUIOVector tail_qiov;
        struct iovec tail_iov;
        size_t tail_bytes;
        bool waited;

        mark_request_serialising(&req, align);
        waited = wait_serialising_requests(&req);
        assert(!waited || !use_local_qiov);

        tail_buf = qemu_blockalign(bs, align);
        tail_iov = (struct iovec) {
            .iov_base   = tail_buf,
            .iov_len    = align,
        };
        qemu_iovec_init_external(&tail_qiov, &tail_iov, 1);

        bdrv_debug_event(bs, BLKDBG_PWRITEV_RMW_TAIL);
        ret = bdrv_aligned_preadv(child, &req, (offset + bytes) & ~(align - 1),
                                  align, align, &tail_qiov, 0);
        if (ret < 0) {
            goto fail;
        }
        bdrv_debug_event(bs, BLKDBG_PWRITEV_RMW_AFTER_TAIL);

        if (!use_local_qiov) {
            qemu_iovec_init(&local_qiov, qiov->niov + 1);
            qemu_iovec_concat(&local_qiov, qiov, 0, qiov->size);
            use_local_qiov = true;
        }

        tail_bytes = (offset + bytes) & (align - 1);
        qemu_iovec_add(&local_qiov, tail_buf + tail_bytes, align - tail_bytes);

        bytes = ROUND_UP(bytes, align);
    }

    ret = bdrv_aligned_pwritev(child, &req, offset, bytes, align,
                               use_local_qiov ? &local_qiov : qiov,
                               flags);

fail:

    if (use_local_qiov) {
        qemu_iovec_destroy(&local_qiov);
    }
    qemu_vfree(head_buf);
    qemu_vfree(tail_buf);
out:
    tracked_request_end(&req);
    bdrv_dec_in_flight(bs);
    return ret;
}

static int coroutine_fn bdrv_co_do_writev(BdrvChild *child,
    int64_t sector_num, int nb_sectors, QEMUIOVector *qiov,
    BdrvRequestFlags flags)
{
    if (nb_sectors < 0 || nb_sectors > BDRV_REQUEST_MAX_SECTORS) {
        return -EINVAL;
    }

    return bdrv_co_pwritev(child, sector_num << BDRV_SECTOR_BITS,
                           nb_sectors << BDRV_SECTOR_BITS, qiov, flags);
}

int coroutine_fn bdrv_co_writev(BdrvChild *child, int64_t sector_num,
    int nb_sectors, QEMUIOVector *qiov)
{
    return bdrv_co_do_writev(child, sector_num, nb_sectors, qiov, 0);
}

int coroutine_fn bdrv_co_pwrite_zeroes(BdrvChild *child, int64_t offset,
                                       int bytes, BdrvRequestFlags flags)
{
    trace_bdrv_co_pwrite_zeroes(child->bs, offset, bytes, flags);

    if (!(child->bs->open_flags & BDRV_O_UNMAP)) {
        flags &= ~BDRV_REQ_MAY_UNMAP;
    }

    return bdrv_co_pwritev(child, offset, bytes, NULL,
                           BDRV_REQ_ZERO_WRITE | flags);
}

/*
 * Flush ALL BDSes regardless of if they are reachable via a BlkBackend or not.
 */
int bdrv_flush_all(void)
{
    BdrvNextIterator it;
    BlockDriverState *bs = NULL;
    int result = 0;

    for (bs = bdrv_first(&it); bs; bs = bdrv_next(&it)) {
        AioContext *aio_context = bdrv_get_aio_context(bs);
        int ret;

        aio_context_acquire(aio_context);
        ret = bdrv_flush(bs);
        if (ret < 0 && !result) {
            result = ret;
        }
        aio_context_release(aio_context);
    }

    return result;
}


typedef struct BdrvCoBlockStatusData {
    BlockDriverState *bs;
    BlockDriverState *base;
    bool want_zero;
    int64_t offset;
    int64_t bytes;
    int64_t *pnum;
    int64_t *map;
    BlockDriverState **file;
    int ret;
    bool done;
} BdrvCoBlockStatusData;

int coroutine_fn bdrv_co_block_status_from_file(BlockDriverState *bs,
                                                bool want_zero,
                                                int64_t offset,
                                                int64_t bytes,
                                                int64_t *pnum,
                                                int64_t *map,
                                                BlockDriverState **file)
{
    assert(bs->file && bs->file->bs);
    *pnum = bytes;
    *map = offset;
    *file = bs->file->bs;
    return BDRV_BLOCK_RAW | BDRV_BLOCK_OFFSET_VALID;
}

int coroutine_fn bdrv_co_block_status_from_backing(BlockDriverState *bs,
                                                   bool want_zero,
                                                   int64_t offset,
                                                   int64_t bytes,
                                                   int64_t *pnum,
                                                   int64_t *map,
                                                   BlockDriverState **file)
{
    assert(bs->backing && bs->backing->bs);
    *pnum = bytes;
    *map = offset;
    *file = bs->backing->bs;
    return BDRV_BLOCK_RAW | BDRV_BLOCK_OFFSET_VALID;
}

/*
 * Returns the allocation status of the specified sectors.
 * Drivers not implementing the functionality are assumed to not support
 * backing files, hence all their sectors are reported as allocated.
 *
 * If 'want_zero' is true, the caller is querying for mapping
 * purposes, with a focus on valid BDRV_BLOCK_OFFSET_VALID, _DATA, and
 * _ZERO where possible; otherwise, the result favors larger 'pnum',
 * with a focus on accurate BDRV_BLOCK_ALLOCATED.
 *
 * If 'offset' is beyond the end of the disk image the return value is
 * BDRV_BLOCK_EOF and 'pnum' is set to 0.
 *
 * 'bytes' is the max value 'pnum' should be set to.  If bytes goes
 * beyond the end of the disk image it will be clamped; if 'pnum' is set to
 * the end of the image, then the returned value will include BDRV_BLOCK_EOF.
 *
 * 'pnum' is set to the number of bytes (including and immediately
 * following the specified offset) that are easily known to be in the
 * same allocated/unallocated state.  Note that a second call starting
 * at the original offset plus returned pnum may have the same status.
 * The returned value is non-zero on success except at end-of-file.
 *
 * Returns negative errno on failure.  Otherwise, if the
 * BDRV_BLOCK_OFFSET_VALID bit is set, 'map' and 'file' (if non-NULL) are
 * set to the host mapping and BDS corresponding to the guest offset.
 */
static int coroutine_fn bdrv_co_block_status(BlockDriverState *bs,
                                             bool want_zero,
                                             int64_t offset, int64_t bytes,
                                             int64_t *pnum, int64_t *map,
                                             BlockDriverState **file)
{
    int64_t total_size;
    int64_t n; /* bytes */
    int ret;
    int64_t local_map = 0;
    BlockDriverState *local_file = NULL;
    int64_t aligned_offset, aligned_bytes;
    uint32_t align;

    assert(pnum);
    *pnum = 0;
    total_size = bdrv_getlength(bs);
    if (total_size < 0) {
        ret = total_size;
        goto early_out;
    }

    if (offset >= total_size) {
        ret = BDRV_BLOCK_EOF;
        goto early_out;
    }
    if (!bytes) {
        ret = 0;
        goto early_out;
    }

    n = total_size - offset;
    if (n < bytes) {
        bytes = n;
    }

    /* Must be non-NULL or bdrv_getlength() would have failed */
    assert(bs->drv);
    if (!bs->drv->bdrv_co_block_status) {
        *pnum = bytes;
        ret = BDRV_BLOCK_DATA | BDRV_BLOCK_ALLOCATED;
        if (offset + bytes == total_size) {
            ret |= BDRV_BLOCK_EOF;
        }
        if (bs->drv->protocol_name) {
            ret |= BDRV_BLOCK_OFFSET_VALID;
            local_map = offset;
            local_file = bs;
        }
        goto early_out;
    }

    bdrv_inc_in_flight(bs);

    /* Round out to request_alignment boundaries */
    align = bs->bl.request_alignment;
    aligned_offset = QEMU_ALIGN_DOWN(offset, align);
    aligned_bytes = ROUND_UP(offset + bytes, align) - aligned_offset;

    ret = bs->drv->bdrv_co_block_status(bs, want_zero, aligned_offset,
                                        aligned_bytes, pnum, &local_map,
                                        &local_file);
    if (ret < 0) {
        *pnum = 0;
        goto out;
    }

    /*
     * The driver's result must be a non-zero multiple of request_alignment.
     * Clamp pnum and adjust map to original request.
     */
    assert(*pnum && QEMU_IS_ALIGNED(*pnum, align) &&
           align > offset - aligned_offset);
    *pnum -= offset - aligned_offset;
    if (*pnum > bytes) {
        *pnum = bytes;
    }
    if (ret & BDRV_BLOCK_OFFSET_VALID) {
        local_map += offset - aligned_offset;
    }

    if (ret & BDRV_BLOCK_RAW) {
        assert(ret & BDRV_BLOCK_OFFSET_VALID && local_file);
        ret = bdrv_co_block_status(local_file, want_zero, local_map,
                                   *pnum, pnum, &local_map, &local_file);
        goto out;
    }

    if (ret & (BDRV_BLOCK_DATA | BDRV_BLOCK_ZERO)) {
        ret |= BDRV_BLOCK_ALLOCATED;
    } else if (want_zero) {
        if (bdrv_unallocated_blocks_are_zero(bs)) {
            ret |= BDRV_BLOCK_ZERO;
        } else if (bs->backing) {
            BlockDriverState *bs2 = bs->backing->bs;
            int64_t size2 = bdrv_getlength(bs2);

            if (size2 >= 0 && offset >= size2) {
                ret |= BDRV_BLOCK_ZERO;
            }
        }
    }

    if (want_zero && local_file && local_file != bs &&
        (ret & BDRV_BLOCK_DATA) && !(ret & BDRV_BLOCK_ZERO) &&
        (ret & BDRV_BLOCK_OFFSET_VALID)) {
        int64_t file_pnum;
        int ret2;

        ret2 = bdrv_co_block_status(local_file, want_zero, local_map,
                                    *pnum, &file_pnum, NULL, NULL);
        if (ret2 >= 0) {
            /* Ignore errors.  This is just providing extra information, it
             * is useful but not necessary.
             */
            if (ret2 & BDRV_BLOCK_EOF &&
                (!file_pnum || ret2 & BDRV_BLOCK_ZERO)) {
                /*
                 * It is valid for the format block driver to read
                 * beyond the end of the underlying file's current
                 * size; such areas read as zero.
                 */
                ret |= BDRV_BLOCK_ZERO;
            } else {
                /* Limit request to the range reported by the protocol driver */
                *pnum = file_pnum;
                ret |= (ret2 & BDRV_BLOCK_ZERO);
            }
        }
    }

out:
    bdrv_dec_in_flight(bs);
    if (ret >= 0 && offset + *pnum == total_size) {
        ret |= BDRV_BLOCK_EOF;
    }
early_out:
    if (file) {
        *file = local_file;
    }
    if (map) {
        *map = local_map;
    }
    return ret;
}

static int coroutine_fn bdrv_co_block_status_above(BlockDriverState *bs,
                                                   BlockDriverState *base,
                                                   bool want_zero,
                                                   int64_t offset,
                                                   int64_t bytes,
                                                   int64_t *pnum,
                                                   int64_t *map,
                                                   BlockDriverState **file)
{
    BlockDriverState *p;
    int ret = 0;
    bool first = true;

    assert(bs != base);
    for (p = bs; p != base; p = backing_bs(p)) {
        ret = bdrv_co_block_status(p, want_zero, offset, bytes, pnum, map,
                                   file);
        if (ret < 0) {
            break;
        }
        if (ret & BDRV_BLOCK_ZERO && ret & BDRV_BLOCK_EOF && !first) {
            /*
             * Reading beyond the end of the file continues to read
             * zeroes, but we can only widen the result to the
             * unallocated length we learned from an earlier
             * iteration.
             */
            *pnum = bytes;
        }
        if (ret & (BDRV_BLOCK_ZERO | BDRV_BLOCK_DATA)) {
            break;
        }
        /* [offset, pnum] unallocated on this layer, which could be only
         * the first part of [offset, bytes].  */
        bytes = MIN(bytes, *pnum);
        first = false;
    }
    return ret;
}

/* Coroutine wrapper for bdrv_block_status_above() */
static void coroutine_fn bdrv_block_status_above_co_entry(void *opaque)
{
    BdrvCoBlockStatusData *data = opaque;

    data->ret = bdrv_co_block_status_above(data->bs, data->base,
                                           data->want_zero,
                                           data->offset, data->bytes,
                                           data->pnum, data->map, data->file);
    data->done = true;
}

/*
 * Synchronous wrapper around bdrv_co_block_status_above().
 *
 * See bdrv_co_block_status_above() for details.
 */
static int bdrv_common_block_status_above(BlockDriverState *bs,
                                          BlockDriverState *base,
                                          bool want_zero, int64_t offset,
                                          int64_t bytes, int64_t *pnum,
                                          int64_t *map,
                                          BlockDriverState **file)
{
    Coroutine *co;
    BdrvCoBlockStatusData data = {
        .bs = bs,
        .base = base,
        .want_zero = want_zero,
        .offset = offset,
        .bytes = bytes,
        .pnum = pnum,
        .map = map,
        .file = file,
        .done = false,
    };

    if (qemu_in_coroutine()) {
        /* Fast-path if already in coroutine context */
        bdrv_block_status_above_co_entry(&data);
    } else {
        co = qemu_coroutine_create(bdrv_block_status_above_co_entry, &data);
        bdrv_coroutine_enter(bs, co);
        BDRV_POLL_WHILE(bs, !data.done);
    }
    return data.ret;
}

int bdrv_block_status_above(BlockDriverState *bs, BlockDriverState *base,
                            int64_t offset, int64_t bytes, int64_t *pnum,
                            int64_t *map, BlockDriverState **file)
{
    return bdrv_common_block_status_above(bs, base, true, offset, bytes,
                                          pnum, map, file);
}

int bdrv_block_status(BlockDriverState *bs, int64_t offset, int64_t bytes,
                      int64_t *pnum, int64_t *map, BlockDriverState **file)
{
    return bdrv_block_status_above(bs, backing_bs(bs),
                                   offset, bytes, pnum, map, file);
}

int coroutine_fn bdrv_is_allocated(BlockDriverState *bs, int64_t offset,
                                   int64_t bytes, int64_t *pnum)
{
    int ret;
    int64_t dummy;

    ret = bdrv_common_block_status_above(bs, backing_bs(bs), false, offset,
                                         bytes, pnum ? pnum : &dummy, NULL,
                                         NULL);
    if (ret < 0) {
        return ret;
    }
    return !!(ret & BDRV_BLOCK_ALLOCATED);
}

/*
 * Given an image chain: ... -> [BASE] -> [INTER1] -> [INTER2] -> [TOP]
 *
 * Return true if (a prefix of) the given range is allocated in any image
 * between BASE and TOP (inclusive).  BASE can be NULL to check if the given
 * offset is allocated in any image of the chain.  Return false otherwise,
 * or negative errno on failure.
 *
 * 'pnum' is set to the number of bytes (including and immediately
 * following the specified offset) that are known to be in the same
 * allocated/unallocated state.  Note that a subsequent call starting
 * at 'offset + *pnum' may return the same allocation status (in other
 * words, the result is not necessarily the maximum possible range);
 * but 'pnum' will only be 0 when end of file is reached.
 *
 */
int bdrv_is_allocated_above(BlockDriverState *top,
                            BlockDriverState *base,
                            int64_t offset, int64_t bytes, int64_t *pnum)
{
    BlockDriverState *intermediate;
    int ret;
    int64_t n = bytes;

    intermediate = top;
    while (intermediate && intermediate != base) {
        int64_t pnum_inter;
        int64_t size_inter;

        ret = bdrv_is_allocated(intermediate, offset, bytes, &pnum_inter);
        if (ret < 0) {
            return ret;
        }
        if (ret) {
            *pnum = pnum_inter;
            return 1;
        }

        size_inter = bdrv_getlength(intermediate);
        if (size_inter < 0) {
            return size_inter;
        }
        if (n > pnum_inter &&
            (intermediate == top || offset + pnum_inter < size_inter)) {
            n = pnum_inter;
        }

        intermediate = backing_bs(intermediate);
    }

    *pnum = n;
    return 0;
}

typedef struct BdrvVmstateCo {
    BlockDriverState    *bs;
    QEMUIOVector        *qiov;
    int64_t             pos;
    bool                is_read;
    int                 ret;
} BdrvVmstateCo;

static int coroutine_fn
bdrv_co_rw_vmstate(BlockDriverState *bs, QEMUIOVector *qiov, int64_t pos,
                   bool is_read)
{
    BlockDriver *drv = bs->drv;
    int ret = -ENOTSUP;

    bdrv_inc_in_flight(bs);

    if (!drv) {
        ret = -ENOMEDIUM;
    } else if (drv->bdrv_load_vmstate) {
        if (is_read) {
            ret = drv->bdrv_load_vmstate(bs, qiov, pos);
        } else {
            ret = drv->bdrv_save_vmstate(bs, qiov, pos);
        }
    } else if (bs->file) {
        ret = bdrv_co_rw_vmstate(bs->file->bs, qiov, pos, is_read);
    }

    bdrv_dec_in_flight(bs);
    return ret;
}

static void coroutine_fn bdrv_co_rw_vmstate_entry(void *opaque)
{
    BdrvVmstateCo *co = opaque;
    co->ret = bdrv_co_rw_vmstate(co->bs, co->qiov, co->pos, co->is_read);
}

static inline int
bdrv_rw_vmstate(BlockDriverState *bs, QEMUIOVector *qiov, int64_t pos,
                bool is_read)
{
    if (qemu_in_coroutine()) {
        return bdrv_co_rw_vmstate(bs, qiov, pos, is_read);
    } else {
        BdrvVmstateCo data = {
            .bs         = bs,
            .qiov       = qiov,
            .pos        = pos,
            .is_read    = is_read,
            .ret        = -EINPROGRESS,
        };
        Coroutine *co = qemu_coroutine_create(bdrv_co_rw_vmstate_entry, &data);

        bdrv_coroutine_enter(bs, co);
        BDRV_POLL_WHILE(bs, data.ret == -EINPROGRESS);
        return data.ret;
    }
}

int bdrv_save_vmstate(BlockDriverState *bs, const uint8_t *buf,
                      int64_t pos, int size)
{
    QEMUIOVector qiov;
    struct iovec iov = {
        .iov_base   = (void *) buf,
        .iov_len    = size,
    };
    int ret;

    qemu_iovec_init_external(&qiov, &iov, 1);

    ret = bdrv_writev_vmstate(bs, &qiov, pos);
    if (ret < 0) {
        return ret;
    }

    return size;
}

int bdrv_writev_vmstate(BlockDriverState *bs, QEMUIOVector *qiov, int64_t pos)
{
    return bdrv_rw_vmstate(bs, qiov, pos, false);
}

int bdrv_load_vmstate(BlockDriverState *bs, uint8_t *buf,
                      int64_t pos, int size)
{
    QEMUIOVector qiov;
    struct iovec iov = {
        .iov_base   = buf,
        .iov_len    = size,
    };
    int ret;

    qemu_iovec_init_external(&qiov, &iov, 1);
    ret = bdrv_readv_vmstate(bs, &qiov, pos);
    if (ret < 0) {
        return ret;
    }

    return size;
}

int bdrv_readv_vmstate(BlockDriverState *bs, QEMUIOVector *qiov, int64_t pos)
{
    return bdrv_rw_vmstate(bs, qiov, pos, true);
}

/**************************************************************/
/* async I/Os */

void bdrv_aio_cancel(BlockAIOCB *acb)
{
    qemu_aio_ref(acb);
    bdrv_aio_cancel_async(acb);
    while (acb->refcnt > 1) {
        if (acb->aiocb_info->get_aio_context) {
            aio_poll(acb->aiocb_info->get_aio_context(acb), true);
        } else if (acb->bs) {
            /* qemu_aio_ref and qemu_aio_unref are not thread-safe, so
             * assert that we're not using an I/O thread.  Thread-safe
             * code should use bdrv_aio_cancel_async exclusively.
             */
            assert(bdrv_get_aio_context(acb->bs) == qemu_get_aio_context());
            aio_poll(bdrv_get_aio_context(acb->bs), true);
        } else {
            abort();
        }
    }
    qemu_aio_unref(acb);
}

/* Async version of aio cancel. The caller is not blocked if the acb implements
 * cancel_async, otherwise we do nothing and let the request normally complete.
 * In either case the completion callback must be called. */
void bdrv_aio_cancel_async(BlockAIOCB *acb)
{
    if (acb->aiocb_info->cancel_async) {
        acb->aiocb_info->cancel_async(acb);
    }
}

/**************************************************************/
/* Coroutine block device emulation */

typedef struct FlushCo {
    BlockDriverState *bs;
    int ret;
} FlushCo;


static void coroutine_fn bdrv_flush_co_entry(void *opaque)
{
    FlushCo *rwco = opaque;

    rwco->ret = bdrv_co_flush(rwco->bs);
}

int coroutine_fn bdrv_co_flush(BlockDriverState *bs)
{
    int current_gen;
    int ret = 0;

    bdrv_inc_in_flight(bs);

    if (!bdrv_is_inserted(bs) || bdrv_is_read_only(bs) ||
        bdrv_is_sg(bs)) {
        goto early_exit;
    }

    qemu_co_mutex_lock(&bs->reqs_lock);
    current_gen = atomic_read(&bs->write_gen);

    /* Wait until any previous flushes are completed */
    while (bs->active_flush_req) {
        qemu_co_queue_wait(&bs->flush_queue, &bs->reqs_lock);
    }

    /* Flushes reach this point in nondecreasing current_gen order.  */
    bs->active_flush_req = true;
    qemu_co_mutex_unlock(&bs->reqs_lock);

    /* Write back all layers by calling one driver function */
    if (bs->drv->bdrv_co_flush) {
        ret = bs->drv->bdrv_co_flush(bs);
        goto out;
    }

    /* Write back cached data to the OS even with cache=unsafe */
    BLKDBG_EVENT(bs->file, BLKDBG_FLUSH_TO_OS);
    if (bs->drv->bdrv_co_flush_to_os) {
        ret = bs->drv->bdrv_co_flush_to_os(bs);
        if (ret < 0) {
            goto out;
        }
    }

    /* But don't actually force it to the disk with cache=unsafe */
    if (bs->open_flags & BDRV_O_NO_FLUSH) {
        goto flush_parent;
    }

    /* Check if we really need to flush anything */
    if (bs->flushed_gen == current_gen) {
        goto flush_parent;
    }

    BLKDBG_EVENT(bs->file, BLKDBG_FLUSH_TO_DISK);
    if (!bs->drv) {
        /* bs->drv->bdrv_co_flush() might have ejected the BDS
         * (even in case of apparent success) */
        ret = -ENOMEDIUM;
        goto out;
    }
    if (bs->drv->bdrv_co_flush_to_disk) {
        ret = bs->drv->bdrv_co_flush_to_disk(bs);
    } else if (bs->drv->bdrv_aio_flush) {
        BlockAIOCB *acb;
        CoroutineIOCompletion co = {
            .coroutine = qemu_coroutine_self(),
        };

        acb = bs->drv->bdrv_aio_flush(bs, bdrv_co_io_em_complete, &co);
        if (acb == NULL) {
            ret = -EIO;
        } else {
            qemu_coroutine_yield();
            ret = co.ret;
        }
    } else {
        /*
         * Some block drivers always operate in either writethrough or unsafe
         * mode and don't support bdrv_flush therefore. Usually qemu doesn't
         * know how the server works (because the behaviour is hardcoded or
         * depends on server-side configuration), so we can't ensure that
         * everything is safe on disk. Returning an error doesn't work because
         * that would break guests even if the server operates in writethrough
         * mode.
         *
         * Let's hope the user knows what he's doing.
         */
        ret = 0;
    }

    if (ret < 0) {
        goto out;
    }

    /* Now flush the underlying protocol.  It will also have BDRV_O_NO_FLUSH
     * in the case of cache=unsafe, so there are no useless flushes.
     */
flush_parent:
    ret = bs->file ? bdrv_co_flush(bs->file->bs) : 0;
out:
    /* Notify any pending flushes that we have completed */
    if (ret == 0) {
        bs->flushed_gen = current_gen;
    }

    qemu_co_mutex_lock(&bs->reqs_lock);
    bs->active_flush_req = false;
    /* Return value is ignored - it's ok if wait queue is empty */
    qemu_co_queue_next(&bs->flush_queue);
    qemu_co_mutex_unlock(&bs->reqs_lock);

early_exit:
    bdrv_dec_in_flight(bs);
    return ret;
}

int bdrv_flush(BlockDriverState *bs)
{
    Coroutine *co;
    FlushCo flush_co = {
        .bs = bs,
        .ret = NOT_DONE,
    };

    if (qemu_in_coroutine()) {
        /* Fast-path if already in coroutine context */
        bdrv_flush_co_entry(&flush_co);
    } else {
        co = qemu_coroutine_create(bdrv_flush_co_entry, &flush_co);
        bdrv_coroutine_enter(bs, co);
        BDRV_POLL_WHILE(bs, flush_co.ret == NOT_DONE);
    }

    return flush_co.ret;
}

typedef struct DiscardCo {
    BlockDriverState *bs;
    int64_t offset;
    int bytes;
    int ret;
} DiscardCo;
static void coroutine_fn bdrv_pdiscard_co_entry(void *opaque)
{
    DiscardCo *rwco = opaque;

    rwco->ret = bdrv_co_pdiscard(rwco->bs, rwco->offset, rwco->bytes);
}

int coroutine_fn bdrv_co_pdiscard(BlockDriverState *bs, int64_t offset,
                                  int bytes)
{
    BdrvTrackedRequest req;
    int max_pdiscard, ret;
    int head, tail, align;

    if (!bs->drv) {
        return -ENOMEDIUM;
    }

    if (bdrv_has_readonly_bitmaps(bs)) {
        return -EPERM;
    }

    ret = bdrv_check_byte_request(bs, offset, bytes);
    if (ret < 0) {
        return ret;
    } else if (bs->read_only) {
        return -EPERM;
    }
    assert(!(bs->open_flags & BDRV_O_INACTIVE));

    /* Do nothing if disabled.  */
    if (!(bs->open_flags & BDRV_O_UNMAP)) {
        return 0;
    }

    if (!bs->drv->bdrv_co_pdiscard && !bs->drv->bdrv_aio_pdiscard) {
        return 0;
    }

    /* Discard is advisory, but some devices track and coalesce
     * unaligned requests, so we must pass everything down rather than
     * round here.  Still, most devices will just silently ignore
     * unaligned requests (by returning -ENOTSUP), so we must fragment
     * the request accordingly.  */
    align = MAX(bs->bl.pdiscard_alignment, bs->bl.request_alignment);
    assert(align % bs->bl.request_alignment == 0);
    head = offset % align;
    tail = (offset + bytes) % align;

    bdrv_inc_in_flight(bs);
    tracked_request_begin(&req, bs, offset, bytes, BDRV_TRACKED_DISCARD);

    ret = notifier_with_return_list_notify(&bs->before_write_notifiers, &req);
    if (ret < 0) {
        goto out;
    }

    max_pdiscard = QEMU_ALIGN_DOWN(MIN_NON_ZERO(bs->bl.max_pdiscard, INT_MAX),
                                   align);
    assert(max_pdiscard >= bs->bl.request_alignment);

    while (bytes > 0) {
        int num = bytes;

        if (head) {
            /* Make small requests to get to alignment boundaries. */
            num = MIN(bytes, align - head);
            if (!QEMU_IS_ALIGNED(num, bs->bl.request_alignment)) {
                num %= bs->bl.request_alignment;
            }
            head = (head + num) % align;
            assert(num < max_pdiscard);
        } else if (tail) {
            if (num > align) {
                /* Shorten the request to the last aligned cluster.  */
                num -= tail;
            } else if (!QEMU_IS_ALIGNED(tail, bs->bl.request_alignment) &&
                       tail > bs->bl.request_alignment) {
                tail %= bs->bl.request_alignment;
                num -= tail;
            }
        }
        /* limit request size */
        if (num > max_pdiscard) {
            num = max_pdiscard;
        }

        if (!bs->drv) {
            ret = -ENOMEDIUM;
            goto out;
        }
        if (bs->drv->bdrv_co_pdiscard) {
            ret = bs->drv->bdrv_co_pdiscard(bs, offset, num);
        } else {
            BlockAIOCB *acb;
            CoroutineIOCompletion co = {
                .coroutine = qemu_coroutine_self(),
            };

            acb = bs->drv->bdrv_aio_pdiscard(bs, offset, num,
                                             bdrv_co_io_em_complete, &co);
            if (acb == NULL) {
                ret = -EIO;
                goto out;
            } else {
                qemu_coroutine_yield();
                ret = co.ret;
            }
        }
        if (ret && ret != -ENOTSUP) {
            goto out;
        }

        offset += num;
        bytes -= num;
    }
    ret = 0;
out:
    atomic_inc(&bs->write_gen);
    bdrv_set_dirty(bs, req.offset, req.bytes);
    tracked_request_end(&req);
    bdrv_dec_in_flight(bs);
    return ret;
}

int bdrv_pdiscard(BlockDriverState *bs, int64_t offset, int bytes)
{
    Coroutine *co;
    DiscardCo rwco = {
        .bs = bs,
        .offset = offset,
        .bytes = bytes,
        .ret = NOT_DONE,
    };

    if (qemu_in_coroutine()) {
        /* Fast-path if already in coroutine context */
        bdrv_pdiscard_co_entry(&rwco);
    } else {
        co = qemu_coroutine_create(bdrv_pdiscard_co_entry, &rwco);
        bdrv_coroutine_enter(bs, co);
        BDRV_POLL_WHILE(bs, rwco.ret == NOT_DONE);
    }

    return rwco.ret;
}

int bdrv_co_ioctl(BlockDriverState *bs, int req, void *buf)
{
    BlockDriver *drv = bs->drv;
    CoroutineIOCompletion co = {
        .coroutine = qemu_coroutine_self(),
    };
    BlockAIOCB *acb;

    bdrv_inc_in_flight(bs);
    if (!drv || (!drv->bdrv_aio_ioctl && !drv->bdrv_co_ioctl)) {
        co.ret = -ENOTSUP;
        goto out;
    }

    if (drv->bdrv_co_ioctl) {
        co.ret = drv->bdrv_co_ioctl(bs, req, buf);
    } else {
        acb = drv->bdrv_aio_ioctl(bs, req, buf, bdrv_co_io_em_complete, &co);
        if (!acb) {
            co.ret = -ENOTSUP;
            goto out;
        }
        qemu_coroutine_yield();
    }
out:
    bdrv_dec_in_flight(bs);
    return co.ret;
}

void *qemu_blockalign(BlockDriverState *bs, size_t size)
{
    return qemu_memalign(bdrv_opt_mem_align(bs), size);
}

void *qemu_blockalign0(BlockDriverState *bs, size_t size)
{
    return memset(qemu_blockalign(bs, size), 0, size);
}

void *qemu_try_blockalign(BlockDriverState *bs, size_t size)
{
    size_t align = bdrv_opt_mem_align(bs);

    /* Ensure that NULL is never returned on success */
    assert(align > 0);
    if (size == 0) {
        size = align;
    }

    return qemu_try_memalign(align, size);
}

void *qemu_try_blockalign0(BlockDriverState *bs, size_t size)
{
    void *mem = qemu_try_blockalign(bs, size);

    if (mem) {
        memset(mem, 0, size);
    }

    return mem;
}

/*
 * Check if all memory in this vector is sector aligned.
 */
bool bdrv_qiov_is_aligned(BlockDriverState *bs, QEMUIOVector *qiov)
{
    int i;
    size_t alignment = bdrv_min_mem_align(bs);

    for (i = 0; i < qiov->niov; i++) {
        if ((uintptr_t) qiov->iov[i].iov_base % alignment) {
            return false;
        }
        if (qiov->iov[i].iov_len % alignment) {
            return false;
        }
    }

    return true;
}

void bdrv_add_before_write_notifier(BlockDriverState *bs,
                                    NotifierWithReturn *notifier)
{
    notifier_with_return_list_add(&bs->before_write_notifiers, notifier);
}

void bdrv_io_plug(BlockDriverState *bs)
{
    BdrvChild *child;

    QLIST_FOREACH(child, &bs->children, next) {
        bdrv_io_plug(child->bs);
    }

    if (atomic_fetch_inc(&bs->io_plugged) == 0) {
        BlockDriver *drv = bs->drv;
        if (drv && drv->bdrv_io_plug) {
            drv->bdrv_io_plug(bs);
        }
    }
}

void bdrv_io_unplug(BlockDriverState *bs)
{
    BdrvChild *child;

    assert(bs->io_plugged);
    if (atomic_fetch_dec(&bs->io_plugged) == 1) {
        BlockDriver *drv = bs->drv;
        if (drv && drv->bdrv_io_unplug) {
            drv->bdrv_io_unplug(bs);
        }
    }

    QLIST_FOREACH(child, &bs->children, next) {
        bdrv_io_unplug(child->bs);
    }
}

void bdrv_register_buf(BlockDriverState *bs, void *host, size_t size)
{
    BdrvChild *child;

    if (bs->drv && bs->drv->bdrv_register_buf) {
        bs->drv->bdrv_register_buf(bs, host, size);
    }
    QLIST_FOREACH(child, &bs->children, next) {
        bdrv_register_buf(child->bs, host, size);
    }
}

void bdrv_unregister_buf(BlockDriverState *bs, void *host)
{
    BdrvChild *child;

    if (bs->drv && bs->drv->bdrv_unregister_buf) {
        bs->drv->bdrv_unregister_buf(bs, host);
    }
    QLIST_FOREACH(child, &bs->children, next) {
        bdrv_unregister_buf(child->bs, host);
    }
}<|MERGE_RESOLUTION|>--- conflicted
+++ resolved
@@ -167,11 +167,7 @@
 }
 
 /* Recursively call BlockDriver.bdrv_co_drain_begin/end callbacks */
-<<<<<<< HEAD
-static void bdrv_drain_invoke(BlockDriverState *bs, bool begin)
-=======
 static void bdrv_drain_invoke(BlockDriverState *bs, bool begin, bool recursive)
->>>>>>> 4743c235
 {
     BdrvChild *child, *tmp;
     BdrvCoDrainData data = { .bs = bs, .done = false, .begin = begin};
@@ -185,15 +181,10 @@
     bdrv_coroutine_enter(bs, data.co);
     BDRV_POLL_WHILE(bs, !data.done);
 
-<<<<<<< HEAD
-    QLIST_FOREACH_SAFE(child, &bs->children, next, tmp) {
-        bdrv_drain_invoke(child->bs, begin);
-=======
     if (recursive) {
         QLIST_FOREACH_SAFE(child, &bs->children, next, tmp) {
             bdrv_drain_invoke(child->bs, begin, true);
         }
->>>>>>> 4743c235
     }
 }
 
@@ -294,10 +285,6 @@
         aio_disable_external(bdrv_get_aio_context(bs));
     }
 
-<<<<<<< HEAD
-    bdrv_drain_invoke(bs, true);
-    bdrv_drain_recurse(bs, true);
-=======
     bdrv_parent_drained_begin(bs, parent);
     bdrv_drain_invoke(bs, true, false);
     bdrv_drain_recurse(bs);
@@ -308,7 +295,6 @@
             bdrv_do_drained_begin(child->bs, true, child);
         }
     }
->>>>>>> 4743c235
 }
 
 void bdrv_drained_begin(BlockDriverState *bs)
@@ -372,16 +358,9 @@
 {
     int i;
 
-<<<<<<< HEAD
-    bdrv_parent_drained_end(bs);
-    bdrv_drain_invoke(bs, false);
-    bdrv_drain_recurse(bs, false);
-    aio_enable_external(bdrv_get_aio_context(bs));
-=======
     for (i = 0; i < old_parent->recursive_quiesce_counter; i++) {
         bdrv_do_drained_end(child->bs, true, child);
     }
->>>>>>> 4743c235
 }
 
 /*
@@ -440,12 +419,8 @@
         /* Stop things in parent-to-child order */
         aio_context_acquire(aio_context);
         aio_disable_external(aio_context);
-<<<<<<< HEAD
-        bdrv_drain_invoke(bs, true);
-=======
         bdrv_parent_drained_begin(bs, NULL);
         bdrv_drain_invoke(bs, true, true);
->>>>>>> 4743c235
         aio_context_release(aio_context);
 
         if (!g_slist_find(aio_ctxs, aio_context)) {
@@ -491,12 +466,6 @@
         bdrv_drain_invoke(bs, false, true);
         bdrv_parent_drained_end(bs, NULL);
         aio_enable_external(aio_context);
-<<<<<<< HEAD
-        bdrv_parent_drained_end(bs);
-        bdrv_drain_invoke(bs, false);
-        bdrv_drain_recurse(bs, false);
-=======
->>>>>>> 4743c235
         aio_context_release(aio_context);
     }
 }

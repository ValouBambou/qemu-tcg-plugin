--- conflicted
+++ resolved
@@ -83,31 +83,6 @@
     s->ctx.export_flags = fse->export_flags;
     s->ctx.fs_root = g_strdup(fse->path);
     s->ctx.exops.get_st_gen = NULL;
-<<<<<<< HEAD
-
-    if (fse->export_flags & V9FS_SM_PASSTHROUGH) {
-        s->ctx.xops = passthrough_xattr_ops;
-    } else if (fse->export_flags & V9FS_SM_MAPPED) {
-        s->ctx.xops = mapped_xattr_ops;
-    } else if (fse->export_flags & V9FS_SM_NONE) {
-        s->ctx.xops = none_xattr_ops;
-    }
-
-    len = strlen(conf->tag);
-    if (len > MAX_TAG_LEN - 1) {
-        fprintf(stderr, "mount tag '%s' (%d bytes) is longer than "
-                "maximum (%d bytes)", conf->tag, len, MAX_TAG_LEN - 1);
-        exit(1);
-    }
-
-    s->tag = strdup(conf->tag);
-    s->ctx.uid = -1;
-
-    s->ops = fse->ops;
-    s->vdev.get_features = virtio_9p_get_features;
-    s->config_size = sizeof(struct virtio_9p_config) + len;
-    s->vdev.get_config = virtio_9p_get_config;
-=======
     len = strlen(s->fsconf.tag);
     if (len > MAX_TAG_LEN - 1) {
         fprintf(stderr, "mount tag '%s' (%d bytes) is longer than "
@@ -120,7 +95,6 @@
 
     s->ops = fse->ops;
     s->config_size = sizeof(struct virtio_9p_config) + len;
->>>>>>> 0e7b9f06
     s->fid_list = NULL;
     qemu_co_rwlock_init(&s->rename_lock);
 
@@ -182,32 +156,11 @@
     vdc->get_config = virtio_9p_get_config;
 }
 
-<<<<<<< HEAD
-static PCIDeviceInfo virtio_9p_info = {
-    .qdev.name = "virtio-9p-pci",
-    .qdev.size = sizeof(VirtIOPCIProxy),
-    .init      = virtio_9p_init_pci,
-    .vendor_id = PCI_VENDOR_ID_REDHAT_QUMRANET,
-    .device_id = 0x1009,
-    .revision  = VIRTIO_PCI_ABI_VERSION,
-    .class_id  = 0x2,
-    .qdev.props = (Property[]) {
-        DEFINE_PROP_BIT("ioeventfd", VirtIOPCIProxy, flags,
-                        VIRTIO_PCI_FLAG_USE_IOEVENTFD_BIT, true),
-        DEFINE_PROP_UINT32("vectors", VirtIOPCIProxy, nvectors, 2),
-        DEFINE_VIRTIO_COMMON_FEATURES(VirtIOPCIProxy, host_features),
-        DEFINE_PROP_STRING("mount_tag", VirtIOPCIProxy, fsconf.tag),
-        DEFINE_PROP_STRING("fsdev", VirtIOPCIProxy, fsconf.fsdev_id),
-        DEFINE_PROP_END_OF_LIST(),
-    },
-    .qdev.reset = virtio_pci_reset,
-=======
 static const TypeInfo virtio_device_info = {
     .name = TYPE_VIRTIO_9P,
     .parent = TYPE_VIRTIO_DEVICE,
     .instance_size = sizeof(V9fsState),
     .class_init = virtio_9p_class_init,
->>>>>>> 0e7b9f06
 };
 
 static void virtio_9p_register_types(void)

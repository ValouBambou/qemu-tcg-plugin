--- conflicted
+++ resolved
@@ -465,6 +465,60 @@
 #endif
 }
 
+/*
+ * Resume execution, per CPU actions. For user-mode emulation it's
+ * equivalent to gdb_continue.
+ */
+static int gdb_continue_partial(GDBState *s, char *newstates)
+{
+    CPUState *cpu;
+    int res = 0;
+#ifdef CONFIG_USER_ONLY
+    /*
+     * This is not exactly accurate, but it's an improvement compared to the
+     * previous situation, where only one CPU would be single-stepped.
+     */
+    CPU_FOREACH(cpu) {
+        if (newstates[cpu->cpu_index] == 's') {
+            cpu_single_step(cpu, sstep_flags);
+        }
+    }
+    s->running_state = 1;
+#else
+    int flag = 0;
+
+    if (!runstate_needs_reset()) {
+        if (vm_prepare_start()) {
+            return 0;
+        }
+
+        CPU_FOREACH(cpu) {
+            switch (newstates[cpu->cpu_index]) {
+            case 0:
+            case 1:
+                break; /* nothing to do here */
+            case 's':
+                cpu_single_step(cpu, sstep_flags);
+                cpu_resume(cpu);
+                flag = 1;
+                break;
+            case 'c':
+                cpu_resume(cpu);
+                flag = 1;
+                break;
+            default:
+                res = -1;
+                break;
+            }
+        }
+    }
+    if (flag) {
+        qemu_clock_enable(QEMU_CLOCK_VIRTUAL, true);
+    }
+#endif
+    return res;
+}
+
 static void put_buffer(GDBState *s, const uint8_t *buf, int len)
 {
 #ifdef CONFIG_USER_ONLY
@@ -861,8 +915,6 @@
         (p[query_len] == '\0' || p[query_len] == separator);
 }
 
-<<<<<<< HEAD
-=======
 /**
  * gdb_handle_vcont - Parses and handles a vCont packet.
  * returns -ENOTSUP if a command is unsupported, -EINVAL or -ERANGE if there is
@@ -957,7 +1009,6 @@
     return res;
 }
 
->>>>>>> 1ab5eb4e
 static int gdb_handle_packet(GDBState *s, const char *line_buf)
 {
     CPUState *cpu;
@@ -1003,60 +1054,20 @@
         return RS_IDLE;
     case 'v':
         if (strncmp(p, "Cont", 4) == 0) {
-            int res_signal, res_thread;
-
             p += 4;
             if (*p == '?') {
                 put_packet(s, "vCont;c;C;s;S");
                 break;
             }
-            res = 0;
-            res_signal = 0;
-            res_thread = 0;
-            while (*p) {
-                int action, signal;
-
-                if (*p++ != ';') {
-                    res = 0;
+
+            res = gdb_handle_vcont(s, p);
+
+            if (res) {
+                if ((res == -EINVAL) || (res == -ERANGE)) {
+                    put_packet(s, "E22");
                     break;
                 }
-                action = *p++;
-                signal = 0;
-                if (action == 'C' || action == 'S') {
-                    signal = gdb_signal_to_target(strtoul(p, (char **)&p, 16));
-                    if (signal == -1) {
-                        signal = 0;
-                    }
-                } else if (action != 'c' && action != 's') {
-                    res = 0;
-                    break;
-                }
-                thread = 0;
-                if (*p == ':') {
-                    thread = strtoull(p+1, (char **)&p, 16);
-                }
-                action = tolower(action);
-                if (res == 0 || (res == 'c' && action == 's')) {
-                    res = action;
-                    res_signal = signal;
-                    res_thread = thread;
-                }
-            }
-            if (res) {
-                if (res_thread != -1 && res_thread != 0) {
-                    cpu = find_cpu(res_thread);
-                    if (cpu == NULL) {
-                        put_packet(s, "E22");
-                        break;
-                    }
-                    s->c_cpu = cpu;
-                }
-                if (res == 's') {
-                    cpu_single_step(s->c_cpu, sstep_flags);
-                }
-                s->signal = res_signal;
-                gdb_continue(s);
-                return RS_IDLE;
+                goto unknown_command;
             }
             break;
         } else {

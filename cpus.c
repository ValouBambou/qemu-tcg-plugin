/*
 * QEMU System Emulator
 *
 * Copyright (c) 2003-2008 Fabrice Bellard
 *
 * Permission is hereby granted, free of charge, to any person obtaining a copy
 * of this software and associated documentation files (the "Software"), to deal
 * in the Software without restriction, including without limitation the rights
 * to use, copy, modify, merge, publish, distribute, sublicense, and/or sell
 * copies of the Software, and to permit persons to whom the Software is
 * furnished to do so, subject to the following conditions:
 *
 * The above copyright notice and this permission notice shall be included in
 * all copies or substantial portions of the Software.
 *
 * THE SOFTWARE IS PROVIDED "AS IS", WITHOUT WARRANTY OF ANY KIND, EXPRESS OR
 * IMPLIED, INCLUDING BUT NOT LIMITED TO THE WARRANTIES OF MERCHANTABILITY,
 * FITNESS FOR A PARTICULAR PURPOSE AND NONINFRINGEMENT. IN NO EVENT SHALL
 * THE AUTHORS OR COPYRIGHT HOLDERS BE LIABLE FOR ANY CLAIM, DAMAGES OR OTHER
 * LIABILITY, WHETHER IN AN ACTION OF CONTRACT, TORT OR OTHERWISE, ARISING FROM,
 * OUT OF OR IN CONNECTION WITH THE SOFTWARE OR THE USE OR OTHER DEALINGS IN
 * THE SOFTWARE.
 */

#include "qemu/osdep.h"
#include "qemu/config-file.h"
#include "cpu.h"
#include "monitor/monitor.h"
#include "qapi/error.h"
#include "qapi/qapi-commands-misc.h"
#include "qapi/qapi-events-run-state.h"
#include "qapi/qmp/qerror.h"
#include "qemu/error-report.h"
#include "sysemu/sysemu.h"
#include "sysemu/block-backend.h"
#include "exec/gdbstub.h"
#include "sysemu/dma.h"
#include "sysemu/hw_accel.h"
#include "sysemu/kvm.h"
#include "sysemu/hax.h"
#include "sysemu/hvf.h"
#include "sysemu/whpx.h"
#include "exec/exec-all.h"

#include "tcg-plugin.h"

#include "qemu/thread.h"
#include "sysemu/cpus.h"
#include "sysemu/qtest.h"
#include "qemu/main-loop.h"
#include "qemu/option.h"
#include "qemu/bitmap.h"
#include "qemu/seqlock.h"
#include "tcg.h"
#include "hw/nmi.h"
#include "sysemu/replay.h"
#include "hw/boards.h"

#ifdef CONFIG_LINUX

#include <sys/prctl.h>

#ifndef PR_MCE_KILL
#define PR_MCE_KILL 33
#endif

#ifndef PR_MCE_KILL_SET
#define PR_MCE_KILL_SET 1
#endif

#ifndef PR_MCE_KILL_EARLY
#define PR_MCE_KILL_EARLY 1
#endif

#endif /* CONFIG_LINUX */

int64_t max_delay;
int64_t max_advance;

/* vcpu throttling controls */
static QEMUTimer *throttle_timer;
static unsigned int throttle_percentage;

#define CPU_THROTTLE_PCT_MIN 1
#define CPU_THROTTLE_PCT_MAX 99
#define CPU_THROTTLE_TIMESLICE_NS 10000000

bool cpu_is_stopped(CPUState *cpu)
{
    return cpu->stopped || !runstate_is_running();
}

static bool cpu_thread_is_idle(CPUState *cpu)
{
    if (cpu->stop || cpu->queued_work_first) {
        return false;
    }
    if (cpu_is_stopped(cpu)) {
        return true;
    }
    if (!cpu->halted || cpu_has_work(cpu) ||
        kvm_halt_in_kernel()) {
        return false;
    }
    return true;
}

static bool all_cpu_threads_idle(void)
{
    CPUState *cpu;

    CPU_FOREACH(cpu) {
        if (!cpu_thread_is_idle(cpu)) {
            return false;
        }
    }
    return true;
}

/***********************************************************/
/* guest cycle counter */

/* Protected by TimersState seqlock */

static bool icount_sleep = true;
/* Conversion factor from emulated instructions to virtual clock ticks.  */
static int icount_time_shift;
/* Arbitrarily pick 1MIPS as the minimum allowable speed.  */
#define MAX_ICOUNT_SHIFT 10

typedef struct TimersState {
    /* Protected by BQL.  */
    int64_t cpu_ticks_prev;
    int64_t cpu_ticks_offset;

    /* cpu_clock_offset can be read out of BQL, so protect it with
     * this lock.
     */
    QemuSeqLock vm_clock_seqlock;
    int64_t cpu_clock_offset;
    int32_t cpu_ticks_enabled;
    int64_t dummy;

    /* Compensate for varying guest execution speed.  */
    int64_t qemu_icount_bias;
    /* Only written by TCG thread */
    int64_t qemu_icount;
    /* for adjusting icount */
    int64_t vm_clock_warp_start;
    QEMUTimer *icount_rt_timer;
    QEMUTimer *icount_vm_timer;
    QEMUTimer *icount_warp_timer;
} TimersState;

static TimersState timers_state;
bool mttcg_enabled;

/*
 * We default to false if we know other options have been enabled
 * which are currently incompatible with MTTCG. Otherwise when each
 * guest (target) has been updated to support:
 *   - atomic instructions
 *   - memory ordering primitives (barriers)
 * they can set the appropriate CONFIG flags in ${target}-softmmu.mak
 *
 * Once a guest architecture has been converted to the new primitives
 * there are two remaining limitations to check.
 *
 * - The guest can't be oversized (e.g. 64 bit guest on 32 bit host)
 * - The host must have a stronger memory order than the guest
 *
 * It may be possible in future to support strong guests on weak hosts
 * but that will require tagging all load/stores in a guest with their
 * implicit memory order requirements which would likely slow things
 * down a lot.
 */

static bool check_tcg_memory_orders_compatible(void)
{
#if defined(TCG_GUEST_DEFAULT_MO) && defined(TCG_TARGET_DEFAULT_MO)
    return (TCG_GUEST_DEFAULT_MO & ~TCG_TARGET_DEFAULT_MO) == 0;
#else
    return false;
#endif
}

static bool default_mttcg_enabled(void)
{
    if (use_icount || TCG_OVERSIZED_GUEST) {
        return false;
    } else {
#ifdef TARGET_SUPPORTS_MTTCG
        return check_tcg_memory_orders_compatible();
#else
        return false;
#endif
    }
}

void qemu_tcg_configure(QemuOpts *opts, Error **errp)
{
    const char *t = qemu_opt_get(opts, "thread");
    if (t) {
        if (strcmp(t, "multi") == 0) {
            if (TCG_OVERSIZED_GUEST) {
                error_setg(errp, "No MTTCG when guest word size > hosts");
            } else if (use_icount) {
                error_setg(errp, "No MTTCG when icount is enabled");
            } else {
#ifndef TARGET_SUPPORTS_MTTCG
                error_report("Guest not yet converted to MTTCG - "
                             "you may get unexpected results");
#endif
                if (!check_tcg_memory_orders_compatible()) {
                    error_report("Guest expects a stronger memory ordering "
                                 "than the host provides");
                    error_printf("This may cause strange/hard to debug errors\n");
                }
                mttcg_enabled = true;
            }
        } else if (strcmp(t, "single") == 0) {
            mttcg_enabled = false;
        } else {
            error_setg(errp, "Invalid 'thread' setting %s", t);
        }
    } else {
        mttcg_enabled = default_mttcg_enabled();
    }
}

/* The current number of executed instructions is based on what we
 * originally budgeted minus the current state of the decrementing
 * icount counters in extra/u16.low.
 */
static int64_t cpu_get_icount_executed(CPUState *cpu)
{
    return cpu->icount_budget - (cpu->icount_decr.u16.low + cpu->icount_extra);
}

/*
 * Update the global shared timer_state.qemu_icount to take into
 * account executed instructions. This is done by the TCG vCPU
 * thread so the main-loop can see time has moved forward.
 */
void cpu_update_icount(CPUState *cpu)
{
    int64_t executed = cpu_get_icount_executed(cpu);
    cpu->icount_budget -= executed;

#ifdef CONFIG_ATOMIC64
    atomic_set__nocheck(&timers_state.qemu_icount,
                        atomic_read__nocheck(&timers_state.qemu_icount) +
                        executed);
#else /* FIXME: we need 64bit atomics to do this safely */
    timers_state.qemu_icount += executed;
#endif
}

int64_t cpu_get_icount_raw(void)
{
    CPUState *cpu = current_cpu;

    if (cpu && cpu->running) {
        if (!cpu->can_do_io) {
            error_report("Bad icount read");
            exit(1);
        }
        /* Take into account what has run */
        cpu_update_icount(cpu);
    }
#ifdef CONFIG_ATOMIC64
    return atomic_read__nocheck(&timers_state.qemu_icount);
#else /* FIXME: we need 64bit atomics to do this safely */
    return timers_state.qemu_icount;
#endif
}

/* Return the virtual CPU time, based on the instruction counter.  */
static int64_t cpu_get_icount_locked(void)
{
    int64_t icount = cpu_get_icount_raw();
    return timers_state.qemu_icount_bias + cpu_icount_to_ns(icount);
}

int64_t cpu_get_icount(void)
{
    int64_t icount;
    unsigned start;

    do {
        start = seqlock_read_begin(&timers_state.vm_clock_seqlock);
        icount = cpu_get_icount_locked();
    } while (seqlock_read_retry(&timers_state.vm_clock_seqlock, start));

    return icount;
}

int64_t cpu_icount_to_ns(int64_t icount)
{
    return icount << icount_time_shift;
}

/* return the time elapsed in VM between vm_start and vm_stop.  Unless
 * icount is active, cpu_get_ticks() uses units of the host CPU cycle
 * counter.
 *
 * Caller must hold the BQL
 */
int64_t cpu_get_ticks(void)
{
    int64_t ticks;

    if (use_icount) {
        return cpu_get_icount();
    }

    ticks = timers_state.cpu_ticks_offset;
    if (timers_state.cpu_ticks_enabled) {
        ticks += cpu_get_host_ticks();
    }

    if (timers_state.cpu_ticks_prev > ticks) {
        /* Note: non increasing ticks may happen if the host uses
           software suspend */
        timers_state.cpu_ticks_offset += timers_state.cpu_ticks_prev - ticks;
        ticks = timers_state.cpu_ticks_prev;
    }

    timers_state.cpu_ticks_prev = ticks;
    return ticks;
}

static int64_t cpu_get_clock_locked(void)
{
    int64_t time;

    time = timers_state.cpu_clock_offset;
    if (timers_state.cpu_ticks_enabled) {
        time += get_clock();
    }

    return time;
}

/* Return the monotonic time elapsed in VM, i.e.,
 * the time between vm_start and vm_stop
 */
int64_t cpu_get_clock(void)
{
    int64_t ti;
    unsigned start;

    do {
        start = seqlock_read_begin(&timers_state.vm_clock_seqlock);
        ti = cpu_get_clock_locked();
    } while (seqlock_read_retry(&timers_state.vm_clock_seqlock, start));

    return ti;
}

/* enable cpu_get_ticks()
 * Caller must hold BQL which serves as mutex for vm_clock_seqlock.
 */
void cpu_enable_ticks(void)
{
    /* Here, the really thing protected by seqlock is cpu_clock_offset. */
    seqlock_write_begin(&timers_state.vm_clock_seqlock);
    if (!timers_state.cpu_ticks_enabled) {
        timers_state.cpu_ticks_offset -= cpu_get_host_ticks();
        timers_state.cpu_clock_offset -= get_clock();
        timers_state.cpu_ticks_enabled = 1;
    }
    seqlock_write_end(&timers_state.vm_clock_seqlock);
}

/* disable cpu_get_ticks() : the clock is stopped. You must not call
 * cpu_get_ticks() after that.
 * Caller must hold BQL which serves as mutex for vm_clock_seqlock.
 */
void cpu_disable_ticks(void)
{
    /* Here, the really thing protected by seqlock is cpu_clock_offset. */
    seqlock_write_begin(&timers_state.vm_clock_seqlock);
    if (timers_state.cpu_ticks_enabled) {
        timers_state.cpu_ticks_offset += cpu_get_host_ticks();
        timers_state.cpu_clock_offset = cpu_get_clock_locked();
        timers_state.cpu_ticks_enabled = 0;
    }
    seqlock_write_end(&timers_state.vm_clock_seqlock);
}

/* Correlation between real and virtual time is always going to be
   fairly approximate, so ignore small variation.
   When the guest is idle real and virtual time will be aligned in
   the IO wait loop.  */
#define ICOUNT_WOBBLE (NANOSECONDS_PER_SECOND / 10)

static void icount_adjust(void)
{
    int64_t cur_time;
    int64_t cur_icount;
    int64_t delta;

    /* Protected by TimersState mutex.  */
    static int64_t last_delta;

    /* If the VM is not running, then do nothing.  */
    if (!runstate_is_running()) {
        return;
    }

    seqlock_write_begin(&timers_state.vm_clock_seqlock);
    cur_time = cpu_get_clock_locked();
    cur_icount = cpu_get_icount_locked();

    delta = cur_icount - cur_time;
    /* FIXME: This is a very crude algorithm, somewhat prone to oscillation.  */
    if (delta > 0
        && last_delta + ICOUNT_WOBBLE < delta * 2
        && icount_time_shift > 0) {
        /* The guest is getting too far ahead.  Slow time down.  */
        icount_time_shift--;
    }
    if (delta < 0
        && last_delta - ICOUNT_WOBBLE > delta * 2
        && icount_time_shift < MAX_ICOUNT_SHIFT) {
        /* The guest is getting too far behind.  Speed time up.  */
        icount_time_shift++;
    }
    last_delta = delta;
    timers_state.qemu_icount_bias = cur_icount
                              - (timers_state.qemu_icount << icount_time_shift);
    seqlock_write_end(&timers_state.vm_clock_seqlock);
}

static void icount_adjust_rt(void *opaque)
{
    timer_mod(timers_state.icount_rt_timer,
              qemu_clock_get_ms(QEMU_CLOCK_VIRTUAL_RT) + 1000);
    icount_adjust();
}

static void icount_adjust_vm(void *opaque)
{
    timer_mod(timers_state.icount_vm_timer,
                   qemu_clock_get_ns(QEMU_CLOCK_VIRTUAL) +
                   NANOSECONDS_PER_SECOND / 10);
    icount_adjust();
}

static int64_t qemu_icount_round(int64_t count)
{
    return (count + (1 << icount_time_shift) - 1) >> icount_time_shift;
}

static void icount_warp_rt(void)
{
    unsigned seq;
    int64_t warp_start;

    /* The icount_warp_timer is rescheduled soon after vm_clock_warp_start
     * changes from -1 to another value, so the race here is okay.
     */
    do {
        seq = seqlock_read_begin(&timers_state.vm_clock_seqlock);
        warp_start = timers_state.vm_clock_warp_start;
    } while (seqlock_read_retry(&timers_state.vm_clock_seqlock, seq));

    if (warp_start == -1) {
        return;
    }

    seqlock_write_begin(&timers_state.vm_clock_seqlock);
    if (runstate_is_running()) {
        int64_t clock = REPLAY_CLOCK(REPLAY_CLOCK_VIRTUAL_RT,
                                     cpu_get_clock_locked());
        int64_t warp_delta;

        warp_delta = clock - timers_state.vm_clock_warp_start;
        if (use_icount == 2) {
            /*
             * In adaptive mode, do not let QEMU_CLOCK_VIRTUAL run too
             * far ahead of real time.
             */
            int64_t cur_icount = cpu_get_icount_locked();
            int64_t delta = clock - cur_icount;
            warp_delta = MIN(warp_delta, delta);
        }
        timers_state.qemu_icount_bias += warp_delta;
    }
    timers_state.vm_clock_warp_start = -1;
    seqlock_write_end(&timers_state.vm_clock_seqlock);

    if (qemu_clock_expired(QEMU_CLOCK_VIRTUAL)) {
        qemu_clock_notify(QEMU_CLOCK_VIRTUAL);
    }
}

static void icount_timer_cb(void *opaque)
{
    /* No need for a checkpoint because the timer already synchronizes
     * with CHECKPOINT_CLOCK_VIRTUAL_RT.
     */
    icount_warp_rt();
}

void qtest_clock_warp(int64_t dest)
{
    int64_t clock = qemu_clock_get_ns(QEMU_CLOCK_VIRTUAL);
    AioContext *aio_context;
    assert(qtest_enabled());
    aio_context = qemu_get_aio_context();
    while (clock < dest) {
        int64_t deadline = qemu_clock_deadline_ns_all(QEMU_CLOCK_VIRTUAL);
        int64_t warp = qemu_soonest_timeout(dest - clock, deadline);

        seqlock_write_begin(&timers_state.vm_clock_seqlock);
        timers_state.qemu_icount_bias += warp;
        seqlock_write_end(&timers_state.vm_clock_seqlock);

        qemu_clock_run_timers(QEMU_CLOCK_VIRTUAL);
        timerlist_run_timers(aio_context->tlg.tl[QEMU_CLOCK_VIRTUAL]);
        clock = qemu_clock_get_ns(QEMU_CLOCK_VIRTUAL);
    }
    qemu_clock_notify(QEMU_CLOCK_VIRTUAL);
}

void qemu_start_warp_timer(void)
{
    int64_t clock;
    int64_t deadline;

    if (!use_icount) {
        return;
    }

    /* Nothing to do if the VM is stopped: QEMU_CLOCK_VIRTUAL timers
     * do not fire, so computing the deadline does not make sense.
     */
    if (!runstate_is_running()) {
        return;
    }

    /* warp clock deterministically in record/replay mode */
    if (!replay_checkpoint(CHECKPOINT_CLOCK_WARP_START)) {
        return;
    }

    if (!all_cpu_threads_idle()) {
        return;
    }

    if (qtest_enabled()) {
        /* When testing, qtest commands advance icount.  */
        return;
    }

    /* We want to use the earliest deadline from ALL vm_clocks */
    clock = qemu_clock_get_ns(QEMU_CLOCK_VIRTUAL_RT);
    deadline = qemu_clock_deadline_ns_all(QEMU_CLOCK_VIRTUAL);
    if (deadline < 0) {
        static bool notified;
        if (!icount_sleep && !notified) {
            warn_report("icount sleep disabled and no active timers");
            notified = true;
        }
        return;
    }

    if (deadline > 0) {
        /*
         * Ensure QEMU_CLOCK_VIRTUAL proceeds even when the virtual CPU goes to
         * sleep.  Otherwise, the CPU might be waiting for a future timer
         * interrupt to wake it up, but the interrupt never comes because
         * the vCPU isn't running any insns and thus doesn't advance the
         * QEMU_CLOCK_VIRTUAL.
         */
        if (!icount_sleep) {
            /*
             * We never let VCPUs sleep in no sleep icount mode.
             * If there is a pending QEMU_CLOCK_VIRTUAL timer we just advance
             * to the next QEMU_CLOCK_VIRTUAL event and notify it.
             * It is useful when we want a deterministic execution time,
             * isolated from host latencies.
             */
            seqlock_write_begin(&timers_state.vm_clock_seqlock);
            timers_state.qemu_icount_bias += deadline;
            seqlock_write_end(&timers_state.vm_clock_seqlock);
            qemu_clock_notify(QEMU_CLOCK_VIRTUAL);
        } else {
            /*
             * We do stop VCPUs and only advance QEMU_CLOCK_VIRTUAL after some
             * "real" time, (related to the time left until the next event) has
             * passed. The QEMU_CLOCK_VIRTUAL_RT clock will do this.
             * This avoids that the warps are visible externally; for example,
             * you will not be sending network packets continuously instead of
             * every 100ms.
             */
            seqlock_write_begin(&timers_state.vm_clock_seqlock);
            if (timers_state.vm_clock_warp_start == -1
                || timers_state.vm_clock_warp_start > clock) {
                timers_state.vm_clock_warp_start = clock;
            }
            seqlock_write_end(&timers_state.vm_clock_seqlock);
            timer_mod_anticipate(timers_state.icount_warp_timer,
                                 clock + deadline);
        }
    } else if (deadline == 0) {
        qemu_clock_notify(QEMU_CLOCK_VIRTUAL);
    }
}

static void qemu_account_warp_timer(void)
{
    if (!use_icount || !icount_sleep) {
        return;
    }

    /* Nothing to do if the VM is stopped: QEMU_CLOCK_VIRTUAL timers
     * do not fire, so computing the deadline does not make sense.
     */
    if (!runstate_is_running()) {
        return;
    }

    /* warp clock deterministically in record/replay mode */
    if (!replay_checkpoint(CHECKPOINT_CLOCK_WARP_ACCOUNT)) {
        return;
    }

    timer_del(timers_state.icount_warp_timer);
    icount_warp_rt();
}

static bool icount_state_needed(void *opaque)
{
    return use_icount;
}

static bool warp_timer_state_needed(void *opaque)
{
    TimersState *s = opaque;
    return s->icount_warp_timer != NULL;
}

static bool adjust_timers_state_needed(void *opaque)
{
    TimersState *s = opaque;
    return s->icount_rt_timer != NULL;
}

/*
 * Subsection for warp timer migration is optional, because may not be created
 */
static const VMStateDescription icount_vmstate_warp_timer = {
    .name = "timer/icount/warp_timer",
    .version_id = 1,
    .minimum_version_id = 1,
    .needed = warp_timer_state_needed,
    .fields = (VMStateField[]) {
        VMSTATE_INT64(vm_clock_warp_start, TimersState),
        VMSTATE_TIMER_PTR(icount_warp_timer, TimersState),
        VMSTATE_END_OF_LIST()
    }
};

static const VMStateDescription icount_vmstate_adjust_timers = {
    .name = "timer/icount/timers",
    .version_id = 1,
    .minimum_version_id = 1,
    .needed = adjust_timers_state_needed,
    .fields = (VMStateField[]) {
        VMSTATE_TIMER_PTR(icount_rt_timer, TimersState),
        VMSTATE_TIMER_PTR(icount_vm_timer, TimersState),
        VMSTATE_END_OF_LIST()
    }
};

/*
 * This is a subsection for icount migration.
 */
static const VMStateDescription icount_vmstate_timers = {
    .name = "timer/icount",
    .version_id = 1,
    .minimum_version_id = 1,
    .needed = icount_state_needed,
    .fields = (VMStateField[]) {
        VMSTATE_INT64(qemu_icount_bias, TimersState),
        VMSTATE_INT64(qemu_icount, TimersState),
        VMSTATE_END_OF_LIST()
    },
    .subsections = (const VMStateDescription*[]) {
        &icount_vmstate_warp_timer,
        &icount_vmstate_adjust_timers,
        NULL
    }
};

static const VMStateDescription vmstate_timers = {
    .name = "timer",
    .version_id = 2,
    .minimum_version_id = 1,
    .fields = (VMStateField[]) {
        VMSTATE_INT64(cpu_ticks_offset, TimersState),
        VMSTATE_INT64(dummy, TimersState),
        VMSTATE_INT64_V(cpu_clock_offset, TimersState, 2),
        VMSTATE_END_OF_LIST()
    },
    .subsections = (const VMStateDescription*[]) {
        &icount_vmstate_timers,
        NULL
    }
};

static void cpu_throttle_thread(CPUState *cpu, run_on_cpu_data opaque)
{
    double pct;
    double throttle_ratio;
    long sleeptime_ns;

    if (!cpu_throttle_get_percentage()) {
        return;
    }

    pct = (double)cpu_throttle_get_percentage()/100;
    throttle_ratio = pct / (1 - pct);
    sleeptime_ns = (long)(throttle_ratio * CPU_THROTTLE_TIMESLICE_NS);

    qemu_mutex_unlock_iothread();
    g_usleep(sleeptime_ns / 1000); /* Convert ns to us for usleep call */
    qemu_mutex_lock_iothread();
    atomic_set(&cpu->throttle_thread_scheduled, 0);
}

static void cpu_throttle_timer_tick(void *opaque)
{
    CPUState *cpu;
    double pct;

    /* Stop the timer if needed */
    if (!cpu_throttle_get_percentage()) {
        return;
    }
    CPU_FOREACH(cpu) {
        if (!atomic_xchg(&cpu->throttle_thread_scheduled, 1)) {
            async_run_on_cpu(cpu, cpu_throttle_thread,
                             RUN_ON_CPU_NULL);
        }
    }

    pct = (double)cpu_throttle_get_percentage()/100;
    timer_mod(throttle_timer, qemu_clock_get_ns(QEMU_CLOCK_VIRTUAL_RT) +
                                   CPU_THROTTLE_TIMESLICE_NS / (1-pct));
}

void cpu_throttle_set(int new_throttle_pct)
{
    /* Ensure throttle percentage is within valid range */
    new_throttle_pct = MIN(new_throttle_pct, CPU_THROTTLE_PCT_MAX);
    new_throttle_pct = MAX(new_throttle_pct, CPU_THROTTLE_PCT_MIN);

    atomic_set(&throttle_percentage, new_throttle_pct);

    timer_mod(throttle_timer, qemu_clock_get_ns(QEMU_CLOCK_VIRTUAL_RT) +
                                       CPU_THROTTLE_TIMESLICE_NS);
}

void cpu_throttle_stop(void)
{
    atomic_set(&throttle_percentage, 0);
}

bool cpu_throttle_active(void)
{
    return (cpu_throttle_get_percentage() != 0);
}

int cpu_throttle_get_percentage(void)
{
    return atomic_read(&throttle_percentage);
}

void cpu_ticks_init(void)
{
    seqlock_init(&timers_state.vm_clock_seqlock);
    vmstate_register(NULL, 0, &vmstate_timers, &timers_state);
    throttle_timer = timer_new_ns(QEMU_CLOCK_VIRTUAL_RT,
                                           cpu_throttle_timer_tick, NULL);
}

void configure_icount(QemuOpts *opts, Error **errp)
{
    const char *option;
    char *rem_str = NULL;

    option = qemu_opt_get(opts, "shift");
    if (!option) {
        if (qemu_opt_get(opts, "align") != NULL) {
            error_setg(errp, "Please specify shift option when using align");
        }
        return;
    }

    icount_sleep = qemu_opt_get_bool(opts, "sleep", true);
    if (icount_sleep) {
        timers_state.icount_warp_timer = timer_new_ns(QEMU_CLOCK_VIRTUAL_RT,
                                         icount_timer_cb, NULL);
    }

    icount_align_option = qemu_opt_get_bool(opts, "align", false);

    if (icount_align_option && !icount_sleep) {
        error_setg(errp, "align=on and sleep=off are incompatible");
    }
    if (strcmp(option, "auto") != 0) {
        errno = 0;
        icount_time_shift = strtol(option, &rem_str, 0);
        if (errno != 0 || *rem_str != '\0' || !strlen(option)) {
            error_setg(errp, "icount: Invalid shift value");
        }
        use_icount = 1;
        return;
    } else if (icount_align_option) {
        error_setg(errp, "shift=auto and align=on are incompatible");
    } else if (!icount_sleep) {
        error_setg(errp, "shift=auto and sleep=off are incompatible");
    }

    use_icount = 2;

    /* 125MIPS seems a reasonable initial guess at the guest speed.
       It will be corrected fairly quickly anyway.  */
    icount_time_shift = 3;

    /* Have both realtime and virtual time triggers for speed adjustment.
       The realtime trigger catches emulated time passing too slowly,
       the virtual time trigger catches emulated time passing too fast.
       Realtime triggers occur even when idle, so use them less frequently
       than VM triggers.  */
    timers_state.vm_clock_warp_start = -1;
    timers_state.icount_rt_timer = timer_new_ms(QEMU_CLOCK_VIRTUAL_RT,
                                   icount_adjust_rt, NULL);
    timer_mod(timers_state.icount_rt_timer,
                   qemu_clock_get_ms(QEMU_CLOCK_VIRTUAL_RT) + 1000);
    timers_state.icount_vm_timer = timer_new_ns(QEMU_CLOCK_VIRTUAL,
                                        icount_adjust_vm, NULL);
    timer_mod(timers_state.icount_vm_timer,
                   qemu_clock_get_ns(QEMU_CLOCK_VIRTUAL) +
                   NANOSECONDS_PER_SECOND / 10);
}

/***********************************************************/
/* TCG vCPU kick timer
 *
 * The kick timer is responsible for moving single threaded vCPU
 * emulation on to the next vCPU. If more than one vCPU is running a
 * timer event with force a cpu->exit so the next vCPU can get
 * scheduled.
 *
 * The timer is removed if all vCPUs are idle and restarted again once
 * idleness is complete.
 */

static QEMUTimer *tcg_kick_vcpu_timer;
static CPUState *tcg_current_rr_cpu;

#define TCG_KICK_PERIOD (NANOSECONDS_PER_SECOND / 10)

static inline int64_t qemu_tcg_next_kick(void)
{
    return qemu_clock_get_ns(QEMU_CLOCK_VIRTUAL) + TCG_KICK_PERIOD;
}

/* Kick the currently round-robin scheduled vCPU */
static void qemu_cpu_kick_rr_cpu(void)
{
    CPUState *cpu;
    do {
        cpu = atomic_mb_read(&tcg_current_rr_cpu);
        if (cpu) {
            cpu_exit(cpu);
        }
    } while (cpu != atomic_mb_read(&tcg_current_rr_cpu));
}

static void do_nothing(CPUState *cpu, run_on_cpu_data unused)
{
}

void qemu_timer_notify_cb(void *opaque, QEMUClockType type)
{
    if (!use_icount || type != QEMU_CLOCK_VIRTUAL) {
        qemu_notify_event();
        return;
    }

    if (qemu_in_vcpu_thread()) {
        /* A CPU is currently running; kick it back out to the
         * tcg_cpu_exec() loop so it will recalculate its
         * icount deadline immediately.
         */
        qemu_cpu_kick(current_cpu);
    } else if (first_cpu) {
        /* qemu_cpu_kick is not enough to kick a halted CPU out of
         * qemu_tcg_wait_io_event.  async_run_on_cpu, instead,
         * causes cpu_thread_is_idle to return false.  This way,
         * handle_icount_deadline can run.
         * If we have no CPUs at all for some reason, we don't
         * need to do anything.
         */
        async_run_on_cpu(first_cpu, do_nothing, RUN_ON_CPU_NULL);
    }
}

static void kick_tcg_thread(void *opaque)
{
    timer_mod(tcg_kick_vcpu_timer, qemu_tcg_next_kick());
    qemu_cpu_kick_rr_cpu();
}

static void start_tcg_kick_timer(void)
{
    assert(!mttcg_enabled);
    if (!tcg_kick_vcpu_timer && CPU_NEXT(first_cpu)) {
        tcg_kick_vcpu_timer = timer_new_ns(QEMU_CLOCK_VIRTUAL,
                                           kick_tcg_thread, NULL);
        timer_mod(tcg_kick_vcpu_timer, qemu_tcg_next_kick());
    }
}

static void stop_tcg_kick_timer(void)
{
    assert(!mttcg_enabled);
    if (tcg_kick_vcpu_timer) {
        timer_del(tcg_kick_vcpu_timer);
        tcg_kick_vcpu_timer = NULL;
    }
}

/***********************************************************/
void hw_error(const char *fmt, ...)
{
    va_list ap;
    CPUState *cpu;

    va_start(ap, fmt);
    fprintf(stderr, "qemu: hardware error: ");
    vfprintf(stderr, fmt, ap);
    fprintf(stderr, "\n");
    CPU_FOREACH(cpu) {
        fprintf(stderr, "CPU #%d:\n", cpu->cpu_index);
        cpu_dump_state(cpu, stderr, fprintf, CPU_DUMP_FPU);
    }
    va_end(ap);
    abort();
}

void cpu_synchronize_all_states(void)
{
    CPUState *cpu;

    CPU_FOREACH(cpu) {
        cpu_synchronize_state(cpu);
        /* TODO: move to cpu_synchronize_state() */
        if (hvf_enabled()) {
            hvf_cpu_synchronize_state(cpu);
        }
    }
}

void cpu_synchronize_all_post_reset(void)
{
    CPUState *cpu;

    CPU_FOREACH(cpu) {
        cpu_synchronize_post_reset(cpu);
        /* TODO: move to cpu_synchronize_post_reset() */
        if (hvf_enabled()) {
            hvf_cpu_synchronize_post_reset(cpu);
        }
    }
}

void cpu_synchronize_all_post_init(void)
{
    CPUState *cpu;

    CPU_FOREACH(cpu) {
        cpu_synchronize_post_init(cpu);
        /* TODO: move to cpu_synchronize_post_init() */
        if (hvf_enabled()) {
            hvf_cpu_synchronize_post_init(cpu);
        }
    }
}

void cpu_synchronize_all_pre_loadvm(void)
{
    CPUState *cpu;

    CPU_FOREACH(cpu) {
        cpu_synchronize_pre_loadvm(cpu);
    }
}

static int do_vm_stop(RunState state, bool send_stop)
{
    int ret = 0;

    if (runstate_is_running()) {
        cpu_disable_ticks();
        pause_all_vcpus();
        runstate_set(state);
        vm_state_notify(0, state);
        if (send_stop) {
            qapi_event_send_stop(&error_abort);
        }
    }

    bdrv_drain_all();
    replay_disable_events();
    ret = bdrv_flush_all();

    return ret;
}

/* Special vm_stop() variant for terminating the process.  Historically clients
 * did not expect a QMP STOP event and so we need to retain compatibility.
 */
int vm_shutdown(void)
{
    return do_vm_stop(RUN_STATE_SHUTDOWN, false);
}

static bool cpu_can_run(CPUState *cpu)
{
    if (cpu->stop) {
        return false;
    }
    if (cpu_is_stopped(cpu)) {
        return false;
    }
    return true;
}

static void cpu_handle_guest_debug(CPUState *cpu)
{
    gdb_set_stop_cpu(cpu);
    qemu_system_debug_request();
    cpu->stopped = true;
}

#ifdef CONFIG_LINUX
static void sigbus_reraise(void)
{
    sigset_t set;
    struct sigaction action;

    memset(&action, 0, sizeof(action));
    action.sa_handler = SIG_DFL;
    if (!sigaction(SIGBUS, &action, NULL)) {
        raise(SIGBUS);
        sigemptyset(&set);
        sigaddset(&set, SIGBUS);
        pthread_sigmask(SIG_UNBLOCK, &set, NULL);
    }
    perror("Failed to re-raise SIGBUS!\n");
    abort();
}

static void sigbus_handler(int n, siginfo_t *siginfo, void *ctx)
{
    if (siginfo->si_code != BUS_MCEERR_AO && siginfo->si_code != BUS_MCEERR_AR) {
        sigbus_reraise();
    }

    if (current_cpu) {
        /* Called asynchronously in VCPU thread.  */
        if (kvm_on_sigbus_vcpu(current_cpu, siginfo->si_code, siginfo->si_addr)) {
            sigbus_reraise();
        }
    } else {
        /* Called synchronously (via signalfd) in main thread.  */
        if (kvm_on_sigbus(siginfo->si_code, siginfo->si_addr)) {
            sigbus_reraise();
        }
    }
}

static void qemu_init_sigbus(void)
{
    struct sigaction action;

    memset(&action, 0, sizeof(action));
    action.sa_flags = SA_SIGINFO;
    action.sa_sigaction = sigbus_handler;
    sigaction(SIGBUS, &action, NULL);

    prctl(PR_MCE_KILL, PR_MCE_KILL_SET, PR_MCE_KILL_EARLY, 0, 0);
}
#else /* !CONFIG_LINUX */
static void qemu_init_sigbus(void)
{
}
#endif /* !CONFIG_LINUX */

static QemuMutex qemu_global_mutex;

static QemuThread io_thread;

/* cpu creation */
static QemuCond qemu_cpu_cond;
/* system init */
static QemuCond qemu_pause_cond;

void qemu_init_cpu_loop(void)
{
    qemu_init_sigbus();
    qemu_cond_init(&qemu_cpu_cond);
    qemu_cond_init(&qemu_pause_cond);
    qemu_mutex_init(&qemu_global_mutex);

    qemu_thread_get_self(&io_thread);
}

void run_on_cpu(CPUState *cpu, run_on_cpu_func func, run_on_cpu_data data)
{
    do_run_on_cpu(cpu, func, data, &qemu_global_mutex);
}

static void qemu_kvm_destroy_vcpu(CPUState *cpu)
{
    if (kvm_destroy_vcpu(cpu) < 0) {
        error_report("kvm_destroy_vcpu failed");
        exit(EXIT_FAILURE);
    }
}

static void qemu_tcg_destroy_vcpu(CPUState *cpu)
{
}

static void qemu_cpu_stop(CPUState *cpu, bool exit)
{
    g_assert(qemu_cpu_is_self(cpu));
    cpu->stop = false;
    cpu->stopped = true;
    if (exit) {
        cpu_exit(cpu);
    }
    qemu_cond_broadcast(&qemu_pause_cond);
}

static void qemu_wait_io_event_common(CPUState *cpu)
{
    atomic_mb_set(&cpu->thread_kicked, false);
    if (cpu->stop) {
        qemu_cpu_stop(cpu, false);
    }
    process_queued_cpu_work(cpu);
}

static void qemu_tcg_rr_wait_io_event(CPUState *cpu)
{
    while (all_cpu_threads_idle()) {
        stop_tcg_kick_timer();
        qemu_cond_wait(cpu->halt_cond, &qemu_global_mutex);
    }

    start_tcg_kick_timer();

    qemu_wait_io_event_common(cpu);
}

static void qemu_wait_io_event(CPUState *cpu)
{
    while (cpu_thread_is_idle(cpu)) {
        qemu_cond_wait(cpu->halt_cond, &qemu_global_mutex);
    }

#ifdef _WIN32
    /* Eat dummy APC queued by qemu_cpu_kick_thread.  */
    if (!tcg_enabled()) {
        SleepEx(0, TRUE);
    }
#endif
    qemu_wait_io_event_common(cpu);
}

static void *qemu_kvm_cpu_thread_fn(void *arg)
{
    CPUState *cpu = arg;
    int r;

    rcu_register_thread();

    qemu_mutex_lock_iothread();
    qemu_thread_get_self(cpu->thread);
    cpu->thread_id = qemu_get_thread_id();
    cpu->can_do_io = 1;
    current_cpu = cpu;

    r = kvm_init_vcpu(cpu);
    if (r < 0) {
        error_report("kvm_init_vcpu failed: %s", strerror(-r));
        exit(1);
    }

    kvm_init_cpu_signals(cpu);

    /* signal CPU creation */
    cpu->created = true;
    qemu_cond_signal(&qemu_cpu_cond);

    do {
        if (cpu_can_run(cpu)) {
            r = kvm_cpu_exec(cpu);
            if (r == EXCP_DEBUG) {
                cpu_handle_guest_debug(cpu);
            }
        }
        qemu_wait_io_event(cpu);
    } while (!cpu->unplug || cpu_can_run(cpu));

    qemu_kvm_destroy_vcpu(cpu);
    cpu->created = false;
    qemu_cond_signal(&qemu_cpu_cond);
    qemu_mutex_unlock_iothread();
    rcu_unregister_thread();
    return NULL;
}

static void *qemu_dummy_cpu_thread_fn(void *arg)
{
#ifdef _WIN32
    error_report("qtest is not supported under Windows");
    exit(1);
#else
    CPUState *cpu = arg;
    sigset_t waitset;
    int r;

    rcu_register_thread();

    qemu_mutex_lock_iothread();
    qemu_thread_get_self(cpu->thread);
    cpu->thread_id = qemu_get_thread_id();
    cpu->can_do_io = 1;
    current_cpu = cpu;

    sigemptyset(&waitset);
    sigaddset(&waitset, SIG_IPI);

    /* signal CPU creation */
    cpu->created = true;
    qemu_cond_signal(&qemu_cpu_cond);

    do {
        qemu_mutex_unlock_iothread();
        do {
            int sig;
            r = sigwait(&waitset, &sig);
        } while (r == -1 && (errno == EAGAIN || errno == EINTR));
        if (r == -1) {
            perror("sigwait");
            exit(1);
        }
        qemu_mutex_lock_iothread();
        qemu_wait_io_event(cpu);
    } while (!cpu->unplug);

    rcu_unregister_thread();
    return NULL;
#endif
}

static int64_t tcg_get_icount_limit(void)
{
    int64_t deadline;

    if (replay_mode != REPLAY_MODE_PLAY) {
        deadline = qemu_clock_deadline_ns_all(QEMU_CLOCK_VIRTUAL);

        /* Maintain prior (possibly buggy) behaviour where if no deadline
         * was set (as there is no QEMU_CLOCK_VIRTUAL timer) or it is more than
         * INT32_MAX nanoseconds ahead, we still use INT32_MAX
         * nanoseconds.
         */
        if ((deadline < 0) || (deadline > INT32_MAX)) {
            deadline = INT32_MAX;
        }

        return qemu_icount_round(deadline);
    } else {
        return replay_get_instructions();
    }
}

static void handle_icount_deadline(void)
{
    assert(qemu_in_vcpu_thread());
    if (use_icount) {
        int64_t deadline =
            qemu_clock_deadline_ns_all(QEMU_CLOCK_VIRTUAL);

        if (deadline == 0) {
            /* Wake up other AioContexts.  */
            qemu_clock_notify(QEMU_CLOCK_VIRTUAL);
            qemu_clock_run_timers(QEMU_CLOCK_VIRTUAL);
        }
    }
}

static void prepare_icount_for_run(CPUState *cpu)
{
    if (use_icount) {
        int insns_left;

        /* These should always be cleared by process_icount_data after
         * each vCPU execution. However u16.high can be raised
         * asynchronously by cpu_exit/cpu_interrupt/tcg_handle_interrupt
         */
        g_assert(cpu->icount_decr.u16.low == 0);
        g_assert(cpu->icount_extra == 0);

        cpu->icount_budget = tcg_get_icount_limit();
        insns_left = MIN(0xffff, cpu->icount_budget);
        cpu->icount_decr.u16.low = insns_left;
        cpu->icount_extra = cpu->icount_budget - insns_left;

        replay_mutex_lock();
    }
}

static void process_icount_data(CPUState *cpu)
{
    if (use_icount) {
        /* Account for executed instructions */
        cpu_update_icount(cpu);

        /* Reset the counters */
        cpu->icount_decr.u16.low = 0;
        cpu->icount_extra = 0;
        cpu->icount_budget = 0;

        replay_account_executed_instructions();

        replay_mutex_unlock();
    }
}


static int tcg_cpu_exec(CPUState *cpu)
{
    int ret;
#ifdef CONFIG_PROFILER
    int64_t ti;
#endif

#ifdef CONFIG_PROFILER
    ti = profile_getclock();
#endif
    cpu_exec_start(cpu);
    ret = cpu_exec(cpu);
    cpu_exec_end(cpu);
#ifdef CONFIG_PROFILER
    tcg_time += profile_getclock() - ti;
#endif
    return ret;
}

/* Destroy any remaining vCPUs which have been unplugged and have
 * finished running
 */
static void deal_with_unplugged_cpus(void)
{
    CPUState *cpu;

    CPU_FOREACH(cpu) {
        if (cpu->unplug && !cpu_can_run(cpu)) {
            qemu_tcg_destroy_vcpu(cpu);
            cpu->created = false;
            qemu_cond_signal(&qemu_cpu_cond);
            break;
        }
    }
}

/* Single-threaded TCG
 *
 * In the single-threaded case each vCPU is simulated in turn. If
 * there is more than a single vCPU we create a simple timer to kick
 * the vCPU and ensure we don't get stuck in a tight loop in one vCPU.
 * This is done explicitly rather than relying on side-effects
 * elsewhere.
 */

static void *qemu_tcg_rr_cpu_thread_fn(void *arg)
{
    CPUState *cpu = arg;

    rcu_register_thread();
    tcg_register_thread();

    qemu_mutex_lock_iothread();
    qemu_thread_get_self(cpu->thread);

    cpu->thread_id = qemu_get_thread_id();
    cpu->created = true;
    cpu->can_do_io = 1;
    qemu_cond_signal(&qemu_cpu_cond);

    /* wait for initial kick-off after machine start */
    while (first_cpu->stopped) {
        qemu_cond_wait(first_cpu->halt_cond, &qemu_global_mutex);

        /* process any pending work */
        CPU_FOREACH(cpu) {
            current_cpu = cpu;
            qemu_wait_io_event_common(cpu);
        }
    }

    start_tcg_kick_timer();

    cpu = first_cpu;

    /* process any pending work */
    cpu->exit_request = 1;

    while (1) {
        qemu_mutex_unlock_iothread();
        replay_mutex_lock();
        qemu_mutex_lock_iothread();
        /* Account partial waits to QEMU_CLOCK_VIRTUAL.  */
        qemu_account_warp_timer();

        /* Run the timers here.  This is much more efficient than
         * waking up the I/O thread and waiting for completion.
         */
        handle_icount_deadline();

        replay_mutex_unlock();

        if (!cpu) {
            cpu = first_cpu;
        }

        while (cpu && !cpu->queued_work_first && !cpu->exit_request) {

            atomic_mb_set(&tcg_current_rr_cpu, cpu);
            current_cpu = cpu;

            qemu_clock_enable(QEMU_CLOCK_VIRTUAL,
                              (cpu->singlestep_enabled & SSTEP_NOTIMER) == 0);

            if (cpu_can_run(cpu)) {
                int r;

                qemu_mutex_unlock_iothread();
                prepare_icount_for_run(cpu);

                r = tcg_cpu_exec(cpu);

                process_icount_data(cpu);
                qemu_mutex_lock_iothread();

                if (r == EXCP_DEBUG) {
                    cpu_handle_guest_debug(cpu);
                    break;
                } else if (r == EXCP_ATOMIC) {
                    qemu_mutex_unlock_iothread();
                    cpu_exec_step_atomic(cpu);
                    qemu_mutex_lock_iothread();
                    break;
                }
            } else if (cpu->stop) {
                if (cpu->unplug) {
                    cpu = CPU_NEXT(cpu);
                }
                break;
            }

            cpu = CPU_NEXT(cpu);
        } /* while (cpu && !cpu->exit_request).. */

        /* Does not need atomic_mb_set because a spurious wakeup is okay.  */
        atomic_set(&tcg_current_rr_cpu, NULL);

        if (cpu && cpu->exit_request) {
            atomic_mb_set(&cpu->exit_request, 0);
        }

        qemu_tcg_rr_wait_io_event(cpu ? cpu : QTAILQ_FIRST(&cpus));
        deal_with_unplugged_cpus();
    }

    rcu_unregister_thread();
    return NULL;
}

static void *qemu_hax_cpu_thread_fn(void *arg)
{
    CPUState *cpu = arg;
    int r;

    rcu_register_thread();
    qemu_mutex_lock_iothread();
    qemu_thread_get_self(cpu->thread);

    cpu->thread_id = qemu_get_thread_id();
    cpu->created = true;
    cpu->halted = 0;
    current_cpu = cpu;

    hax_init_vcpu(cpu);
    qemu_cond_signal(&qemu_cpu_cond);

    do {
        if (cpu_can_run(cpu)) {
            r = hax_smp_cpu_exec(cpu);
            if (r == EXCP_DEBUG) {
                cpu_handle_guest_debug(cpu);
            }
        }

        qemu_wait_io_event(cpu);
    } while (!cpu->unplug || cpu_can_run(cpu));
    rcu_unregister_thread();
    return NULL;
}

/* The HVF-specific vCPU thread function. This one should only run when the host
 * CPU supports the VMX "unrestricted guest" feature. */
static void *qemu_hvf_cpu_thread_fn(void *arg)
{
    CPUState *cpu = arg;

    int r;

    assert(hvf_enabled());

    rcu_register_thread();

    qemu_mutex_lock_iothread();
    qemu_thread_get_self(cpu->thread);

    cpu->thread_id = qemu_get_thread_id();
    cpu->can_do_io = 1;
    current_cpu = cpu;

    hvf_init_vcpu(cpu);

    /* signal CPU creation */
    cpu->created = true;
    qemu_cond_signal(&qemu_cpu_cond);

    do {
        if (cpu_can_run(cpu)) {
            r = hvf_vcpu_exec(cpu);
            if (r == EXCP_DEBUG) {
                cpu_handle_guest_debug(cpu);
            }
        }
        qemu_wait_io_event(cpu);
    } while (!cpu->unplug || cpu_can_run(cpu));

    hvf_vcpu_destroy(cpu);
    cpu->created = false;
    qemu_cond_signal(&qemu_cpu_cond);
    qemu_mutex_unlock_iothread();
    rcu_unregister_thread();
    return NULL;
}

static void *qemu_whpx_cpu_thread_fn(void *arg)
{
    CPUState *cpu = arg;
    int r;

    rcu_register_thread();

    qemu_mutex_lock_iothread();
    qemu_thread_get_self(cpu->thread);
    cpu->thread_id = qemu_get_thread_id();
    current_cpu = cpu;

    r = whpx_init_vcpu(cpu);
    if (r < 0) {
        fprintf(stderr, "whpx_init_vcpu failed: %s\n", strerror(-r));
        exit(1);
    }

    /* signal CPU creation */
    cpu->created = true;
    qemu_cond_signal(&qemu_cpu_cond);

    do {
        if (cpu_can_run(cpu)) {
            r = whpx_vcpu_exec(cpu);
            if (r == EXCP_DEBUG) {
                cpu_handle_guest_debug(cpu);
            }
        }
        while (cpu_thread_is_idle(cpu)) {
            qemu_cond_wait(cpu->halt_cond, &qemu_global_mutex);
        }
        qemu_wait_io_event_common(cpu);
    } while (!cpu->unplug || cpu_can_run(cpu));

    whpx_destroy_vcpu(cpu);
    cpu->created = false;
    qemu_cond_signal(&qemu_cpu_cond);
    qemu_mutex_unlock_iothread();
    rcu_unregister_thread();
    return NULL;
}

#ifdef _WIN32
static void CALLBACK dummy_apc_func(ULONG_PTR unused)
{
}
#endif

/* Multi-threaded TCG
 *
 * In the multi-threaded case each vCPU has its own thread. The TLS
 * variable current_cpu can be used deep in the code to find the
 * current CPUState for a given thread.
 */

static void *qemu_tcg_cpu_thread_fn(void *arg)
{
    CPUState *cpu = arg;

    g_assert(!use_icount);

    rcu_register_thread();
    tcg_register_thread();

    qemu_mutex_lock_iothread();
    qemu_thread_get_self(cpu->thread);

    cpu->thread_id = qemu_get_thread_id();
    cpu->created = true;
    cpu->can_do_io = 1;
    current_cpu = cpu;
    qemu_cond_signal(&qemu_cpu_cond);

    /* process any pending work */
    cpu->exit_request = 1;

    while (1) {
        if (cpu_can_run(cpu)) {
            int r;
            qemu_mutex_unlock_iothread();
            r = tcg_cpu_exec(cpu);
            qemu_mutex_lock_iothread();
            switch (r) {
            case EXCP_DEBUG:
                cpu_handle_guest_debug(cpu);
                break;
            case EXCP_HALTED:
                /* during start-up the vCPU is reset and the thread is
                 * kicked several times. If we don't ensure we go back
                 * to sleep in the halted state we won't cleanly
                 * start-up when the vCPU is enabled.
                 *
                 * cpu->halted should ensure we sleep in wait_io_event
                 */
                g_assert(cpu->halted);
                break;
            case EXCP_ATOMIC:
                qemu_mutex_unlock_iothread();
                cpu_exec_step_atomic(cpu);
                qemu_mutex_lock_iothread();
            default:
                /* Ignore everything else? */
                break;
            }
        }

        atomic_mb_set(&cpu->exit_request, 0);
        qemu_wait_io_event(cpu);
    } while (!cpu->unplug || cpu_can_run(cpu));

    qemu_tcg_destroy_vcpu(cpu);
    cpu->created = false;
    qemu_cond_signal(&qemu_cpu_cond);
    qemu_mutex_unlock_iothread();
    rcu_unregister_thread();
    return NULL;
}

static void qemu_cpu_kick_thread(CPUState *cpu)
{
#ifndef _WIN32
    int err;

    if (cpu->thread_kicked) {
        return;
    }
    cpu->thread_kicked = true;
    err = pthread_kill(cpu->thread->thread, SIG_IPI);
    if (err) {
        fprintf(stderr, "qemu:%s: %s", __func__, strerror(err));
        exit(1);
    }
#else /* _WIN32 */
    if (!qemu_cpu_is_self(cpu)) {
        if (whpx_enabled()) {
            whpx_vcpu_kick(cpu);
        } else if (!QueueUserAPC(dummy_apc_func, cpu->hThread, 0)) {
            fprintf(stderr, "%s: QueueUserAPC failed with error %lu\n",
                    __func__, GetLastError());
            exit(1);
        }
    }
#endif
}

void qemu_cpu_kick(CPUState *cpu)
{
    qemu_cond_broadcast(cpu->halt_cond);
    if (tcg_enabled()) {
        cpu_exit(cpu);
        /* NOP unless doing single-thread RR */
        qemu_cpu_kick_rr_cpu();
    } else {
        if (hax_enabled()) {
            /*
             * FIXME: race condition with the exit_request check in
             * hax_vcpu_hax_exec
             */
            cpu->exit_request = 1;
        }
        qemu_cpu_kick_thread(cpu);
    }
}

void qemu_cpu_kick_self(void)
{
    assert(current_cpu);
    qemu_cpu_kick_thread(current_cpu);
}

bool qemu_cpu_is_self(CPUState *cpu)
{
    return qemu_thread_is_self(cpu->thread);
}

bool qemu_in_vcpu_thread(void)
{
    return current_cpu && qemu_cpu_is_self(current_cpu);
}

static __thread bool iothread_locked = false;

bool qemu_mutex_iothread_locked(void)
{
    return iothread_locked;
}

void qemu_mutex_lock_iothread(void)
{
    g_assert(!qemu_mutex_iothread_locked());
    qemu_mutex_lock(&qemu_global_mutex);
    iothread_locked = true;
}

void qemu_mutex_unlock_iothread(void)
{
    g_assert(qemu_mutex_iothread_locked());
    iothread_locked = false;
    qemu_mutex_unlock(&qemu_global_mutex);
}

static bool all_vcpus_paused(void)
{
    CPUState *cpu;

    CPU_FOREACH(cpu) {
        if (!cpu->stopped) {
            return false;
        }
    }

    return true;
}

void pause_all_vcpus(void)
{
    CPUState *cpu;

    qemu_clock_enable(QEMU_CLOCK_VIRTUAL, false);
    CPU_FOREACH(cpu) {
        if (qemu_cpu_is_self(cpu)) {
            qemu_cpu_stop(cpu, true);
        } else {
            cpu->stop = true;
            qemu_cpu_kick(cpu);
        }
    }

    /* We need to drop the replay_lock so any vCPU threads woken up
     * can finish their replay tasks
     */
    replay_mutex_unlock();

    while (!all_vcpus_paused()) {
        qemu_cond_wait(&qemu_pause_cond, &qemu_global_mutex);
        CPU_FOREACH(cpu) {
            qemu_cpu_kick(cpu);
        }
    }

<<<<<<< HEAD
    show_all_ifetch_counters();
    tcg_plugin_cpus_stopped();
=======
    qemu_mutex_unlock_iothread();
    replay_mutex_lock();
    qemu_mutex_lock_iothread();
>>>>>>> 4743c235
}

void cpu_resume(CPUState *cpu)
{
    cpu->stop = false;
    cpu->stopped = false;
    qemu_cpu_kick(cpu);
}

void resume_all_vcpus(void)
{
    CPUState *cpu;

    qemu_clock_enable(QEMU_CLOCK_VIRTUAL, true);
    CPU_FOREACH(cpu) {
        cpu_resume(cpu);
    }
}

void cpu_remove_sync(CPUState *cpu)
{
    cpu->stop = true;
    cpu->unplug = true;
    qemu_cpu_kick(cpu);
    qemu_mutex_unlock_iothread();
    qemu_thread_join(cpu->thread);
    qemu_mutex_lock_iothread();
}

/* For temporary buffers for forming a name */
#define VCPU_THREAD_NAME_SIZE 16

static void qemu_tcg_init_vcpu(CPUState *cpu)
{
    char thread_name[VCPU_THREAD_NAME_SIZE];
    static QemuCond *single_tcg_halt_cond;
    static QemuThread *single_tcg_cpu_thread;
    static int tcg_region_inited;

    /*
     * Initialize TCG regions--once. Now is a good time, because:
     * (1) TCG's init context, prologue and target globals have been set up.
     * (2) qemu_tcg_mttcg_enabled() works now (TCG init code runs before the
     *     -accel flag is processed, so the check doesn't work then).
     */
    if (!tcg_region_inited) {
        tcg_region_inited = 1;
        tcg_region_init();
    }

    if (qemu_tcg_mttcg_enabled() || !single_tcg_cpu_thread) {
        cpu->thread = g_malloc0(sizeof(QemuThread));
        cpu->halt_cond = g_malloc0(sizeof(QemuCond));
        qemu_cond_init(cpu->halt_cond);

        if (qemu_tcg_mttcg_enabled()) {
            /* create a thread per vCPU with TCG (MTTCG) */
            parallel_cpus = true;
            snprintf(thread_name, VCPU_THREAD_NAME_SIZE, "CPU %d/TCG",
                 cpu->cpu_index);

            qemu_thread_create(cpu->thread, thread_name, qemu_tcg_cpu_thread_fn,
                               cpu, QEMU_THREAD_JOINABLE);

        } else {
            /* share a single thread for all cpus with TCG */
            snprintf(thread_name, VCPU_THREAD_NAME_SIZE, "ALL CPUs/TCG");
            qemu_thread_create(cpu->thread, thread_name,
                               qemu_tcg_rr_cpu_thread_fn,
                               cpu, QEMU_THREAD_JOINABLE);

            single_tcg_halt_cond = cpu->halt_cond;
            single_tcg_cpu_thread = cpu->thread;
        }
#ifdef _WIN32
        cpu->hThread = qemu_thread_get_handle(cpu->thread);
#endif
    } else {
        /* For non-MTTCG cases we share the thread */
        cpu->thread = single_tcg_cpu_thread;
        cpu->halt_cond = single_tcg_halt_cond;
        cpu->thread_id = first_cpu->thread_id;
        cpu->can_do_io = 1;
        cpu->created = true;
    }
}

static void qemu_hax_start_vcpu(CPUState *cpu)
{
    char thread_name[VCPU_THREAD_NAME_SIZE];

    cpu->thread = g_malloc0(sizeof(QemuThread));
    cpu->halt_cond = g_malloc0(sizeof(QemuCond));
    qemu_cond_init(cpu->halt_cond);

    snprintf(thread_name, VCPU_THREAD_NAME_SIZE, "CPU %d/HAX",
             cpu->cpu_index);
    qemu_thread_create(cpu->thread, thread_name, qemu_hax_cpu_thread_fn,
                       cpu, QEMU_THREAD_JOINABLE);
#ifdef _WIN32
    cpu->hThread = qemu_thread_get_handle(cpu->thread);
#endif
}

static void qemu_kvm_start_vcpu(CPUState *cpu)
{
    char thread_name[VCPU_THREAD_NAME_SIZE];

    cpu->thread = g_malloc0(sizeof(QemuThread));
    cpu->halt_cond = g_malloc0(sizeof(QemuCond));
    qemu_cond_init(cpu->halt_cond);
    snprintf(thread_name, VCPU_THREAD_NAME_SIZE, "CPU %d/KVM",
             cpu->cpu_index);
    qemu_thread_create(cpu->thread, thread_name, qemu_kvm_cpu_thread_fn,
                       cpu, QEMU_THREAD_JOINABLE);
}

static void qemu_hvf_start_vcpu(CPUState *cpu)
{
    char thread_name[VCPU_THREAD_NAME_SIZE];

    /* HVF currently does not support TCG, and only runs in
     * unrestricted-guest mode. */
    assert(hvf_enabled());

    cpu->thread = g_malloc0(sizeof(QemuThread));
    cpu->halt_cond = g_malloc0(sizeof(QemuCond));
    qemu_cond_init(cpu->halt_cond);

    snprintf(thread_name, VCPU_THREAD_NAME_SIZE, "CPU %d/HVF",
             cpu->cpu_index);
    qemu_thread_create(cpu->thread, thread_name, qemu_hvf_cpu_thread_fn,
                       cpu, QEMU_THREAD_JOINABLE);
}

static void qemu_whpx_start_vcpu(CPUState *cpu)
{
    char thread_name[VCPU_THREAD_NAME_SIZE];

    cpu->thread = g_malloc0(sizeof(QemuThread));
    cpu->halt_cond = g_malloc0(sizeof(QemuCond));
    qemu_cond_init(cpu->halt_cond);
    snprintf(thread_name, VCPU_THREAD_NAME_SIZE, "CPU %d/WHPX",
             cpu->cpu_index);
    qemu_thread_create(cpu->thread, thread_name, qemu_whpx_cpu_thread_fn,
                       cpu, QEMU_THREAD_JOINABLE);
#ifdef _WIN32
    cpu->hThread = qemu_thread_get_handle(cpu->thread);
#endif
}

static void qemu_dummy_start_vcpu(CPUState *cpu)
{
    char thread_name[VCPU_THREAD_NAME_SIZE];

    cpu->thread = g_malloc0(sizeof(QemuThread));
    cpu->halt_cond = g_malloc0(sizeof(QemuCond));
    qemu_cond_init(cpu->halt_cond);
    snprintf(thread_name, VCPU_THREAD_NAME_SIZE, "CPU %d/DUMMY",
             cpu->cpu_index);
    qemu_thread_create(cpu->thread, thread_name, qemu_dummy_cpu_thread_fn, cpu,
                       QEMU_THREAD_JOINABLE);
}

void qemu_init_vcpu(CPUState *cpu)
{
    cpu->nr_cores = smp_cores;
    cpu->nr_threads = smp_threads;
    cpu->stopped = true;

    if (!cpu->as) {
        /* If the target cpu hasn't set up any address spaces itself,
         * give it the default one.
         */
        cpu->num_ases = 1;
        cpu_address_space_init(cpu, 0, "cpu-memory", cpu->memory);
    }

    if (kvm_enabled()) {
        qemu_kvm_start_vcpu(cpu);
    } else if (hax_enabled()) {
        qemu_hax_start_vcpu(cpu);
    } else if (hvf_enabled()) {
        qemu_hvf_start_vcpu(cpu);
    } else if (tcg_enabled()) {
        qemu_tcg_init_vcpu(cpu);
    } else if (whpx_enabled()) {
        qemu_whpx_start_vcpu(cpu);
    } else {
        qemu_dummy_start_vcpu(cpu);
    }

    while (!cpu->created) {
        qemu_cond_wait(&qemu_cpu_cond, &qemu_global_mutex);
    }
}

void cpu_stop_current(void)
{
    if (current_cpu) {
        qemu_cpu_stop(current_cpu, true);
    }
}

int vm_stop(RunState state)
{
    if (qemu_in_vcpu_thread()) {
        qemu_system_vmstop_request_prepare();
        qemu_system_vmstop_request(state);
        /*
         * FIXME: should not return to device code in case
         * vm_stop() has been requested.
         */
        cpu_stop_current();
        return 0;
    }

    return do_vm_stop(state, true);
}

/**
 * Prepare for (re)starting the VM.
 * Returns -1 if the vCPUs are not to be restarted (e.g. if they are already
 * running or in case of an error condition), 0 otherwise.
 */
int vm_prepare_start(void)
{
    RunState requested;
    int res = 0;

    qemu_vmstop_requested(&requested);
    if (runstate_is_running() && requested == RUN_STATE__MAX) {
        return -1;
    }

    /* Ensure that a STOP/RESUME pair of events is emitted if a
     * vmstop request was pending.  The BLOCK_IO_ERROR event, for
     * example, according to documentation is always followed by
     * the STOP event.
     */
    if (runstate_is_running()) {
        qapi_event_send_stop(&error_abort);
        res = -1;
    } else {
        replay_enable_events();
        cpu_enable_ticks();
        runstate_set(RUN_STATE_RUNNING);
        vm_state_notify(1, RUN_STATE_RUNNING);
    }

    /* We are sending this now, but the CPUs will be resumed shortly later */
    qapi_event_send_resume(&error_abort);
    return res;
}

void vm_start(void)
{
    if (!vm_prepare_start()) {
        resume_all_vcpus();
    }
}

/* does a state transition even if the VM is already stopped,
   current state is forgotten forever */
int vm_stop_force_state(RunState state)
{
    if (runstate_is_running()) {
        return vm_stop(state);
    } else {
        runstate_set(state);

        bdrv_drain_all();
        /* Make sure to return an error if the flush in a previous vm_stop()
         * failed. */
        return bdrv_flush_all();
    }
}

void list_cpus(FILE *f, fprintf_function cpu_fprintf, const char *optarg)
{
    /* XXX: implement xxx_cpu_list for targets that still miss it */
#if defined(cpu_list)
    cpu_list(f, cpu_fprintf);
#endif
}

CpuInfoList *qmp_query_cpus(Error **errp)
{
    MachineState *ms = MACHINE(qdev_get_machine());
    MachineClass *mc = MACHINE_GET_CLASS(ms);
    CpuInfoList *head = NULL, *cur_item = NULL;
    CPUState *cpu;

    CPU_FOREACH(cpu) {
        CpuInfoList *info;
#if defined(TARGET_I386)
        X86CPU *x86_cpu = X86_CPU(cpu);
        CPUX86State *env = &x86_cpu->env;
#elif defined(TARGET_PPC)
        PowerPCCPU *ppc_cpu = POWERPC_CPU(cpu);
        CPUPPCState *env = &ppc_cpu->env;
#elif defined(TARGET_SPARC)
        SPARCCPU *sparc_cpu = SPARC_CPU(cpu);
        CPUSPARCState *env = &sparc_cpu->env;
#elif defined(TARGET_RISCV)
        RISCVCPU *riscv_cpu = RISCV_CPU(cpu);
        CPURISCVState *env = &riscv_cpu->env;
#elif defined(TARGET_MIPS)
        MIPSCPU *mips_cpu = MIPS_CPU(cpu);
        CPUMIPSState *env = &mips_cpu->env;
#elif defined(TARGET_TRICORE)
        TriCoreCPU *tricore_cpu = TRICORE_CPU(cpu);
        CPUTriCoreState *env = &tricore_cpu->env;
#elif defined(TARGET_S390X)
        S390CPU *s390_cpu = S390_CPU(cpu);
        CPUS390XState *env = &s390_cpu->env;
#endif

        cpu_synchronize_state(cpu);

        info = g_malloc0(sizeof(*info));
        info->value = g_malloc0(sizeof(*info->value));
        info->value->CPU = cpu->cpu_index;
        info->value->current = (cpu == first_cpu);
        info->value->halted = cpu->halted;
        info->value->qom_path = object_get_canonical_path(OBJECT(cpu));
        info->value->thread_id = cpu->thread_id;
#if defined(TARGET_I386)
        info->value->arch = CPU_INFO_ARCH_X86;
        info->value->u.x86.pc = env->eip + env->segs[R_CS].base;
#elif defined(TARGET_PPC)
        info->value->arch = CPU_INFO_ARCH_PPC;
        info->value->u.ppc.nip = env->nip;
#elif defined(TARGET_SPARC)
        info->value->arch = CPU_INFO_ARCH_SPARC;
        info->value->u.q_sparc.pc = env->pc;
        info->value->u.q_sparc.npc = env->npc;
#elif defined(TARGET_MIPS)
        info->value->arch = CPU_INFO_ARCH_MIPS;
        info->value->u.q_mips.PC = env->active_tc.PC;
#elif defined(TARGET_TRICORE)
        info->value->arch = CPU_INFO_ARCH_TRICORE;
        info->value->u.tricore.PC = env->PC;
#elif defined(TARGET_S390X)
        info->value->arch = CPU_INFO_ARCH_S390;
        info->value->u.s390.cpu_state = env->cpu_state;
#elif defined(TARGET_RISCV)
        info->value->arch = CPU_INFO_ARCH_RISCV;
        info->value->u.riscv.pc = env->pc;
#else
        info->value->arch = CPU_INFO_ARCH_OTHER;
#endif
        info->value->has_props = !!mc->cpu_index_to_instance_props;
        if (info->value->has_props) {
            CpuInstanceProperties *props;
            props = g_malloc0(sizeof(*props));
            *props = mc->cpu_index_to_instance_props(ms, cpu->cpu_index);
            info->value->props = props;
        }

        /* XXX: waiting for the qapi to support GSList */
        if (!cur_item) {
            head = cur_item = info;
        } else {
            cur_item->next = info;
            cur_item = info;
        }
    }

    return head;
}

/*
 * fast means: we NEVER interrupt vCPU threads to retrieve
 * information from KVM.
 */
CpuInfoFastList *qmp_query_cpus_fast(Error **errp)
{
    MachineState *ms = MACHINE(qdev_get_machine());
    MachineClass *mc = MACHINE_GET_CLASS(ms);
    CpuInfoFastList *head = NULL, *cur_item = NULL;
    CPUState *cpu;
#if defined(TARGET_S390X)
    S390CPU *s390_cpu;
    CPUS390XState *env;
#endif

    CPU_FOREACH(cpu) {
        CpuInfoFastList *info = g_malloc0(sizeof(*info));
        info->value = g_malloc0(sizeof(*info->value));

        info->value->cpu_index = cpu->cpu_index;
        info->value->qom_path = object_get_canonical_path(OBJECT(cpu));
        info->value->thread_id = cpu->thread_id;

        info->value->has_props = !!mc->cpu_index_to_instance_props;
        if (info->value->has_props) {
            CpuInstanceProperties *props;
            props = g_malloc0(sizeof(*props));
            *props = mc->cpu_index_to_instance_props(ms, cpu->cpu_index);
            info->value->props = props;
        }

#if defined(TARGET_S390X)
        s390_cpu = S390_CPU(cpu);
        env = &s390_cpu->env;
        info->value->arch = CPU_INFO_ARCH_S390;
        info->value->u.s390.cpu_state = env->cpu_state;
#endif
        if (!cur_item) {
            head = cur_item = info;
        } else {
            cur_item->next = info;
            cur_item = info;
        }
    }

    return head;
}

void qmp_memsave(int64_t addr, int64_t size, const char *filename,
                 bool has_cpu, int64_t cpu_index, Error **errp)
{
    FILE *f;
    uint32_t l;
    CPUState *cpu;
    uint8_t buf[1024];
    int64_t orig_addr = addr, orig_size = size;

    if (!has_cpu) {
        cpu_index = 0;
    }

    cpu = qemu_get_cpu(cpu_index);
    if (cpu == NULL) {
        error_setg(errp, QERR_INVALID_PARAMETER_VALUE, "cpu-index",
                   "a CPU number");
        return;
    }

    f = fopen(filename, "wb");
    if (!f) {
        error_setg_file_open(errp, errno, filename);
        return;
    }

    while (size != 0) {
        l = sizeof(buf);
        if (l > size)
            l = size;
        if (cpu_memory_rw_debug(cpu, addr, buf, l, 0) != 0) {
            error_setg(errp, "Invalid addr 0x%016" PRIx64 "/size %" PRId64
                             " specified", orig_addr, orig_size);
            goto exit;
        }
        if (fwrite(buf, 1, l, f) != l) {
            error_setg(errp, QERR_IO_ERROR);
            goto exit;
        }
        addr += l;
        size -= l;
    }

exit:
    fclose(f);
}

void qmp_pmemsave(int64_t addr, int64_t size, const char *filename,
                  Error **errp)
{
    FILE *f;
    uint32_t l;
    uint8_t buf[1024];

    f = fopen(filename, "wb");
    if (!f) {
        error_setg_file_open(errp, errno, filename);
        return;
    }

    while (size != 0) {
        l = sizeof(buf);
        if (l > size)
            l = size;
        cpu_physical_memory_read(addr, buf, l);
        if (fwrite(buf, 1, l, f) != l) {
            error_setg(errp, QERR_IO_ERROR);
            goto exit;
        }
        addr += l;
        size -= l;
    }

exit:
    fclose(f);
}

void qmp_inject_nmi(Error **errp)
{
    nmi_monitor_handle(monitor_get_cpu_index(), errp);
}

void dump_drift_info(FILE *f, fprintf_function cpu_fprintf)
{
    if (!use_icount) {
        return;
    }

    cpu_fprintf(f, "Host - Guest clock  %"PRIi64" ms\n",
                (cpu_get_clock() - cpu_get_icount())/SCALE_MS);
    if (icount_align_option) {
        cpu_fprintf(f, "Max guest delay     %"PRIi64" ms\n", -max_delay/SCALE_MS);
        cpu_fprintf(f, "Max guest advance   %"PRIi64" ms\n", max_advance/SCALE_MS);
    } else {
        cpu_fprintf(f, "Max guest delay     NA\n");
        cpu_fprintf(f, "Max guest advance   NA\n");
    }
}<|MERGE_RESOLUTION|>--- conflicted
+++ resolved
@@ -1814,14 +1814,12 @@
         }
     }
 
-<<<<<<< HEAD
-    show_all_ifetch_counters();
-    tcg_plugin_cpus_stopped();
-=======
     qemu_mutex_unlock_iothread();
     replay_mutex_lock();
     qemu_mutex_lock_iothread();
->>>>>>> 4743c235
+
+    show_all_ifetch_counters();
+    tcg_plugin_cpus_stopped();
 }
 
 void cpu_resume(CPUState *cpu)

--- conflicted
+++ resolved
@@ -80,10 +80,6 @@
    tso/gso/gro 'off'. */
 #define VIRTIO_NET_RSC_DEFAULT_INTERVAL 300000
 
-<<<<<<< HEAD
-
-static VirtIOFeature feature_sizes[] = {
-=======
 #define VIRTIO_NET_RSS_SUPPORTED_HASHES (VIRTIO_NET_RSS_HASH_TYPE_IPv4 | \
                                          VIRTIO_NET_RSS_HASH_TYPE_TCPv4 | \
                                          VIRTIO_NET_RSS_HASH_TYPE_UDPv4 | \
@@ -95,7 +91,6 @@
                                          VIRTIO_NET_RSS_HASH_TYPE_UDP_EX)
 
 static const VirtIOFeature feature_sizes[] = {
->>>>>>> 823a3f11
     {.flags = 1ULL << VIRTIO_NET_F_MAC,
      .end = endof(struct virtio_net_config, mac)},
     {.flags = 1ULL << VIRTIO_NET_F_STATUS,
@@ -3257,11 +3252,7 @@
         if (err) {
             goto out;
         }
-<<<<<<< HEAD
-        hotplug_handler_plug(hotplug_ctrl, n->primary_dev, &err);
-=======
         hotplug_handler_plug(hotplug_ctrl, dev, &err);
->>>>>>> 823a3f11
     }
     pdev->partially_hotplugged = false;
 

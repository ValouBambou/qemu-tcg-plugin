--- conflicted
+++ resolved
@@ -19,11 +19,7 @@
 #include "qemu/osdep.h"
 
 #include "qemu.h"
-<<<<<<< HEAD
-#include "qemu-common.h"
 #include "tcg-plugin.h"
-=======
->>>>>>> 98b2e3c9
 
 //#define DEBUG_MMAP
 

/*
 * QEMU VGA Emulator.
 *
 * Copyright (c) 2003 Fabrice Bellard
 *
 * Permission is hereby granted, free of charge, to any person obtaining a copy
 * of this software and associated documentation files (the "Software"), to deal
 * in the Software without restriction, including without limitation the rights
 * to use, copy, modify, merge, publish, distribute, sublicense, and/or sell
 * copies of the Software, and to permit persons to whom the Software is
 * furnished to do so, subject to the following conditions:
 *
 * The above copyright notice and this permission notice shall be included in
 * all copies or substantial portions of the Software.
 *
 * THE SOFTWARE IS PROVIDED "AS IS", WITHOUT WARRANTY OF ANY KIND, EXPRESS OR
 * IMPLIED, INCLUDING BUT NOT LIMITED TO THE WARRANTIES OF MERCHANTABILITY,
 * FITNESS FOR A PARTICULAR PURPOSE AND NONINFRINGEMENT. IN NO EVENT SHALL
 * THE AUTHORS OR COPYRIGHT HOLDERS BE LIABLE FOR ANY CLAIM, DAMAGES OR OTHER
 * LIABILITY, WHETHER IN AN ACTION OF CONTRACT, TORT OR OTHERWISE, ARISING FROM,
 * OUT OF OR IN CONNECTION WITH THE SOFTWARE OR THE USE OR OTHER DEALINGS IN
 * THE SOFTWARE.
 */
#include "qemu/osdep.h"
#include "qapi/error.h"
#include "hw/hw.h"
#include "vga.h"
#include "ui/console.h"
#include "hw/i386/pc.h"
#include "hw/pci/pci.h"
#include "vga_int.h"
#include "ui/pixel_ops.h"
#include "qemu/timer.h"
#include "hw/xen/xen.h"
#include "trace.h"

//#define DEBUG_VGA_MEM
//#define DEBUG_VGA_REG

/* 16 state changes per vertical frame @60 Hz */
#define VGA_TEXT_CURSOR_PERIOD_MS       (1000 * 2 * 16 / 60)

/*
 * Video Graphics Array (VGA)
 *
 * Chipset docs for original IBM VGA:
 * http://www.mcamafia.de/pdf/ibm_vgaxga_trm2.pdf
 *
 * FreeVGA site:
 * http://www.osdever.net/FreeVGA/home.htm
 *
 * Standard VGA features and Bochs VBE extensions are implemented.
 */

/* force some bits to zero */
const uint8_t sr_mask[8] = {
    0x03,
    0x3d,
    0x0f,
    0x3f,
    0x0e,
    0x00,
    0x00,
    0xff,
};

const uint8_t gr_mask[16] = {
    0x0f, /* 0x00 */
    0x0f, /* 0x01 */
    0x0f, /* 0x02 */
    0x1f, /* 0x03 */
    0x03, /* 0x04 */
    0x7b, /* 0x05 */
    0x0f, /* 0x06 */
    0x0f, /* 0x07 */
    0xff, /* 0x08 */
    0x00, /* 0x09 */
    0x00, /* 0x0a */
    0x00, /* 0x0b */
    0x00, /* 0x0c */
    0x00, /* 0x0d */
    0x00, /* 0x0e */
    0x00, /* 0x0f */
};

#define cbswap_32(__x) \
((uint32_t)( \
		(((uint32_t)(__x) & (uint32_t)0x000000ffUL) << 24) | \
		(((uint32_t)(__x) & (uint32_t)0x0000ff00UL) <<  8) | \
		(((uint32_t)(__x) & (uint32_t)0x00ff0000UL) >>  8) | \
		(((uint32_t)(__x) & (uint32_t)0xff000000UL) >> 24) ))

#ifdef HOST_WORDS_BIGENDIAN
#define PAT(x) cbswap_32(x)
#else
#define PAT(x) (x)
#endif

#ifdef HOST_WORDS_BIGENDIAN
#define BIG 1
#else
#define BIG 0
#endif

#ifdef HOST_WORDS_BIGENDIAN
#define GET_PLANE(data, p) (((data) >> (24 - (p) * 8)) & 0xff)
#else
#define GET_PLANE(data, p) (((data) >> ((p) * 8)) & 0xff)
#endif

static const uint32_t mask16[16] = {
    PAT(0x00000000),
    PAT(0x000000ff),
    PAT(0x0000ff00),
    PAT(0x0000ffff),
    PAT(0x00ff0000),
    PAT(0x00ff00ff),
    PAT(0x00ffff00),
    PAT(0x00ffffff),
    PAT(0xff000000),
    PAT(0xff0000ff),
    PAT(0xff00ff00),
    PAT(0xff00ffff),
    PAT(0xffff0000),
    PAT(0xffff00ff),
    PAT(0xffffff00),
    PAT(0xffffffff),
};

#undef PAT

#ifdef HOST_WORDS_BIGENDIAN
#define PAT(x) (x)
#else
#define PAT(x) cbswap_32(x)
#endif

static uint32_t expand4[256];
static uint16_t expand2[256];
static uint8_t expand4to8[16];

static void vbe_update_vgaregs(VGACommonState *s);

static inline bool vbe_enabled(VGACommonState *s)
{
    return s->vbe_regs[VBE_DISPI_INDEX_ENABLE] & VBE_DISPI_ENABLED;
}

static inline uint8_t sr(VGACommonState *s, int idx)
{
    return vbe_enabled(s) ? s->sr_vbe[idx] : s->sr[idx];
}

static void vga_update_memory_access(VGACommonState *s)
{
    hwaddr base, offset, size;

    if (s->legacy_address_space == NULL) {
        return;
    }

    if (s->has_chain4_alias) {
        memory_region_del_subregion(s->legacy_address_space, &s->chain4_alias);
        object_unparent(OBJECT(&s->chain4_alias));
        s->has_chain4_alias = false;
        s->plane_updated = 0xf;
    }
    if ((sr(s, VGA_SEQ_PLANE_WRITE) & VGA_SR02_ALL_PLANES) ==
        VGA_SR02_ALL_PLANES && sr(s, VGA_SEQ_MEMORY_MODE) & VGA_SR04_CHN_4M) {
        offset = 0;
        switch ((s->gr[VGA_GFX_MISC] >> 2) & 3) {
        case 0:
            base = 0xa0000;
            size = 0x20000;
            break;
        case 1:
            base = 0xa0000;
            size = 0x10000;
            offset = s->bank_offset;
            break;
        case 2:
            base = 0xb0000;
            size = 0x8000;
            break;
        case 3:
        default:
            base = 0xb8000;
            size = 0x8000;
            break;
        }
        assert(offset + size <= s->vram_size);
        memory_region_init_alias(&s->chain4_alias, memory_region_owner(&s->vram),
                                 "vga.chain4", &s->vram, offset, size);
        memory_region_add_subregion_overlap(s->legacy_address_space, base,
                                            &s->chain4_alias, 2);
        s->has_chain4_alias = true;
    }
}

static void vga_dumb_update_retrace_info(VGACommonState *s)
{
    (void) s;
}

static void vga_precise_update_retrace_info(VGACommonState *s)
{
    int htotal_chars;
    int hretr_start_char;
    int hretr_skew_chars;
    int hretr_end_char;

    int vtotal_lines;
    int vretr_start_line;
    int vretr_end_line;

    int dots;
#if 0
    int div2, sldiv2;
#endif
    int clocking_mode;
    int clock_sel;
    const int clk_hz[] = {25175000, 28322000, 25175000, 25175000};
    int64_t chars_per_sec;
    struct vga_precise_retrace *r = &s->retrace_info.precise;

    htotal_chars = s->cr[VGA_CRTC_H_TOTAL] + 5;
    hretr_start_char = s->cr[VGA_CRTC_H_SYNC_START];
    hretr_skew_chars = (s->cr[VGA_CRTC_H_SYNC_END] >> 5) & 3;
    hretr_end_char = s->cr[VGA_CRTC_H_SYNC_END] & 0x1f;

    vtotal_lines = (s->cr[VGA_CRTC_V_TOTAL] |
                    (((s->cr[VGA_CRTC_OVERFLOW] & 1) |
                      ((s->cr[VGA_CRTC_OVERFLOW] >> 4) & 2)) << 8)) + 2;
    vretr_start_line = s->cr[VGA_CRTC_V_SYNC_START] |
        ((((s->cr[VGA_CRTC_OVERFLOW] >> 2) & 1) |
          ((s->cr[VGA_CRTC_OVERFLOW] >> 6) & 2)) << 8);
    vretr_end_line = s->cr[VGA_CRTC_V_SYNC_END] & 0xf;

    clocking_mode = (sr(s, VGA_SEQ_CLOCK_MODE) >> 3) & 1;
    clock_sel = (s->msr >> 2) & 3;
    dots = (s->msr & 1) ? 8 : 9;

    chars_per_sec = clk_hz[clock_sel] / dots;

    htotal_chars <<= clocking_mode;

    r->total_chars = vtotal_lines * htotal_chars;
    if (r->freq) {
        r->ticks_per_char = NANOSECONDS_PER_SECOND / (r->total_chars * r->freq);
    } else {
        r->ticks_per_char = NANOSECONDS_PER_SECOND / chars_per_sec;
    }

    r->vstart = vretr_start_line;
    r->vend = r->vstart + vretr_end_line + 1;

    r->hstart = hretr_start_char + hretr_skew_chars;
    r->hend = r->hstart + hretr_end_char + 1;
    r->htotal = htotal_chars;

#if 0
    div2 = (s->cr[VGA_CRTC_MODE] >> 2) & 1;
    sldiv2 = (s->cr[VGA_CRTC_MODE] >> 3) & 1;
    printf (
        "hz=%f\n"
        "htotal = %d\n"
        "hretr_start = %d\n"
        "hretr_skew = %d\n"
        "hretr_end = %d\n"
        "vtotal = %d\n"
        "vretr_start = %d\n"
        "vretr_end = %d\n"
        "div2 = %d sldiv2 = %d\n"
        "clocking_mode = %d\n"
        "clock_sel = %d %d\n"
        "dots = %d\n"
        "ticks/char = %" PRId64 "\n"
        "\n",
        (double) NANOSECONDS_PER_SECOND / (r->ticks_per_char * r->total_chars),
        htotal_chars,
        hretr_start_char,
        hretr_skew_chars,
        hretr_end_char,
        vtotal_lines,
        vretr_start_line,
        vretr_end_line,
        div2, sldiv2,
        clocking_mode,
        clock_sel,
        clk_hz[clock_sel],
        dots,
        r->ticks_per_char
        );
#endif
}

static uint8_t vga_precise_retrace(VGACommonState *s)
{
    struct vga_precise_retrace *r = &s->retrace_info.precise;
    uint8_t val = s->st01 & ~(ST01_V_RETRACE | ST01_DISP_ENABLE);

    if (r->total_chars) {
        int cur_line, cur_line_char, cur_char;
        int64_t cur_tick;

        cur_tick = qemu_clock_get_ns(QEMU_CLOCK_VIRTUAL);

        cur_char = (cur_tick / r->ticks_per_char) % r->total_chars;
        cur_line = cur_char / r->htotal;

        if (cur_line >= r->vstart && cur_line <= r->vend) {
            val |= ST01_V_RETRACE | ST01_DISP_ENABLE;
        } else {
            cur_line_char = cur_char % r->htotal;
            if (cur_line_char >= r->hstart && cur_line_char <= r->hend) {
                val |= ST01_DISP_ENABLE;
            }
        }

        return val;
    } else {
        return s->st01 ^ (ST01_V_RETRACE | ST01_DISP_ENABLE);
    }
}

static uint8_t vga_dumb_retrace(VGACommonState *s)
{
    return s->st01 ^ (ST01_V_RETRACE | ST01_DISP_ENABLE);
}

int vga_ioport_invalid(VGACommonState *s, uint32_t addr)
{
    if (s->msr & VGA_MIS_COLOR) {
        /* Color */
        return (addr >= 0x3b0 && addr <= 0x3bf);
    } else {
        /* Monochrome */
        return (addr >= 0x3d0 && addr <= 0x3df);
    }
}

uint32_t vga_ioport_read(void *opaque, uint32_t addr)
{
    VGACommonState *s = opaque;
    int val, index;

    if (vga_ioport_invalid(s, addr)) {
        val = 0xff;
    } else {
        switch(addr) {
        case VGA_ATT_W:
            if (s->ar_flip_flop == 0) {
                val = s->ar_index;
            } else {
                val = 0;
            }
            break;
        case VGA_ATT_R:
            index = s->ar_index & 0x1f;
            if (index < VGA_ATT_C) {
                val = s->ar[index];
            } else {
                val = 0;
            }
            break;
        case VGA_MIS_W:
            val = s->st00;
            break;
        case VGA_SEQ_I:
            val = s->sr_index;
            break;
        case VGA_SEQ_D:
            val = s->sr[s->sr_index];
#ifdef DEBUG_VGA_REG
            printf("vga: read SR%x = 0x%02x\n", s->sr_index, val);
#endif
            break;
        case VGA_PEL_IR:
            val = s->dac_state;
            break;
        case VGA_PEL_IW:
            val = s->dac_write_index;
            break;
        case VGA_PEL_D:
            val = s->palette[s->dac_read_index * 3 + s->dac_sub_index];
            if (++s->dac_sub_index == 3) {
                s->dac_sub_index = 0;
                s->dac_read_index++;
            }
            break;
        case VGA_FTC_R:
            val = s->fcr;
            break;
        case VGA_MIS_R:
            val = s->msr;
            break;
        case VGA_GFX_I:
            val = s->gr_index;
            break;
        case VGA_GFX_D:
            val = s->gr[s->gr_index];
#ifdef DEBUG_VGA_REG
            printf("vga: read GR%x = 0x%02x\n", s->gr_index, val);
#endif
            break;
        case VGA_CRT_IM:
        case VGA_CRT_IC:
            val = s->cr_index;
            break;
        case VGA_CRT_DM:
        case VGA_CRT_DC:
            val = s->cr[s->cr_index];
#ifdef DEBUG_VGA_REG
            printf("vga: read CR%x = 0x%02x\n", s->cr_index, val);
#endif
            break;
        case VGA_IS1_RM:
        case VGA_IS1_RC:
            /* just toggle to fool polling */
            val = s->st01 = s->retrace(s);
            s->ar_flip_flop = 0;
            break;
        default:
            val = 0x00;
            break;
        }
    }
    trace_vga_std_read_io(addr, val);
    return val;
}

void vga_ioport_write(void *opaque, uint32_t addr, uint32_t val)
{
    VGACommonState *s = opaque;
    int index;

    /* check port range access depending on color/monochrome mode */
    if (vga_ioport_invalid(s, addr)) {
        return;
    }
    trace_vga_std_write_io(addr, val);

    switch(addr) {
    case VGA_ATT_W:
        if (s->ar_flip_flop == 0) {
            val &= 0x3f;
            s->ar_index = val;
        } else {
            index = s->ar_index & 0x1f;
            switch(index) {
            case VGA_ATC_PALETTE0 ... VGA_ATC_PALETTEF:
                s->ar[index] = val & 0x3f;
                break;
            case VGA_ATC_MODE:
                s->ar[index] = val & ~0x10;
                break;
            case VGA_ATC_OVERSCAN:
                s->ar[index] = val;
                break;
            case VGA_ATC_PLANE_ENABLE:
                s->ar[index] = val & ~0xc0;
                break;
            case VGA_ATC_PEL:
                s->ar[index] = val & ~0xf0;
                break;
            case VGA_ATC_COLOR_PAGE:
                s->ar[index] = val & ~0xf0;
                break;
            default:
                break;
            }
        }
        s->ar_flip_flop ^= 1;
        break;
    case VGA_MIS_W:
        s->msr = val & ~0x10;
        s->update_retrace_info(s);
        break;
    case VGA_SEQ_I:
        s->sr_index = val & 7;
        break;
    case VGA_SEQ_D:
#ifdef DEBUG_VGA_REG
        printf("vga: write SR%x = 0x%02x\n", s->sr_index, val);
#endif
        s->sr[s->sr_index] = val & sr_mask[s->sr_index];
        if (s->sr_index == VGA_SEQ_CLOCK_MODE) {
            s->update_retrace_info(s);
        }
        vga_update_memory_access(s);
        break;
    case VGA_PEL_IR:
        s->dac_read_index = val;
        s->dac_sub_index = 0;
        s->dac_state = 3;
        break;
    case VGA_PEL_IW:
        s->dac_write_index = val;
        s->dac_sub_index = 0;
        s->dac_state = 0;
        break;
    case VGA_PEL_D:
        s->dac_cache[s->dac_sub_index] = val;
        if (++s->dac_sub_index == 3) {
            memcpy(&s->palette[s->dac_write_index * 3], s->dac_cache, 3);
            s->dac_sub_index = 0;
            s->dac_write_index++;
        }
        break;
    case VGA_GFX_I:
        s->gr_index = val & 0x0f;
        break;
    case VGA_GFX_D:
#ifdef DEBUG_VGA_REG
        printf("vga: write GR%x = 0x%02x\n", s->gr_index, val);
#endif
        s->gr[s->gr_index] = val & gr_mask[s->gr_index];
        vbe_update_vgaregs(s);
        vga_update_memory_access(s);
        break;
    case VGA_CRT_IM:
    case VGA_CRT_IC:
        s->cr_index = val;
        break;
    case VGA_CRT_DM:
    case VGA_CRT_DC:
#ifdef DEBUG_VGA_REG
        printf("vga: write CR%x = 0x%02x\n", s->cr_index, val);
#endif
        /* handle CR0-7 protection */
        if ((s->cr[VGA_CRTC_V_SYNC_END] & VGA_CR11_LOCK_CR0_CR7) &&
            s->cr_index <= VGA_CRTC_OVERFLOW) {
            /* can always write bit 4 of CR7 */
            if (s->cr_index == VGA_CRTC_OVERFLOW) {
                s->cr[VGA_CRTC_OVERFLOW] = (s->cr[VGA_CRTC_OVERFLOW] & ~0x10) |
                    (val & 0x10);
                vbe_update_vgaregs(s);
            }
            return;
        }
        s->cr[s->cr_index] = val;
        vbe_update_vgaregs(s);

        switch(s->cr_index) {
        case VGA_CRTC_H_TOTAL:
        case VGA_CRTC_H_SYNC_START:
        case VGA_CRTC_H_SYNC_END:
        case VGA_CRTC_V_TOTAL:
        case VGA_CRTC_OVERFLOW:
        case VGA_CRTC_V_SYNC_END:
        case VGA_CRTC_MODE:
            s->update_retrace_info(s);
            break;
        }
        break;
    case VGA_IS1_RM:
    case VGA_IS1_RC:
        s->fcr = val & 0x10;
        break;
    }
}

/*
 * Sanity check vbe register writes.
 *
 * As we don't have a way to signal errors to the guest in the bochs
 * dispi interface we'll go adjust the registers to the closest valid
 * value.
 */
static void vbe_fixup_regs(VGACommonState *s)
{
    uint16_t *r = s->vbe_regs;
    uint32_t bits, linelength, maxy, offset;

    if (!vbe_enabled(s)) {
        /* vbe is turned off -- nothing to do */
        return;
    }

    /* check depth */
    switch (r[VBE_DISPI_INDEX_BPP]) {
    case 4:
    case 8:
    case 16:
    case 24:
    case 32:
        bits = r[VBE_DISPI_INDEX_BPP];
        break;
    case 15:
        bits = 16;
        break;
    default:
        bits = r[VBE_DISPI_INDEX_BPP] = 8;
        break;
    }

    /* check width */
    r[VBE_DISPI_INDEX_XRES] &= ~7u;
    if (r[VBE_DISPI_INDEX_XRES] == 0) {
        r[VBE_DISPI_INDEX_XRES] = 8;
    }
    if (r[VBE_DISPI_INDEX_XRES] > VBE_DISPI_MAX_XRES) {
        r[VBE_DISPI_INDEX_XRES] = VBE_DISPI_MAX_XRES;
    }
    r[VBE_DISPI_INDEX_VIRT_WIDTH] &= ~7u;
    if (r[VBE_DISPI_INDEX_VIRT_WIDTH] > VBE_DISPI_MAX_XRES) {
        r[VBE_DISPI_INDEX_VIRT_WIDTH] = VBE_DISPI_MAX_XRES;
    }
    if (r[VBE_DISPI_INDEX_VIRT_WIDTH] < r[VBE_DISPI_INDEX_XRES]) {
        r[VBE_DISPI_INDEX_VIRT_WIDTH] = r[VBE_DISPI_INDEX_XRES];
    }

    /* check height */
    linelength = r[VBE_DISPI_INDEX_VIRT_WIDTH] * bits / 8;
    maxy = s->vbe_size / linelength;
    if (r[VBE_DISPI_INDEX_YRES] == 0) {
        r[VBE_DISPI_INDEX_YRES] = 1;
    }
    if (r[VBE_DISPI_INDEX_YRES] > VBE_DISPI_MAX_YRES) {
        r[VBE_DISPI_INDEX_YRES] = VBE_DISPI_MAX_YRES;
    }
    if (r[VBE_DISPI_INDEX_YRES] > maxy) {
        r[VBE_DISPI_INDEX_YRES] = maxy;
    }

    /* check offset */
    if (r[VBE_DISPI_INDEX_X_OFFSET] > VBE_DISPI_MAX_XRES) {
        r[VBE_DISPI_INDEX_X_OFFSET] = VBE_DISPI_MAX_XRES;
    }
    if (r[VBE_DISPI_INDEX_Y_OFFSET] > VBE_DISPI_MAX_YRES) {
        r[VBE_DISPI_INDEX_Y_OFFSET] = VBE_DISPI_MAX_YRES;
    }
    offset = r[VBE_DISPI_INDEX_X_OFFSET] * bits / 8;
    offset += r[VBE_DISPI_INDEX_Y_OFFSET] * linelength;
    if (offset + r[VBE_DISPI_INDEX_YRES] * linelength > s->vbe_size) {
        r[VBE_DISPI_INDEX_Y_OFFSET] = 0;
        offset = r[VBE_DISPI_INDEX_X_OFFSET] * bits / 8;
        if (offset + r[VBE_DISPI_INDEX_YRES] * linelength > s->vbe_size) {
            r[VBE_DISPI_INDEX_X_OFFSET] = 0;
            offset = 0;
        }
    }

    /* update vga state */
    r[VBE_DISPI_INDEX_VIRT_HEIGHT] = maxy;
    s->vbe_line_offset = linelength;
    s->vbe_start_addr  = offset / 4;
}

/* we initialize the VGA graphic mode */
static void vbe_update_vgaregs(VGACommonState *s)
{
    int h, shift_control;

    if (!vbe_enabled(s)) {
        /* vbe is turned off -- nothing to do */
        return;
    }

    /* graphic mode + memory map 1 */
    s->gr[VGA_GFX_MISC] = (s->gr[VGA_GFX_MISC] & ~0x0c) | 0x04 |
        VGA_GR06_GRAPHICS_MODE;
    s->cr[VGA_CRTC_MODE] |= 3; /* no CGA modes */
    s->cr[VGA_CRTC_OFFSET] = s->vbe_line_offset >> 3;
    /* width */
    s->cr[VGA_CRTC_H_DISP] =
        (s->vbe_regs[VBE_DISPI_INDEX_XRES] >> 3) - 1;
    /* height (only meaningful if < 1024) */
    h = s->vbe_regs[VBE_DISPI_INDEX_YRES] - 1;
    s->cr[VGA_CRTC_V_DISP_END] = h;
    s->cr[VGA_CRTC_OVERFLOW] = (s->cr[VGA_CRTC_OVERFLOW] & ~0x42) |
        ((h >> 7) & 0x02) | ((h >> 3) & 0x40);
    /* line compare to 1023 */
    s->cr[VGA_CRTC_LINE_COMPARE] = 0xff;
    s->cr[VGA_CRTC_OVERFLOW] |= 0x10;
    s->cr[VGA_CRTC_MAX_SCAN] |= 0x40;

    if (s->vbe_regs[VBE_DISPI_INDEX_BPP] == 4) {
        shift_control = 0;
        s->sr_vbe[VGA_SEQ_CLOCK_MODE] &= ~8; /* no double line */
    } else {
        shift_control = 2;
        /* set chain 4 mode */
        s->sr_vbe[VGA_SEQ_MEMORY_MODE] |= VGA_SR04_CHN_4M;
        /* activate all planes */
        s->sr_vbe[VGA_SEQ_PLANE_WRITE] |= VGA_SR02_ALL_PLANES;
    }
    s->gr[VGA_GFX_MODE] = (s->gr[VGA_GFX_MODE] & ~0x60) |
        (shift_control << 5);
    s->cr[VGA_CRTC_MAX_SCAN] &= ~0x9f; /* no double scan */
}

static uint32_t vbe_ioport_read_index(void *opaque, uint32_t addr)
{
    VGACommonState *s = opaque;
    return s->vbe_index;
}

uint32_t vbe_ioport_read_data(void *opaque, uint32_t addr)
{
    VGACommonState *s = opaque;
    uint32_t val;

    if (s->vbe_index < VBE_DISPI_INDEX_NB) {
        if (s->vbe_regs[VBE_DISPI_INDEX_ENABLE] & VBE_DISPI_GETCAPS) {
            switch(s->vbe_index) {
                /* XXX: do not hardcode ? */
            case VBE_DISPI_INDEX_XRES:
                val = VBE_DISPI_MAX_XRES;
                break;
            case VBE_DISPI_INDEX_YRES:
                val = VBE_DISPI_MAX_YRES;
                break;
            case VBE_DISPI_INDEX_BPP:
                val = VBE_DISPI_MAX_BPP;
                break;
            default:
                val = s->vbe_regs[s->vbe_index];
                break;
            }
        } else {
            val = s->vbe_regs[s->vbe_index];
        }
    } else if (s->vbe_index == VBE_DISPI_INDEX_VIDEO_MEMORY_64K) {
        val = s->vbe_size / (64 * 1024);
    } else {
        val = 0;
    }
    trace_vga_vbe_read(s->vbe_index, val);
    return val;
}

void vbe_ioport_write_index(void *opaque, uint32_t addr, uint32_t val)
{
    VGACommonState *s = opaque;
    s->vbe_index = val;
}

void vbe_ioport_write_data(void *opaque, uint32_t addr, uint32_t val)
{
    VGACommonState *s = opaque;

    if (s->vbe_index <= VBE_DISPI_INDEX_NB) {
        trace_vga_vbe_write(s->vbe_index, val);
        switch(s->vbe_index) {
        case VBE_DISPI_INDEX_ID:
            if (val == VBE_DISPI_ID0 ||
                val == VBE_DISPI_ID1 ||
                val == VBE_DISPI_ID2 ||
                val == VBE_DISPI_ID3 ||
                val == VBE_DISPI_ID4) {
                s->vbe_regs[s->vbe_index] = val;
            }
            break;
        case VBE_DISPI_INDEX_XRES:
        case VBE_DISPI_INDEX_YRES:
        case VBE_DISPI_INDEX_BPP:
        case VBE_DISPI_INDEX_VIRT_WIDTH:
        case VBE_DISPI_INDEX_X_OFFSET:
        case VBE_DISPI_INDEX_Y_OFFSET:
            s->vbe_regs[s->vbe_index] = val;
            vbe_fixup_regs(s);
            vbe_update_vgaregs(s);
            break;
        case VBE_DISPI_INDEX_BANK:
            val &= s->vbe_bank_mask;
            s->vbe_regs[s->vbe_index] = val;
            s->bank_offset = (val << 16);
            vga_update_memory_access(s);
            break;
        case VBE_DISPI_INDEX_ENABLE:
            if ((val & VBE_DISPI_ENABLED) &&
                !(s->vbe_regs[VBE_DISPI_INDEX_ENABLE] & VBE_DISPI_ENABLED)) {

                s->vbe_regs[VBE_DISPI_INDEX_VIRT_WIDTH] = 0;
                s->vbe_regs[VBE_DISPI_INDEX_X_OFFSET] = 0;
                s->vbe_regs[VBE_DISPI_INDEX_Y_OFFSET] = 0;
                s->vbe_regs[VBE_DISPI_INDEX_ENABLE] |= VBE_DISPI_ENABLED;
                vbe_fixup_regs(s);
                vbe_update_vgaregs(s);

                /* clear the screen */
                if (!(val & VBE_DISPI_NOCLEARMEM)) {
                    memset(s->vram_ptr, 0,
                           s->vbe_regs[VBE_DISPI_INDEX_YRES] * s->vbe_line_offset);
                }
            } else {
                s->bank_offset = 0;
            }
            s->dac_8bit = (val & VBE_DISPI_8BIT_DAC) > 0;
            s->vbe_regs[s->vbe_index] = val;
            vga_update_memory_access(s);
            break;
        default:
            break;
        }
    }
}

/* called for accesses between 0xa0000 and 0xc0000 */
uint32_t vga_mem_readb(VGACommonState *s, hwaddr addr)
{
    int memory_map_mode, plane;
    uint32_t ret;

    /* convert to VGA memory offset */
    memory_map_mode = (s->gr[VGA_GFX_MISC] >> 2) & 3;
    addr &= 0x1ffff;
    switch(memory_map_mode) {
    case 0:
        break;
    case 1:
        if (addr >= 0x10000)
            return 0xff;
        addr += s->bank_offset;
        break;
    case 2:
        addr -= 0x10000;
        if (addr >= 0x8000)
            return 0xff;
        break;
    default:
    case 3:
        addr -= 0x18000;
        if (addr >= 0x8000)
            return 0xff;
        break;
    }

    if (sr(s, VGA_SEQ_MEMORY_MODE) & VGA_SR04_CHN_4M) {
        /* chain 4 mode : simplest access */
        assert(addr < s->vram_size);
        ret = s->vram_ptr[addr];
    } else if (s->gr[VGA_GFX_MODE] & 0x10) {
        /* odd/even mode (aka text mode mapping) */
        plane = (s->gr[VGA_GFX_PLANE_READ] & 2) | (addr & 1);
        addr = ((addr & ~1) << 1) | plane;
        if (addr >= s->vram_size) {
            return 0xff;
        }
        ret = s->vram_ptr[addr];
    } else {
        /* standard VGA latched access */
        if (addr * sizeof(uint32_t) >= s->vram_size) {
            return 0xff;
        }
        s->latch = ((uint32_t *)s->vram_ptr)[addr];

        if (!(s->gr[VGA_GFX_MODE] & 0x08)) {
            /* read mode 0 */
            plane = s->gr[VGA_GFX_PLANE_READ];
            ret = GET_PLANE(s->latch, plane);
        } else {
            /* read mode 1 */
            ret = (s->latch ^ mask16[s->gr[VGA_GFX_COMPARE_VALUE]]) &
                mask16[s->gr[VGA_GFX_COMPARE_MASK]];
            ret |= ret >> 16;
            ret |= ret >> 8;
            ret = (~ret) & 0xff;
        }
    }
    return ret;
}

/* called for accesses between 0xa0000 and 0xc0000 */
void vga_mem_writeb(VGACommonState *s, hwaddr addr, uint32_t val)
{
    int memory_map_mode, plane, write_mode, b, func_select, mask;
    uint32_t write_mask, bit_mask, set_mask;

#ifdef DEBUG_VGA_MEM
    printf("vga: [0x" TARGET_FMT_plx "] = 0x%02x\n", addr, val);
#endif
    /* convert to VGA memory offset */
    memory_map_mode = (s->gr[VGA_GFX_MISC] >> 2) & 3;
    addr &= 0x1ffff;
    switch(memory_map_mode) {
    case 0:
        break;
    case 1:
        if (addr >= 0x10000)
            return;
        addr += s->bank_offset;
        break;
    case 2:
        addr -= 0x10000;
        if (addr >= 0x8000)
            return;
        break;
    default:
    case 3:
        addr -= 0x18000;
        if (addr >= 0x8000)
            return;
        break;
    }

    if (sr(s, VGA_SEQ_MEMORY_MODE) & VGA_SR04_CHN_4M) {
        /* chain 4 mode : simplest access */
        plane = addr & 3;
        mask = (1 << plane);
        if (sr(s, VGA_SEQ_PLANE_WRITE) & mask) {
            assert(addr < s->vram_size);
            s->vram_ptr[addr] = val;
#ifdef DEBUG_VGA_MEM
            printf("vga: chain4: [0x" TARGET_FMT_plx "]\n", addr);
#endif
            s->plane_updated |= mask; /* only used to detect font change */
            memory_region_set_dirty(&s->vram, addr, 1);
        }
    } else if (s->gr[VGA_GFX_MODE] & 0x10) {
        /* odd/even mode (aka text mode mapping) */
        plane = (s->gr[VGA_GFX_PLANE_READ] & 2) | (addr & 1);
        mask = (1 << plane);
        if (sr(s, VGA_SEQ_PLANE_WRITE) & mask) {
            addr = ((addr & ~1) << 1) | plane;
            if (addr >= s->vram_size) {
                return;
            }
            s->vram_ptr[addr] = val;
#ifdef DEBUG_VGA_MEM
            printf("vga: odd/even: [0x" TARGET_FMT_plx "]\n", addr);
#endif
            s->plane_updated |= mask; /* only used to detect font change */
            memory_region_set_dirty(&s->vram, addr, 1);
        }
    } else {
        /* standard VGA latched access */
        write_mode = s->gr[VGA_GFX_MODE] & 3;
        switch(write_mode) {
        default:
        case 0:
            /* rotate */
            b = s->gr[VGA_GFX_DATA_ROTATE] & 7;
            val = ((val >> b) | (val << (8 - b))) & 0xff;
            val |= val << 8;
            val |= val << 16;

            /* apply set/reset mask */
            set_mask = mask16[s->gr[VGA_GFX_SR_ENABLE]];
            val = (val & ~set_mask) |
                (mask16[s->gr[VGA_GFX_SR_VALUE]] & set_mask);
            bit_mask = s->gr[VGA_GFX_BIT_MASK];
            break;
        case 1:
            val = s->latch;
            goto do_write;
        case 2:
            val = mask16[val & 0x0f];
            bit_mask = s->gr[VGA_GFX_BIT_MASK];
            break;
        case 3:
            /* rotate */
            b = s->gr[VGA_GFX_DATA_ROTATE] & 7;
            val = (val >> b) | (val << (8 - b));

            bit_mask = s->gr[VGA_GFX_BIT_MASK] & val;
            val = mask16[s->gr[VGA_GFX_SR_VALUE]];
            break;
        }

        /* apply logical operation */
        func_select = s->gr[VGA_GFX_DATA_ROTATE] >> 3;
        switch(func_select) {
        case 0:
        default:
            /* nothing to do */
            break;
        case 1:
            /* and */
            val &= s->latch;
            break;
        case 2:
            /* or */
            val |= s->latch;
            break;
        case 3:
            /* xor */
            val ^= s->latch;
            break;
        }

        /* apply bit mask */
        bit_mask |= bit_mask << 8;
        bit_mask |= bit_mask << 16;
        val = (val & bit_mask) | (s->latch & ~bit_mask);

    do_write:
        /* mask data according to sr[2] */
        mask = sr(s, VGA_SEQ_PLANE_WRITE);
        s->plane_updated |= mask; /* only used to detect font change */
        write_mask = mask16[mask];
        if (addr * sizeof(uint32_t) >= s->vram_size) {
            return;
        }
        ((uint32_t *)s->vram_ptr)[addr] =
            (((uint32_t *)s->vram_ptr)[addr] & ~write_mask) |
            (val & write_mask);
#ifdef DEBUG_VGA_MEM
        printf("vga: latch: [0x" TARGET_FMT_plx "] mask=0x%08x val=0x%08x\n",
               addr * 4, write_mask, val);
#endif
        memory_region_set_dirty(&s->vram, addr << 2, sizeof(uint32_t));
    }
}

typedef void vga_draw_line_func(VGACommonState *s1, uint8_t *d,
                                uint32_t srcaddr, int width);

#include "vga-helpers.h"

/* return true if the palette was modified */
static int update_palette16(VGACommonState *s)
{
    int full_update, i;
    uint32_t v, col, *palette;

    full_update = 0;
    palette = s->last_palette;
    for(i = 0; i < 16; i++) {
        v = s->ar[i];
        if (s->ar[VGA_ATC_MODE] & 0x80) {
            v = ((s->ar[VGA_ATC_COLOR_PAGE] & 0xf) << 4) | (v & 0xf);
        } else {
            v = ((s->ar[VGA_ATC_COLOR_PAGE] & 0xc) << 4) | (v & 0x3f);
        }
        v = v * 3;
        col = rgb_to_pixel32(c6_to_8(s->palette[v]),
                             c6_to_8(s->palette[v + 1]),
                             c6_to_8(s->palette[v + 2]));
        if (col != palette[i]) {
            full_update = 1;
            palette[i] = col;
        }
    }
    return full_update;
}

/* return true if the palette was modified */
static int update_palette256(VGACommonState *s)
{
    int full_update, i;
    uint32_t v, col, *palette;

    full_update = 0;
    palette = s->last_palette;
    v = 0;
    for(i = 0; i < 256; i++) {
        if (s->dac_8bit) {
            col = rgb_to_pixel32(s->palette[v],
                                 s->palette[v + 1],
                                 s->palette[v + 2]);
        } else {
            col = rgb_to_pixel32(c6_to_8(s->palette[v]),
                                 c6_to_8(s->palette[v + 1]),
                                 c6_to_8(s->palette[v + 2]));
        }
        if (col != palette[i]) {
            full_update = 1;
            palette[i] = col;
        }
        v += 3;
    }
    return full_update;
}

static void vga_get_offsets(VGACommonState *s,
                            uint32_t *pline_offset,
                            uint32_t *pstart_addr,
                            uint32_t *pline_compare)
{
    uint32_t start_addr, line_offset, line_compare;

    if (vbe_enabled(s)) {
        line_offset = s->vbe_line_offset;
        start_addr = s->vbe_start_addr;
        line_compare = 65535;
    } else {
        /* compute line_offset in bytes */
        line_offset = s->cr[VGA_CRTC_OFFSET];
        line_offset <<= 3;

        /* starting address */
        start_addr = s->cr[VGA_CRTC_START_LO] |
            (s->cr[VGA_CRTC_START_HI] << 8);

        /* line compare */
        line_compare = s->cr[VGA_CRTC_LINE_COMPARE] |
            ((s->cr[VGA_CRTC_OVERFLOW] & 0x10) << 4) |
            ((s->cr[VGA_CRTC_MAX_SCAN] & 0x40) << 3);
    }
    *pline_offset = line_offset;
    *pstart_addr = start_addr;
    *pline_compare = line_compare;
}

/* update start_addr and line_offset. Return TRUE if modified */
static int update_basic_params(VGACommonState *s)
{
    int full_update;
    uint32_t start_addr, line_offset, line_compare;

    full_update = 0;

    s->get_offsets(s, &line_offset, &start_addr, &line_compare);

    if (line_offset != s->line_offset ||
        start_addr != s->start_addr ||
        line_compare != s->line_compare) {
        s->line_offset = line_offset;
        s->start_addr = start_addr;
        s->line_compare = line_compare;
        full_update = 1;
    }
    return full_update;
}


static const uint8_t cursor_glyph[32 * 4] = {
    0xff, 0xff, 0xff, 0xff, 0xff, 0xff, 0xff, 0xff,
    0xff, 0xff, 0xff, 0xff, 0xff, 0xff, 0xff, 0xff,
    0xff, 0xff, 0xff, 0xff, 0xff, 0xff, 0xff, 0xff,
    0xff, 0xff, 0xff, 0xff, 0xff, 0xff, 0xff, 0xff,
    0xff, 0xff, 0xff, 0xff, 0xff, 0xff, 0xff, 0xff,
    0xff, 0xff, 0xff, 0xff, 0xff, 0xff, 0xff, 0xff,
    0xff, 0xff, 0xff, 0xff, 0xff, 0xff, 0xff, 0xff,
    0xff, 0xff, 0xff, 0xff, 0xff, 0xff, 0xff, 0xff,
    0xff, 0xff, 0xff, 0xff, 0xff, 0xff, 0xff, 0xff,
    0xff, 0xff, 0xff, 0xff, 0xff, 0xff, 0xff, 0xff,
    0xff, 0xff, 0xff, 0xff, 0xff, 0xff, 0xff, 0xff,
    0xff, 0xff, 0xff, 0xff, 0xff, 0xff, 0xff, 0xff,
    0xff, 0xff, 0xff, 0xff, 0xff, 0xff, 0xff, 0xff,
    0xff, 0xff, 0xff, 0xff, 0xff, 0xff, 0xff, 0xff,
    0xff, 0xff, 0xff, 0xff, 0xff, 0xff, 0xff, 0xff,
    0xff, 0xff, 0xff, 0xff, 0xff, 0xff, 0xff, 0xff,
};

static void vga_get_text_resolution(VGACommonState *s, int *pwidth, int *pheight,
                                    int *pcwidth, int *pcheight)
{
    int width, cwidth, height, cheight;

    /* total width & height */
    cheight = (s->cr[VGA_CRTC_MAX_SCAN] & 0x1f) + 1;
    cwidth = 8;
    if (!(sr(s, VGA_SEQ_CLOCK_MODE) & VGA_SR01_CHAR_CLK_8DOTS)) {
        cwidth = 9;
    }
    if (sr(s, VGA_SEQ_CLOCK_MODE) & 0x08) {
        cwidth = 16; /* NOTE: no 18 pixel wide */
    }
    width = (s->cr[VGA_CRTC_H_DISP] + 1);
    if (s->cr[VGA_CRTC_V_TOTAL] == 100) {
        /* ugly hack for CGA 160x100x16 - explain me the logic */
        height = 100;
    } else {
        height = s->cr[VGA_CRTC_V_DISP_END] |
            ((s->cr[VGA_CRTC_OVERFLOW] & 0x02) << 7) |
            ((s->cr[VGA_CRTC_OVERFLOW] & 0x40) << 3);
        height = (height + 1) / cheight;
    }

    *pwidth = width;
    *pheight = height;
    *pcwidth = cwidth;
    *pcheight = cheight;
}

/*
 * Text mode update
 * Missing:
 * - double scan
 * - double width
 * - underline
 * - flashing
 */
static void vga_draw_text(VGACommonState *s, int full_update)
{
    DisplaySurface *surface = qemu_console_surface(s->con);
    int cx, cy, cheight, cw, ch, cattr, height, width, ch_attr;
    int cx_min, cx_max, linesize, x_incr, line, line1;
    uint32_t offset, fgcol, bgcol, v, cursor_offset;
    uint8_t *d1, *d, *src, *dest, *cursor_ptr;
    const uint8_t *font_ptr, *font_base[2];
    int dup9, line_offset;
    uint32_t *palette;
    uint32_t *ch_attr_ptr;
    int64_t now = qemu_clock_get_ms(QEMU_CLOCK_VIRTUAL);

    /* compute font data address (in plane 2) */
    v = sr(s, VGA_SEQ_CHARACTER_MAP);
    offset = (((v >> 4) & 1) | ((v << 1) & 6)) * 8192 * 4 + 2;
    if (offset != s->font_offsets[0]) {
        s->font_offsets[0] = offset;
        full_update = 1;
    }
    font_base[0] = s->vram_ptr + offset;

    offset = (((v >> 5) & 1) | ((v >> 1) & 6)) * 8192 * 4 + 2;
    font_base[1] = s->vram_ptr + offset;
    if (offset != s->font_offsets[1]) {
        s->font_offsets[1] = offset;
        full_update = 1;
    }
    if (s->plane_updated & (1 << 2) || s->has_chain4_alias) {
        /* if the plane 2 was modified since the last display, it
           indicates the font may have been modified */
        s->plane_updated = 0;
        full_update = 1;
    }
    full_update |= update_basic_params(s);

    line_offset = s->line_offset;

    vga_get_text_resolution(s, &width, &height, &cw, &cheight);
    if ((height * width) <= 1) {
        /* better than nothing: exit if transient size is too small */
        return;
    }
    if ((height * width) > CH_ATTR_SIZE) {
        /* better than nothing: exit if transient size is too big */
        return;
    }

    if (width != s->last_width || height != s->last_height ||
        cw != s->last_cw || cheight != s->last_ch || s->last_depth) {
        s->last_scr_width = width * cw;
        s->last_scr_height = height * cheight;
        qemu_console_resize(s->con, s->last_scr_width, s->last_scr_height);
        surface = qemu_console_surface(s->con);
        dpy_text_resize(s->con, width, height);
        s->last_depth = 0;
        s->last_width = width;
        s->last_height = height;
        s->last_ch = cheight;
        s->last_cw = cw;
        full_update = 1;
    }
    full_update |= update_palette16(s);
    palette = s->last_palette;
    x_incr = cw * surface_bytes_per_pixel(surface);

    if (full_update) {
        s->full_update_text = 1;
    }
    if (s->full_update_gfx) {
        s->full_update_gfx = 0;
        full_update |= 1;
    }

    cursor_offset = ((s->cr[VGA_CRTC_CURSOR_HI] << 8) |
                     s->cr[VGA_CRTC_CURSOR_LO]) - s->start_addr;
    if (cursor_offset != s->cursor_offset ||
        s->cr[VGA_CRTC_CURSOR_START] != s->cursor_start ||
        s->cr[VGA_CRTC_CURSOR_END] != s->cursor_end) {
      /* if the cursor position changed, we update the old and new
         chars */
        if (s->cursor_offset < CH_ATTR_SIZE)
            s->last_ch_attr[s->cursor_offset] = -1;
        if (cursor_offset < CH_ATTR_SIZE)
            s->last_ch_attr[cursor_offset] = -1;
        s->cursor_offset = cursor_offset;
        s->cursor_start = s->cr[VGA_CRTC_CURSOR_START];
        s->cursor_end = s->cr[VGA_CRTC_CURSOR_END];
    }
    cursor_ptr = s->vram_ptr + (s->start_addr + cursor_offset) * 4;
    if (now >= s->cursor_blink_time) {
        s->cursor_blink_time = now + VGA_TEXT_CURSOR_PERIOD_MS / 2;
        s->cursor_visible_phase = !s->cursor_visible_phase;
    }

    dest = surface_data(surface);
    linesize = surface_stride(surface);
    ch_attr_ptr = s->last_ch_attr;
    line = 0;
    offset = s->start_addr * 4;
    for(cy = 0; cy < height; cy++) {
        d1 = dest;
        src = s->vram_ptr + offset;
        cx_min = width;
        cx_max = -1;
        for(cx = 0; cx < width; cx++) {
            if (src + sizeof(uint16_t) > s->vram_ptr + s->vram_size) {
                break;
            }
            ch_attr = *(uint16_t *)src;
            if (full_update || ch_attr != *ch_attr_ptr || src == cursor_ptr) {
                if (cx < cx_min)
                    cx_min = cx;
                if (cx > cx_max)
                    cx_max = cx;
                *ch_attr_ptr = ch_attr;
#ifdef HOST_WORDS_BIGENDIAN
                ch = ch_attr >> 8;
                cattr = ch_attr & 0xff;
#else
                ch = ch_attr & 0xff;
                cattr = ch_attr >> 8;
#endif
                font_ptr = font_base[(cattr >> 3) & 1];
                font_ptr += 32 * 4 * ch;
                bgcol = palette[cattr >> 4];
                fgcol = palette[cattr & 0x0f];
                if (cw == 16) {
                    vga_draw_glyph16(d1, linesize,
                                     font_ptr, cheight, fgcol, bgcol);
                } else if (cw != 9) {
                    vga_draw_glyph8(d1, linesize,
                                    font_ptr, cheight, fgcol, bgcol);
                } else {
                    dup9 = 0;
                    if (ch >= 0xb0 && ch <= 0xdf &&
                        (s->ar[VGA_ATC_MODE] & 0x04)) {
                        dup9 = 1;
                    }
                    vga_draw_glyph9(d1, linesize,
                                    font_ptr, cheight, fgcol, bgcol, dup9);
                }
                if (src == cursor_ptr &&
                    !(s->cr[VGA_CRTC_CURSOR_START] & 0x20) &&
                    s->cursor_visible_phase) {
                    int line_start, line_last, h;
                    /* draw the cursor */
                    line_start = s->cr[VGA_CRTC_CURSOR_START] & 0x1f;
                    line_last = s->cr[VGA_CRTC_CURSOR_END] & 0x1f;
                    /* XXX: check that */
                    if (line_last > cheight - 1)
                        line_last = cheight - 1;
                    if (line_last >= line_start && line_start < cheight) {
                        h = line_last - line_start + 1;
                        d = d1 + linesize * line_start;
                        if (cw == 16) {
                            vga_draw_glyph16(d, linesize,
                                             cursor_glyph, h, fgcol, bgcol);
                        } else if (cw != 9) {
                            vga_draw_glyph8(d, linesize,
                                            cursor_glyph, h, fgcol, bgcol);
                        } else {
                            vga_draw_glyph9(d, linesize,
                                            cursor_glyph, h, fgcol, bgcol, 1);
                        }
                    }
                }
            }
            d1 += x_incr;
            src += 4;
            ch_attr_ptr++;
        }
        if (cx_max != -1) {
            dpy_gfx_update(s->con, cx_min * cw, cy * cheight,
                           (cx_max - cx_min + 1) * cw, cheight);
        }
        dest += linesize * cheight;
        line1 = line + cheight;
        offset += line_offset;
        if (line < s->line_compare && line1 >= s->line_compare) {
            offset = 0;
        }
        line = line1;
    }
}

enum {
    VGA_DRAW_LINE2,
    VGA_DRAW_LINE2D2,
    VGA_DRAW_LINE4,
    VGA_DRAW_LINE4D2,
    VGA_DRAW_LINE8D2,
    VGA_DRAW_LINE8,
    VGA_DRAW_LINE15_LE,
    VGA_DRAW_LINE16_LE,
    VGA_DRAW_LINE24_LE,
    VGA_DRAW_LINE32_LE,
    VGA_DRAW_LINE15_BE,
    VGA_DRAW_LINE16_BE,
    VGA_DRAW_LINE24_BE,
    VGA_DRAW_LINE32_BE,
    VGA_DRAW_LINE_NB,
};

static vga_draw_line_func * const vga_draw_line_table[VGA_DRAW_LINE_NB] = {
    vga_draw_line2,
    vga_draw_line2d2,
    vga_draw_line4,
    vga_draw_line4d2,
    vga_draw_line8d2,
    vga_draw_line8,
    vga_draw_line15_le,
    vga_draw_line16_le,
    vga_draw_line24_le,
    vga_draw_line32_le,
    vga_draw_line15_be,
    vga_draw_line16_be,
    vga_draw_line24_be,
    vga_draw_line32_be,
};

static int vga_get_bpp(VGACommonState *s)
{
    int ret;

    if (vbe_enabled(s)) {
        ret = s->vbe_regs[VBE_DISPI_INDEX_BPP];
    } else {
        ret = 0;
    }
    return ret;
}

static void vga_get_resolution(VGACommonState *s, int *pwidth, int *pheight)
{
    int width, height;

    if (vbe_enabled(s)) {
        width = s->vbe_regs[VBE_DISPI_INDEX_XRES];
        height = s->vbe_regs[VBE_DISPI_INDEX_YRES];
    } else {
        width = (s->cr[VGA_CRTC_H_DISP] + 1) * 8;
        height = s->cr[VGA_CRTC_V_DISP_END] |
            ((s->cr[VGA_CRTC_OVERFLOW] & 0x02) << 7) |
            ((s->cr[VGA_CRTC_OVERFLOW] & 0x40) << 3);
        height = (height + 1);
    }
    *pwidth = width;
    *pheight = height;
}

void vga_invalidate_scanlines(VGACommonState *s, int y1, int y2)
{
    int y;
    if (y1 >= VGA_MAX_HEIGHT)
        return;
    if (y2 >= VGA_MAX_HEIGHT)
        y2 = VGA_MAX_HEIGHT;
    for(y = y1; y < y2; y++) {
        s->invalidated_y_table[y >> 5] |= 1 << (y & 0x1f);
    }
}

static bool vga_scanline_invalidated(VGACommonState *s, int y)
{
    if (y >= VGA_MAX_HEIGHT) {
        return false;
    }
    return s->invalidated_y_table[y >> 5] & (1 << (y & 0x1f));
}

void vga_sync_dirty_bitmap(VGACommonState *s)
{
    memory_region_sync_dirty_bitmap(&s->vram);
}

void vga_dirty_log_start(VGACommonState *s)
{
    memory_region_set_log(&s->vram, true, DIRTY_MEMORY_VGA);
}

void vga_dirty_log_stop(VGACommonState *s)
{
    memory_region_set_log(&s->vram, false, DIRTY_MEMORY_VGA);
}

/*
 * graphic modes
 */
static void vga_draw_graphic(VGACommonState *s, int full_update)
{
    DisplaySurface *surface = qemu_console_surface(s->con);
    int y1, y, update, linesize, y_start, double_scan, mask, depth;
    int width, height, shift_control, bwidth, bits;
    ram_addr_t page0, page1, region_start, region_end;
    DirtyBitmapSnapshot *snap = NULL;
    int disp_width, multi_scan, multi_run;
    uint8_t *d;
    uint32_t v, addr1, addr;
    vga_draw_line_func *vga_draw_line = NULL;
    bool share_surface, force_shadow = false;
    pixman_format_code_t format;
#ifdef HOST_WORDS_BIGENDIAN
    bool byteswap = !s->big_endian_fb;
#else
    bool byteswap = s->big_endian_fb;
#endif

    full_update |= update_basic_params(s);

    s->get_resolution(s, &width, &height);
    disp_width = width;

    region_start = (s->start_addr * 4);
<<<<<<< HEAD
    region_end = region_start + s->line_offset * height;
=======
    region_end = region_start + (ram_addr_t)s->line_offset * height;
    region_end += width * s->get_bpp(s) / 8; /* scanline length */
    region_end -= s->line_offset;
>>>>>>> 0982a56a
    if (region_end > s->vbe_size) {
        /* wraps around (can happen with cirrus vbe modes) */
        region_start = 0;
        region_end = s->vbe_size;
        force_shadow = true;
    }

    shift_control = (s->gr[VGA_GFX_MODE] >> 5) & 3;
    double_scan = (s->cr[VGA_CRTC_MAX_SCAN] >> 7);
    if (shift_control != 1) {
        multi_scan = (((s->cr[VGA_CRTC_MAX_SCAN] & 0x1f) + 1) << double_scan)
            - 1;
    } else {
        /* in CGA modes, multi_scan is ignored */
        /* XXX: is it correct ? */
        multi_scan = double_scan;
    }
    multi_run = multi_scan;
    if (shift_control != s->shift_control ||
        double_scan != s->double_scan) {
        full_update = 1;
        s->shift_control = shift_control;
        s->double_scan = double_scan;
    }

    if (shift_control == 0) {
        if (sr(s, VGA_SEQ_CLOCK_MODE) & 8) {
            disp_width <<= 1;
        }
    } else if (shift_control == 1) {
        if (sr(s, VGA_SEQ_CLOCK_MODE) & 8) {
            disp_width <<= 1;
        }
    }

    depth = s->get_bpp(s);

    /*
     * Check whether we can share the surface with the backend
     * or whether we need a shadow surface. We share native
     * endian surfaces for 15bpp and above and byteswapped
     * surfaces for 24bpp and above.
     */
    format = qemu_default_pixman_format(depth, !byteswap);
    if (format) {
        share_surface = dpy_gfx_check_format(s->con, format)
            && !s->force_shadow && !force_shadow;
    } else {
        share_surface = false;
    }
    if (s->line_offset != s->last_line_offset ||
        disp_width != s->last_width ||
        height != s->last_height ||
        s->last_depth != depth ||
        s->last_byteswap != byteswap ||
        share_surface != is_buffer_shared(surface)) {
        if (share_surface) {
            surface = qemu_create_displaysurface_from(disp_width,
                    height, format, s->line_offset,
                    s->vram_ptr + (s->start_addr * 4));
            dpy_gfx_replace_surface(s->con, surface);
        } else {
            qemu_console_resize(s->con, disp_width, height);
            surface = qemu_console_surface(s->con);
        }
        s->last_scr_width = disp_width;
        s->last_scr_height = height;
        s->last_width = disp_width;
        s->last_height = height;
        s->last_line_offset = s->line_offset;
        s->last_depth = depth;
        s->last_byteswap = byteswap;
        full_update = 1;
    } else if (is_buffer_shared(surface) &&
               (full_update || surface_data(surface) != s->vram_ptr
                + (s->start_addr * 4))) {
        pixman_format_code_t format =
            qemu_default_pixman_format(depth, !byteswap);
        surface = qemu_create_displaysurface_from(disp_width,
                height, format, s->line_offset,
                s->vram_ptr + (s->start_addr * 4));
        dpy_gfx_replace_surface(s->con, surface);
    }

    if (shift_control == 0) {
        full_update |= update_palette16(s);
        if (sr(s, VGA_SEQ_CLOCK_MODE) & 8) {
            v = VGA_DRAW_LINE4D2;
        } else {
            v = VGA_DRAW_LINE4;
        }
        bits = 4;
    } else if (shift_control == 1) {
        full_update |= update_palette16(s);
        if (sr(s, VGA_SEQ_CLOCK_MODE) & 8) {
            v = VGA_DRAW_LINE2D2;
        } else {
            v = VGA_DRAW_LINE2;
        }
        bits = 4;
    } else {
        switch(s->get_bpp(s)) {
        default:
        case 0:
            full_update |= update_palette256(s);
            v = VGA_DRAW_LINE8D2;
            bits = 4;
            break;
        case 8:
            full_update |= update_palette256(s);
            v = VGA_DRAW_LINE8;
            bits = 8;
            break;
        case 15:
            v = s->big_endian_fb ? VGA_DRAW_LINE15_BE : VGA_DRAW_LINE15_LE;
            bits = 16;
            break;
        case 16:
            v = s->big_endian_fb ? VGA_DRAW_LINE16_BE : VGA_DRAW_LINE16_LE;
            bits = 16;
            break;
        case 24:
            v = s->big_endian_fb ? VGA_DRAW_LINE24_BE : VGA_DRAW_LINE24_LE;
            bits = 24;
            break;
        case 32:
            v = s->big_endian_fb ? VGA_DRAW_LINE32_BE : VGA_DRAW_LINE32_LE;
            bits = 32;
            break;
        }
    }
    vga_draw_line = vga_draw_line_table[v];

    if (!is_buffer_shared(surface) && s->cursor_invalidate) {
        s->cursor_invalidate(s);
    }

#if 0
    printf("w=%d h=%d v=%d line_offset=%d cr[0x09]=0x%02x cr[0x17]=0x%02x linecmp=%d sr[0x01]=0x%02x\n",
           width, height, v, line_offset, s->cr[9], s->cr[VGA_CRTC_MODE],
           s->line_compare, sr(s, VGA_SEQ_CLOCK_MODE));
#endif
    addr1 = (s->start_addr * 4);
    bwidth = DIV_ROUND_UP(width * bits, 8);
    y_start = -1;
    d = surface_data(surface);
    linesize = surface_stride(surface);
    y1 = 0;

    if (!full_update) {
        vga_sync_dirty_bitmap(s);
        if (s->line_compare < height) {
            /* split screen mode */
            region_start = 0;
        }
        snap = memory_region_snapshot_and_clear_dirty(&s->vram, region_start,
                                                      region_end - region_start,
                                                      DIRTY_MEMORY_VGA);
    }

    for(y = 0; y < height; y++) {
        addr = addr1;
        if (!(s->cr[VGA_CRTC_MODE] & 1)) {
            int shift;
            /* CGA compatibility handling */
            shift = 14 + ((s->cr[VGA_CRTC_MODE] >> 6) & 1);
            addr = (addr & ~(1 << shift)) | ((y1 & 1) << shift);
        }
        if (!(s->cr[VGA_CRTC_MODE] & 2)) {
            addr = (addr & ~0x8000) | ((y1 & 2) << 14);
        }
        update = full_update;
        page0 = addr & s->vbe_size_mask;
        page1 = (addr + bwidth - 1) & s->vbe_size_mask;
        if (full_update) {
            update = 1;
        } else if (page1 < page0) {
            /* scanline wraps from end of video memory to the start */
            assert(force_shadow);
            update = memory_region_snapshot_get_dirty(&s->vram, snap,
<<<<<<< HEAD
                                                      page0, 0);
            update |= memory_region_snapshot_get_dirty(&s->vram, snap,
                                                       page1, 0);
=======
                                                      page0, s->vbe_size - page0);
            update |= memory_region_snapshot_get_dirty(&s->vram, snap,
                                                       0, page1);
>>>>>>> 0982a56a
        } else {
            update = memory_region_snapshot_get_dirty(&s->vram, snap,
                                                      page0, page1 - page0);
        }
        /* explicit invalidation for the hardware cursor (cirrus only) */
        update |= vga_scanline_invalidated(s, y);
        if (update) {
            if (y_start < 0)
                y_start = y;
            if (!(is_buffer_shared(surface))) {
                vga_draw_line(s, d, addr, width);
                if (s->cursor_draw_line)
                    s->cursor_draw_line(s, d, y);
            }
        } else {
            if (y_start >= 0) {
                /* flush to display */
                dpy_gfx_update(s->con, 0, y_start,
                               disp_width, y - y_start);
                y_start = -1;
            }
        }
        if (!multi_run) {
            mask = (s->cr[VGA_CRTC_MODE] & 3) ^ 3;
            if ((y1 & mask) == mask)
                addr1 += s->line_offset;
            y1++;
            multi_run = multi_scan;
        } else {
            multi_run--;
        }
        /* line compare acts on the displayed lines */
        if (y == s->line_compare)
            addr1 = 0;
        d += linesize;
    }
    if (y_start >= 0) {
        /* flush to display */
        dpy_gfx_update(s->con, 0, y_start,
                       disp_width, y - y_start);
    }
    g_free(snap);
    memset(s->invalidated_y_table, 0, sizeof(s->invalidated_y_table));
}

static void vga_draw_blank(VGACommonState *s, int full_update)
{
    DisplaySurface *surface = qemu_console_surface(s->con);
    int i, w;
    uint8_t *d;

    if (!full_update)
        return;
    if (s->last_scr_width <= 0 || s->last_scr_height <= 0)
        return;

    w = s->last_scr_width * surface_bytes_per_pixel(surface);
    d = surface_data(surface);
    for(i = 0; i < s->last_scr_height; i++) {
        memset(d, 0, w);
        d += surface_stride(surface);
    }
    dpy_gfx_update(s->con, 0, 0,
                   s->last_scr_width, s->last_scr_height);
}

#define GMODE_TEXT     0
#define GMODE_GRAPH    1
#define GMODE_BLANK 2

static void vga_update_display(void *opaque)
{
    VGACommonState *s = opaque;
    DisplaySurface *surface = qemu_console_surface(s->con);
    int full_update, graphic_mode;

    qemu_flush_coalesced_mmio_buffer();

    if (surface_bits_per_pixel(surface) == 0) {
        /* nothing to do */
    } else {
        full_update = 0;
        if (!(s->ar_index & 0x20)) {
            graphic_mode = GMODE_BLANK;
        } else {
            graphic_mode = s->gr[VGA_GFX_MISC] & VGA_GR06_GRAPHICS_MODE;
        }
        if (graphic_mode != s->graphic_mode) {
            s->graphic_mode = graphic_mode;
            s->cursor_blink_time = qemu_clock_get_ms(QEMU_CLOCK_VIRTUAL);
            full_update = 1;
        }
        switch(graphic_mode) {
        case GMODE_TEXT:
            vga_draw_text(s, full_update);
            break;
        case GMODE_GRAPH:
            vga_draw_graphic(s, full_update);
            break;
        case GMODE_BLANK:
        default:
            vga_draw_blank(s, full_update);
            break;
        }
    }
}

/* force a full display refresh */
static void vga_invalidate_display(void *opaque)
{
    VGACommonState *s = opaque;

    s->last_width = -1;
    s->last_height = -1;
}

void vga_common_reset(VGACommonState *s)
{
    s->sr_index = 0;
    memset(s->sr, '\0', sizeof(s->sr));
    memset(s->sr_vbe, '\0', sizeof(s->sr_vbe));
    s->gr_index = 0;
    memset(s->gr, '\0', sizeof(s->gr));
    s->ar_index = 0;
    memset(s->ar, '\0', sizeof(s->ar));
    s->ar_flip_flop = 0;
    s->cr_index = 0;
    memset(s->cr, '\0', sizeof(s->cr));
    s->msr = 0;
    s->fcr = 0;
    s->st00 = 0;
    s->st01 = 0;
    s->dac_state = 0;
    s->dac_sub_index = 0;
    s->dac_read_index = 0;
    s->dac_write_index = 0;
    memset(s->dac_cache, '\0', sizeof(s->dac_cache));
    s->dac_8bit = 0;
    memset(s->palette, '\0', sizeof(s->palette));
    s->bank_offset = 0;
    s->vbe_index = 0;
    memset(s->vbe_regs, '\0', sizeof(s->vbe_regs));
    s->vbe_regs[VBE_DISPI_INDEX_ID] = VBE_DISPI_ID5;
    s->vbe_start_addr = 0;
    s->vbe_line_offset = 0;
    s->vbe_bank_mask = (s->vram_size >> 16) - 1;
    memset(s->font_offsets, '\0', sizeof(s->font_offsets));
    s->graphic_mode = -1; /* force full update */
    s->shift_control = 0;
    s->double_scan = 0;
    s->line_offset = 0;
    s->line_compare = 0;
    s->start_addr = 0;
    s->plane_updated = 0;
    s->last_cw = 0;
    s->last_ch = 0;
    s->last_width = 0;
    s->last_height = 0;
    s->last_scr_width = 0;
    s->last_scr_height = 0;
    s->cursor_start = 0;
    s->cursor_end = 0;
    s->cursor_offset = 0;
    s->big_endian_fb = s->default_endian_fb;
    memset(s->invalidated_y_table, '\0', sizeof(s->invalidated_y_table));
    memset(s->last_palette, '\0', sizeof(s->last_palette));
    memset(s->last_ch_attr, '\0', sizeof(s->last_ch_attr));
    switch (vga_retrace_method) {
    case VGA_RETRACE_DUMB:
        break;
    case VGA_RETRACE_PRECISE:
        memset(&s->retrace_info, 0, sizeof (s->retrace_info));
        break;
    }
    vga_update_memory_access(s);
}

static void vga_reset(void *opaque)
{
    VGACommonState *s =  opaque;
    vga_common_reset(s);
}

#define TEXTMODE_X(x)	((x) % width)
#define TEXTMODE_Y(x)	((x) / width)
#define VMEM2CHTYPE(v)	((v & 0xff0007ff) | \
        ((v & 0x00000800) << 10) | ((v & 0x00007000) >> 1))
/* relay text rendering to the display driver
 * instead of doing a full vga_update_display() */
static void vga_update_text(void *opaque, console_ch_t *chardata)
{
    VGACommonState *s =  opaque;
    int graphic_mode, i, cursor_offset, cursor_visible;
    int cw, cheight, width, height, size, c_min, c_max;
    uint32_t *src;
    console_ch_t *dst, val;
    char msg_buffer[80];
    int full_update = 0;

    qemu_flush_coalesced_mmio_buffer();

    if (!(s->ar_index & 0x20)) {
        graphic_mode = GMODE_BLANK;
    } else {
        graphic_mode = s->gr[VGA_GFX_MISC] & VGA_GR06_GRAPHICS_MODE;
    }
    if (graphic_mode != s->graphic_mode) {
        s->graphic_mode = graphic_mode;
        full_update = 1;
    }
    if (s->last_width == -1) {
        s->last_width = 0;
        full_update = 1;
    }

    switch (graphic_mode) {
    case GMODE_TEXT:
        /* TODO: update palette */
        full_update |= update_basic_params(s);

        /* total width & height */
        cheight = (s->cr[VGA_CRTC_MAX_SCAN] & 0x1f) + 1;
        cw = 8;
        if (!(sr(s, VGA_SEQ_CLOCK_MODE) & VGA_SR01_CHAR_CLK_8DOTS)) {
            cw = 9;
        }
        if (sr(s, VGA_SEQ_CLOCK_MODE) & 0x08) {
            cw = 16; /* NOTE: no 18 pixel wide */
        }
        width = (s->cr[VGA_CRTC_H_DISP] + 1);
        if (s->cr[VGA_CRTC_V_TOTAL] == 100) {
            /* ugly hack for CGA 160x100x16 - explain me the logic */
            height = 100;
        } else {
            height = s->cr[VGA_CRTC_V_DISP_END] |
                ((s->cr[VGA_CRTC_OVERFLOW] & 0x02) << 7) |
                ((s->cr[VGA_CRTC_OVERFLOW] & 0x40) << 3);
            height = (height + 1) / cheight;
        }

        size = (height * width);
        if (size > CH_ATTR_SIZE) {
            if (!full_update)
                return;

            snprintf(msg_buffer, sizeof(msg_buffer), "%i x %i Text mode",
                     width, height);
            break;
        }

        if (width != s->last_width || height != s->last_height ||
            cw != s->last_cw || cheight != s->last_ch) {
            s->last_scr_width = width * cw;
            s->last_scr_height = height * cheight;
            qemu_console_resize(s->con, s->last_scr_width, s->last_scr_height);
            dpy_text_resize(s->con, width, height);
            s->last_depth = 0;
            s->last_width = width;
            s->last_height = height;
            s->last_ch = cheight;
            s->last_cw = cw;
            full_update = 1;
        }

        if (full_update) {
            s->full_update_gfx = 1;
        }
        if (s->full_update_text) {
            s->full_update_text = 0;
            full_update |= 1;
        }

        /* Update "hardware" cursor */
        cursor_offset = ((s->cr[VGA_CRTC_CURSOR_HI] << 8) |
                         s->cr[VGA_CRTC_CURSOR_LO]) - s->start_addr;
        if (cursor_offset != s->cursor_offset ||
            s->cr[VGA_CRTC_CURSOR_START] != s->cursor_start ||
            s->cr[VGA_CRTC_CURSOR_END] != s->cursor_end || full_update) {
            cursor_visible = !(s->cr[VGA_CRTC_CURSOR_START] & 0x20);
            if (cursor_visible && cursor_offset < size && cursor_offset >= 0)
                dpy_text_cursor(s->con,
                                TEXTMODE_X(cursor_offset),
                                TEXTMODE_Y(cursor_offset));
            else
                dpy_text_cursor(s->con, -1, -1);
            s->cursor_offset = cursor_offset;
            s->cursor_start = s->cr[VGA_CRTC_CURSOR_START];
            s->cursor_end = s->cr[VGA_CRTC_CURSOR_END];
        }

        src = (uint32_t *) s->vram_ptr + s->start_addr;
        dst = chardata;

        if (full_update) {
            for (i = 0; i < size; src ++, dst ++, i ++)
                console_write_ch(dst, VMEM2CHTYPE(le32_to_cpu(*src)));

            dpy_text_update(s->con, 0, 0, width, height);
        } else {
            c_max = 0;

            for (i = 0; i < size; src ++, dst ++, i ++) {
                console_write_ch(&val, VMEM2CHTYPE(le32_to_cpu(*src)));
                if (*dst != val) {
                    *dst = val;
                    c_max = i;
                    break;
                }
            }
            c_min = i;
            for (; i < size; src ++, dst ++, i ++) {
                console_write_ch(&val, VMEM2CHTYPE(le32_to_cpu(*src)));
                if (*dst != val) {
                    *dst = val;
                    c_max = i;
                }
            }

            if (c_min <= c_max) {
                i = TEXTMODE_Y(c_min);
                dpy_text_update(s->con, 0, i, width, TEXTMODE_Y(c_max) - i + 1);
            }
        }

        return;
    case GMODE_GRAPH:
        if (!full_update)
            return;

        s->get_resolution(s, &width, &height);
        snprintf(msg_buffer, sizeof(msg_buffer), "%i x %i Graphic mode",
                 width, height);
        break;
    case GMODE_BLANK:
    default:
        if (!full_update)
            return;

        snprintf(msg_buffer, sizeof(msg_buffer), "VGA Blank mode");
        break;
    }

    /* Display a message */
    s->last_width = 60;
    s->last_height = height = 3;
    dpy_text_cursor(s->con, -1, -1);
    dpy_text_resize(s->con, s->last_width, height);

    for (dst = chardata, i = 0; i < s->last_width * height; i ++)
        console_write_ch(dst ++, ' ');

    size = strlen(msg_buffer);
    width = (s->last_width - size) / 2;
    dst = chardata + s->last_width + width;
    for (i = 0; i < size; i ++)
        console_write_ch(dst ++, ATTR2CHTYPE(msg_buffer[i], QEMU_COLOR_BLUE,
                                             QEMU_COLOR_BLACK, 1));

    dpy_text_update(s->con, 0, 0, s->last_width, height);
}

static uint64_t vga_mem_read(void *opaque, hwaddr addr,
                             unsigned size)
{
    VGACommonState *s = opaque;

    return vga_mem_readb(s, addr);
}

static void vga_mem_write(void *opaque, hwaddr addr,
                          uint64_t data, unsigned size)
{
    VGACommonState *s = opaque;

    vga_mem_writeb(s, addr, data);
}

const MemoryRegionOps vga_mem_ops = {
    .read = vga_mem_read,
    .write = vga_mem_write,
    .endianness = DEVICE_LITTLE_ENDIAN,
    .impl = {
        .min_access_size = 1,
        .max_access_size = 1,
    },
};

static int vga_common_post_load(void *opaque, int version_id)
{
    VGACommonState *s = opaque;

    /* force refresh */
    s->graphic_mode = -1;
    vbe_update_vgaregs(s);
    vga_update_memory_access(s);
    return 0;
}

static bool vga_endian_state_needed(void *opaque)
{
    VGACommonState *s = opaque;

    /*
     * Only send the endian state if it's different from the
     * default one, thus ensuring backward compatibility for
     * migration of the common case
     */
    return s->default_endian_fb != s->big_endian_fb;
}

static const VMStateDescription vmstate_vga_endian = {
    .name = "vga.endian",
    .version_id = 1,
    .minimum_version_id = 1,
    .needed = vga_endian_state_needed,
    .fields = (VMStateField[]) {
        VMSTATE_BOOL(big_endian_fb, VGACommonState),
        VMSTATE_END_OF_LIST()
    }
};

const VMStateDescription vmstate_vga_common = {
    .name = "vga",
    .version_id = 2,
    .minimum_version_id = 2,
    .post_load = vga_common_post_load,
    .fields = (VMStateField[]) {
        VMSTATE_UINT32(latch, VGACommonState),
        VMSTATE_UINT8(sr_index, VGACommonState),
        VMSTATE_PARTIAL_BUFFER(sr, VGACommonState, 8),
        VMSTATE_UINT8(gr_index, VGACommonState),
        VMSTATE_PARTIAL_BUFFER(gr, VGACommonState, 16),
        VMSTATE_UINT8(ar_index, VGACommonState),
        VMSTATE_BUFFER(ar, VGACommonState),
        VMSTATE_INT32(ar_flip_flop, VGACommonState),
        VMSTATE_UINT8(cr_index, VGACommonState),
        VMSTATE_BUFFER(cr, VGACommonState),
        VMSTATE_UINT8(msr, VGACommonState),
        VMSTATE_UINT8(fcr, VGACommonState),
        VMSTATE_UINT8(st00, VGACommonState),
        VMSTATE_UINT8(st01, VGACommonState),

        VMSTATE_UINT8(dac_state, VGACommonState),
        VMSTATE_UINT8(dac_sub_index, VGACommonState),
        VMSTATE_UINT8(dac_read_index, VGACommonState),
        VMSTATE_UINT8(dac_write_index, VGACommonState),
        VMSTATE_BUFFER(dac_cache, VGACommonState),
        VMSTATE_BUFFER(palette, VGACommonState),

        VMSTATE_INT32(bank_offset, VGACommonState),
        VMSTATE_UINT8_EQUAL(is_vbe_vmstate, VGACommonState, NULL),
        VMSTATE_UINT16(vbe_index, VGACommonState),
        VMSTATE_UINT16_ARRAY(vbe_regs, VGACommonState, VBE_DISPI_INDEX_NB),
        VMSTATE_UINT32(vbe_start_addr, VGACommonState),
        VMSTATE_UINT32(vbe_line_offset, VGACommonState),
        VMSTATE_UINT32(vbe_bank_mask, VGACommonState),
        VMSTATE_END_OF_LIST()
    },
    .subsections = (const VMStateDescription*[]) {
        &vmstate_vga_endian,
        NULL
    }
};

static const GraphicHwOps vga_ops = {
    .invalidate  = vga_invalidate_display,
    .gfx_update  = vga_update_display,
    .text_update = vga_update_text,
};

static inline uint32_t uint_clamp(uint32_t val, uint32_t vmin, uint32_t vmax)
{
    if (val < vmin) {
        return vmin;
    }
    if (val > vmax) {
        return vmax;
    }
    return val;
}

void vga_common_init(VGACommonState *s, Object *obj, bool global_vmstate)
{
    int i, j, v, b;

    for(i = 0;i < 256; i++) {
        v = 0;
        for(j = 0; j < 8; j++) {
            v |= ((i >> j) & 1) << (j * 4);
        }
        expand4[i] = v;

        v = 0;
        for(j = 0; j < 4; j++) {
            v |= ((i >> (2 * j)) & 3) << (j * 4);
        }
        expand2[i] = v;
    }
    for(i = 0; i < 16; i++) {
        v = 0;
        for(j = 0; j < 4; j++) {
            b = ((i >> j) & 1);
            v |= b << (2 * j);
            v |= b << (2 * j + 1);
        }
        expand4to8[i] = v;
    }

    s->vram_size_mb = uint_clamp(s->vram_size_mb, 1, 512);
    s->vram_size_mb = pow2ceil(s->vram_size_mb);
    s->vram_size = s->vram_size_mb << 20;

    if (!s->vbe_size) {
        s->vbe_size = s->vram_size;
    }
    s->vbe_size_mask = s->vbe_size - 1;

    s->is_vbe_vmstate = 1;
    memory_region_init_ram_nomigrate(&s->vram, obj, "vga.vram", s->vram_size,
                           &error_fatal);
    vmstate_register_ram(&s->vram, global_vmstate ? NULL : DEVICE(obj));
    xen_register_framebuffer(&s->vram);
    s->vram_ptr = memory_region_get_ram_ptr(&s->vram);
    s->get_bpp = vga_get_bpp;
    s->get_offsets = vga_get_offsets;
    s->get_resolution = vga_get_resolution;
    s->hw_ops = &vga_ops;
    switch (vga_retrace_method) {
    case VGA_RETRACE_DUMB:
        s->retrace = vga_dumb_retrace;
        s->update_retrace_info = vga_dumb_update_retrace_info;
        break;

    case VGA_RETRACE_PRECISE:
        s->retrace = vga_precise_retrace;
        s->update_retrace_info = vga_precise_update_retrace_info;
        break;
    }

    /*
     * Set default fb endian based on target, could probably be turned
     * into a device attribute set by the machine/platform to remove
     * all target endian dependencies from this file.
     */
#ifdef TARGET_WORDS_BIGENDIAN
    s->default_endian_fb = true;
#else
    s->default_endian_fb = false;
#endif
    vga_dirty_log_start(s);
}

static const MemoryRegionPortio vga_portio_list[] = {
    { 0x04,  2, 1, .read = vga_ioport_read, .write = vga_ioport_write }, /* 3b4 */
    { 0x0a,  1, 1, .read = vga_ioport_read, .write = vga_ioport_write }, /* 3ba */
    { 0x10, 16, 1, .read = vga_ioport_read, .write = vga_ioport_write }, /* 3c0 */
    { 0x24,  2, 1, .read = vga_ioport_read, .write = vga_ioport_write }, /* 3d4 */
    { 0x2a,  1, 1, .read = vga_ioport_read, .write = vga_ioport_write }, /* 3da */
    PORTIO_END_OF_LIST(),
};

static const MemoryRegionPortio vbe_portio_list[] = {
    { 0, 1, 2, .read = vbe_ioport_read_index, .write = vbe_ioport_write_index },
# ifdef TARGET_I386
    { 1, 1, 2, .read = vbe_ioport_read_data, .write = vbe_ioport_write_data },
# endif
    { 2, 1, 2, .read = vbe_ioport_read_data, .write = vbe_ioport_write_data },
    PORTIO_END_OF_LIST(),
};

/* Used by both ISA and PCI */
MemoryRegion *vga_init_io(VGACommonState *s, Object *obj,
                          const MemoryRegionPortio **vga_ports,
                          const MemoryRegionPortio **vbe_ports)
{
    MemoryRegion *vga_mem;

    *vga_ports = vga_portio_list;
    *vbe_ports = vbe_portio_list;

    vga_mem = g_malloc(sizeof(*vga_mem));
    memory_region_init_io(vga_mem, obj, &vga_mem_ops, s,
                          "vga-lowmem", 0x20000);
    memory_region_set_flush_coalesced(vga_mem);

    return vga_mem;
}

void vga_init(VGACommonState *s, Object *obj, MemoryRegion *address_space,
              MemoryRegion *address_space_io, bool init_vga_ports)
{
    MemoryRegion *vga_io_memory;
    const MemoryRegionPortio *vga_ports, *vbe_ports;

    qemu_register_reset(vga_reset, s);

    s->bank_offset = 0;

    s->legacy_address_space = address_space;

    vga_io_memory = vga_init_io(s, obj, &vga_ports, &vbe_ports);
    memory_region_add_subregion_overlap(address_space,
                                        0x000a0000,
                                        vga_io_memory,
                                        1);
    memory_region_set_coalescing(vga_io_memory);
    if (init_vga_ports) {
        portio_list_init(&s->vga_port_list, obj, vga_ports, s, "vga");
        portio_list_set_flush_coalesced(&s->vga_port_list);
        portio_list_add(&s->vga_port_list, address_space_io, 0x3b0);
    }
    if (vbe_ports) {
        portio_list_init(&s->vbe_port_list, obj, vbe_ports, s, "vbe");
        portio_list_add(&s->vbe_port_list, address_space_io, 0x1ce);
    }
}

void vga_init_vbe(VGACommonState *s, Object *obj, MemoryRegion *system_memory)
{
    /* With pc-0.12 and below we map both the PCI BAR and the fixed VBE region,
     * so use an alias to avoid double-mapping the same region.
     */
    memory_region_init_alias(&s->vram_vbe, obj, "vram.vbe",
                             &s->vram, 0, memory_region_size(&s->vram));
    /* XXX: use optimized standard vga accesses */
    memory_region_add_subregion(system_memory,
                                VBE_DISPI_LFB_PHYSICAL_ADDRESS,
                                &s->vram_vbe);
    s->vbe_mapped = 1;
}<|MERGE_RESOLUTION|>--- conflicted
+++ resolved
@@ -1488,13 +1488,9 @@
     disp_width = width;
 
     region_start = (s->start_addr * 4);
-<<<<<<< HEAD
-    region_end = region_start + s->line_offset * height;
-=======
     region_end = region_start + (ram_addr_t)s->line_offset * height;
     region_end += width * s->get_bpp(s) / 8; /* scanline length */
     region_end -= s->line_offset;
->>>>>>> 0982a56a
     if (region_end > s->vbe_size) {
         /* wraps around (can happen with cirrus vbe modes) */
         region_start = 0;
@@ -1675,15 +1671,9 @@
             /* scanline wraps from end of video memory to the start */
             assert(force_shadow);
             update = memory_region_snapshot_get_dirty(&s->vram, snap,
-<<<<<<< HEAD
-                                                      page0, 0);
-            update |= memory_region_snapshot_get_dirty(&s->vram, snap,
-                                                       page1, 0);
-=======
                                                       page0, s->vbe_size - page0);
             update |= memory_region_snapshot_get_dirty(&s->vram, snap,
                                                        0, page1);
->>>>>>> 0982a56a
         } else {
             update = memory_region_snapshot_get_dirty(&s->vram, snap,
                                                       page0, page1 - page0);

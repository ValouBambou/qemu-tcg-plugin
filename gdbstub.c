/*
 * gdb server stub
 *
 * Copyright (c) 2003-2005 Fabrice Bellard
 *
 * This library is free software; you can redistribute it and/or
 * modify it under the terms of the GNU Lesser General Public
 * License as published by the Free Software Foundation; either
 * version 2 of the License, or (at your option) any later version.
 *
 * This library is distributed in the hope that it will be useful,
 * but WITHOUT ANY WARRANTY; without even the implied warranty of
 * MERCHANTABILITY or FITNESS FOR A PARTICULAR PURPOSE.  See the GNU
 * Lesser General Public License for more details.
 *
 * You should have received a copy of the GNU Lesser General Public
 * License along with this library; if not, see <http://www.gnu.org/licenses/>.
 */
#include "config.h"
#include "qemu-common.h"
#include "tcg-plugin.h"
#ifdef CONFIG_USER_ONLY
#include <stdlib.h>
#include <stdio.h>
#include <stdarg.h>
#include <string.h>
#include <errno.h>
#include <unistd.h>
#include <fcntl.h>

#include "qemu.h"
#else
#include "monitor/monitor.h"
#include "sysemu/char.h"
#include "sysemu/sysemu.h"
#include "exec/gdbstub.h"
#endif

#define MAX_PACKET_LENGTH 4096

#include "cpu.h"
#include "qemu/sockets.h"
#include "sysemu/kvm.h"

static inline int target_memory_rw_debug(CPUState *cpu, target_ulong addr,
                                         uint8_t *buf, int len, bool is_write)
{
    CPUClass *cc = CPU_GET_CLASS(cpu);

    if (cc->memory_rw_debug) {
        return cc->memory_rw_debug(cpu, addr, buf, len, is_write);
    }
    return cpu_memory_rw_debug(cpu, addr, buf, len, is_write);
}

enum {
    GDB_SIGNAL_0 = 0,
    GDB_SIGNAL_INT = 2,
    GDB_SIGNAL_QUIT = 3,
    GDB_SIGNAL_TRAP = 5,
    GDB_SIGNAL_ABRT = 6,
    GDB_SIGNAL_ALRM = 14,
    GDB_SIGNAL_IO = 23,
    GDB_SIGNAL_XCPU = 24,
    GDB_SIGNAL_UNKNOWN = 143
};

#ifdef CONFIG_USER_ONLY

/* Map target signal numbers to GDB protocol signal numbers and vice
 * versa.  For user emulation's currently supported systems, we can
 * assume most signals are defined.
 */

static int gdb_signal_table[] = {
    0,
    TARGET_SIGHUP,
    TARGET_SIGINT,
    TARGET_SIGQUIT,
    TARGET_SIGILL,
    TARGET_SIGTRAP,
    TARGET_SIGABRT,
    -1, /* SIGEMT */
    TARGET_SIGFPE,
    TARGET_SIGKILL,
    TARGET_SIGBUS,
    TARGET_SIGSEGV,
    TARGET_SIGSYS,
    TARGET_SIGPIPE,
    TARGET_SIGALRM,
    TARGET_SIGTERM,
    TARGET_SIGURG,
    TARGET_SIGSTOP,
    TARGET_SIGTSTP,
    TARGET_SIGCONT,
    TARGET_SIGCHLD,
    TARGET_SIGTTIN,
    TARGET_SIGTTOU,
    TARGET_SIGIO,
    TARGET_SIGXCPU,
    TARGET_SIGXFSZ,
    TARGET_SIGVTALRM,
    TARGET_SIGPROF,
    TARGET_SIGWINCH,
    -1, /* SIGLOST */
    TARGET_SIGUSR1,
    TARGET_SIGUSR2,
#ifdef TARGET_SIGPWR
    TARGET_SIGPWR,
#else
    -1,
#endif
    -1, /* SIGPOLL */
    -1,
    -1,
    -1,
    -1,
    -1,
    -1,
    -1,
    -1,
    -1,
    -1,
    -1,
#ifdef __SIGRTMIN
    __SIGRTMIN + 1,
    __SIGRTMIN + 2,
    __SIGRTMIN + 3,
    __SIGRTMIN + 4,
    __SIGRTMIN + 5,
    __SIGRTMIN + 6,
    __SIGRTMIN + 7,
    __SIGRTMIN + 8,
    __SIGRTMIN + 9,
    __SIGRTMIN + 10,
    __SIGRTMIN + 11,
    __SIGRTMIN + 12,
    __SIGRTMIN + 13,
    __SIGRTMIN + 14,
    __SIGRTMIN + 15,
    __SIGRTMIN + 16,
    __SIGRTMIN + 17,
    __SIGRTMIN + 18,
    __SIGRTMIN + 19,
    __SIGRTMIN + 20,
    __SIGRTMIN + 21,
    __SIGRTMIN + 22,
    __SIGRTMIN + 23,
    __SIGRTMIN + 24,
    __SIGRTMIN + 25,
    __SIGRTMIN + 26,
    __SIGRTMIN + 27,
    __SIGRTMIN + 28,
    __SIGRTMIN + 29,
    __SIGRTMIN + 30,
    __SIGRTMIN + 31,
    -1, /* SIGCANCEL */
    __SIGRTMIN,
    __SIGRTMIN + 32,
    __SIGRTMIN + 33,
    __SIGRTMIN + 34,
    __SIGRTMIN + 35,
    __SIGRTMIN + 36,
    __SIGRTMIN + 37,
    __SIGRTMIN + 38,
    __SIGRTMIN + 39,
    __SIGRTMIN + 40,
    __SIGRTMIN + 41,
    __SIGRTMIN + 42,
    __SIGRTMIN + 43,
    __SIGRTMIN + 44,
    __SIGRTMIN + 45,
    __SIGRTMIN + 46,
    __SIGRTMIN + 47,
    __SIGRTMIN + 48,
    __SIGRTMIN + 49,
    __SIGRTMIN + 50,
    __SIGRTMIN + 51,
    __SIGRTMIN + 52,
    __SIGRTMIN + 53,
    __SIGRTMIN + 54,
    __SIGRTMIN + 55,
    __SIGRTMIN + 56,
    __SIGRTMIN + 57,
    __SIGRTMIN + 58,
    __SIGRTMIN + 59,
    __SIGRTMIN + 60,
    __SIGRTMIN + 61,
    __SIGRTMIN + 62,
    __SIGRTMIN + 63,
    __SIGRTMIN + 64,
    __SIGRTMIN + 65,
    __SIGRTMIN + 66,
    __SIGRTMIN + 67,
    __SIGRTMIN + 68,
    __SIGRTMIN + 69,
    __SIGRTMIN + 70,
    __SIGRTMIN + 71,
    __SIGRTMIN + 72,
    __SIGRTMIN + 73,
    __SIGRTMIN + 74,
    __SIGRTMIN + 75,
    __SIGRTMIN + 76,
    __SIGRTMIN + 77,
    __SIGRTMIN + 78,
    __SIGRTMIN + 79,
    __SIGRTMIN + 80,
    __SIGRTMIN + 81,
    __SIGRTMIN + 82,
    __SIGRTMIN + 83,
    __SIGRTMIN + 84,
    __SIGRTMIN + 85,
    __SIGRTMIN + 86,
    __SIGRTMIN + 87,
    __SIGRTMIN + 88,
    __SIGRTMIN + 89,
    __SIGRTMIN + 90,
    __SIGRTMIN + 91,
    __SIGRTMIN + 92,
    __SIGRTMIN + 93,
    __SIGRTMIN + 94,
    __SIGRTMIN + 95,
    -1, /* SIGINFO */
    -1, /* UNKNOWN */
    -1, /* DEFAULT */
    -1,
    -1,
    -1,
    -1,
    -1,
    -1
#endif
};
#else
/* In system mode we only need SIGINT and SIGTRAP; other signals
   are not yet supported.  */

enum {
    TARGET_SIGINT = 2,
    TARGET_SIGTRAP = 5
};

static int gdb_signal_table[] = {
    -1,
    -1,
    TARGET_SIGINT,
    -1,
    -1,
    TARGET_SIGTRAP
};
#endif

#ifdef CONFIG_USER_ONLY
static int target_signal_to_gdb (int sig)
{
    int i;
    for (i = 0; i < ARRAY_SIZE (gdb_signal_table); i++)
        if (gdb_signal_table[i] == sig)
            return i;
    return GDB_SIGNAL_UNKNOWN;
}
#endif

static int gdb_signal_to_target (int sig)
{
    if (sig < ARRAY_SIZE (gdb_signal_table))
        return gdb_signal_table[sig];
    else
        return -1;
}

//#define DEBUG_GDB

typedef struct GDBRegisterState {
    int base_reg;
    int num_regs;
    gdb_reg_cb get_reg;
    gdb_reg_cb set_reg;
    const char *xml;
    struct GDBRegisterState *next;
} GDBRegisterState;

enum RSState {
    RS_INACTIVE,
    RS_IDLE,
    RS_GETLINE,
    RS_CHKSUM1,
    RS_CHKSUM2,
};
typedef struct GDBState {
    CPUState *c_cpu; /* current CPU for step/continue ops */
    CPUState *g_cpu; /* current CPU for other ops */
    CPUState *query_cpu; /* for q{f|s}ThreadInfo */
    enum RSState state; /* parsing state */
    char line_buf[MAX_PACKET_LENGTH];
    int line_buf_index;
    int line_csum;
    uint8_t last_packet[MAX_PACKET_LENGTH + 4];
    int last_packet_len;
    int signal;
#ifdef CONFIG_USER_ONLY
    int fd;
    int running_state;
#else
    CharDriverState *chr;
    CharDriverState *mon_chr;
#endif
    char syscall_buf[256];
    gdb_syscall_complete_cb current_syscall_cb;
} GDBState;

/* By default use no IRQs and no timers while single stepping so as to
 * make single stepping like an ICE HW step.
 */
static int sstep_flags = SSTEP_ENABLE|SSTEP_NOIRQ|SSTEP_NOTIMER;

static GDBState *gdbserver_state;

bool gdb_has_xml;

#ifdef CONFIG_USER_ONLY
/* XXX: This is not thread safe.  Do we care?  */
static int gdbserver_fd = -1;

static int get_char(GDBState *s)
{
    uint8_t ch;
    int ret;

    for(;;) {
        ret = qemu_recv(s->fd, &ch, 1, 0);
        if (ret < 0) {
            if (errno == ECONNRESET)
                s->fd = -1;
            if (errno != EINTR && errno != EAGAIN)
                return -1;
        } else if (ret == 0) {
            close(s->fd);
            s->fd = -1;
            return -1;
        } else {
            break;
        }
    }
    return ch;
}
#endif

static enum {
    GDB_SYS_UNKNOWN,
    GDB_SYS_ENABLED,
    GDB_SYS_DISABLED,
} gdb_syscall_mode;

/* If gdb is connected when the first semihosting syscall occurs then use
   remote gdb syscalls.  Otherwise use native file IO.  */
int use_gdb_syscalls(void)
{
    if (gdb_syscall_mode == GDB_SYS_UNKNOWN) {
        gdb_syscall_mode = (gdbserver_state ? GDB_SYS_ENABLED
                                            : GDB_SYS_DISABLED);
    }
    return gdb_syscall_mode == GDB_SYS_ENABLED;
}

/* Resume execution.  */
static inline void gdb_continue(GDBState *s)
{
#ifdef CONFIG_USER_ONLY
    s->running_state = 1;
#else
    if (!runstate_needs_reset()) {
        vm_start();
    }
#endif
}

static void put_buffer(GDBState *s, const uint8_t *buf, int len)
{
#ifdef CONFIG_USER_ONLY
    int ret;

    while (len > 0) {
        ret = send(s->fd, buf, len, 0);
        if (ret < 0) {
            if (errno != EINTR && errno != EAGAIN)
                return;
        } else {
            buf += ret;
            len -= ret;
        }
    }
#else
    qemu_chr_fe_write(s->chr, buf, len);
#endif
}

static inline int fromhex(int v)
{
    if (v >= '0' && v <= '9')
        return v - '0';
    else if (v >= 'A' && v <= 'F')
        return v - 'A' + 10;
    else if (v >= 'a' && v <= 'f')
        return v - 'a' + 10;
    else
        return 0;
}

static inline int tohex(int v)
{
    if (v < 10)
        return v + '0';
    else
        return v - 10 + 'a';
}

static void memtohex(char *buf, const uint8_t *mem, int len)
{
    int i, c;
    char *q;
    q = buf;
    for(i = 0; i < len; i++) {
        c = mem[i];
        *q++ = tohex(c >> 4);
        *q++ = tohex(c & 0xf);
    }
    *q = '\0';
}

static void hextomem(uint8_t *mem, const char *buf, int len)
{
    int i;

    for(i = 0; i < len; i++) {
        mem[i] = (fromhex(buf[0]) << 4) | fromhex(buf[1]);
        buf += 2;
    }
}

/* return -1 if error, 0 if OK */
static int put_packet_binary(GDBState *s, const char *buf, int len)
{
    int csum, i;
    uint8_t *p;

    for(;;) {
        p = s->last_packet;
        *(p++) = '$';
        memcpy(p, buf, len);
        p += len;
        csum = 0;
        for(i = 0; i < len; i++) {
            csum += buf[i];
        }
        *(p++) = '#';
        *(p++) = tohex((csum >> 4) & 0xf);
        *(p++) = tohex((csum) & 0xf);

        s->last_packet_len = p - s->last_packet;
        put_buffer(s, (uint8_t *)s->last_packet, s->last_packet_len);

#ifdef CONFIG_USER_ONLY
        i = get_char(s);
        if (i < 0)
            return -1;
        if (i == '+')
            break;
#else
        break;
#endif
    }
    return 0;
}

/* return -1 if error, 0 if OK */
static int put_packet(GDBState *s, const char *buf)
{
#ifdef DEBUG_GDB
    printf("reply='%s'\n", buf);
#endif

    return put_packet_binary(s, buf, strlen(buf));
}

<<<<<<< HEAD
/* The GDB remote protocol transfers values in target byte order.  This means
   we can use the raw memory access routines to access the value buffer.
   Conveniently, these also handle the case where the buffer is mis-aligned.
 */
#define GET_REG8(val) do { \
    stb_p(mem_buf, val); \
    return 1; \
    } while(0)
#define GET_REG16(val) do { \
    stw_p(mem_buf, val); \
    return 2; \
    } while(0)
#define GET_REG32(val) do { \
    stl_p(mem_buf, val); \
    return 4; \
    } while(0)
#define GET_REG64(val) do { \
    stq_p(mem_buf, val); \
    return 8; \
    } while(0)

#if TARGET_LONG_BITS == 64
#define GET_REGL(val) GET_REG64(val)
#define ldtul_p(addr) ldq_p(addr)
#else
#define GET_REGL(val) GET_REG32(val)
#define ldtul_p(addr) ldl_p(addr)
#endif

#if defined(TARGET_I386)

#ifdef TARGET_X86_64
static const int gpr_map[16] = {
    R_EAX, R_EBX, R_ECX, R_EDX, R_ESI, R_EDI, R_EBP, R_ESP,
    8, 9, 10, 11, 12, 13, 14, 15
};
#else
#define gpr_map gpr_map32
#endif
static const int gpr_map32[8] = { 0, 1, 2, 3, 4, 5, 6, 7 };

#define NUM_CORE_REGS (CPU_NB_REGS * 2 + 25)

#define IDX_IP_REG      CPU_NB_REGS
#define IDX_FLAGS_REG   (IDX_IP_REG + 1)
#define IDX_SEG_REGS    (IDX_FLAGS_REG + 1)
#define IDX_FP_REGS     (IDX_SEG_REGS + 6)
#define IDX_XMM_REGS    (IDX_FP_REGS + 16)
#define IDX_MXCSR_REG   (IDX_XMM_REGS + CPU_NB_REGS)

static int cpu_gdb_read_register(CPUState *env, uint8_t *mem_buf, int n)
{
    if (n < CPU_NB_REGS) {
        if (TARGET_LONG_BITS == 64 && env->hflags & HF_CS64_MASK) {
            GET_REG64(env->regs[gpr_map[n]]);
        } else if (n < CPU_NB_REGS32) {
            GET_REG32(env->regs[gpr_map32[n]]);
        }
    } else if (n >= IDX_FP_REGS && n < IDX_FP_REGS + 8) {
#ifdef USE_X86LDOUBLE
        /* FIXME: byteswap float values - after fixing fpregs layout. */
        memcpy(mem_buf, &env->fpregs[n - IDX_FP_REGS], 10);
#else
        memset(mem_buf, 0, 10);
#endif
        return 10;
    } else if (n >= IDX_XMM_REGS && n < IDX_XMM_REGS + CPU_NB_REGS) {
        n -= IDX_XMM_REGS;
        if (n < CPU_NB_REGS32 ||
            (TARGET_LONG_BITS == 64 && env->hflags & HF_CS64_MASK)) {
            stq_p(mem_buf, env->xmm_regs[n].XMM_Q(0));
            stq_p(mem_buf + 8, env->xmm_regs[n].XMM_Q(1));
            return 16;
        }
    } else {
        switch (n) {
        case IDX_IP_REG:
            if (TARGET_LONG_BITS == 64 && env->hflags & HF_CS64_MASK) {
                GET_REG64(env->eip);
            } else {
                GET_REG32(env->eip);
            }
        case IDX_FLAGS_REG: GET_REG32(env->eflags);

        case IDX_SEG_REGS:     GET_REG32(env->segs[R_CS].selector);
        case IDX_SEG_REGS + 1: GET_REG32(env->segs[R_SS].selector);
        case IDX_SEG_REGS + 2: GET_REG32(env->segs[R_DS].selector);
        case IDX_SEG_REGS + 3: GET_REG32(env->segs[R_ES].selector);
        case IDX_SEG_REGS + 4: GET_REG32(env->segs[R_FS].selector);
        case IDX_SEG_REGS + 5: GET_REG32(env->segs[R_GS].selector);

        case IDX_FP_REGS + 8:  GET_REG32(env->fpuc);
        case IDX_FP_REGS + 9:  GET_REG32((env->fpus & ~0x3800) |
                                         (env->fpstt & 0x7) << 11);
        case IDX_FP_REGS + 10: GET_REG32(0); /* ftag */
        case IDX_FP_REGS + 11: GET_REG32(0); /* fiseg */
        case IDX_FP_REGS + 12: GET_REG32(0); /* fioff */
        case IDX_FP_REGS + 13: GET_REG32(0); /* foseg */
        case IDX_FP_REGS + 14: GET_REG32(0); /* fooff */
        case IDX_FP_REGS + 15: GET_REG32(0); /* fop */

        case IDX_MXCSR_REG: GET_REG32(env->mxcsr);
        }
    }
    return 0;
}

static int cpu_x86_gdb_load_seg(CPUState *env, int sreg, uint8_t *mem_buf)
{
    uint16_t selector = ldl_p(mem_buf);

    if (selector != env->segs[sreg].selector) {
#if defined(CONFIG_USER_ONLY)
        cpu_x86_load_seg(env, sreg, selector);
#else
        unsigned int limit, flags;
        target_ulong base;

        if (!(env->cr[0] & CR0_PE_MASK) || (env->eflags & VM_MASK)) {
            base = selector << 4;
            limit = 0xffff;
            flags = 0;
        } else {
            if (!cpu_x86_get_descr_debug(env, selector, &base, &limit, &flags))
                return 4;
        }
        cpu_x86_load_seg_cache(env, sreg, selector, base, limit, flags);
#endif
    }
    return 4;
}

static int cpu_gdb_write_register(CPUState *env, uint8_t *mem_buf, int n)
{
    uint32_t tmp;

    if (n < CPU_NB_REGS) {
        if (TARGET_LONG_BITS == 64 && env->hflags & HF_CS64_MASK) {
            env->regs[gpr_map[n]] = ldtul_p(mem_buf);
            return sizeof(target_ulong);
        } else if (n < CPU_NB_REGS32) {
            n = gpr_map32[n];
            env->regs[n] &= ~0xffffffffUL;
            env->regs[n] |= (uint32_t)ldl_p(mem_buf);
            return 4;
        }
    } else if (n >= IDX_FP_REGS && n < IDX_FP_REGS + 8) {
#ifdef USE_X86LDOUBLE
        /* FIXME: byteswap float values - after fixing fpregs layout. */
        memcpy(&env->fpregs[n - IDX_FP_REGS], mem_buf, 10);
#endif
        return 10;
    } else if (n >= IDX_XMM_REGS && n < IDX_XMM_REGS + CPU_NB_REGS) {
        n -= IDX_XMM_REGS;
        if (n < CPU_NB_REGS32 ||
            (TARGET_LONG_BITS == 64 && env->hflags & HF_CS64_MASK)) {
            env->xmm_regs[n].XMM_Q(0) = ldq_p(mem_buf);
            env->xmm_regs[n].XMM_Q(1) = ldq_p(mem_buf + 8);
            return 16;
        }
    } else {
        switch (n) {
        case IDX_IP_REG:
            if (TARGET_LONG_BITS == 64 && env->hflags & HF_CS64_MASK) {
                env->eip = ldq_p(mem_buf);
                return 8;
            } else {
                env->eip &= ~0xffffffffUL;
                env->eip |= (uint32_t)ldl_p(mem_buf);
                return 4;
            }
        case IDX_FLAGS_REG:
            env->eflags = ldl_p(mem_buf);
            return 4;

        case IDX_SEG_REGS:     return cpu_x86_gdb_load_seg(env, R_CS, mem_buf);
        case IDX_SEG_REGS + 1: return cpu_x86_gdb_load_seg(env, R_SS, mem_buf);
        case IDX_SEG_REGS + 2: return cpu_x86_gdb_load_seg(env, R_DS, mem_buf);
        case IDX_SEG_REGS + 3: return cpu_x86_gdb_load_seg(env, R_ES, mem_buf);
        case IDX_SEG_REGS + 4: return cpu_x86_gdb_load_seg(env, R_FS, mem_buf);
        case IDX_SEG_REGS + 5: return cpu_x86_gdb_load_seg(env, R_GS, mem_buf);

        case IDX_FP_REGS + 8:
            env->fpuc = ldl_p(mem_buf);
            return 4;
        case IDX_FP_REGS + 9:
            tmp = ldl_p(mem_buf);
            env->fpstt = (tmp >> 11) & 7;
            env->fpus = tmp & ~0x3800;
            return 4;
        case IDX_FP_REGS + 10: /* ftag */  return 4;
        case IDX_FP_REGS + 11: /* fiseg */ return 4;
        case IDX_FP_REGS + 12: /* fioff */ return 4;
        case IDX_FP_REGS + 13: /* foseg */ return 4;
        case IDX_FP_REGS + 14: /* fooff */ return 4;
        case IDX_FP_REGS + 15: /* fop */   return 4;

        case IDX_MXCSR_REG:
            env->mxcsr = ldl_p(mem_buf);
            return 4;
        }
    }
    /* Unrecognised register.  */
    return 0;
}

#elif defined (TARGET_PPC)

/* Old gdb always expects FP registers.  Newer (xml-aware) gdb only
   expects whatever the target description contains.  Due to a
   historical mishap the FP registers appear in between core integer
   regs and PC, MSR, CR, and so forth.  We hack round this by giving the
   FP regs zero size when talking to a newer gdb.  */
#define NUM_CORE_REGS 71
#if defined (TARGET_PPC64)
#define GDB_CORE_XML "power64-core.xml"
#else
#define GDB_CORE_XML "power-core.xml"
#endif

static int cpu_gdb_read_register(CPUState *env, uint8_t *mem_buf, int n)
{
    if (n < 32) {
        /* gprs */
        GET_REGL(env->gpr[n]);
    } else if (n < 64) {
        /* fprs */
        if (gdb_has_xml)
            return 0;
        stfq_p(mem_buf, env->fpr[n-32]);
        return 8;
    } else {
        switch (n) {
        case 64: GET_REGL(env->nip);
        case 65: GET_REGL(env->msr);
        case 66:
            {
                uint32_t cr = 0;
                int i;
                for (i = 0; i < 8; i++)
                    cr |= env->crf[i] << (32 - ((i + 1) * 4));
                GET_REG32(cr);
            }
        case 67: GET_REGL(env->lr);
        case 68: GET_REGL(env->ctr);
        case 69: GET_REGL(env->xer);
        case 70:
            {
                if (gdb_has_xml)
                    return 0;
                GET_REG32(env->fpscr);
            }
        }
    }
    return 0;
}

static int cpu_gdb_write_register(CPUState *env, uint8_t *mem_buf, int n)
{
    if (n < 32) {
        /* gprs */
        env->gpr[n] = ldtul_p(mem_buf);
        return sizeof(target_ulong);
    } else if (n < 64) {
        /* fprs */
        if (gdb_has_xml)
            return 0;
        env->fpr[n-32] = ldfq_p(mem_buf);
        return 8;
    } else {
        switch (n) {
        case 64:
            env->nip = ldtul_p(mem_buf);
            return sizeof(target_ulong);
        case 65:
            ppc_store_msr(env, ldtul_p(mem_buf));
            return sizeof(target_ulong);
        case 66:
            {
                uint32_t cr = ldl_p(mem_buf);
                int i;
                for (i = 0; i < 8; i++)
                    env->crf[i] = (cr >> (32 - ((i + 1) * 4))) & 0xF;
                return 4;
            }
        case 67:
            env->lr = ldtul_p(mem_buf);
            return sizeof(target_ulong);
        case 68:
            env->ctr = ldtul_p(mem_buf);
            return sizeof(target_ulong);
        case 69:
            env->xer = ldtul_p(mem_buf);
            return sizeof(target_ulong);
        case 70:
            /* fpscr */
            if (gdb_has_xml)
                return 0;
            return 4;
        }
    }
    return 0;
}

#elif defined (TARGET_SPARC)

#if defined(TARGET_SPARC64) && !defined(TARGET_ABI32)
#define NUM_CORE_REGS 86
#else
#define NUM_CORE_REGS 72
#endif

#ifdef TARGET_ABI32
#define GET_REGA(val) GET_REG32(val)
#else
#define GET_REGA(val) GET_REGL(val)
#endif

static int cpu_gdb_read_register(CPUState *env, uint8_t *mem_buf, int n)
{
    if (n < 8) {
        /* g0..g7 */
        GET_REGA(env->gregs[n]);
    }
    if (n < 32) {
        /* register window */
        GET_REGA(env->regwptr[n - 8]);
    }
#if defined(TARGET_ABI32) || !defined(TARGET_SPARC64)
    if (n < 64) {
        /* fprs */
        if (n & 1) {
            GET_REG32(env->fpr[(n - 32) / 2].l.lower);
        } else {
            GET_REG32(env->fpr[(n - 32) / 2].l.upper);
        }
    }
    /* Y, PSR, WIM, TBR, PC, NPC, FPSR, CPSR */
    switch (n) {
    case 64: GET_REGA(env->y);
    case 65: GET_REGA(cpu_get_psr(env));
    case 66: GET_REGA(env->wim);
    case 67: GET_REGA(env->tbr);
    case 68: GET_REGA(env->pc);
    case 69: GET_REGA(env->npc);
    case 70: GET_REGA(env->fsr);
    case 71: GET_REGA(0); /* csr */
    default: GET_REGA(0);
    }
#else
    if (n < 64) {
        /* f0-f31 */
        if (n & 1) {
            GET_REG32(env->fpr[(n - 32) / 2].l.lower);
        } else {
            GET_REG32(env->fpr[(n - 32) / 2].l.upper);
        }
    }
    if (n < 80) {
        /* f32-f62 (double width, even numbers only) */
        GET_REG64(env->fpr[(n - 32) / 2].ll);
    }
    switch (n) {
    case 80: GET_REGL(env->pc);
    case 81: GET_REGL(env->npc);
    case 82: GET_REGL((cpu_get_ccr(env) << 32) |
                      ((env->asi & 0xff) << 24) |
                      ((env->pstate & 0xfff) << 8) |
                      cpu_get_cwp64(env));
    case 83: GET_REGL(env->fsr);
    case 84: GET_REGL(env->fprs);
    case 85: GET_REGL(env->y);
    }
#endif
    return 0;
}

static int cpu_gdb_write_register(CPUState *env, uint8_t *mem_buf, int n)
{
#if defined(TARGET_ABI32)
    abi_ulong tmp;

    tmp = ldl_p(mem_buf);
#else
    target_ulong tmp;

    tmp = ldtul_p(mem_buf);
#endif

    if (n < 8) {
        /* g0..g7 */
        env->gregs[n] = tmp;
    } else if (n < 32) {
        /* register window */
        env->regwptr[n - 8] = tmp;
    }
#if defined(TARGET_ABI32) || !defined(TARGET_SPARC64)
    else if (n < 64) {
        /* fprs */
        /* f0-f31 */
        if (n & 1) {
            env->fpr[(n - 32) / 2].l.lower = tmp;
        } else {
            env->fpr[(n - 32) / 2].l.upper = tmp;
        }
    } else {
        /* Y, PSR, WIM, TBR, PC, NPC, FPSR, CPSR */
        switch (n) {
        case 64: env->y = tmp; break;
        case 65: cpu_put_psr(env, tmp); break;
        case 66: env->wim = tmp; break;
        case 67: env->tbr = tmp; break;
        case 68: env->pc = tmp; break;
        case 69: env->npc = tmp; break;
        case 70: env->fsr = tmp; break;
        default: return 0;
        }
    }
    return 4;
#else
    else if (n < 64) {
        /* f0-f31 */
        tmp = ldl_p(mem_buf);
        if (n & 1) {
            env->fpr[(n - 32) / 2].l.lower = tmp;
        } else {
            env->fpr[(n - 32) / 2].l.upper = tmp;
        }
        return 4;
    } else if (n < 80) {
        /* f32-f62 (double width, even numbers only) */
        env->fpr[(n - 32) / 2].ll = tmp;
    } else {
        switch (n) {
        case 80: env->pc = tmp; break;
        case 81: env->npc = tmp; break;
        case 82:
            cpu_put_ccr(env, tmp >> 32);
	    env->asi = (tmp >> 24) & 0xff;
	    env->pstate = (tmp >> 8) & 0xfff;
            cpu_put_cwp64(env, tmp & 0xff);
	    break;
        case 83: env->fsr = tmp; break;
        case 84: env->fprs = tmp; break;
        case 85: env->y = tmp; break;
        default: return 0;
        }
    }
    return 8;
#endif
}
#elif defined (TARGET_ARM)

/* Old gdb always expect FPA registers.  Newer (xml-aware) gdb only expect
   whatever the target description contains.  Due to a historical mishap
   the FPA registers appear in between core integer regs and the CPSR.
   We hack round this by giving the FPA regs zero size when talking to a
   newer gdb.  */
#define NUM_CORE_REGS 26
#define GDB_CORE_XML "arm-core.xml"

static int cpu_gdb_read_register(CPUState *env, uint8_t *mem_buf, int n)
{
    if (n < 16) {
        /* Core integer register.  */
        GET_REG32(env->regs[n]);
    }
    if (n < 24) {
        /* FPA registers.  */
        if (gdb_has_xml)
            return 0;
        memset(mem_buf, 0, 12);
        return 12;
    }
    switch (n) {
    case 24:
        /* FPA status register.  */
        if (gdb_has_xml)
            return 0;
        GET_REG32(0);
    case 25:
        /* CPSR */
        GET_REG32(cpsr_read(env));
    }
    /* Unknown register.  */
    return 0;
}

static int cpu_gdb_write_register(CPUState *env, uint8_t *mem_buf, int n)
{
    uint32_t tmp;

    tmp = ldl_p(mem_buf);

    /* Mask out low bit of PC to workaround gdb bugs.  This will probably
       cause problems if we ever implement the Jazelle DBX extensions.  */
    if (n == 15)
        tmp &= ~1;

    if (n < 16) {
        /* Core integer register.  */
        env->regs[n] = tmp;
        return 4;
    }
    if (n < 24) { /* 16-23 */
        /* FPA registers (ignored).  */
        if (gdb_has_xml)
            return 0;
        return 12;
    }
    switch (n) {
    case 24:
        /* FPA status register (ignored).  */
        if (gdb_has_xml)
            return 0;
        return 4;
    case 25:
        /* CPSR */
        cpsr_write (env, tmp, 0xffffffff);
        return 4;
    }
    /* Unknown register.  */
    return 0;
}

#elif defined (TARGET_M68K)

#define NUM_CORE_REGS 18

#define GDB_CORE_XML "cf-core.xml"

static int cpu_gdb_read_register(CPUState *env, uint8_t *mem_buf, int n)
{
    if (n < 8) {
        /* D0-D7 */
        GET_REG32(env->dregs[n]);
    } else if (n < 16) {
        /* A0-A7 */
        GET_REG32(env->aregs[n - 8]);
    } else {
	switch (n) {
        case 16: GET_REG32(env->sr);
        case 17: GET_REG32(env->pc);
        }
    }
    /* FP registers not included here because they vary between
       ColdFire and m68k.  Use XML bits for these.  */
    return 0;
}

static int cpu_gdb_write_register(CPUState *env, uint8_t *mem_buf, int n)
{
    uint32_t tmp;

    tmp = ldl_p(mem_buf);

    if (n < 8) {
        /* D0-D7 */
        env->dregs[n] = tmp;
    } else if (n < 16) {
        /* A0-A7 */
        env->aregs[n - 8] = tmp;
    } else {
        switch (n) {
        case 16: env->sr = tmp; break;
        case 17: env->pc = tmp; break;
        default: return 0;
        }
    }
    return 4;
}
#elif defined (TARGET_MIPS)

#define NUM_CORE_REGS 73

static int cpu_gdb_read_register(CPUState *env, uint8_t *mem_buf, int n)
{
    if (n < 32) {
        GET_REGL(env->active_tc.gpr[n]);
    }
    if (env->CP0_Config1 & (1 << CP0C1_FP)) {
        if (n >= 38 && n < 70) {
            if (env->CP0_Status & (1 << CP0St_FR))
		GET_REGL(env->active_fpu.fpr[n - 38].d);
            else
		GET_REGL(env->active_fpu.fpr[n - 38].w[FP_ENDIAN_IDX]);
        }
        switch (n) {
        case 70: GET_REGL((int32_t)env->active_fpu.fcr31);
        case 71: GET_REGL((int32_t)env->active_fpu.fcr0);
        }
    }
    switch (n) {
    case 32: GET_REGL((int32_t)env->CP0_Status);
    case 33: GET_REGL(env->active_tc.LO[0]);
    case 34: GET_REGL(env->active_tc.HI[0]);
    case 35: GET_REGL(env->CP0_BadVAddr);
    case 36: GET_REGL((int32_t)env->CP0_Cause);
    case 37: GET_REGL(env->active_tc.PC | !!(env->hflags & MIPS_HFLAG_M16));
    case 72: GET_REGL(0); /* fp */
    case 89: GET_REGL((int32_t)env->CP0_PRid);
    }
    if (n >= 73 && n <= 88) {
	/* 16 embedded regs.  */
	GET_REGL(0);
    }

    return 0;
}

/* convert MIPS rounding mode in FCR31 to IEEE library */
static unsigned int ieee_rm[] =
  {
    float_round_nearest_even,
    float_round_to_zero,
    float_round_up,
    float_round_down
  };
#define RESTORE_ROUNDING_MODE \
    set_float_rounding_mode(ieee_rm[env->active_fpu.fcr31 & 3], &env->active_fpu.fp_status)

static int cpu_gdb_write_register(CPUState *env, uint8_t *mem_buf, int n)
{
    target_ulong tmp;

    tmp = ldtul_p(mem_buf);

    if (n < 32) {
        env->active_tc.gpr[n] = tmp;
        return sizeof(target_ulong);
    }
    if (env->CP0_Config1 & (1 << CP0C1_FP)
            && n >= 38 && n < 73) {
        if (n < 70) {
            if (env->CP0_Status & (1 << CP0St_FR))
              env->active_fpu.fpr[n - 38].d = tmp;
            else
              env->active_fpu.fpr[n - 38].w[FP_ENDIAN_IDX] = tmp;
        }
        switch (n) {
        case 70:
            env->active_fpu.fcr31 = tmp & 0xFF83FFFF;
            /* set rounding mode */
            RESTORE_ROUNDING_MODE;
            break;
        case 71: env->active_fpu.fcr0 = tmp; break;
        }
        return sizeof(target_ulong);
    }
    switch (n) {
    case 32: env->CP0_Status = tmp; break;
    case 33: env->active_tc.LO[0] = tmp; break;
    case 34: env->active_tc.HI[0] = tmp; break;
    case 35: env->CP0_BadVAddr = tmp; break;
    case 36: env->CP0_Cause = tmp; break;
    case 37:
        env->active_tc.PC = tmp & ~(target_ulong)1;
        if (tmp & 1) {
            env->hflags |= MIPS_HFLAG_M16;
        } else {
            env->hflags &= ~(MIPS_HFLAG_M16);
        }
        break;
    case 72: /* fp, ignored */ break;
    default:
	if (n > 89)
	    return 0;
	/* Other registers are readonly.  Ignore writes.  */
	break;
    }

    return sizeof(target_ulong);
}
#elif defined (TARGET_SH4)

/* Hint: Use "set architecture sh4" in GDB to see fpu registers */
/* FIXME: We should use XML for this.  */

#define NUM_CORE_REGS 59

static int cpu_gdb_read_register(CPUState *env, uint8_t *mem_buf, int n)
{
    if (n < 8) {
        if ((env->sr & (SR_MD | SR_RB)) == (SR_MD | SR_RB)) {
            GET_REGL(env->gregs[n + 16]);
        } else {
            GET_REGL(env->gregs[n]);
        }
    } else if (n < 16) {
        GET_REGL(env->gregs[n]);
    } else if (n >= 25 && n < 41) {
	GET_REGL(env->fregs[(n - 25) + ((env->fpscr & FPSCR_FR) ? 16 : 0)]);
    } else if (n >= 43 && n < 51) {
	GET_REGL(env->gregs[n - 43]);
    } else if (n >= 51 && n < 59) {
	GET_REGL(env->gregs[n - (51 - 16)]);
    }
    switch (n) {
    case 16: GET_REGL(env->pc);
    case 17: GET_REGL(env->pr);
    case 18: GET_REGL(env->gbr);
    case 19: GET_REGL(env->vbr);
    case 20: GET_REGL(env->mach);
    case 21: GET_REGL(env->macl);
    case 22: GET_REGL(env->sr);
    case 23: GET_REGL(env->fpul);
    case 24: GET_REGL(env->fpscr);
    case 41: GET_REGL(env->ssr);
    case 42: GET_REGL(env->spc);
    }

    return 0;
}

static int cpu_gdb_write_register(CPUState *env, uint8_t *mem_buf, int n)
{
    uint32_t tmp;

    tmp = ldl_p(mem_buf);

    if (n < 8) {
        if ((env->sr & (SR_MD | SR_RB)) == (SR_MD | SR_RB)) {
            env->gregs[n + 16] = tmp;
        } else {
            env->gregs[n] = tmp;
        }
	return 4;
    } else if (n < 16) {
        env->gregs[n] = tmp;
	return 4;
    } else if (n >= 25 && n < 41) {
	env->fregs[(n - 25) + ((env->fpscr & FPSCR_FR) ? 16 : 0)] = tmp;
	return 4;
    } else if (n >= 43 && n < 51) {
	env->gregs[n - 43] = tmp;
	return 4;
    } else if (n >= 51 && n < 59) {
	env->gregs[n - (51 - 16)] = tmp;
	return 4;
    }
    switch (n) {
    case 16: env->pc = tmp; break;
    case 17: env->pr = tmp; break;
    case 18: env->gbr = tmp; break;
    case 19: env->vbr = tmp; break;
    case 20: env->mach = tmp; break;
    case 21: env->macl = tmp; break;
    case 22: env->sr = tmp; break;
    case 23: env->fpul = tmp; break;
    case 24: env->fpscr = tmp; break;
    case 41: env->ssr = tmp; break;
    case 42: env->spc = tmp; break;
    default: return 0;
    }

    return 4;
}
#elif defined (TARGET_MICROBLAZE)

#define NUM_CORE_REGS (32 + 5)

static int cpu_gdb_read_register(CPUState *env, uint8_t *mem_buf, int n)
{
    if (n < 32) {
	GET_REG32(env->regs[n]);
    } else {
	GET_REG32(env->sregs[n - 32]);
    }
    return 0;
}

static int cpu_gdb_write_register(CPUState *env, uint8_t *mem_buf, int n)
{
    uint32_t tmp;

    if (n > NUM_CORE_REGS)
	return 0;

    tmp = ldl_p(mem_buf);

    if (n < 32) {
	env->regs[n] = tmp;
    } else {
	env->sregs[n - 32] = tmp;
    }
    return 4;
}
#elif defined (TARGET_CRIS)

#define NUM_CORE_REGS 49

static int
read_register_crisv10(CPUState *env, uint8_t *mem_buf, int n)
{
    if (n < 15) {
        GET_REG32(env->regs[n]);
    }

    if (n == 15) {
        GET_REG32(env->pc);
    }

    if (n < 32) {
        switch (n) {
        case 16:
            GET_REG8(env->pregs[n - 16]);
            break;
        case 17:
            GET_REG8(env->pregs[n - 16]);
            break;
        case 20:
        case 21:
            GET_REG16(env->pregs[n - 16]);
            break;
        default:
            if (n >= 23) {
                GET_REG32(env->pregs[n - 16]);
            }
            break;
        }
    }
    return 0;
}

static int cpu_gdb_read_register(CPUState *env, uint8_t *mem_buf, int n)
{
    uint8_t srs;

    if (env->pregs[PR_VR] < 32)
        return read_register_crisv10(env, mem_buf, n);

    srs = env->pregs[PR_SRS];
    if (n < 16) {
	GET_REG32(env->regs[n]);
    }

    if (n >= 21 && n < 32) {
	GET_REG32(env->pregs[n - 16]);
    }
    if (n >= 33 && n < 49) {
	GET_REG32(env->sregs[srs][n - 33]);
    }
    switch (n) {
    case 16: GET_REG8(env->pregs[0]);
    case 17: GET_REG8(env->pregs[1]);
    case 18: GET_REG32(env->pregs[2]);
    case 19: GET_REG8(srs);
    case 20: GET_REG16(env->pregs[4]);
    case 32: GET_REG32(env->pc);
    }

    return 0;
}

static int cpu_gdb_write_register(CPUState *env, uint8_t *mem_buf, int n)
{
    uint32_t tmp;

    if (n > 49)
	return 0;

    tmp = ldl_p(mem_buf);

    if (n < 16) {
	env->regs[n] = tmp;
    }

    if (n >= 21 && n < 32) {
	env->pregs[n - 16] = tmp;
    }

    /* FIXME: Should support function regs be writable?  */
    switch (n) {
    case 16: return 1;
    case 17: return 1;
    case 18: env->pregs[PR_PID] = tmp; break;
    case 19: return 1;
    case 20: return 2;
    case 32: env->pc = tmp; break;
    }

    return 4;
}
#elif defined (TARGET_ALPHA)

#define NUM_CORE_REGS 67

static int cpu_gdb_read_register(CPUState *env, uint8_t *mem_buf, int n)
{
    uint64_t val;
    CPU_DoubleU d;

    switch (n) {
    case 0 ... 30:
        val = env->ir[n];
        break;
    case 32 ... 62:
        d.d = env->fir[n - 32];
        val = d.ll;
        break;
    case 63:
        val = cpu_alpha_load_fpcr(env);
        break;
    case 64:
        val = env->pc;
        break;
    case 66:
        val = env->unique;
        break;
    case 31:
    case 65:
        /* 31 really is the zero register; 65 is unassigned in the
           gdb protocol, but is still required to occupy 8 bytes. */
        val = 0;
        break;
    default:
        return 0;
    }
    GET_REGL(val);
}

static int cpu_gdb_write_register(CPUState *env, uint8_t *mem_buf, int n)
{
    target_ulong tmp = ldtul_p(mem_buf);
    CPU_DoubleU d;

    switch (n) {
    case 0 ... 30:
        env->ir[n] = tmp;
        break;
    case 32 ... 62:
        d.ll = tmp;
        env->fir[n - 32] = d.d;
        break;
    case 63:
        cpu_alpha_store_fpcr(env, tmp);
        break;
    case 64:
        env->pc = tmp;
        break;
    case 66:
        env->unique = tmp;
        break;
    case 31:
    case 65:
        /* 31 really is the zero register; 65 is unassigned in the
           gdb protocol, but is still required to occupy 8 bytes. */
        break;
    default:
        return 0;
    }
    return 8;
}
#elif defined (TARGET_S390X)

#define NUM_CORE_REGS S390_NUM_TOTAL_REGS

static int cpu_gdb_read_register(CPUState *env, uint8_t *mem_buf, int n)
{
    switch (n) {
        case S390_PSWM_REGNUM: GET_REGL(env->psw.mask); break;
        case S390_PSWA_REGNUM: GET_REGL(env->psw.addr); break;
        case S390_R0_REGNUM ... S390_R15_REGNUM:
            GET_REGL(env->regs[n-S390_R0_REGNUM]); break;
        case S390_A0_REGNUM ... S390_A15_REGNUM:
            GET_REG32(env->aregs[n-S390_A0_REGNUM]); break;
        case S390_FPC_REGNUM: GET_REG32(env->fpc); break;
        case S390_F0_REGNUM ... S390_F15_REGNUM:
            /* XXX */
            break;
        case S390_PC_REGNUM: GET_REGL(env->psw.addr); break;
        case S390_CC_REGNUM:
            env->cc_op = calc_cc(env, env->cc_op, env->cc_src, env->cc_dst,
                                 env->cc_vr);
            GET_REG32(env->cc_op);
            break;
    }

    return 0;
}

static int cpu_gdb_write_register(CPUState *env, uint8_t *mem_buf, int n)
{
    target_ulong tmpl;
    uint32_t tmp32;
    int r = 8;
    tmpl = ldtul_p(mem_buf);
    tmp32 = ldl_p(mem_buf);

    switch (n) {
        case S390_PSWM_REGNUM: env->psw.mask = tmpl; break;
        case S390_PSWA_REGNUM: env->psw.addr = tmpl; break;
        case S390_R0_REGNUM ... S390_R15_REGNUM:
            env->regs[n-S390_R0_REGNUM] = tmpl; break;
        case S390_A0_REGNUM ... S390_A15_REGNUM:
            env->aregs[n-S390_A0_REGNUM] = tmp32; r=4; break;
        case S390_FPC_REGNUM: env->fpc = tmp32; r=4; break;
        case S390_F0_REGNUM ... S390_F15_REGNUM:
            /* XXX */
            break;
        case S390_PC_REGNUM: env->psw.addr = tmpl; break;
        case S390_CC_REGNUM: env->cc_op = tmp32; r=4; break;
    }

    return r;
}
#elif defined (TARGET_LM32)

#include "hw/lm32_pic.h"
#define NUM_CORE_REGS (32 + 7)

static int cpu_gdb_read_register(CPUState *env, uint8_t *mem_buf, int n)
{
    if (n < 32) {
        GET_REG32(env->regs[n]);
    } else {
        switch (n) {
        case 32:
            GET_REG32(env->pc);
            break;
        /* FIXME: put in right exception ID */
        case 33:
            GET_REG32(0);
            break;
        case 34:
            GET_REG32(env->eba);
            break;
        case 35:
            GET_REG32(env->deba);
            break;
        case 36:
            GET_REG32(env->ie);
            break;
        case 37:
            GET_REG32(lm32_pic_get_im(env->pic_state));
            break;
        case 38:
            GET_REG32(lm32_pic_get_ip(env->pic_state));
            break;
        }
    }
    return 0;
}

static int cpu_gdb_write_register(CPUState *env, uint8_t *mem_buf, int n)
{
    uint32_t tmp;

    if (n > NUM_CORE_REGS) {
        return 0;
    }

    tmp = ldl_p(mem_buf);

    if (n < 32) {
        env->regs[n] = tmp;
    } else {
        switch (n) {
        case 32:
            env->pc = tmp;
            break;
        case 34:
            env->eba = tmp;
            break;
        case 35:
            env->deba = tmp;
            break;
        case 36:
            env->ie = tmp;
            break;
        case 37:
            lm32_pic_set_im(env->pic_state, tmp);
            break;
        case 38:
            lm32_pic_set_ip(env->pic_state, tmp);
            break;
        }
    }
    return 4;
}
#elif defined(TARGET_XTENSA)

/* Use num_core_regs to see only non-privileged registers in an unmodified gdb.
 * Use num_regs to see all registers. gdb modification is required for that:
 * reset bit 0 in the 'flags' field of the registers definitions in the
 * gdb/xtensa-config.c inside gdb source tree or inside gdb overlay.
 */
#define NUM_CORE_REGS (env->config->gdb_regmap.num_regs)
#define num_g_regs NUM_CORE_REGS

static int cpu_gdb_read_register(CPUState *env, uint8_t *mem_buf, int n)
{
    const XtensaGdbReg *reg = env->config->gdb_regmap.reg + n;

    if (n < 0 || n >= env->config->gdb_regmap.num_regs) {
        return 0;
    }

    switch (reg->type) {
    case 9: /*pc*/
        GET_REG32(env->pc);
        break;

    case 1: /*ar*/
        xtensa_sync_phys_from_window(env);
        GET_REG32(env->phys_regs[(reg->targno & 0xff) % env->config->nareg]);
        break;

    case 2: /*SR*/
        GET_REG32(env->sregs[reg->targno & 0xff]);
        break;

    case 3: /*UR*/
        GET_REG32(env->uregs[reg->targno & 0xff]);
        break;

    case 8: /*a*/
        GET_REG32(env->regs[reg->targno & 0x0f]);
        break;

    default:
        qemu_log("%s from reg %d of unsupported type %d\n",
                __func__, n, reg->type);
        return 0;
    }
}

static int cpu_gdb_write_register(CPUState *env, uint8_t *mem_buf, int n)
{
    uint32_t tmp;
    const XtensaGdbReg *reg = env->config->gdb_regmap.reg + n;

    if (n < 0 || n >= env->config->gdb_regmap.num_regs) {
        return 0;
    }

    tmp = ldl_p(mem_buf);

    switch (reg->type) {
    case 9: /*pc*/
        env->pc = tmp;
        break;

    case 1: /*ar*/
        env->phys_regs[(reg->targno & 0xff) % env->config->nareg] = tmp;
        xtensa_sync_window_from_phys(env);
        break;

    case 2: /*SR*/
        env->sregs[reg->targno & 0xff] = tmp;
        break;

    case 3: /*UR*/
        env->uregs[reg->targno & 0xff] = tmp;
        break;

    case 8: /*a*/
        env->regs[reg->targno & 0x0f] = tmp;
        break;

    default:
        qemu_log("%s to reg %d of unsupported type %d\n",
                __func__, n, reg->type);
        return 0;
    }

    return 4;
}
#else

#define NUM_CORE_REGS 0

static int cpu_gdb_read_register(CPUState *env, uint8_t *mem_buf, int n)
{
    return 0;
}

static int cpu_gdb_write_register(CPUState *env, uint8_t *mem_buf, int n)
{
    return 0;
}

#endif

#if !defined(TARGET_XTENSA)
static int num_g_regs = NUM_CORE_REGS;
#endif

#ifdef GDB_CORE_XML
=======
>>>>>>> 0e7b9f06
/* Encode data using the encoding for 'x' packets.  */
static int memtox(char *buf, const char *mem, int len)
{
    char *p = buf;
    char c;

    while (len--) {
        c = *(mem++);
        switch (c) {
        case '#': case '$': case '*': case '}':
            *(p++) = '}';
            *(p++) = c ^ 0x20;
            break;
        default:
            *(p++) = c;
            break;
        }
    }
    return p - buf;
}

static const char *get_feature_xml(const char *p, const char **newp,
                                   CPUClass *cc)
{
    size_t len;
    int i;
    const char *name;
    static char target_xml[1024];

    len = 0;
    while (p[len] && p[len] != ':')
        len++;
    *newp = p + len;

    name = NULL;
    if (strncmp(p, "target.xml", len) == 0) {
        /* Generate the XML description for this CPU.  */
        if (!target_xml[0]) {
            GDBRegisterState *r;
            CPUState *cpu = first_cpu;

            snprintf(target_xml, sizeof(target_xml),
                     "<?xml version=\"1.0\"?>"
                     "<!DOCTYPE target SYSTEM \"gdb-target.dtd\">"
                     "<target>"
                     "<xi:include href=\"%s\"/>",
                     cc->gdb_core_xml_file);

            for (r = cpu->gdb_regs; r; r = r->next) {
                pstrcat(target_xml, sizeof(target_xml), "<xi:include href=\"");
                pstrcat(target_xml, sizeof(target_xml), r->xml);
                pstrcat(target_xml, sizeof(target_xml), "\"/>");
            }
            pstrcat(target_xml, sizeof(target_xml), "</target>");
        }
        return target_xml;
    }
    for (i = 0; ; i++) {
        name = xml_builtin[i][0];
        if (!name || (strncmp(name, p, len) == 0 && strlen(name) == len))
            break;
    }
    return name ? xml_builtin[i][1] : NULL;
}

static int gdb_read_register(CPUState *cpu, uint8_t *mem_buf, int reg)
{
    CPUClass *cc = CPU_GET_CLASS(cpu);
    CPUArchState *env = cpu->env_ptr;
    GDBRegisterState *r;

    if (reg < cc->gdb_num_core_regs) {
        return cc->gdb_read_register(cpu, mem_buf, reg);
    }

    for (r = cpu->gdb_regs; r; r = r->next) {
        if (r->base_reg <= reg && reg < r->base_reg + r->num_regs) {
            return r->get_reg(env, mem_buf, reg - r->base_reg);
        }
    }
    return 0;
}

static int gdb_write_register(CPUState *cpu, uint8_t *mem_buf, int reg)
{
    CPUClass *cc = CPU_GET_CLASS(cpu);
    CPUArchState *env = cpu->env_ptr;
    GDBRegisterState *r;

    if (reg < cc->gdb_num_core_regs) {
        return cc->gdb_write_register(cpu, mem_buf, reg);
    }

    for (r = cpu->gdb_regs; r; r = r->next) {
        if (r->base_reg <= reg && reg < r->base_reg + r->num_regs) {
            return r->set_reg(env, mem_buf, reg - r->base_reg);
        }
    }
    return 0;
}

/* Register a supplemental set of CPU registers.  If g_pos is nonzero it
   specifies the first register number and these registers are included in
   a standard "g" packet.  Direction is relative to gdb, i.e. get_reg is
   gdb reading a CPU register, and set_reg is gdb modifying a CPU register.
 */

void gdb_register_coprocessor(CPUState *cpu,
                              gdb_reg_cb get_reg, gdb_reg_cb set_reg,
                              int num_regs, const char *xml, int g_pos)
{
    GDBRegisterState *s;
    GDBRegisterState **p;

    p = &cpu->gdb_regs;
    while (*p) {
        /* Check for duplicates.  */
        if (strcmp((*p)->xml, xml) == 0)
            return;
        p = &(*p)->next;
    }

    s = g_new0(GDBRegisterState, 1);
    s->base_reg = cpu->gdb_num_regs;
    s->num_regs = num_regs;
    s->get_reg = get_reg;
    s->set_reg = set_reg;
    s->xml = xml;

    /* Add to end of list.  */
    cpu->gdb_num_regs += num_regs;
    *p = s;
    if (g_pos) {
        if (g_pos != s->base_reg) {
            fprintf(stderr, "Error: Bad gdb register numbering for '%s'\n"
                    "Expected %d got %d\n", xml, g_pos, s->base_reg);
        } else {
            cpu->gdb_num_g_regs = cpu->gdb_num_regs;
        }
    }
}

#ifndef CONFIG_USER_ONLY
static const int xlat_gdb_type[] = {
    [GDB_WATCHPOINT_WRITE]  = BP_GDB | BP_MEM_WRITE,
    [GDB_WATCHPOINT_READ]   = BP_GDB | BP_MEM_READ,
    [GDB_WATCHPOINT_ACCESS] = BP_GDB | BP_MEM_ACCESS,
};
#endif

static int gdb_breakpoint_insert(target_ulong addr, target_ulong len, int type)
{
    CPUState *cpu;
    CPUArchState *env;
    int err = 0;

    if (kvm_enabled()) {
        return kvm_insert_breakpoint(gdbserver_state->c_cpu, addr, len, type);
    }

    switch (type) {
    case GDB_BREAKPOINT_SW:
    case GDB_BREAKPOINT_HW:
        CPU_FOREACH(cpu) {
            env = cpu->env_ptr;
            err = cpu_breakpoint_insert(env, addr, BP_GDB, NULL);
            if (err)
                break;
        }
        return err;
#ifndef CONFIG_USER_ONLY
    case GDB_WATCHPOINT_WRITE:
    case GDB_WATCHPOINT_READ:
    case GDB_WATCHPOINT_ACCESS:
        CPU_FOREACH(cpu) {
            env = cpu->env_ptr;
            err = cpu_watchpoint_insert(env, addr, len, xlat_gdb_type[type],
                                        NULL);
            if (err)
                break;
        }
        return err;
#endif
    default:
        return -ENOSYS;
    }
}

static int gdb_breakpoint_remove(target_ulong addr, target_ulong len, int type)
{
    CPUState *cpu;
    CPUArchState *env;
    int err = 0;

    if (kvm_enabled()) {
        return kvm_remove_breakpoint(gdbserver_state->c_cpu, addr, len, type);
    }

    switch (type) {
    case GDB_BREAKPOINT_SW:
    case GDB_BREAKPOINT_HW:
        CPU_FOREACH(cpu) {
            env = cpu->env_ptr;
            err = cpu_breakpoint_remove(env, addr, BP_GDB);
            if (err)
                break;
        }
        return err;
#ifndef CONFIG_USER_ONLY
    case GDB_WATCHPOINT_WRITE:
    case GDB_WATCHPOINT_READ:
    case GDB_WATCHPOINT_ACCESS:
        CPU_FOREACH(cpu) {
            env = cpu->env_ptr;
            err = cpu_watchpoint_remove(env, addr, len, xlat_gdb_type[type]);
            if (err)
                break;
        }
        return err;
#endif
    default:
        return -ENOSYS;
    }
}

static void gdb_breakpoint_remove_all(void)
{
    CPUState *cpu;
    CPUArchState *env;

    if (kvm_enabled()) {
        kvm_remove_all_breakpoints(gdbserver_state->c_cpu);
        return;
    }

    CPU_FOREACH(cpu) {
        env = cpu->env_ptr;
        cpu_breakpoint_remove_all(env, BP_GDB);
#ifndef CONFIG_USER_ONLY
        cpu_watchpoint_remove_all(env, BP_GDB);
#endif
    }
}

static void gdb_set_cpu_pc(GDBState *s, target_ulong pc)
{
    CPUState *cpu = s->c_cpu;
    CPUClass *cc = CPU_GET_CLASS(cpu);

    cpu_synchronize_state(cpu);
    if (cc->set_pc) {
        cc->set_pc(cpu, pc);
    }
}

static CPUState *find_cpu(uint32_t thread_id)
{
    CPUState *cpu;

    CPU_FOREACH(cpu) {
        if (cpu_index(cpu) == thread_id) {
            return cpu;
        }
    }

    return NULL;
}

static int gdb_handle_packet(GDBState *s, const char *line_buf)
{
    CPUState *cpu;
    CPUClass *cc;
    const char *p;
    uint32_t thread;
    int ch, reg_size, type, res;
    char buf[MAX_PACKET_LENGTH];
    uint8_t mem_buf[MAX_PACKET_LENGTH];
    uint8_t *registers;
    target_ulong addr, len;

#ifdef DEBUG_GDB
    printf("command='%s'\n", line_buf);
#endif
    p = line_buf;
    ch = *p++;
    switch(ch) {
    case '?':
        /* TODO: Make this return the correct value for user-mode.  */
        snprintf(buf, sizeof(buf), "T%02xthread:%02x;", GDB_SIGNAL_TRAP,
                 cpu_index(s->c_cpu));
        put_packet(s, buf);
        /* Remove all the breakpoints when this query is issued,
         * because gdb is doing and initial connect and the state
         * should be cleaned up.
         */
        gdb_breakpoint_remove_all();
        break;
    case 'c':
        if (*p != '\0') {
            addr = strtoull(p, (char **)&p, 16);
            gdb_set_cpu_pc(s, addr);
        }
        s->signal = 0;
        gdb_continue(s);
	return RS_IDLE;
    case 'C':
        s->signal = gdb_signal_to_target (strtoul(p, (char **)&p, 16));
        if (s->signal == -1)
            s->signal = 0;
        gdb_continue(s);
        return RS_IDLE;
    case 'v':
        if (strncmp(p, "Cont", 4) == 0) {
            int res_signal, res_thread;

            p += 4;
            if (*p == '?') {
                put_packet(s, "vCont;c;C;s;S");
                break;
            }
            res = 0;
            res_signal = 0;
            res_thread = 0;
            while (*p) {
                int action, signal;

                if (*p++ != ';') {
                    res = 0;
                    break;
                }
                action = *p++;
                signal = 0;
                if (action == 'C' || action == 'S') {
                    signal = strtoul(p, (char **)&p, 16);
                } else if (action != 'c' && action != 's') {
                    res = 0;
                    break;
                }
                thread = 0;
                if (*p == ':') {
                    thread = strtoull(p+1, (char **)&p, 16);
                }
                action = tolower(action);
                if (res == 0 || (res == 'c' && action == 's')) {
                    res = action;
                    res_signal = signal;
                    res_thread = thread;
                }
            }
            if (res) {
                if (res_thread != -1 && res_thread != 0) {
                    cpu = find_cpu(res_thread);
                    if (cpu == NULL) {
                        put_packet(s, "E22");
                        break;
                    }
                    s->c_cpu = cpu;
                }
                if (res == 's') {
                    cpu_single_step(s->c_cpu, sstep_flags);
                }
                s->signal = res_signal;
                gdb_continue(s);
                return RS_IDLE;
            }
            break;
        } else {
            goto unknown_command;
        }
    case 'k':
#ifdef CONFIG_USER_ONLY
        /* Kill the target */
        fprintf(stderr, "\nQEMU: Terminated via GDBstub\n");
        exit(0);
#endif
    case 'D':
        /* Detach packet */
        gdb_breakpoint_remove_all();
        gdb_syscall_mode = GDB_SYS_DISABLED;
        gdb_continue(s);
        put_packet(s, "OK");
        break;
    case 's':
        if (*p != '\0') {
            addr = strtoull(p, (char **)&p, 16);
            gdb_set_cpu_pc(s, addr);
        }
        cpu_single_step(s->c_cpu, sstep_flags);
        gdb_continue(s);
	return RS_IDLE;
    case 'F':
        {
            target_ulong ret;
            target_ulong err;

            ret = strtoull(p, (char **)&p, 16);
            if (*p == ',') {
                p++;
                err = strtoull(p, (char **)&p, 16);
            } else {
                err = 0;
            }
            if (*p == ',')
                p++;
            type = *p;
            if (s->current_syscall_cb) {
                s->current_syscall_cb(s->c_cpu, ret, err);
                s->current_syscall_cb = NULL;
            }
            if (type == 'C') {
                put_packet(s, "T02");
            } else {
                gdb_continue(s);
            }
        }
        break;
    case 'g':
        cpu_synchronize_state(s->g_cpu);
        len = 0;
        for (addr = 0; addr < s->g_cpu->gdb_num_g_regs; addr++) {
            reg_size = gdb_read_register(s->g_cpu, mem_buf + len, addr);
            len += reg_size;
        }
        memtohex(buf, mem_buf, len);
        put_packet(s, buf);
        break;
    case 'G':
        cpu_synchronize_state(s->g_cpu);
        registers = mem_buf;
        len = strlen(p) / 2;
        hextomem((uint8_t *)registers, p, len);
        for (addr = 0; addr < s->g_cpu->gdb_num_g_regs && len > 0; addr++) {
            reg_size = gdb_write_register(s->g_cpu, registers, addr);
            len -= reg_size;
            registers += reg_size;
        }
        put_packet(s, "OK");
        break;
    case 'm':
        addr = strtoull(p, (char **)&p, 16);
        if (*p == ',')
            p++;
        len = strtoull(p, NULL, 16);
        if (target_memory_rw_debug(s->g_cpu, addr, mem_buf, len, false) != 0) {
            put_packet (s, "E14");
        } else {
            memtohex(buf, mem_buf, len);
            put_packet(s, buf);
        }
        break;
    case 'M':
        addr = strtoull(p, (char **)&p, 16);
        if (*p == ',')
            p++;
        len = strtoull(p, (char **)&p, 16);
        if (*p == ':')
            p++;
        hextomem(mem_buf, p, len);
        if (target_memory_rw_debug(s->g_cpu, addr, mem_buf, len,
                                   true) != 0) {
            put_packet(s, "E14");
        } else {
            put_packet(s, "OK");
        }
        break;
    case 'p':
        /* Older gdb are really dumb, and don't use 'g' if 'p' is avaialable.
           This works, but can be very slow.  Anything new enough to
           understand XML also knows how to use this properly.  */
        if (!gdb_has_xml)
            goto unknown_command;
        addr = strtoull(p, (char **)&p, 16);
        reg_size = gdb_read_register(s->g_cpu, mem_buf, addr);
        if (reg_size) {
            memtohex(buf, mem_buf, reg_size);
            put_packet(s, buf);
        } else {
            put_packet(s, "E14");
        }
        break;
    case 'P':
        if (!gdb_has_xml)
            goto unknown_command;
        addr = strtoull(p, (char **)&p, 16);
        if (*p == '=')
            p++;
        reg_size = strlen(p) / 2;
        hextomem(mem_buf, p, reg_size);
        gdb_write_register(s->g_cpu, mem_buf, addr);
        put_packet(s, "OK");
        break;
    case 'Z':
    case 'z':
        type = strtoul(p, (char **)&p, 16);
        if (*p == ',')
            p++;
        addr = strtoull(p, (char **)&p, 16);
        if (*p == ',')
            p++;
        len = strtoull(p, (char **)&p, 16);
        if (ch == 'Z')
            res = gdb_breakpoint_insert(addr, len, type);
        else
            res = gdb_breakpoint_remove(addr, len, type);
        if (res >= 0)
             put_packet(s, "OK");
        else if (res == -ENOSYS)
            put_packet(s, "");
        else
            put_packet(s, "E22");
        break;
    case 'H':
        type = *p++;
        thread = strtoull(p, (char **)&p, 16);
        if (thread == -1 || thread == 0) {
            put_packet(s, "OK");
            break;
        }
        cpu = find_cpu(thread);
        if (cpu == NULL) {
            put_packet(s, "E22");
            break;
        }
        switch (type) {
        case 'c':
            s->c_cpu = cpu;
            put_packet(s, "OK");
            break;
        case 'g':
            s->g_cpu = cpu;
            put_packet(s, "OK");
            break;
        default:
             put_packet(s, "E22");
             break;
        }
        break;
    case 'T':
        thread = strtoull(p, (char **)&p, 16);
        cpu = find_cpu(thread);

        if (cpu != NULL) {
            put_packet(s, "OK");
        } else {
            put_packet(s, "E22");
        }
        break;
    case 'q':
    case 'Q':
        /* parse any 'q' packets here */
        if (strncmp(p,"qemu.st.", 8) == 0) {
            /* check for ST proprietary command
            */
            const char *p_st= p+8;
            if (strncmp(p_st,"version", 7) == 0) {
            /* let the kernel debugger know this is a ST-qemu remote target
             * */
#if defined (TARGET_ARM)
                snprintf(buf, sizeof(buf), "st-qemu-armv");
#elif defined (TARGET_SH4)
                snprintf(buf, sizeof(buf), "st-qemu-sh4");
#endif
                put_packet(s, buf);
            }
#if defined (TARGET_ARM)
            else if ((strncmp(p_st,"mrc", 3) == 0) && (s->g_cpu == NULL)) {
                    put_packet(s, "MRC NO G_CPU");
            }
            else if (strncmp(p_st,"mrc.c2_base0", 12) == 0) {
                    addr = strtoull(p+21, NULL, 16);
                    s->g_cpu->cp15.c2_base0 = addr ;
                    snprintf(buf, sizeof(buf), "MRC cp15.c2_base0 set to %08x", addr);
                    put_packet(s, buf);
            }
            else if (strncmp(p_st,"mrc.c13_context", 15) == 0) {
                    addr = strtoull(p+24, NULL, 16);
                    s->g_cpu->cp15.c13_context = addr ;
                    snprintf(buf, sizeof(buf), "MRC cp15.c13_context set to %08x", addr);
                    put_packet(s, buf);
            }
#endif
            else
                    put_packet(s, "ST command unknown.");
            break;
        } /*.st.*/
        else
        if (!strcmp(p,"qemu.sstepbits")) {
            /* Query Breakpoint bit definitions */
            snprintf(buf, sizeof(buf), "ENABLE=%x,NOIRQ=%x,NOTIMER=%x",
                     SSTEP_ENABLE,
                     SSTEP_NOIRQ,
                     SSTEP_NOTIMER);
            put_packet(s, buf);
            break;
        } else if (strncmp(p,"qemu.sstep",10) == 0) {
            /* Display or change the sstep_flags */
            p += 10;
            if (*p != '=') {
                /* Display current setting */
                snprintf(buf, sizeof(buf), "0x%x", sstep_flags);
                put_packet(s, buf);
                break;
            }
            p++;
            type = strtoul(p, (char **)&p, 16);
            sstep_flags = type;
            put_packet(s, "OK");
            break;
        } else if (strcmp(p,"C") == 0) {
            /* "Current thread" remains vague in the spec, so always return
             *  the first CPU (gdb returns the first thread). */
            put_packet(s, "QC1");
            break;
        } else if (strcmp(p,"fThreadInfo") == 0) {
            s->query_cpu = first_cpu;
            goto report_cpuinfo;
        } else if (strcmp(p,"sThreadInfo") == 0) {
        report_cpuinfo:
            if (s->query_cpu) {
                snprintf(buf, sizeof(buf), "m%x", cpu_index(s->query_cpu));
                put_packet(s, buf);
                s->query_cpu = CPU_NEXT(s->query_cpu);
            } else
                put_packet(s, "l");
            break;
        } else if (strncmp(p,"ThreadExtraInfo,", 16) == 0) {
            thread = strtoull(p+16, (char **)&p, 16);
            cpu = find_cpu(thread);
            if (cpu != NULL) {
                cpu_synchronize_state(cpu);
                len = snprintf((char *)mem_buf, sizeof(mem_buf),
                               "CPU#%d [%s]", cpu->cpu_index,
                               cpu->halted ? "halted " : "running");
                memtohex(buf, mem_buf, len);
                put_packet(s, buf);
            }
            break;
        }
#ifdef CONFIG_USER_ONLY
        else if (strncmp(p, "Offsets", 7) == 0) {
            CPUArchState *env = s->c_cpu->env_ptr;
            TaskState *ts = env->opaque;

            snprintf(buf, sizeof(buf),
                     "Text=" TARGET_ABI_FMT_lx ";Data=" TARGET_ABI_FMT_lx
                     ";Bss=" TARGET_ABI_FMT_lx,
                     ts->info->code_offset,
                     ts->info->data_offset,
                     ts->info->data_offset);
            put_packet(s, buf);
            break;
        }
#else /* !CONFIG_USER_ONLY */
        else if (strncmp(p, "Rcmd,", 5) == 0) {
            int len = strlen(p + 5);

            if ((len % 2) != 0) {
                put_packet(s, "E01");
                break;
            }
            hextomem(mem_buf, p + 5, len);
            len = len / 2;
            mem_buf[len++] = 0;
            qemu_chr_be_write(s->mon_chr, mem_buf, len);
            put_packet(s, "OK");
            break;
        }
#endif /* !CONFIG_USER_ONLY */
        if (strncmp(p, "Supported", 9) == 0) {
            snprintf(buf, sizeof(buf), "PacketSize=%x", MAX_PACKET_LENGTH);
            cc = CPU_GET_CLASS(first_cpu);
            if (cc->gdb_core_xml_file != NULL) {
                pstrcat(buf, sizeof(buf), ";qXfer:features:read+");
            }
            put_packet(s, buf);
            break;
        }
        if (strncmp(p, "Xfer:features:read:", 19) == 0) {
            const char *xml;
            target_ulong total_len;

            cc = CPU_GET_CLASS(first_cpu);
            if (cc->gdb_core_xml_file == NULL) {
                goto unknown_command;
            }

            gdb_has_xml = true;
            p += 19;
            xml = get_feature_xml(p, &p, cc);
            if (!xml) {
                snprintf(buf, sizeof(buf), "E00");
                put_packet(s, buf);
                break;
            }

            if (*p == ':')
                p++;
            addr = strtoul(p, (char **)&p, 16);
            if (*p == ',')
                p++;
            len = strtoul(p, (char **)&p, 16);

            total_len = strlen(xml);
            if (addr > total_len) {
                snprintf(buf, sizeof(buf), "E00");
                put_packet(s, buf);
                break;
            }
            if (len > (MAX_PACKET_LENGTH - 5) / 2)
                len = (MAX_PACKET_LENGTH - 5) / 2;
            if (len < total_len - addr) {
                buf[0] = 'm';
                len = memtox(buf + 1, xml + addr, len);
            } else {
                buf[0] = 'l';
                len = memtox(buf + 1, xml + addr, total_len - addr);
            }
            put_packet_binary(s, buf, len + 1);
            break;
        }
        /* Unrecognised 'q' command.  */
        goto unknown_command;

    default:
    unknown_command:
        /* put empty packet */
        buf[0] = '\0';
        put_packet(s, buf);
        break;
    }
    return RS_IDLE;
}

void gdb_set_stop_cpu(CPUState *cpu)
{
    gdbserver_state->c_cpu = cpu;
    gdbserver_state->g_cpu = cpu;
}

#ifndef CONFIG_USER_ONLY
static void gdb_vm_state_change(void *opaque, int running, RunState state)
{
    GDBState *s = gdbserver_state;
    CPUArchState *env = s->c_cpu->env_ptr;
    CPUState *cpu = s->c_cpu;
    char buf[256];
    const char *type;
    int ret;

    if (running || s->state == RS_INACTIVE) {
        return;
    }
    /* Is there a GDB syscall waiting to be sent?  */
    if (s->current_syscall_cb) {
        put_packet(s, s->syscall_buf);
        return;
    }
    switch (state) {
    case RUN_STATE_DEBUG:
        if (env->watchpoint_hit) {
            switch (env->watchpoint_hit->flags & BP_MEM_ACCESS) {
            case BP_MEM_READ:
                type = "r";
                break;
            case BP_MEM_ACCESS:
                type = "a";
                break;
            default:
                type = "";
                break;
            }
            snprintf(buf, sizeof(buf),
                     "T%02xthread:%02x;%swatch:" TARGET_FMT_lx ";",
                     GDB_SIGNAL_TRAP, cpu_index(cpu), type,
                     env->watchpoint_hit->vaddr);
            env->watchpoint_hit = NULL;
            goto send_packet;
        }
        tb_flush(env);
        ret = GDB_SIGNAL_TRAP;
        break;
    case RUN_STATE_PAUSED:
        ret = GDB_SIGNAL_INT;
        break;
    case RUN_STATE_SHUTDOWN:
        ret = GDB_SIGNAL_QUIT;
        break;
    case RUN_STATE_IO_ERROR:
        ret = GDB_SIGNAL_IO;
        break;
    case RUN_STATE_WATCHDOG:
        ret = GDB_SIGNAL_ALRM;
        break;
    case RUN_STATE_INTERNAL_ERROR:
        ret = GDB_SIGNAL_ABRT;
        break;
    case RUN_STATE_SAVE_VM:
    case RUN_STATE_RESTORE_VM:
        return;
    case RUN_STATE_FINISH_MIGRATE:
        ret = GDB_SIGNAL_XCPU;
        break;
    default:
        ret = GDB_SIGNAL_UNKNOWN;
        break;
    }
    snprintf(buf, sizeof(buf), "T%02xthread:%02x;", ret, cpu_index(cpu));

send_packet:
    put_packet(s, buf);

    /* disable single step if it was enabled */
    cpu_single_step(cpu, 0);
}
#endif

/* Send a gdb syscall request.
   This accepts limited printf-style format specifiers, specifically:
    %x  - target_ulong argument printed in hex.
    %lx - 64-bit argument printed in hex.
    %s  - string pointer (target_ulong) and length (int) pair.  */
void gdb_do_syscall(gdb_syscall_complete_cb cb, const char *fmt, ...)
{
    va_list va;
    char *p;
    char *p_end;
    target_ulong addr;
    uint64_t i64;
    GDBState *s;

    s = gdbserver_state;
    if (!s)
        return;
    s->current_syscall_cb = cb;
#ifndef CONFIG_USER_ONLY
    vm_stop(RUN_STATE_DEBUG);
#endif
    va_start(va, fmt);
    p = s->syscall_buf;
    p_end = &s->syscall_buf[sizeof(s->syscall_buf)];
    *(p++) = 'F';
    while (*fmt) {
        if (*fmt == '%') {
            fmt++;
            switch (*fmt++) {
            case 'x':
                addr = va_arg(va, target_ulong);
                p += snprintf(p, p_end - p, TARGET_FMT_lx, addr);
                break;
            case 'l':
                if (*(fmt++) != 'x')
                    goto bad_format;
                i64 = va_arg(va, uint64_t);
                p += snprintf(p, p_end - p, "%" PRIx64, i64);
                break;
            case 's':
                addr = va_arg(va, target_ulong);
                p += snprintf(p, p_end - p, TARGET_FMT_lx "/%x",
                              addr, va_arg(va, int));
                break;
            default:
            bad_format:
                fprintf(stderr, "gdbstub: Bad syscall format string '%s'\n",
                        fmt - 1);
                break;
            }
        } else {
            *(p++) = *(fmt++);
        }
    }
    *p = 0;
    va_end(va);
#ifdef CONFIG_USER_ONLY
    put_packet(s, s->syscall_buf);
    gdb_handlesig(s->c_cpu, 0);
#else
    /* In this case wait to send the syscall packet until notification that
       the CPU has stopped.  This must be done because if the packet is sent
       now the reply from the syscall request could be received while the CPU
       is still in the running state, which can cause packets to be dropped
       and state transition 'T' packets to be sent while the syscall is still
       being processed.  */
    cpu_exit(s->c_cpu);
#endif
}

static void gdb_read_byte(GDBState *s, int ch)
{
    int i, csum;
    uint8_t reply;

#ifndef CONFIG_USER_ONLY
    if (s->last_packet_len) {
        /* Waiting for a response to the last packet.  If we see the start
           of a new command then abandon the previous response.  */
        if (ch == '-') {
#ifdef DEBUG_GDB
            printf("Got NACK, retransmitting\n");
#endif
            put_buffer(s, (uint8_t *)s->last_packet, s->last_packet_len);
        }
#ifdef DEBUG_GDB
        else if (ch == '+')
            printf("Got ACK\n");
        else
            printf("Got '%c' when expecting ACK/NACK\n", ch);
#endif
        if (ch == '+' || ch == '$')
            s->last_packet_len = 0;
        if (ch != '$')
            return;
    }
    if (runstate_is_running()) {
        /* when the CPU is running, we cannot do anything except stop
           it when receiving a char */
        vm_stop(RUN_STATE_PAUSED);
    } else
#endif
    {
        switch(s->state) {
        case RS_IDLE:
            if (ch == '$') {
                s->line_buf_index = 0;
                s->state = RS_GETLINE;
            }
            break;
        case RS_GETLINE:
            if (ch == '#') {
            s->state = RS_CHKSUM1;
            } else if (s->line_buf_index >= sizeof(s->line_buf) - 1) {
                s->state = RS_IDLE;
            } else {
            s->line_buf[s->line_buf_index++] = ch;
            }
            break;
        case RS_CHKSUM1:
            s->line_buf[s->line_buf_index] = '\0';
            s->line_csum = fromhex(ch) << 4;
            s->state = RS_CHKSUM2;
            break;
        case RS_CHKSUM2:
            s->line_csum |= fromhex(ch);
            csum = 0;
            for(i = 0; i < s->line_buf_index; i++) {
                csum += s->line_buf[i];
            }
            if (s->line_csum != (csum & 0xff)) {
                reply = '-';
                put_buffer(s, &reply, 1);
                s->state = RS_IDLE;
            } else {
                reply = '+';
                put_buffer(s, &reply, 1);
                s->state = gdb_handle_packet(s, s->line_buf);
            }
            break;
        default:
            abort();
        }
    }
}

/* Tell the remote gdb that the process has exited.  */
void gdb_exit(CPUArchState *env, int code)
{
  GDBState *s;
  char buf[4];

  show_all_ifetch_counters();
  tcg_plugin_cpus_stopped();

  s = gdbserver_state;
  if (!s) {
      return;
  }
#ifdef CONFIG_USER_ONLY
  if (gdbserver_fd < 0 || s->fd < 0) {
      return;
  }
#endif

  snprintf(buf, sizeof(buf), "W%02x", (uint8_t)code);
  put_packet(s, buf);

#ifndef CONFIG_USER_ONLY
  if (s->chr) {
      qemu_chr_delete(s->chr);
  }
#endif
}

#ifdef CONFIG_USER_ONLY
int
gdb_queuesig (void)
{
    GDBState *s;

    s = gdbserver_state;

    if (gdbserver_fd < 0 || s->fd < 0)
        return 0;
    else
        return 1;
}

int
gdb_handlesig(CPUState *cpu, int sig)
{
    CPUArchState *env = cpu->env_ptr;
    GDBState *s;
    char buf[256];
    int n;

    s = gdbserver_state;
    if (gdbserver_fd < 0 || s->fd < 0) {
        return sig;
    }

    /* disable single step if it was enabled */
    cpu_single_step(cpu, 0);
    tb_flush(env);

    if (sig != 0) {
        snprintf(buf, sizeof(buf), "S%02x", target_signal_to_gdb(sig));
        put_packet(s, buf);
    }
    /* put_packet() might have detected that the peer terminated the
       connection.  */
    if (s->fd < 0) {
        return sig;
    }
<<<<<<< HEAD
  /* put_packet() might have detected that the peer terminated the
     connection.  */
  if (s->fd < 0)
      return sig;

  sig = 0;
  s->state = RS_IDLE;
  s->running_state = 0;
  while (s->running_state == 0) {
      n = read (s->fd, buf, 256);
      if (n > 0)
        {
          int i;
=======
>>>>>>> 0e7b9f06

    sig = 0;
    s->state = RS_IDLE;
    s->running_state = 0;
    while (s->running_state == 0) {
        n = read(s->fd, buf, 256);
        if (n > 0) {
            int i;

            for (i = 0; i < n; i++) {
                gdb_read_byte(s, buf[i]);
            }
        } else if (n == 0 || errno != EAGAIN) {
            /* XXX: Connection closed.  Should probably wait for another
               connection before continuing.  */
            return sig;
        }
    }
    sig = s->signal;
    s->signal = 0;
    return sig;
}

/* Tell the remote gdb that the process has exited due to SIG.  */
void gdb_signalled(CPUArchState *env, int sig)
{
    GDBState *s;
    char buf[4];

<<<<<<< HEAD
  show_all_ifetch_counters();
  tcg_plugin_cpus_stopped();

  s = gdbserver_state;
  if (gdbserver_fd < 0 || s->fd < 0)
    return;
=======
    s = gdbserver_state;
    if (gdbserver_fd < 0 || s->fd < 0) {
        return;
    }
>>>>>>> 0e7b9f06

    snprintf(buf, sizeof(buf), "X%02x", target_signal_to_gdb(sig));
    put_packet(s, buf);
}

static void gdb_accept(void)
{
    GDBState *s;
    struct sockaddr_in sockaddr;
    socklen_t len;
    int fd;

    for(;;) {
        len = sizeof(sockaddr);
        fd = accept(gdbserver_fd, (struct sockaddr *)&sockaddr, &len);
        if (fd < 0 && errno != EINTR) {
            perror("accept");
            return;
        } else if (fd >= 0) {
#ifndef _WIN32
            fcntl(fd, F_SETFD, FD_CLOEXEC);
#endif
            break;
        }
    }

    /* set short latency */
    socket_set_nodelay(fd);

    s = g_malloc0(sizeof(GDBState));
    s->c_cpu = first_cpu;
    s->g_cpu = first_cpu;
    s->fd = fd;
    gdb_has_xml = false;

    gdbserver_state = s;

    fcntl(fd, F_SETFL, O_NONBLOCK);
}

static int gdbserver_open(int port)
{
    struct sockaddr_in sockaddr;
    int fd, ret;

    fd = socket(PF_INET, SOCK_STREAM, 0);
    if (fd < 0) {
        perror("socket");
        return -1;
    }
#ifndef _WIN32
    fcntl(fd, F_SETFD, FD_CLOEXEC);
#endif

    socket_set_fast_reuse(fd);

    sockaddr.sin_family = AF_INET;
    sockaddr.sin_port = htons(port);
    sockaddr.sin_addr.s_addr = 0;
    ret = bind(fd, (struct sockaddr *)&sockaddr, sizeof(sockaddr));
    if (ret < 0) {
        perror("bind");
        close(fd);
        return -1;
    }
    ret = listen(fd, 0);
    if (ret < 0) {
        perror("listen");
        close(fd);
        return -1;
    }
    return fd;
}

int gdbserver_start(int port)
{
    gdbserver_fd = gdbserver_open(port);
    if (gdbserver_fd < 0)
        return -1;
    /* accept connections */
    gdb_accept();
    return 0;
}

/* Disable gdb stub for child processes.  */
void gdbserver_fork(CPUArchState *env)
{
    GDBState *s = gdbserver_state;
    if (gdbserver_fd < 0 || s->fd < 0)
      return;
    close(s->fd);
    s->fd = -1;
    cpu_breakpoint_remove_all(env, BP_GDB);
    cpu_watchpoint_remove_all(env, BP_GDB);
}
#else
static int gdb_chr_can_receive(void *opaque)
{
  /* We can handle an arbitrarily large amount of data.
   Pick the maximum packet size, which is as good as anything.  */
  return MAX_PACKET_LENGTH;
}

static void gdb_chr_receive(void *opaque, const uint8_t *buf, int size)
{
    int i;

    for (i = 0; i < size; i++) {
        gdb_read_byte(gdbserver_state, buf[i]);
    }
}

static void gdb_chr_event(void *opaque, int event)
{
    switch (event) {
    case CHR_EVENT_OPENED:
        vm_stop(RUN_STATE_PAUSED);
        gdb_has_xml = false;
        break;
    default:
        break;
    }
}

static void gdb_monitor_output(GDBState *s, const char *msg, int len)
{
    char buf[MAX_PACKET_LENGTH];

    buf[0] = 'O';
    if (len > (MAX_PACKET_LENGTH/2) - 1)
        len = (MAX_PACKET_LENGTH/2) - 1;
    memtohex(buf + 1, (uint8_t *)msg, len);
    put_packet(s, buf);
}

static int gdb_monitor_write(CharDriverState *chr, const uint8_t *buf, int len)
{
    const char *p = (const char *)buf;
    int max_sz;

    max_sz = (sizeof(gdbserver_state->last_packet) - 2) / 2;
    for (;;) {
        if (len <= max_sz) {
            gdb_monitor_output(gdbserver_state, p, len);
            break;
        }
        gdb_monitor_output(gdbserver_state, p, max_sz);
        p += max_sz;
        len -= max_sz;
    }
    return len;
}

#ifndef _WIN32
static void gdb_sigterm_handler(int signal)
{
    if (runstate_is_running()) {
        vm_stop(RUN_STATE_PAUSED);
    }
}
#endif

int gdbserver_start(const char *device)
{
    GDBState *s;
    char gdbstub_device_name[128];
    CharDriverState *chr = NULL;
    CharDriverState *mon_chr;

    if (!device)
        return -1;
    if (strcmp(device, "none") != 0) {
        if (strstart(device, "tcp:", NULL)) {
            /* enforce required TCP attributes */
            snprintf(gdbstub_device_name, sizeof(gdbstub_device_name),
                     "%s,nowait,nodelay,server", device);
            device = gdbstub_device_name;
        }
#ifndef _WIN32
        else if (strcmp(device, "stdio") == 0) {
            struct sigaction act;

            memset(&act, 0, sizeof(act));
            act.sa_handler = gdb_sigterm_handler;
            sigaction(SIGINT, &act, NULL);
        }
#endif
        chr = qemu_chr_new("gdb", device, NULL);
        if (!chr)
            return -1;

        qemu_chr_fe_claim_no_fail(chr);
        qemu_chr_add_handlers(chr, gdb_chr_can_receive, gdb_chr_receive,
                              gdb_chr_event, NULL);
    }

    s = gdbserver_state;
    if (!s) {
        s = g_malloc0(sizeof(GDBState));
        gdbserver_state = s;

        qemu_add_vm_change_state_handler(gdb_vm_state_change, NULL);

        /* Initialize a monitor terminal for gdb */
        mon_chr = g_malloc0(sizeof(*mon_chr));
        mon_chr->chr_write = gdb_monitor_write;
        monitor_init(mon_chr, 0);
    } else {
        if (s->chr)
            qemu_chr_delete(s->chr);
        mon_chr = s->mon_chr;
        memset(s, 0, sizeof(GDBState));
    }
    s->c_cpu = first_cpu;
    s->g_cpu = first_cpu;
    s->chr = chr;
    s->state = chr ? RS_IDLE : RS_INACTIVE;
    s->mon_chr = mon_chr;
    s->current_syscall_cb = NULL;

    return 0;
}
#endif<|MERGE_RESOLUTION|>--- conflicted
+++ resolved
@@ -483,1198 +483,6 @@
     return put_packet_binary(s, buf, strlen(buf));
 }
 
-<<<<<<< HEAD
-/* The GDB remote protocol transfers values in target byte order.  This means
-   we can use the raw memory access routines to access the value buffer.
-   Conveniently, these also handle the case where the buffer is mis-aligned.
- */
-#define GET_REG8(val) do { \
-    stb_p(mem_buf, val); \
-    return 1; \
-    } while(0)
-#define GET_REG16(val) do { \
-    stw_p(mem_buf, val); \
-    return 2; \
-    } while(0)
-#define GET_REG32(val) do { \
-    stl_p(mem_buf, val); \
-    return 4; \
-    } while(0)
-#define GET_REG64(val) do { \
-    stq_p(mem_buf, val); \
-    return 8; \
-    } while(0)
-
-#if TARGET_LONG_BITS == 64
-#define GET_REGL(val) GET_REG64(val)
-#define ldtul_p(addr) ldq_p(addr)
-#else
-#define GET_REGL(val) GET_REG32(val)
-#define ldtul_p(addr) ldl_p(addr)
-#endif
-
-#if defined(TARGET_I386)
-
-#ifdef TARGET_X86_64
-static const int gpr_map[16] = {
-    R_EAX, R_EBX, R_ECX, R_EDX, R_ESI, R_EDI, R_EBP, R_ESP,
-    8, 9, 10, 11, 12, 13, 14, 15
-};
-#else
-#define gpr_map gpr_map32
-#endif
-static const int gpr_map32[8] = { 0, 1, 2, 3, 4, 5, 6, 7 };
-
-#define NUM_CORE_REGS (CPU_NB_REGS * 2 + 25)
-
-#define IDX_IP_REG      CPU_NB_REGS
-#define IDX_FLAGS_REG   (IDX_IP_REG + 1)
-#define IDX_SEG_REGS    (IDX_FLAGS_REG + 1)
-#define IDX_FP_REGS     (IDX_SEG_REGS + 6)
-#define IDX_XMM_REGS    (IDX_FP_REGS + 16)
-#define IDX_MXCSR_REG   (IDX_XMM_REGS + CPU_NB_REGS)
-
-static int cpu_gdb_read_register(CPUState *env, uint8_t *mem_buf, int n)
-{
-    if (n < CPU_NB_REGS) {
-        if (TARGET_LONG_BITS == 64 && env->hflags & HF_CS64_MASK) {
-            GET_REG64(env->regs[gpr_map[n]]);
-        } else if (n < CPU_NB_REGS32) {
-            GET_REG32(env->regs[gpr_map32[n]]);
-        }
-    } else if (n >= IDX_FP_REGS && n < IDX_FP_REGS + 8) {
-#ifdef USE_X86LDOUBLE
-        /* FIXME: byteswap float values - after fixing fpregs layout. */
-        memcpy(mem_buf, &env->fpregs[n - IDX_FP_REGS], 10);
-#else
-        memset(mem_buf, 0, 10);
-#endif
-        return 10;
-    } else if (n >= IDX_XMM_REGS && n < IDX_XMM_REGS + CPU_NB_REGS) {
-        n -= IDX_XMM_REGS;
-        if (n < CPU_NB_REGS32 ||
-            (TARGET_LONG_BITS == 64 && env->hflags & HF_CS64_MASK)) {
-            stq_p(mem_buf, env->xmm_regs[n].XMM_Q(0));
-            stq_p(mem_buf + 8, env->xmm_regs[n].XMM_Q(1));
-            return 16;
-        }
-    } else {
-        switch (n) {
-        case IDX_IP_REG:
-            if (TARGET_LONG_BITS == 64 && env->hflags & HF_CS64_MASK) {
-                GET_REG64(env->eip);
-            } else {
-                GET_REG32(env->eip);
-            }
-        case IDX_FLAGS_REG: GET_REG32(env->eflags);
-
-        case IDX_SEG_REGS:     GET_REG32(env->segs[R_CS].selector);
-        case IDX_SEG_REGS + 1: GET_REG32(env->segs[R_SS].selector);
-        case IDX_SEG_REGS + 2: GET_REG32(env->segs[R_DS].selector);
-        case IDX_SEG_REGS + 3: GET_REG32(env->segs[R_ES].selector);
-        case IDX_SEG_REGS + 4: GET_REG32(env->segs[R_FS].selector);
-        case IDX_SEG_REGS + 5: GET_REG32(env->segs[R_GS].selector);
-
-        case IDX_FP_REGS + 8:  GET_REG32(env->fpuc);
-        case IDX_FP_REGS + 9:  GET_REG32((env->fpus & ~0x3800) |
-                                         (env->fpstt & 0x7) << 11);
-        case IDX_FP_REGS + 10: GET_REG32(0); /* ftag */
-        case IDX_FP_REGS + 11: GET_REG32(0); /* fiseg */
-        case IDX_FP_REGS + 12: GET_REG32(0); /* fioff */
-        case IDX_FP_REGS + 13: GET_REG32(0); /* foseg */
-        case IDX_FP_REGS + 14: GET_REG32(0); /* fooff */
-        case IDX_FP_REGS + 15: GET_REG32(0); /* fop */
-
-        case IDX_MXCSR_REG: GET_REG32(env->mxcsr);
-        }
-    }
-    return 0;
-}
-
-static int cpu_x86_gdb_load_seg(CPUState *env, int sreg, uint8_t *mem_buf)
-{
-    uint16_t selector = ldl_p(mem_buf);
-
-    if (selector != env->segs[sreg].selector) {
-#if defined(CONFIG_USER_ONLY)
-        cpu_x86_load_seg(env, sreg, selector);
-#else
-        unsigned int limit, flags;
-        target_ulong base;
-
-        if (!(env->cr[0] & CR0_PE_MASK) || (env->eflags & VM_MASK)) {
-            base = selector << 4;
-            limit = 0xffff;
-            flags = 0;
-        } else {
-            if (!cpu_x86_get_descr_debug(env, selector, &base, &limit, &flags))
-                return 4;
-        }
-        cpu_x86_load_seg_cache(env, sreg, selector, base, limit, flags);
-#endif
-    }
-    return 4;
-}
-
-static int cpu_gdb_write_register(CPUState *env, uint8_t *mem_buf, int n)
-{
-    uint32_t tmp;
-
-    if (n < CPU_NB_REGS) {
-        if (TARGET_LONG_BITS == 64 && env->hflags & HF_CS64_MASK) {
-            env->regs[gpr_map[n]] = ldtul_p(mem_buf);
-            return sizeof(target_ulong);
-        } else if (n < CPU_NB_REGS32) {
-            n = gpr_map32[n];
-            env->regs[n] &= ~0xffffffffUL;
-            env->regs[n] |= (uint32_t)ldl_p(mem_buf);
-            return 4;
-        }
-    } else if (n >= IDX_FP_REGS && n < IDX_FP_REGS + 8) {
-#ifdef USE_X86LDOUBLE
-        /* FIXME: byteswap float values - after fixing fpregs layout. */
-        memcpy(&env->fpregs[n - IDX_FP_REGS], mem_buf, 10);
-#endif
-        return 10;
-    } else if (n >= IDX_XMM_REGS && n < IDX_XMM_REGS + CPU_NB_REGS) {
-        n -= IDX_XMM_REGS;
-        if (n < CPU_NB_REGS32 ||
-            (TARGET_LONG_BITS == 64 && env->hflags & HF_CS64_MASK)) {
-            env->xmm_regs[n].XMM_Q(0) = ldq_p(mem_buf);
-            env->xmm_regs[n].XMM_Q(1) = ldq_p(mem_buf + 8);
-            return 16;
-        }
-    } else {
-        switch (n) {
-        case IDX_IP_REG:
-            if (TARGET_LONG_BITS == 64 && env->hflags & HF_CS64_MASK) {
-                env->eip = ldq_p(mem_buf);
-                return 8;
-            } else {
-                env->eip &= ~0xffffffffUL;
-                env->eip |= (uint32_t)ldl_p(mem_buf);
-                return 4;
-            }
-        case IDX_FLAGS_REG:
-            env->eflags = ldl_p(mem_buf);
-            return 4;
-
-        case IDX_SEG_REGS:     return cpu_x86_gdb_load_seg(env, R_CS, mem_buf);
-        case IDX_SEG_REGS + 1: return cpu_x86_gdb_load_seg(env, R_SS, mem_buf);
-        case IDX_SEG_REGS + 2: return cpu_x86_gdb_load_seg(env, R_DS, mem_buf);
-        case IDX_SEG_REGS + 3: return cpu_x86_gdb_load_seg(env, R_ES, mem_buf);
-        case IDX_SEG_REGS + 4: return cpu_x86_gdb_load_seg(env, R_FS, mem_buf);
-        case IDX_SEG_REGS + 5: return cpu_x86_gdb_load_seg(env, R_GS, mem_buf);
-
-        case IDX_FP_REGS + 8:
-            env->fpuc = ldl_p(mem_buf);
-            return 4;
-        case IDX_FP_REGS + 9:
-            tmp = ldl_p(mem_buf);
-            env->fpstt = (tmp >> 11) & 7;
-            env->fpus = tmp & ~0x3800;
-            return 4;
-        case IDX_FP_REGS + 10: /* ftag */  return 4;
-        case IDX_FP_REGS + 11: /* fiseg */ return 4;
-        case IDX_FP_REGS + 12: /* fioff */ return 4;
-        case IDX_FP_REGS + 13: /* foseg */ return 4;
-        case IDX_FP_REGS + 14: /* fooff */ return 4;
-        case IDX_FP_REGS + 15: /* fop */   return 4;
-
-        case IDX_MXCSR_REG:
-            env->mxcsr = ldl_p(mem_buf);
-            return 4;
-        }
-    }
-    /* Unrecognised register.  */
-    return 0;
-}
-
-#elif defined (TARGET_PPC)
-
-/* Old gdb always expects FP registers.  Newer (xml-aware) gdb only
-   expects whatever the target description contains.  Due to a
-   historical mishap the FP registers appear in between core integer
-   regs and PC, MSR, CR, and so forth.  We hack round this by giving the
-   FP regs zero size when talking to a newer gdb.  */
-#define NUM_CORE_REGS 71
-#if defined (TARGET_PPC64)
-#define GDB_CORE_XML "power64-core.xml"
-#else
-#define GDB_CORE_XML "power-core.xml"
-#endif
-
-static int cpu_gdb_read_register(CPUState *env, uint8_t *mem_buf, int n)
-{
-    if (n < 32) {
-        /* gprs */
-        GET_REGL(env->gpr[n]);
-    } else if (n < 64) {
-        /* fprs */
-        if (gdb_has_xml)
-            return 0;
-        stfq_p(mem_buf, env->fpr[n-32]);
-        return 8;
-    } else {
-        switch (n) {
-        case 64: GET_REGL(env->nip);
-        case 65: GET_REGL(env->msr);
-        case 66:
-            {
-                uint32_t cr = 0;
-                int i;
-                for (i = 0; i < 8; i++)
-                    cr |= env->crf[i] << (32 - ((i + 1) * 4));
-                GET_REG32(cr);
-            }
-        case 67: GET_REGL(env->lr);
-        case 68: GET_REGL(env->ctr);
-        case 69: GET_REGL(env->xer);
-        case 70:
-            {
-                if (gdb_has_xml)
-                    return 0;
-                GET_REG32(env->fpscr);
-            }
-        }
-    }
-    return 0;
-}
-
-static int cpu_gdb_write_register(CPUState *env, uint8_t *mem_buf, int n)
-{
-    if (n < 32) {
-        /* gprs */
-        env->gpr[n] = ldtul_p(mem_buf);
-        return sizeof(target_ulong);
-    } else if (n < 64) {
-        /* fprs */
-        if (gdb_has_xml)
-            return 0;
-        env->fpr[n-32] = ldfq_p(mem_buf);
-        return 8;
-    } else {
-        switch (n) {
-        case 64:
-            env->nip = ldtul_p(mem_buf);
-            return sizeof(target_ulong);
-        case 65:
-            ppc_store_msr(env, ldtul_p(mem_buf));
-            return sizeof(target_ulong);
-        case 66:
-            {
-                uint32_t cr = ldl_p(mem_buf);
-                int i;
-                for (i = 0; i < 8; i++)
-                    env->crf[i] = (cr >> (32 - ((i + 1) * 4))) & 0xF;
-                return 4;
-            }
-        case 67:
-            env->lr = ldtul_p(mem_buf);
-            return sizeof(target_ulong);
-        case 68:
-            env->ctr = ldtul_p(mem_buf);
-            return sizeof(target_ulong);
-        case 69:
-            env->xer = ldtul_p(mem_buf);
-            return sizeof(target_ulong);
-        case 70:
-            /* fpscr */
-            if (gdb_has_xml)
-                return 0;
-            return 4;
-        }
-    }
-    return 0;
-}
-
-#elif defined (TARGET_SPARC)
-
-#if defined(TARGET_SPARC64) && !defined(TARGET_ABI32)
-#define NUM_CORE_REGS 86
-#else
-#define NUM_CORE_REGS 72
-#endif
-
-#ifdef TARGET_ABI32
-#define GET_REGA(val) GET_REG32(val)
-#else
-#define GET_REGA(val) GET_REGL(val)
-#endif
-
-static int cpu_gdb_read_register(CPUState *env, uint8_t *mem_buf, int n)
-{
-    if (n < 8) {
-        /* g0..g7 */
-        GET_REGA(env->gregs[n]);
-    }
-    if (n < 32) {
-        /* register window */
-        GET_REGA(env->regwptr[n - 8]);
-    }
-#if defined(TARGET_ABI32) || !defined(TARGET_SPARC64)
-    if (n < 64) {
-        /* fprs */
-        if (n & 1) {
-            GET_REG32(env->fpr[(n - 32) / 2].l.lower);
-        } else {
-            GET_REG32(env->fpr[(n - 32) / 2].l.upper);
-        }
-    }
-    /* Y, PSR, WIM, TBR, PC, NPC, FPSR, CPSR */
-    switch (n) {
-    case 64: GET_REGA(env->y);
-    case 65: GET_REGA(cpu_get_psr(env));
-    case 66: GET_REGA(env->wim);
-    case 67: GET_REGA(env->tbr);
-    case 68: GET_REGA(env->pc);
-    case 69: GET_REGA(env->npc);
-    case 70: GET_REGA(env->fsr);
-    case 71: GET_REGA(0); /* csr */
-    default: GET_REGA(0);
-    }
-#else
-    if (n < 64) {
-        /* f0-f31 */
-        if (n & 1) {
-            GET_REG32(env->fpr[(n - 32) / 2].l.lower);
-        } else {
-            GET_REG32(env->fpr[(n - 32) / 2].l.upper);
-        }
-    }
-    if (n < 80) {
-        /* f32-f62 (double width, even numbers only) */
-        GET_REG64(env->fpr[(n - 32) / 2].ll);
-    }
-    switch (n) {
-    case 80: GET_REGL(env->pc);
-    case 81: GET_REGL(env->npc);
-    case 82: GET_REGL((cpu_get_ccr(env) << 32) |
-                      ((env->asi & 0xff) << 24) |
-                      ((env->pstate & 0xfff) << 8) |
-                      cpu_get_cwp64(env));
-    case 83: GET_REGL(env->fsr);
-    case 84: GET_REGL(env->fprs);
-    case 85: GET_REGL(env->y);
-    }
-#endif
-    return 0;
-}
-
-static int cpu_gdb_write_register(CPUState *env, uint8_t *mem_buf, int n)
-{
-#if defined(TARGET_ABI32)
-    abi_ulong tmp;
-
-    tmp = ldl_p(mem_buf);
-#else
-    target_ulong tmp;
-
-    tmp = ldtul_p(mem_buf);
-#endif
-
-    if (n < 8) {
-        /* g0..g7 */
-        env->gregs[n] = tmp;
-    } else if (n < 32) {
-        /* register window */
-        env->regwptr[n - 8] = tmp;
-    }
-#if defined(TARGET_ABI32) || !defined(TARGET_SPARC64)
-    else if (n < 64) {
-        /* fprs */
-        /* f0-f31 */
-        if (n & 1) {
-            env->fpr[(n - 32) / 2].l.lower = tmp;
-        } else {
-            env->fpr[(n - 32) / 2].l.upper = tmp;
-        }
-    } else {
-        /* Y, PSR, WIM, TBR, PC, NPC, FPSR, CPSR */
-        switch (n) {
-        case 64: env->y = tmp; break;
-        case 65: cpu_put_psr(env, tmp); break;
-        case 66: env->wim = tmp; break;
-        case 67: env->tbr = tmp; break;
-        case 68: env->pc = tmp; break;
-        case 69: env->npc = tmp; break;
-        case 70: env->fsr = tmp; break;
-        default: return 0;
-        }
-    }
-    return 4;
-#else
-    else if (n < 64) {
-        /* f0-f31 */
-        tmp = ldl_p(mem_buf);
-        if (n & 1) {
-            env->fpr[(n - 32) / 2].l.lower = tmp;
-        } else {
-            env->fpr[(n - 32) / 2].l.upper = tmp;
-        }
-        return 4;
-    } else if (n < 80) {
-        /* f32-f62 (double width, even numbers only) */
-        env->fpr[(n - 32) / 2].ll = tmp;
-    } else {
-        switch (n) {
-        case 80: env->pc = tmp; break;
-        case 81: env->npc = tmp; break;
-        case 82:
-            cpu_put_ccr(env, tmp >> 32);
-	    env->asi = (tmp >> 24) & 0xff;
-	    env->pstate = (tmp >> 8) & 0xfff;
-            cpu_put_cwp64(env, tmp & 0xff);
-	    break;
-        case 83: env->fsr = tmp; break;
-        case 84: env->fprs = tmp; break;
-        case 85: env->y = tmp; break;
-        default: return 0;
-        }
-    }
-    return 8;
-#endif
-}
-#elif defined (TARGET_ARM)
-
-/* Old gdb always expect FPA registers.  Newer (xml-aware) gdb only expect
-   whatever the target description contains.  Due to a historical mishap
-   the FPA registers appear in between core integer regs and the CPSR.
-   We hack round this by giving the FPA regs zero size when talking to a
-   newer gdb.  */
-#define NUM_CORE_REGS 26
-#define GDB_CORE_XML "arm-core.xml"
-
-static int cpu_gdb_read_register(CPUState *env, uint8_t *mem_buf, int n)
-{
-    if (n < 16) {
-        /* Core integer register.  */
-        GET_REG32(env->regs[n]);
-    }
-    if (n < 24) {
-        /* FPA registers.  */
-        if (gdb_has_xml)
-            return 0;
-        memset(mem_buf, 0, 12);
-        return 12;
-    }
-    switch (n) {
-    case 24:
-        /* FPA status register.  */
-        if (gdb_has_xml)
-            return 0;
-        GET_REG32(0);
-    case 25:
-        /* CPSR */
-        GET_REG32(cpsr_read(env));
-    }
-    /* Unknown register.  */
-    return 0;
-}
-
-static int cpu_gdb_write_register(CPUState *env, uint8_t *mem_buf, int n)
-{
-    uint32_t tmp;
-
-    tmp = ldl_p(mem_buf);
-
-    /* Mask out low bit of PC to workaround gdb bugs.  This will probably
-       cause problems if we ever implement the Jazelle DBX extensions.  */
-    if (n == 15)
-        tmp &= ~1;
-
-    if (n < 16) {
-        /* Core integer register.  */
-        env->regs[n] = tmp;
-        return 4;
-    }
-    if (n < 24) { /* 16-23 */
-        /* FPA registers (ignored).  */
-        if (gdb_has_xml)
-            return 0;
-        return 12;
-    }
-    switch (n) {
-    case 24:
-        /* FPA status register (ignored).  */
-        if (gdb_has_xml)
-            return 0;
-        return 4;
-    case 25:
-        /* CPSR */
-        cpsr_write (env, tmp, 0xffffffff);
-        return 4;
-    }
-    /* Unknown register.  */
-    return 0;
-}
-
-#elif defined (TARGET_M68K)
-
-#define NUM_CORE_REGS 18
-
-#define GDB_CORE_XML "cf-core.xml"
-
-static int cpu_gdb_read_register(CPUState *env, uint8_t *mem_buf, int n)
-{
-    if (n < 8) {
-        /* D0-D7 */
-        GET_REG32(env->dregs[n]);
-    } else if (n < 16) {
-        /* A0-A7 */
-        GET_REG32(env->aregs[n - 8]);
-    } else {
-	switch (n) {
-        case 16: GET_REG32(env->sr);
-        case 17: GET_REG32(env->pc);
-        }
-    }
-    /* FP registers not included here because they vary between
-       ColdFire and m68k.  Use XML bits for these.  */
-    return 0;
-}
-
-static int cpu_gdb_write_register(CPUState *env, uint8_t *mem_buf, int n)
-{
-    uint32_t tmp;
-
-    tmp = ldl_p(mem_buf);
-
-    if (n < 8) {
-        /* D0-D7 */
-        env->dregs[n] = tmp;
-    } else if (n < 16) {
-        /* A0-A7 */
-        env->aregs[n - 8] = tmp;
-    } else {
-        switch (n) {
-        case 16: env->sr = tmp; break;
-        case 17: env->pc = tmp; break;
-        default: return 0;
-        }
-    }
-    return 4;
-}
-#elif defined (TARGET_MIPS)
-
-#define NUM_CORE_REGS 73
-
-static int cpu_gdb_read_register(CPUState *env, uint8_t *mem_buf, int n)
-{
-    if (n < 32) {
-        GET_REGL(env->active_tc.gpr[n]);
-    }
-    if (env->CP0_Config1 & (1 << CP0C1_FP)) {
-        if (n >= 38 && n < 70) {
-            if (env->CP0_Status & (1 << CP0St_FR))
-		GET_REGL(env->active_fpu.fpr[n - 38].d);
-            else
-		GET_REGL(env->active_fpu.fpr[n - 38].w[FP_ENDIAN_IDX]);
-        }
-        switch (n) {
-        case 70: GET_REGL((int32_t)env->active_fpu.fcr31);
-        case 71: GET_REGL((int32_t)env->active_fpu.fcr0);
-        }
-    }
-    switch (n) {
-    case 32: GET_REGL((int32_t)env->CP0_Status);
-    case 33: GET_REGL(env->active_tc.LO[0]);
-    case 34: GET_REGL(env->active_tc.HI[0]);
-    case 35: GET_REGL(env->CP0_BadVAddr);
-    case 36: GET_REGL((int32_t)env->CP0_Cause);
-    case 37: GET_REGL(env->active_tc.PC | !!(env->hflags & MIPS_HFLAG_M16));
-    case 72: GET_REGL(0); /* fp */
-    case 89: GET_REGL((int32_t)env->CP0_PRid);
-    }
-    if (n >= 73 && n <= 88) {
-	/* 16 embedded regs.  */
-	GET_REGL(0);
-    }
-
-    return 0;
-}
-
-/* convert MIPS rounding mode in FCR31 to IEEE library */
-static unsigned int ieee_rm[] =
-  {
-    float_round_nearest_even,
-    float_round_to_zero,
-    float_round_up,
-    float_round_down
-  };
-#define RESTORE_ROUNDING_MODE \
-    set_float_rounding_mode(ieee_rm[env->active_fpu.fcr31 & 3], &env->active_fpu.fp_status)
-
-static int cpu_gdb_write_register(CPUState *env, uint8_t *mem_buf, int n)
-{
-    target_ulong tmp;
-
-    tmp = ldtul_p(mem_buf);
-
-    if (n < 32) {
-        env->active_tc.gpr[n] = tmp;
-        return sizeof(target_ulong);
-    }
-    if (env->CP0_Config1 & (1 << CP0C1_FP)
-            && n >= 38 && n < 73) {
-        if (n < 70) {
-            if (env->CP0_Status & (1 << CP0St_FR))
-              env->active_fpu.fpr[n - 38].d = tmp;
-            else
-              env->active_fpu.fpr[n - 38].w[FP_ENDIAN_IDX] = tmp;
-        }
-        switch (n) {
-        case 70:
-            env->active_fpu.fcr31 = tmp & 0xFF83FFFF;
-            /* set rounding mode */
-            RESTORE_ROUNDING_MODE;
-            break;
-        case 71: env->active_fpu.fcr0 = tmp; break;
-        }
-        return sizeof(target_ulong);
-    }
-    switch (n) {
-    case 32: env->CP0_Status = tmp; break;
-    case 33: env->active_tc.LO[0] = tmp; break;
-    case 34: env->active_tc.HI[0] = tmp; break;
-    case 35: env->CP0_BadVAddr = tmp; break;
-    case 36: env->CP0_Cause = tmp; break;
-    case 37:
-        env->active_tc.PC = tmp & ~(target_ulong)1;
-        if (tmp & 1) {
-            env->hflags |= MIPS_HFLAG_M16;
-        } else {
-            env->hflags &= ~(MIPS_HFLAG_M16);
-        }
-        break;
-    case 72: /* fp, ignored */ break;
-    default:
-	if (n > 89)
-	    return 0;
-	/* Other registers are readonly.  Ignore writes.  */
-	break;
-    }
-
-    return sizeof(target_ulong);
-}
-#elif defined (TARGET_SH4)
-
-/* Hint: Use "set architecture sh4" in GDB to see fpu registers */
-/* FIXME: We should use XML for this.  */
-
-#define NUM_CORE_REGS 59
-
-static int cpu_gdb_read_register(CPUState *env, uint8_t *mem_buf, int n)
-{
-    if (n < 8) {
-        if ((env->sr & (SR_MD | SR_RB)) == (SR_MD | SR_RB)) {
-            GET_REGL(env->gregs[n + 16]);
-        } else {
-            GET_REGL(env->gregs[n]);
-        }
-    } else if (n < 16) {
-        GET_REGL(env->gregs[n]);
-    } else if (n >= 25 && n < 41) {
-	GET_REGL(env->fregs[(n - 25) + ((env->fpscr & FPSCR_FR) ? 16 : 0)]);
-    } else if (n >= 43 && n < 51) {
-	GET_REGL(env->gregs[n - 43]);
-    } else if (n >= 51 && n < 59) {
-	GET_REGL(env->gregs[n - (51 - 16)]);
-    }
-    switch (n) {
-    case 16: GET_REGL(env->pc);
-    case 17: GET_REGL(env->pr);
-    case 18: GET_REGL(env->gbr);
-    case 19: GET_REGL(env->vbr);
-    case 20: GET_REGL(env->mach);
-    case 21: GET_REGL(env->macl);
-    case 22: GET_REGL(env->sr);
-    case 23: GET_REGL(env->fpul);
-    case 24: GET_REGL(env->fpscr);
-    case 41: GET_REGL(env->ssr);
-    case 42: GET_REGL(env->spc);
-    }
-
-    return 0;
-}
-
-static int cpu_gdb_write_register(CPUState *env, uint8_t *mem_buf, int n)
-{
-    uint32_t tmp;
-
-    tmp = ldl_p(mem_buf);
-
-    if (n < 8) {
-        if ((env->sr & (SR_MD | SR_RB)) == (SR_MD | SR_RB)) {
-            env->gregs[n + 16] = tmp;
-        } else {
-            env->gregs[n] = tmp;
-        }
-	return 4;
-    } else if (n < 16) {
-        env->gregs[n] = tmp;
-	return 4;
-    } else if (n >= 25 && n < 41) {
-	env->fregs[(n - 25) + ((env->fpscr & FPSCR_FR) ? 16 : 0)] = tmp;
-	return 4;
-    } else if (n >= 43 && n < 51) {
-	env->gregs[n - 43] = tmp;
-	return 4;
-    } else if (n >= 51 && n < 59) {
-	env->gregs[n - (51 - 16)] = tmp;
-	return 4;
-    }
-    switch (n) {
-    case 16: env->pc = tmp; break;
-    case 17: env->pr = tmp; break;
-    case 18: env->gbr = tmp; break;
-    case 19: env->vbr = tmp; break;
-    case 20: env->mach = tmp; break;
-    case 21: env->macl = tmp; break;
-    case 22: env->sr = tmp; break;
-    case 23: env->fpul = tmp; break;
-    case 24: env->fpscr = tmp; break;
-    case 41: env->ssr = tmp; break;
-    case 42: env->spc = tmp; break;
-    default: return 0;
-    }
-
-    return 4;
-}
-#elif defined (TARGET_MICROBLAZE)
-
-#define NUM_CORE_REGS (32 + 5)
-
-static int cpu_gdb_read_register(CPUState *env, uint8_t *mem_buf, int n)
-{
-    if (n < 32) {
-	GET_REG32(env->regs[n]);
-    } else {
-	GET_REG32(env->sregs[n - 32]);
-    }
-    return 0;
-}
-
-static int cpu_gdb_write_register(CPUState *env, uint8_t *mem_buf, int n)
-{
-    uint32_t tmp;
-
-    if (n > NUM_CORE_REGS)
-	return 0;
-
-    tmp = ldl_p(mem_buf);
-
-    if (n < 32) {
-	env->regs[n] = tmp;
-    } else {
-	env->sregs[n - 32] = tmp;
-    }
-    return 4;
-}
-#elif defined (TARGET_CRIS)
-
-#define NUM_CORE_REGS 49
-
-static int
-read_register_crisv10(CPUState *env, uint8_t *mem_buf, int n)
-{
-    if (n < 15) {
-        GET_REG32(env->regs[n]);
-    }
-
-    if (n == 15) {
-        GET_REG32(env->pc);
-    }
-
-    if (n < 32) {
-        switch (n) {
-        case 16:
-            GET_REG8(env->pregs[n - 16]);
-            break;
-        case 17:
-            GET_REG8(env->pregs[n - 16]);
-            break;
-        case 20:
-        case 21:
-            GET_REG16(env->pregs[n - 16]);
-            break;
-        default:
-            if (n >= 23) {
-                GET_REG32(env->pregs[n - 16]);
-            }
-            break;
-        }
-    }
-    return 0;
-}
-
-static int cpu_gdb_read_register(CPUState *env, uint8_t *mem_buf, int n)
-{
-    uint8_t srs;
-
-    if (env->pregs[PR_VR] < 32)
-        return read_register_crisv10(env, mem_buf, n);
-
-    srs = env->pregs[PR_SRS];
-    if (n < 16) {
-	GET_REG32(env->regs[n]);
-    }
-
-    if (n >= 21 && n < 32) {
-	GET_REG32(env->pregs[n - 16]);
-    }
-    if (n >= 33 && n < 49) {
-	GET_REG32(env->sregs[srs][n - 33]);
-    }
-    switch (n) {
-    case 16: GET_REG8(env->pregs[0]);
-    case 17: GET_REG8(env->pregs[1]);
-    case 18: GET_REG32(env->pregs[2]);
-    case 19: GET_REG8(srs);
-    case 20: GET_REG16(env->pregs[4]);
-    case 32: GET_REG32(env->pc);
-    }
-
-    return 0;
-}
-
-static int cpu_gdb_write_register(CPUState *env, uint8_t *mem_buf, int n)
-{
-    uint32_t tmp;
-
-    if (n > 49)
-	return 0;
-
-    tmp = ldl_p(mem_buf);
-
-    if (n < 16) {
-	env->regs[n] = tmp;
-    }
-
-    if (n >= 21 && n < 32) {
-	env->pregs[n - 16] = tmp;
-    }
-
-    /* FIXME: Should support function regs be writable?  */
-    switch (n) {
-    case 16: return 1;
-    case 17: return 1;
-    case 18: env->pregs[PR_PID] = tmp; break;
-    case 19: return 1;
-    case 20: return 2;
-    case 32: env->pc = tmp; break;
-    }
-
-    return 4;
-}
-#elif defined (TARGET_ALPHA)
-
-#define NUM_CORE_REGS 67
-
-static int cpu_gdb_read_register(CPUState *env, uint8_t *mem_buf, int n)
-{
-    uint64_t val;
-    CPU_DoubleU d;
-
-    switch (n) {
-    case 0 ... 30:
-        val = env->ir[n];
-        break;
-    case 32 ... 62:
-        d.d = env->fir[n - 32];
-        val = d.ll;
-        break;
-    case 63:
-        val = cpu_alpha_load_fpcr(env);
-        break;
-    case 64:
-        val = env->pc;
-        break;
-    case 66:
-        val = env->unique;
-        break;
-    case 31:
-    case 65:
-        /* 31 really is the zero register; 65 is unassigned in the
-           gdb protocol, but is still required to occupy 8 bytes. */
-        val = 0;
-        break;
-    default:
-        return 0;
-    }
-    GET_REGL(val);
-}
-
-static int cpu_gdb_write_register(CPUState *env, uint8_t *mem_buf, int n)
-{
-    target_ulong tmp = ldtul_p(mem_buf);
-    CPU_DoubleU d;
-
-    switch (n) {
-    case 0 ... 30:
-        env->ir[n] = tmp;
-        break;
-    case 32 ... 62:
-        d.ll = tmp;
-        env->fir[n - 32] = d.d;
-        break;
-    case 63:
-        cpu_alpha_store_fpcr(env, tmp);
-        break;
-    case 64:
-        env->pc = tmp;
-        break;
-    case 66:
-        env->unique = tmp;
-        break;
-    case 31:
-    case 65:
-        /* 31 really is the zero register; 65 is unassigned in the
-           gdb protocol, but is still required to occupy 8 bytes. */
-        break;
-    default:
-        return 0;
-    }
-    return 8;
-}
-#elif defined (TARGET_S390X)
-
-#define NUM_CORE_REGS S390_NUM_TOTAL_REGS
-
-static int cpu_gdb_read_register(CPUState *env, uint8_t *mem_buf, int n)
-{
-    switch (n) {
-        case S390_PSWM_REGNUM: GET_REGL(env->psw.mask); break;
-        case S390_PSWA_REGNUM: GET_REGL(env->psw.addr); break;
-        case S390_R0_REGNUM ... S390_R15_REGNUM:
-            GET_REGL(env->regs[n-S390_R0_REGNUM]); break;
-        case S390_A0_REGNUM ... S390_A15_REGNUM:
-            GET_REG32(env->aregs[n-S390_A0_REGNUM]); break;
-        case S390_FPC_REGNUM: GET_REG32(env->fpc); break;
-        case S390_F0_REGNUM ... S390_F15_REGNUM:
-            /* XXX */
-            break;
-        case S390_PC_REGNUM: GET_REGL(env->psw.addr); break;
-        case S390_CC_REGNUM:
-            env->cc_op = calc_cc(env, env->cc_op, env->cc_src, env->cc_dst,
-                                 env->cc_vr);
-            GET_REG32(env->cc_op);
-            break;
-    }
-
-    return 0;
-}
-
-static int cpu_gdb_write_register(CPUState *env, uint8_t *mem_buf, int n)
-{
-    target_ulong tmpl;
-    uint32_t tmp32;
-    int r = 8;
-    tmpl = ldtul_p(mem_buf);
-    tmp32 = ldl_p(mem_buf);
-
-    switch (n) {
-        case S390_PSWM_REGNUM: env->psw.mask = tmpl; break;
-        case S390_PSWA_REGNUM: env->psw.addr = tmpl; break;
-        case S390_R0_REGNUM ... S390_R15_REGNUM:
-            env->regs[n-S390_R0_REGNUM] = tmpl; break;
-        case S390_A0_REGNUM ... S390_A15_REGNUM:
-            env->aregs[n-S390_A0_REGNUM] = tmp32; r=4; break;
-        case S390_FPC_REGNUM: env->fpc = tmp32; r=4; break;
-        case S390_F0_REGNUM ... S390_F15_REGNUM:
-            /* XXX */
-            break;
-        case S390_PC_REGNUM: env->psw.addr = tmpl; break;
-        case S390_CC_REGNUM: env->cc_op = tmp32; r=4; break;
-    }
-
-    return r;
-}
-#elif defined (TARGET_LM32)
-
-#include "hw/lm32_pic.h"
-#define NUM_CORE_REGS (32 + 7)
-
-static int cpu_gdb_read_register(CPUState *env, uint8_t *mem_buf, int n)
-{
-    if (n < 32) {
-        GET_REG32(env->regs[n]);
-    } else {
-        switch (n) {
-        case 32:
-            GET_REG32(env->pc);
-            break;
-        /* FIXME: put in right exception ID */
-        case 33:
-            GET_REG32(0);
-            break;
-        case 34:
-            GET_REG32(env->eba);
-            break;
-        case 35:
-            GET_REG32(env->deba);
-            break;
-        case 36:
-            GET_REG32(env->ie);
-            break;
-        case 37:
-            GET_REG32(lm32_pic_get_im(env->pic_state));
-            break;
-        case 38:
-            GET_REG32(lm32_pic_get_ip(env->pic_state));
-            break;
-        }
-    }
-    return 0;
-}
-
-static int cpu_gdb_write_register(CPUState *env, uint8_t *mem_buf, int n)
-{
-    uint32_t tmp;
-
-    if (n > NUM_CORE_REGS) {
-        return 0;
-    }
-
-    tmp = ldl_p(mem_buf);
-
-    if (n < 32) {
-        env->regs[n] = tmp;
-    } else {
-        switch (n) {
-        case 32:
-            env->pc = tmp;
-            break;
-        case 34:
-            env->eba = tmp;
-            break;
-        case 35:
-            env->deba = tmp;
-            break;
-        case 36:
-            env->ie = tmp;
-            break;
-        case 37:
-            lm32_pic_set_im(env->pic_state, tmp);
-            break;
-        case 38:
-            lm32_pic_set_ip(env->pic_state, tmp);
-            break;
-        }
-    }
-    return 4;
-}
-#elif defined(TARGET_XTENSA)
-
-/* Use num_core_regs to see only non-privileged registers in an unmodified gdb.
- * Use num_regs to see all registers. gdb modification is required for that:
- * reset bit 0 in the 'flags' field of the registers definitions in the
- * gdb/xtensa-config.c inside gdb source tree or inside gdb overlay.
- */
-#define NUM_CORE_REGS (env->config->gdb_regmap.num_regs)
-#define num_g_regs NUM_CORE_REGS
-
-static int cpu_gdb_read_register(CPUState *env, uint8_t *mem_buf, int n)
-{
-    const XtensaGdbReg *reg = env->config->gdb_regmap.reg + n;
-
-    if (n < 0 || n >= env->config->gdb_regmap.num_regs) {
-        return 0;
-    }
-
-    switch (reg->type) {
-    case 9: /*pc*/
-        GET_REG32(env->pc);
-        break;
-
-    case 1: /*ar*/
-        xtensa_sync_phys_from_window(env);
-        GET_REG32(env->phys_regs[(reg->targno & 0xff) % env->config->nareg]);
-        break;
-
-    case 2: /*SR*/
-        GET_REG32(env->sregs[reg->targno & 0xff]);
-        break;
-
-    case 3: /*UR*/
-        GET_REG32(env->uregs[reg->targno & 0xff]);
-        break;
-
-    case 8: /*a*/
-        GET_REG32(env->regs[reg->targno & 0x0f]);
-        break;
-
-    default:
-        qemu_log("%s from reg %d of unsupported type %d\n",
-                __func__, n, reg->type);
-        return 0;
-    }
-}
-
-static int cpu_gdb_write_register(CPUState *env, uint8_t *mem_buf, int n)
-{
-    uint32_t tmp;
-    const XtensaGdbReg *reg = env->config->gdb_regmap.reg + n;
-
-    if (n < 0 || n >= env->config->gdb_regmap.num_regs) {
-        return 0;
-    }
-
-    tmp = ldl_p(mem_buf);
-
-    switch (reg->type) {
-    case 9: /*pc*/
-        env->pc = tmp;
-        break;
-
-    case 1: /*ar*/
-        env->phys_regs[(reg->targno & 0xff) % env->config->nareg] = tmp;
-        xtensa_sync_window_from_phys(env);
-        break;
-
-    case 2: /*SR*/
-        env->sregs[reg->targno & 0xff] = tmp;
-        break;
-
-    case 3: /*UR*/
-        env->uregs[reg->targno & 0xff] = tmp;
-        break;
-
-    case 8: /*a*/
-        env->regs[reg->targno & 0x0f] = tmp;
-        break;
-
-    default:
-        qemu_log("%s to reg %d of unsupported type %d\n",
-                __func__, n, reg->type);
-        return 0;
-    }
-
-    return 4;
-}
-#else
-
-#define NUM_CORE_REGS 0
-
-static int cpu_gdb_read_register(CPUState *env, uint8_t *mem_buf, int n)
-{
-    return 0;
-}
-
-static int cpu_gdb_write_register(CPUState *env, uint8_t *mem_buf, int n)
-{
-    return 0;
-}
-
-#endif
-
-#if !defined(TARGET_XTENSA)
-static int num_g_regs = NUM_CORE_REGS;
-#endif
-
-#ifdef GDB_CORE_XML
-=======
->>>>>>> 0e7b9f06
 /* Encode data using the encoding for 'x' packets.  */
 static int memtox(char *buf, const char *mem, int len)
 {
@@ -2225,42 +1033,6 @@
     case 'q':
     case 'Q':
         /* parse any 'q' packets here */
-        if (strncmp(p,"qemu.st.", 8) == 0) {
-            /* check for ST proprietary command
-            */
-            const char *p_st= p+8;
-            if (strncmp(p_st,"version", 7) == 0) {
-            /* let the kernel debugger know this is a ST-qemu remote target
-             * */
-#if defined (TARGET_ARM)
-                snprintf(buf, sizeof(buf), "st-qemu-armv");
-#elif defined (TARGET_SH4)
-                snprintf(buf, sizeof(buf), "st-qemu-sh4");
-#endif
-                put_packet(s, buf);
-            }
-#if defined (TARGET_ARM)
-            else if ((strncmp(p_st,"mrc", 3) == 0) && (s->g_cpu == NULL)) {
-                    put_packet(s, "MRC NO G_CPU");
-            }
-            else if (strncmp(p_st,"mrc.c2_base0", 12) == 0) {
-                    addr = strtoull(p+21, NULL, 16);
-                    s->g_cpu->cp15.c2_base0 = addr ;
-                    snprintf(buf, sizeof(buf), "MRC cp15.c2_base0 set to %08x", addr);
-                    put_packet(s, buf);
-            }
-            else if (strncmp(p_st,"mrc.c13_context", 15) == 0) {
-                    addr = strtoull(p+24, NULL, 16);
-                    s->g_cpu->cp15.c13_context = addr ;
-                    snprintf(buf, sizeof(buf), "MRC cp15.c13_context set to %08x", addr);
-                    put_packet(s, buf);
-            }
-#endif
-            else
-                    put_packet(s, "ST command unknown.");
-            break;
-        } /*.st.*/
-        else
         if (!strcmp(p,"qemu.sstepbits")) {
             /* Query Breakpoint bit definitions */
             snprintf(buf, sizeof(buf), "ENABLE=%x,NOIRQ=%x,NOTIMER=%x",
@@ -2706,22 +1478,6 @@
     if (s->fd < 0) {
         return sig;
     }
-<<<<<<< HEAD
-  /* put_packet() might have detected that the peer terminated the
-     connection.  */
-  if (s->fd < 0)
-      return sig;
-
-  sig = 0;
-  s->state = RS_IDLE;
-  s->running_state = 0;
-  while (s->running_state == 0) {
-      n = read (s->fd, buf, 256);
-      if (n > 0)
-        {
-          int i;
-=======
->>>>>>> 0e7b9f06
 
     sig = 0;
     s->state = RS_IDLE;
@@ -2751,19 +1507,13 @@
     GDBState *s;
     char buf[4];
 
-<<<<<<< HEAD
-  show_all_ifetch_counters();
-  tcg_plugin_cpus_stopped();
-
-  s = gdbserver_state;
-  if (gdbserver_fd < 0 || s->fd < 0)
-    return;
-=======
+    show_all_ifetch_counters();
+    tcg_plugin_cpus_stopped();
+
     s = gdbserver_state;
     if (gdbserver_fd < 0 || s->fd < 0) {
         return;
     }
->>>>>>> 0e7b9f06
 
     snprintf(buf, sizeof(buf), "X%02x", target_signal_to_gdb(sig));
     put_packet(s, buf);

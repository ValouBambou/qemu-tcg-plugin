--- conflicted
+++ resolved
@@ -340,6 +340,78 @@
     count_ifetch |= 0x1;
 }
 
+/* Count the number of fetched instructions.  */
+int count_ifetch = 0;
+
+static FILE *output_ifetch;
+void initialize_ifetch(void)
+{
+    if (!(count_ifetch & 0x1))
+        return;
+    output_ifetch = fdopen(dup(fileno(stderr)), "a");
+    if (!output_ifetch) output_ifetch = stderr;
+}
+
+void show_all_ifetch_counters(void)
+{
+    CPUState *cpu;
+
+    /* Print the result only if the -count-ifetch option was passed to
+     * the command-line.  */
+    if (!(count_ifetch & 0x1))
+        return;
+
+    CPU_FOREACH(cpu) {
+        fprintf(output_ifetch,
+                "qemu: number of fetched instructions on CPU #%d = %" PRIu64 "\n",
+                cpu->cpu_index, cpu->ifetch_counter);
+    }
+}
+
+/* Number of fetched instructions per second.  */
+uint64_t clock_ifetch = 0;
+
+uint64_t convert_string_to_frequency(const char *string)
+{
+    uint64_t factor;
+    char *not_a_number;
+    const char *cause;
+    unsigned long long int frequency;
+
+    frequency = strtoull(string, &not_a_number, 10);
+    if (!frequency) {
+        cause = "there's no digits in the initial part";
+        goto error;
+    }
+
+    if (not_a_number[0] == '\0' || !strcasecmp(not_a_number, "Hz")) {
+        factor = 1;
+    } else if (!strcasecmp(not_a_number, "KHz")) {
+        factor = 1000;
+    } else if (!strcasecmp(not_a_number, "MHz")) {
+        factor = 1000*1000;
+    } else if (!strcasecmp(not_a_number, "GHz")) {
+        factor = 1000*1000*1000;
+    } else {
+        cause = "the frequency unit is unknown";
+        goto error;
+    }
+
+    if (frequency >= UINT64_MAX / factor) {
+        fprintf(stderr, "qemu: frequency value \"%s\" overflows a "
+                "64-bit unsigned integer, limiting it to %" PRIu64 ".\n",
+                string, UINT64_MAX);
+        frequency = UINT64_MAX;
+        factor = 1;
+    }
+
+    return frequency * factor;
+
+error:
+    fprintf(stderr, "qemu: frequency value \"%s\" is invalid, %s.\n", string, cause);
+    exit(1);
+}
+
 static void handle_arg_clock_ifetch(const char *arg)
 {
     count_ifetch |= 0x2;
@@ -406,11 +478,6 @@
 static void handle_arg_singlestep(const char *arg)
 {
     singlestep = 1;
-}
-
-static void handle_arg_perfmap(const char *arg)
-{
-    tb_enable_perfmap();
 }
 
 static void handle_arg_strace(const char *arg)
@@ -509,8 +576,6 @@
     {"plugin",     "QEMU_PLUGIN",      true,  handle_arg_plugin,
      "",           "[file=]<file>[,<argname>=<argvalue>]"},
 #endif
-    {"perfmap",    "QEMU_PERFMAP",     false,  handle_arg_perfmap,
-     "",           "emit /tmp/perf-$PID.map file for linux perf"},
     {"version",    "QEMU_VERSION",     false, handle_arg_version,
      "",           "display version information and exit"},
 #if defined(TARGET_XTENSA)
@@ -919,24 +984,15 @@
     tcg_prologue_init(tcg_ctx);
 
     target_cpu_copy_regs(env, regs);
-
-<<<<<<< HEAD
-    qemu_init_exec_dir(argv[0]);
     initialize_ifetch();
     /* initialize plugins to allow tpi_init to be called.
      * Allows plugin to declare their parameters. */
     tcg_plugin_initialize_all();
 
-    if (gdbstub_port) {
-        if (gdbserver_start(gdbstub_port, exec_path) < 0) {
-            fprintf(stderr, "qemu: could not open gdbserver on port %d\n",
-                    gdbstub_port);
-=======
     if (gdbstub) {
         if (gdbserver_start(gdbstub) < 0) {
             fprintf(stderr, "qemu: could not open gdbserver on %s\n",
                     gdbstub);
->>>>>>> 823a3f11
             exit(EXIT_FAILURE);
         }
         gdb_handlesig(cpu, 0);

/*
 * Physical memory management API
 *
 * Copyright 2011 Red Hat, Inc. and/or its affiliates
 *
 * Authors:
 *  Avi Kivity <avi@redhat.com>
 *
 * This work is licensed under the terms of the GNU GPL, version 2.  See
 * the COPYING file in the top-level directory.
 *
 */

#ifndef MEMORY_H
#define MEMORY_H

#ifndef CONFIG_USER_ONLY

#include "exec/cpu-common.h"
#include "exec/hwaddr.h"
#include "exec/memattrs.h"
#include "exec/ramlist.h"
#include "qemu/queue.h"
#include "qemu/int128.h"
#include "qemu/notify.h"
#include "qom/object.h"
#include "qemu/rcu.h"
#include "hw/qdev-core.h"

#define RAM_ADDR_INVALID (~(ram_addr_t)0)

#define MAX_PHYS_ADDR_SPACE_BITS 62
#define MAX_PHYS_ADDR            (((hwaddr)1 << MAX_PHYS_ADDR_SPACE_BITS) - 1)

#define TYPE_MEMORY_REGION "qemu:memory-region"
#define MEMORY_REGION(obj) \
        OBJECT_CHECK(MemoryRegion, (obj), TYPE_MEMORY_REGION)

#define TYPE_IOMMU_MEMORY_REGION "qemu:iommu-memory-region"
#define IOMMU_MEMORY_REGION(obj) \
        OBJECT_CHECK(IOMMUMemoryRegion, (obj), TYPE_IOMMU_MEMORY_REGION)
#define IOMMU_MEMORY_REGION_CLASS(klass) \
        OBJECT_CLASS_CHECK(IOMMUMemoryRegionClass, (klass), \
                         TYPE_IOMMU_MEMORY_REGION)
#define IOMMU_MEMORY_REGION_GET_CLASS(obj) \
        OBJECT_GET_CLASS(IOMMUMemoryRegionClass, (obj), \
                         TYPE_IOMMU_MEMORY_REGION)

typedef struct MemoryRegionOps MemoryRegionOps;
typedef struct MemoryRegionMmio MemoryRegionMmio;

struct MemoryRegionMmio {
    CPUReadMemoryFunc *read[3];
    CPUWriteMemoryFunc *write[3];
};

typedef struct IOMMUTLBEntry IOMMUTLBEntry;

/* See address_space_translate: bit 0 is read, bit 1 is write.  */
typedef enum {
    IOMMU_NONE = 0,
    IOMMU_RO   = 1,
    IOMMU_WO   = 2,
    IOMMU_RW   = 3,
} IOMMUAccessFlags;

#define IOMMU_ACCESS_FLAG(r, w) (((r) ? IOMMU_RO : 0) | ((w) ? IOMMU_WO : 0))

struct IOMMUTLBEntry {
    AddressSpace    *target_as;
    hwaddr           iova;
    hwaddr           translated_addr;
    hwaddr           addr_mask;  /* 0xfff = 4k translation */
    IOMMUAccessFlags perm;
};

/*
 * Bitmap for different IOMMUNotifier capabilities. Each notifier can
 * register with one or multiple IOMMU Notifier capability bit(s).
 */
typedef enum {
    IOMMU_NOTIFIER_NONE = 0,
    /* Notify cache invalidations */
    IOMMU_NOTIFIER_UNMAP = 0x1,
    /* Notify entry changes (newly created entries) */
    IOMMU_NOTIFIER_MAP = 0x2,
} IOMMUNotifierFlag;

#define IOMMU_NOTIFIER_ALL (IOMMU_NOTIFIER_MAP | IOMMU_NOTIFIER_UNMAP)

struct IOMMUNotifier;
typedef void (*IOMMUNotify)(struct IOMMUNotifier *notifier,
                            IOMMUTLBEntry *data);

struct IOMMUNotifier {
    IOMMUNotify notify;
    IOMMUNotifierFlag notifier_flags;
    /* Notify for address space range start <= addr <= end */
    hwaddr start;
    hwaddr end;
    QLIST_ENTRY(IOMMUNotifier) node;
};
typedef struct IOMMUNotifier IOMMUNotifier;

static inline void iommu_notifier_init(IOMMUNotifier *n, IOMMUNotify fn,
                                       IOMMUNotifierFlag flags,
                                       hwaddr start, hwaddr end)
{
    n->notify = fn;
    n->notifier_flags = flags;
    n->start = start;
    n->end = end;
}

/*
 * Memory region callbacks
 */
struct MemoryRegionOps {
    /* Read from the memory region. @addr is relative to @mr; @size is
     * in bytes. */
    uint64_t (*read)(void *opaque,
                     hwaddr addr,
                     unsigned size);
    /* Write to the memory region. @addr is relative to @mr; @size is
     * in bytes. */
    void (*write)(void *opaque,
                  hwaddr addr,
                  uint64_t data,
                  unsigned size);

    MemTxResult (*read_with_attrs)(void *opaque,
                                   hwaddr addr,
                                   uint64_t *data,
                                   unsigned size,
                                   MemTxAttrs attrs);
    MemTxResult (*write_with_attrs)(void *opaque,
                                    hwaddr addr,
                                    uint64_t data,
                                    unsigned size,
                                    MemTxAttrs attrs);
    /* Instruction execution pre-callback:
     * @addr is the address of the access relative to the @mr.
     * @size is the size of the area returned by the callback.
     * @offset is the location of the pointer inside @mr.
     *
     * Returns a pointer to a location which contains guest code.
     */
    void *(*request_ptr)(void *opaque, hwaddr addr, unsigned *size,
                         unsigned *offset);

    enum device_endian endianness;
    /* Guest-visible constraints: */
    struct {
        /* If nonzero, specify bounds on access sizes beyond which a machine
         * check is thrown.
         */
        unsigned min_access_size;
        unsigned max_access_size;
        /* If true, unaligned accesses are supported.  Otherwise unaligned
         * accesses throw machine checks.
         */
         bool unaligned;
        /*
         * If present, and returns #false, the transaction is not accepted
         * by the device (and results in machine dependent behaviour such
         * as a machine check exception).
         */
        bool (*accepts)(void *opaque, hwaddr addr,
                        unsigned size, bool is_write);
    } valid;
    /* Internal implementation constraints: */
    struct {
        /* If nonzero, specifies the minimum size implemented.  Smaller sizes
         * will be rounded upwards and a partial result will be returned.
         */
        unsigned min_access_size;
        /* If nonzero, specifies the maximum size implemented.  Larger sizes
         * will be done as a series of accesses with smaller sizes.
         */
        unsigned max_access_size;
        /* If true, unaligned accesses are supported.  Otherwise all accesses
         * are converted to (possibly multiple) naturally aligned accesses.
         */
        bool unaligned;
    } impl;

    /* If .read and .write are not present, old_mmio may be used for
     * backwards compatibility with old mmio registration
     */
    const MemoryRegionMmio old_mmio;
};

typedef struct IOMMUMemoryRegionClass {
    /* private */
    struct DeviceClass parent_class;

    /*
     * Return a TLB entry that contains a given address. Flag should
     * be the access permission of this translation operation. We can
     * set flag to IOMMU_NONE to mean that we don't need any
     * read/write permission checks, like, when for region replay.
     */
    IOMMUTLBEntry (*translate)(IOMMUMemoryRegion *iommu, hwaddr addr,
                               IOMMUAccessFlags flag);
    /* Returns minimum supported page size */
    uint64_t (*get_min_page_size)(IOMMUMemoryRegion *iommu);
    /* Called when IOMMU Notifier flag changed */
    void (*notify_flag_changed)(IOMMUMemoryRegion *iommu,
                                IOMMUNotifierFlag old_flags,
                                IOMMUNotifierFlag new_flags);
    /* Set this up to provide customized IOMMU replay function */
    void (*replay)(IOMMUMemoryRegion *iommu, IOMMUNotifier *notifier);
} IOMMUMemoryRegionClass;

typedef struct CoalescedMemoryRange CoalescedMemoryRange;
typedef struct MemoryRegionIoeventfd MemoryRegionIoeventfd;

struct MemoryRegion {
    Object parent_obj;

    /* All fields are private - violators will be prosecuted */

    /* The following fields should fit in a cache line */
    bool romd_mode;
    bool ram;
    bool subpage;
    bool readonly; /* For RAM regions */
    bool rom_device;
    bool flush_coalesced_mmio;
    bool global_locking;
    uint8_t dirty_log_mask;
    bool is_iommu;
    RAMBlock *ram_block;
    Object *owner;

    const MemoryRegionOps *ops;
    void *opaque;
    MemoryRegion *container;
    Int128 size;
    hwaddr addr;
    void (*destructor)(MemoryRegion *mr);
    uint64_t align;
    bool terminates;
    bool ram_device;
    bool enabled;
    bool warning_printed; /* For reservations */
    uint8_t vga_logging_count;
    MemoryRegion *alias;
    hwaddr alias_offset;
    int32_t priority;
    QTAILQ_HEAD(subregions, MemoryRegion) subregions;
    QTAILQ_ENTRY(MemoryRegion) subregions_link;
    QTAILQ_HEAD(coalesced_ranges, CoalescedMemoryRange) coalesced;
    const char *name;
    unsigned ioeventfd_nb;
    MemoryRegionIoeventfd *ioeventfds;
};

struct IOMMUMemoryRegion {
    MemoryRegion parent_obj;

    QLIST_HEAD(, IOMMUNotifier) iommu_notify;
    IOMMUNotifierFlag iommu_notify_flags;
};

#define IOMMU_NOTIFIER_FOREACH(n, mr) \
    QLIST_FOREACH((n), &(mr)->iommu_notify, node)

/**
 * MemoryListener: callbacks structure for updates to the physical memory map
 *
 * Allows a component to adjust to changes in the guest-visible memory map.
 * Use with memory_listener_register() and memory_listener_unregister().
 */
struct MemoryListener {
    void (*begin)(MemoryListener *listener);
    void (*commit)(MemoryListener *listener);
    void (*region_add)(MemoryListener *listener, MemoryRegionSection *section);
    void (*region_del)(MemoryListener *listener, MemoryRegionSection *section);
    void (*region_nop)(MemoryListener *listener, MemoryRegionSection *section);
    void (*log_start)(MemoryListener *listener, MemoryRegionSection *section,
                      int old, int new);
    void (*log_stop)(MemoryListener *listener, MemoryRegionSection *section,
                     int old, int new);
    void (*log_sync)(MemoryListener *listener, MemoryRegionSection *section);
    void (*log_global_start)(MemoryListener *listener);
    void (*log_global_stop)(MemoryListener *listener);
    void (*eventfd_add)(MemoryListener *listener, MemoryRegionSection *section,
                        bool match_data, uint64_t data, EventNotifier *e);
    void (*eventfd_del)(MemoryListener *listener, MemoryRegionSection *section,
                        bool match_data, uint64_t data, EventNotifier *e);
    void (*coalesced_mmio_add)(MemoryListener *listener, MemoryRegionSection *section,
                               hwaddr addr, hwaddr len);
    void (*coalesced_mmio_del)(MemoryListener *listener, MemoryRegionSection *section,
                               hwaddr addr, hwaddr len);
    /* Lower = earlier (during add), later (during del) */
    unsigned priority;
    AddressSpace *address_space;
    QTAILQ_ENTRY(MemoryListener) link;
    QTAILQ_ENTRY(MemoryListener) link_as;
};

/**
 * AddressSpace: describes a mapping of addresses to #MemoryRegion objects
 */
struct AddressSpace {
    /* All fields are private. */
    struct rcu_head rcu;
    char *name;
    MemoryRegion *root;

    /* Accessed via RCU.  */
    struct FlatView *current_map;

    int ioeventfd_nb;
    struct MemoryRegionIoeventfd *ioeventfds;
    QTAILQ_HEAD(memory_listeners_as, MemoryListener) listeners;
    QTAILQ_ENTRY(AddressSpace) address_spaces_link;
};

<<<<<<< HEAD
FlatView *address_space_to_flatview(AddressSpace *as);
=======
typedef struct AddressSpaceDispatch AddressSpaceDispatch;
typedef struct FlatRange FlatRange;

/* Flattened global view of current active memory hierarchy.  Kept in sorted
 * order.
 */
struct FlatView {
    struct rcu_head rcu;
    unsigned ref;
    FlatRange *ranges;
    unsigned nr;
    unsigned nr_allocated;
    struct AddressSpaceDispatch *dispatch;
    MemoryRegion *root;
};

static inline FlatView *address_space_to_flatview(AddressSpace *as)
{
    return atomic_rcu_read(&as->current_map);
}

>>>>>>> 0982a56a

/**
 * MemoryRegionSection: describes a fragment of a #MemoryRegion
 *
 * @mr: the region, or %NULL if empty
 * @address_space: the address space the region is mapped in
 * @offset_within_region: the beginning of the section, relative to @mr's start
 * @size: the size of the section; will not exceed @mr's boundaries
 * @offset_within_address_space: the address of the first byte of the section
 *     relative to the region's address space
 * @readonly: writes to this section are ignored
 */
struct MemoryRegionSection {
    MemoryRegion *mr;
    FlatView *fv;
    hwaddr offset_within_region;
    Int128 size;
    hwaddr offset_within_address_space;
    bool readonly;
};

/**
 * memory_region_init: Initialize a memory region
 *
 * The region typically acts as a container for other memory regions.  Use
 * memory_region_add_subregion() to add subregions.
 *
 * @mr: the #MemoryRegion to be initialized
 * @owner: the object that tracks the region's reference count
 * @name: used for debugging; not visible to the user or ABI
 * @size: size of the region; any subregions beyond this size will be clipped
 */
void memory_region_init(MemoryRegion *mr,
                        struct Object *owner,
                        const char *name,
                        uint64_t size);

/**
 * memory_region_ref: Add 1 to a memory region's reference count
 *
 * Whenever memory regions are accessed outside the BQL, they need to be
 * preserved against hot-unplug.  MemoryRegions actually do not have their
 * own reference count; they piggyback on a QOM object, their "owner".
 * This function adds a reference to the owner.
 *
 * All MemoryRegions must have an owner if they can disappear, even if the
 * device they belong to operates exclusively under the BQL.  This is because
 * the region could be returned at any time by memory_region_find, and this
 * is usually under guest control.
 *
 * @mr: the #MemoryRegion
 */
void memory_region_ref(MemoryRegion *mr);

/**
 * memory_region_unref: Remove 1 to a memory region's reference count
 *
 * Whenever memory regions are accessed outside the BQL, they need to be
 * preserved against hot-unplug.  MemoryRegions actually do not have their
 * own reference count; they piggyback on a QOM object, their "owner".
 * This function removes a reference to the owner and possibly destroys it.
 *
 * @mr: the #MemoryRegion
 */
void memory_region_unref(MemoryRegion *mr);

/**
 * memory_region_init_io: Initialize an I/O memory region.
 *
 * Accesses into the region will cause the callbacks in @ops to be called.
 * if @size is nonzero, subregions will be clipped to @size.
 *
 * @mr: the #MemoryRegion to be initialized.
 * @owner: the object that tracks the region's reference count
 * @ops: a structure containing read and write callbacks to be used when
 *       I/O is performed on the region.
 * @opaque: passed to the read and write callbacks of the @ops structure.
 * @name: used for debugging; not visible to the user or ABI
 * @size: size of the region.
 */
void memory_region_init_io(MemoryRegion *mr,
                           struct Object *owner,
                           const MemoryRegionOps *ops,
                           void *opaque,
                           const char *name,
                           uint64_t size);

/**
 * memory_region_init_ram_nomigrate:  Initialize RAM memory region.  Accesses
 *                                    into the region will modify memory
 *                                    directly.
 *
 * @mr: the #MemoryRegion to be initialized.
 * @owner: the object that tracks the region's reference count
 * @name: Region name, becomes part of RAMBlock name used in migration stream
 *        must be unique within any device
 * @size: size of the region.
 * @errp: pointer to Error*, to store an error if it happens.
 *
 * Note that this function does not do anything to cause the data in the
 * RAM memory region to be migrated; that is the responsibility of the caller.
 */
void memory_region_init_ram_nomigrate(MemoryRegion *mr,
                                      struct Object *owner,
                                      const char *name,
                                      uint64_t size,
                                      Error **errp);

/**
 * memory_region_init_resizeable_ram:  Initialize memory region with resizeable
 *                                     RAM.  Accesses into the region will
 *                                     modify memory directly.  Only an initial
 *                                     portion of this RAM is actually used.
 *                                     The used size can change across reboots.
 *
 * @mr: the #MemoryRegion to be initialized.
 * @owner: the object that tracks the region's reference count
 * @name: Region name, becomes part of RAMBlock name used in migration stream
 *        must be unique within any device
 * @size: used size of the region.
 * @max_size: max size of the region.
 * @resized: callback to notify owner about used size change.
 * @errp: pointer to Error*, to store an error if it happens.
 *
 * Note that this function does not do anything to cause the data in the
 * RAM memory region to be migrated; that is the responsibility of the caller.
 */
void memory_region_init_resizeable_ram(MemoryRegion *mr,
                                       struct Object *owner,
                                       const char *name,
                                       uint64_t size,
                                       uint64_t max_size,
                                       void (*resized)(const char*,
                                                       uint64_t length,
                                                       void *host),
                                       Error **errp);
#ifdef __linux__
/**
 * memory_region_init_ram_from_file:  Initialize RAM memory region with a
 *                                    mmap-ed backend.
 *
 * @mr: the #MemoryRegion to be initialized.
 * @owner: the object that tracks the region's reference count
 * @name: Region name, becomes part of RAMBlock name used in migration stream
 *        must be unique within any device
 * @size: size of the region.
 * @share: %true if memory must be mmaped with the MAP_SHARED flag
 * @path: the path in which to allocate the RAM.
 * @errp: pointer to Error*, to store an error if it happens.
 *
 * Note that this function does not do anything to cause the data in the
 * RAM memory region to be migrated; that is the responsibility of the caller.
 */
void memory_region_init_ram_from_file(MemoryRegion *mr,
                                      struct Object *owner,
                                      const char *name,
                                      uint64_t size,
                                      bool share,
                                      const char *path,
                                      Error **errp);

/**
 * memory_region_init_ram_from_fd:  Initialize RAM memory region with a
 *                                  mmap-ed backend.
 *
 * @mr: the #MemoryRegion to be initialized.
 * @owner: the object that tracks the region's reference count
 * @name: the name of the region.
 * @size: size of the region.
 * @share: %true if memory must be mmaped with the MAP_SHARED flag
 * @fd: the fd to mmap.
 * @errp: pointer to Error*, to store an error if it happens.
 *
 * Note that this function does not do anything to cause the data in the
 * RAM memory region to be migrated; that is the responsibility of the caller.
 */
void memory_region_init_ram_from_fd(MemoryRegion *mr,
                                    struct Object *owner,
                                    const char *name,
                                    uint64_t size,
                                    bool share,
                                    int fd,
                                    Error **errp);
#endif

/**
 * memory_region_init_ram_ptr:  Initialize RAM memory region from a
 *                              user-provided pointer.  Accesses into the
 *                              region will modify memory directly.
 *
 * @mr: the #MemoryRegion to be initialized.
 * @owner: the object that tracks the region's reference count
 * @name: Region name, becomes part of RAMBlock name used in migration stream
 *        must be unique within any device
 * @size: size of the region.
 * @ptr: memory to be mapped; must contain at least @size bytes.
 *
 * Note that this function does not do anything to cause the data in the
 * RAM memory region to be migrated; that is the responsibility of the caller.
 */
void memory_region_init_ram_ptr(MemoryRegion *mr,
                                struct Object *owner,
                                const char *name,
                                uint64_t size,
                                void *ptr);

/**
 * memory_region_init_ram_device_ptr:  Initialize RAM device memory region from
 *                                     a user-provided pointer.
 *
 * A RAM device represents a mapping to a physical device, such as to a PCI
 * MMIO BAR of an vfio-pci assigned device.  The memory region may be mapped
 * into the VM address space and access to the region will modify memory
 * directly.  However, the memory region should not be included in a memory
 * dump (device may not be enabled/mapped at the time of the dump), and
 * operations incompatible with manipulating MMIO should be avoided.  Replaces
 * skip_dump flag.
 *
 * @mr: the #MemoryRegion to be initialized.
 * @owner: the object that tracks the region's reference count
 * @name: the name of the region.
 * @size: size of the region.
 * @ptr: memory to be mapped; must contain at least @size bytes.
 *
 * Note that this function does not do anything to cause the data in the
 * RAM memory region to be migrated; that is the responsibility of the caller.
 * (For RAM device memory regions, migrating the contents rarely makes sense.)
 */
void memory_region_init_ram_device_ptr(MemoryRegion *mr,
                                       struct Object *owner,
                                       const char *name,
                                       uint64_t size,
                                       void *ptr);

/**
 * memory_region_init_alias: Initialize a memory region that aliases all or a
 *                           part of another memory region.
 *
 * @mr: the #MemoryRegion to be initialized.
 * @owner: the object that tracks the region's reference count
 * @name: used for debugging; not visible to the user or ABI
 * @orig: the region to be referenced; @mr will be equivalent to
 *        @orig between @offset and @offset + @size - 1.
 * @offset: start of the section in @orig to be referenced.
 * @size: size of the region.
 */
void memory_region_init_alias(MemoryRegion *mr,
                              struct Object *owner,
                              const char *name,
                              MemoryRegion *orig,
                              hwaddr offset,
                              uint64_t size);

/**
 * memory_region_init_rom_nomigrate: Initialize a ROM memory region.
 *
 * This has the same effect as calling memory_region_init_ram_nomigrate()
 * and then marking the resulting region read-only with
 * memory_region_set_readonly().
 *
 * Note that this function does not do anything to cause the data in the
 * RAM side of the memory region to be migrated; that is the responsibility
 * of the caller.
 *
 * @mr: the #MemoryRegion to be initialized.
 * @owner: the object that tracks the region's reference count
 * @name: Region name, becomes part of RAMBlock name used in migration stream
 *        must be unique within any device
 * @size: size of the region.
 * @errp: pointer to Error*, to store an error if it happens.
 */
void memory_region_init_rom_nomigrate(MemoryRegion *mr,
                                      struct Object *owner,
                                      const char *name,
                                      uint64_t size,
                                      Error **errp);

/**
 * memory_region_init_rom_device_nomigrate:  Initialize a ROM memory region.
 *                                 Writes are handled via callbacks.
 *
 * Note that this function does not do anything to cause the data in the
 * RAM side of the memory region to be migrated; that is the responsibility
 * of the caller.
 *
 * @mr: the #MemoryRegion to be initialized.
 * @owner: the object that tracks the region's reference count
 * @ops: callbacks for write access handling (must not be NULL).
 * @name: Region name, becomes part of RAMBlock name used in migration stream
 *        must be unique within any device
 * @size: size of the region.
 * @errp: pointer to Error*, to store an error if it happens.
 */
void memory_region_init_rom_device_nomigrate(MemoryRegion *mr,
                                             struct Object *owner,
                                             const MemoryRegionOps *ops,
                                             void *opaque,
                                             const char *name,
                                             uint64_t size,
                                             Error **errp);

/**
 * memory_region_init_reservation: Initialize a memory region that reserves
 *                                 I/O space.
 *
 * A reservation region primariy serves debugging purposes.  It claims I/O
 * space that is not supposed to be handled by QEMU itself.  Any access via
 * the memory API will cause an abort().
 * This function is deprecated. Use memory_region_init_io() with NULL
 * callbacks instead.
 *
 * @mr: the #MemoryRegion to be initialized
 * @owner: the object that tracks the region's reference count
 * @name: used for debugging; not visible to the user or ABI
 * @size: size of the region.
 */
static inline void memory_region_init_reservation(MemoryRegion *mr,
                                    Object *owner,
                                    const char *name,
                                    uint64_t size)
{
    memory_region_init_io(mr, owner, NULL, mr, name, size);
}

/**
 * memory_region_init_iommu: Initialize a memory region of a custom type
 * that translates addresses
 *
 * An IOMMU region translates addresses and forwards accesses to a target
 * memory region.
 *
 * @typename: QOM class name
 * @_iommu_mr: the #IOMMUMemoryRegion to be initialized
 * @instance_size: the IOMMUMemoryRegion subclass instance size
 * @owner: the object that tracks the region's reference count
 * @ops: a function that translates addresses into the @target region
 * @name: used for debugging; not visible to the user or ABI
 * @size: size of the region.
 */
void memory_region_init_iommu(void *_iommu_mr,
                              size_t instance_size,
                              const char *mrtypename,
                              Object *owner,
                              const char *name,
                              uint64_t size);

/**
 * memory_region_init_ram - Initialize RAM memory region.  Accesses into the
 *                          region will modify memory directly.
 *
 * @mr: the #MemoryRegion to be initialized
 * @owner: the object that tracks the region's reference count (must be
 *         TYPE_DEVICE or a subclass of TYPE_DEVICE, or NULL)
 * @name: name of the memory region
 * @size: size of the region in bytes
 * @errp: pointer to Error*, to store an error if it happens.
 *
 * This function allocates RAM for a board model or device, and
 * arranges for it to be migrated (by calling vmstate_register_ram()
 * if @owner is a DeviceState, or vmstate_register_ram_global() if
 * @owner is NULL).
 *
 * TODO: Currently we restrict @owner to being either NULL (for
 * global RAM regions with no owner) or devices, so that we can
 * give the RAM block a unique name for migration purposes.
 * We should lift this restriction and allow arbitrary Objects.
 * If you pass a non-NULL non-device @owner then we will assert.
 */
void memory_region_init_ram(MemoryRegion *mr,
                            struct Object *owner,
                            const char *name,
                            uint64_t size,
                            Error **errp);

/**
 * memory_region_init_rom: Initialize a ROM memory region.
 *
 * This has the same effect as calling memory_region_init_ram()
 * and then marking the resulting region read-only with
 * memory_region_set_readonly(). This includes arranging for the
 * contents to be migrated.
 *
 * TODO: Currently we restrict @owner to being either NULL (for
 * global RAM regions with no owner) or devices, so that we can
 * give the RAM block a unique name for migration purposes.
 * We should lift this restriction and allow arbitrary Objects.
 * If you pass a non-NULL non-device @owner then we will assert.
 *
 * @mr: the #MemoryRegion to be initialized.
 * @owner: the object that tracks the region's reference count
 * @name: Region name, becomes part of RAMBlock name used in migration stream
 *        must be unique within any device
 * @size: size of the region.
 * @errp: pointer to Error*, to store an error if it happens.
 */
void memory_region_init_rom(MemoryRegion *mr,
                            struct Object *owner,
                            const char *name,
                            uint64_t size,
                            Error **errp);

/**
 * memory_region_init_rom_device:  Initialize a ROM memory region.
 *                                 Writes are handled via callbacks.
 *
 * This function initializes a memory region backed by RAM for reads
 * and callbacks for writes, and arranges for the RAM backing to
 * be migrated (by calling vmstate_register_ram()
 * if @owner is a DeviceState, or vmstate_register_ram_global() if
 * @owner is NULL).
 *
 * TODO: Currently we restrict @owner to being either NULL (for
 * global RAM regions with no owner) or devices, so that we can
 * give the RAM block a unique name for migration purposes.
 * We should lift this restriction and allow arbitrary Objects.
 * If you pass a non-NULL non-device @owner then we will assert.
 *
 * @mr: the #MemoryRegion to be initialized.
 * @owner: the object that tracks the region's reference count
 * @ops: callbacks for write access handling (must not be NULL).
 * @name: Region name, becomes part of RAMBlock name used in migration stream
 *        must be unique within any device
 * @size: size of the region.
 * @errp: pointer to Error*, to store an error if it happens.
 */
void memory_region_init_rom_device(MemoryRegion *mr,
                                   struct Object *owner,
                                   const MemoryRegionOps *ops,
                                   void *opaque,
                                   const char *name,
                                   uint64_t size,
                                   Error **errp);


/**
 * memory_region_owner: get a memory region's owner.
 *
 * @mr: the memory region being queried.
 */
struct Object *memory_region_owner(MemoryRegion *mr);

/**
 * memory_region_size: get a memory region's size.
 *
 * @mr: the memory region being queried.
 */
uint64_t memory_region_size(MemoryRegion *mr);

/**
 * memory_region_is_ram: check whether a memory region is random access
 *
 * Returns %true is a memory region is random access.
 *
 * @mr: the memory region being queried
 */
static inline bool memory_region_is_ram(MemoryRegion *mr)
{
    return mr->ram;
}

/**
 * memory_region_is_ram_device: check whether a memory region is a ram device
 *
 * Returns %true is a memory region is a device backed ram region
 *
 * @mr: the memory region being queried
 */
bool memory_region_is_ram_device(MemoryRegion *mr);

/**
 * memory_region_is_romd: check whether a memory region is in ROMD mode
 *
 * Returns %true if a memory region is a ROM device and currently set to allow
 * direct reads.
 *
 * @mr: the memory region being queried
 */
static inline bool memory_region_is_romd(MemoryRegion *mr)
{
    return mr->rom_device && mr->romd_mode;
}

/**
 * memory_region_get_iommu: check whether a memory region is an iommu
 *
 * Returns pointer to IOMMUMemoryRegion if a memory region is an iommu,
 * otherwise NULL.
 *
 * @mr: the memory region being queried
 */
static inline IOMMUMemoryRegion *memory_region_get_iommu(MemoryRegion *mr)
{
    if (mr->alias) {
        return memory_region_get_iommu(mr->alias);
    }
    if (mr->is_iommu) {
        return (IOMMUMemoryRegion *) mr;
    }
    return NULL;
}

/**
 * memory_region_get_iommu_class_nocheck: returns iommu memory region class
 *   if an iommu or NULL if not
 *
 * Returns pointer to IOMMUMemoryRegioniClass if a memory region is an iommu,
 * otherwise NULL. This is fast path avoinding QOM checking, use with caution.
 *
 * @mr: the memory region being queried
 */
static inline IOMMUMemoryRegionClass *memory_region_get_iommu_class_nocheck(
        IOMMUMemoryRegion *iommu_mr)
{
    return (IOMMUMemoryRegionClass *) (((Object *)iommu_mr)->class);
}

#define memory_region_is_iommu(mr) (memory_region_get_iommu(mr) != NULL)

/**
 * memory_region_iommu_get_min_page_size: get minimum supported page size
 * for an iommu
 *
 * Returns minimum supported page size for an iommu.
 *
 * @iommu_mr: the memory region being queried
 */
uint64_t memory_region_iommu_get_min_page_size(IOMMUMemoryRegion *iommu_mr);

/**
 * memory_region_notify_iommu: notify a change in an IOMMU translation entry.
 *
 * The notification type will be decided by entry.perm bits:
 *
 * - For UNMAP (cache invalidation) notifies: set entry.perm to IOMMU_NONE.
 * - For MAP (newly added entry) notifies: set entry.perm to the
 *   permission of the page (which is definitely !IOMMU_NONE).
 *
 * Note: for any IOMMU implementation, an in-place mapping change
 * should be notified with an UNMAP followed by a MAP.
 *
 * @iommu_mr: the memory region that was changed
 * @entry: the new entry in the IOMMU translation table.  The entry
 *         replaces all old entries for the same virtual I/O address range.
 *         Deleted entries have .@perm == 0.
 */
void memory_region_notify_iommu(IOMMUMemoryRegion *iommu_mr,
                                IOMMUTLBEntry entry);

/**
 * memory_region_notify_one: notify a change in an IOMMU translation
 *                           entry to a single notifier
 *
 * This works just like memory_region_notify_iommu(), but it only
 * notifies a specific notifier, not all of them.
 *
 * @notifier: the notifier to be notified
 * @entry: the new entry in the IOMMU translation table.  The entry
 *         replaces all old entries for the same virtual I/O address range.
 *         Deleted entries have .@perm == 0.
 */
void memory_region_notify_one(IOMMUNotifier *notifier,
                              IOMMUTLBEntry *entry);

/**
 * memory_region_register_iommu_notifier: register a notifier for changes to
 * IOMMU translation entries.
 *
 * @mr: the memory region to observe
 * @n: the IOMMUNotifier to be added; the notify callback receives a
 *     pointer to an #IOMMUTLBEntry as the opaque value; the pointer
 *     ceases to be valid on exit from the notifier.
 */
void memory_region_register_iommu_notifier(MemoryRegion *mr,
                                           IOMMUNotifier *n);

/**
 * memory_region_iommu_replay: replay existing IOMMU translations to
 * a notifier with the minimum page granularity returned by
 * mr->iommu_ops->get_page_size().
 *
 * @iommu_mr: the memory region to observe
 * @n: the notifier to which to replay iommu mappings
 */
void memory_region_iommu_replay(IOMMUMemoryRegion *iommu_mr, IOMMUNotifier *n);

/**
 * memory_region_iommu_replay_all: replay existing IOMMU translations
 * to all the notifiers registered.
 *
 * @iommu_mr: the memory region to observe
 */
void memory_region_iommu_replay_all(IOMMUMemoryRegion *iommu_mr);

/**
 * memory_region_unregister_iommu_notifier: unregister a notifier for
 * changes to IOMMU translation entries.
 *
 * @mr: the memory region which was observed and for which notity_stopped()
 *      needs to be called
 * @n: the notifier to be removed.
 */
void memory_region_unregister_iommu_notifier(MemoryRegion *mr,
                                             IOMMUNotifier *n);

/**
 * memory_region_name: get a memory region's name
 *
 * Returns the string that was used to initialize the memory region.
 *
 * @mr: the memory region being queried
 */
const char *memory_region_name(const MemoryRegion *mr);

/**
 * memory_region_is_logging: return whether a memory region is logging writes
 *
 * Returns %true if the memory region is logging writes for the given client
 *
 * @mr: the memory region being queried
 * @client: the client being queried
 */
bool memory_region_is_logging(MemoryRegion *mr, uint8_t client);

/**
 * memory_region_get_dirty_log_mask: return the clients for which a
 * memory region is logging writes.
 *
 * Returns a bitmap of clients, in which the DIRTY_MEMORY_* constants
 * are the bit indices.
 *
 * @mr: the memory region being queried
 */
uint8_t memory_region_get_dirty_log_mask(MemoryRegion *mr);

/**
 * memory_region_is_rom: check whether a memory region is ROM
 *
 * Returns %true is a memory region is read-only memory.
 *
 * @mr: the memory region being queried
 */
static inline bool memory_region_is_rom(MemoryRegion *mr)
{
    return mr->ram && mr->readonly;
}


/**
 * memory_region_get_fd: Get a file descriptor backing a RAM memory region.
 *
 * Returns a file descriptor backing a file-based RAM memory region,
 * or -1 if the region is not a file-based RAM memory region.
 *
 * @mr: the RAM or alias memory region being queried.
 */
int memory_region_get_fd(MemoryRegion *mr);

/**
 * memory_region_from_host: Convert a pointer into a RAM memory region
 * and an offset within it.
 *
 * Given a host pointer inside a RAM memory region (created with
 * memory_region_init_ram() or memory_region_init_ram_ptr()), return
 * the MemoryRegion and the offset within it.
 *
 * Use with care; by the time this function returns, the returned pointer is
 * not protected by RCU anymore.  If the caller is not within an RCU critical
 * section and does not hold the iothread lock, it must have other means of
 * protecting the pointer, such as a reference to the region that includes
 * the incoming ram_addr_t.
 *
 * @mr: the memory region being queried.
 */
MemoryRegion *memory_region_from_host(void *ptr, ram_addr_t *offset);

/**
 * memory_region_get_ram_ptr: Get a pointer into a RAM memory region.
 *
 * Returns a host pointer to a RAM memory region (created with
 * memory_region_init_ram() or memory_region_init_ram_ptr()).
 *
 * Use with care; by the time this function returns, the returned pointer is
 * not protected by RCU anymore.  If the caller is not within an RCU critical
 * section and does not hold the iothread lock, it must have other means of
 * protecting the pointer, such as a reference to the region that includes
 * the incoming ram_addr_t.
 *
 * @mr: the memory region being queried.
 */
void *memory_region_get_ram_ptr(MemoryRegion *mr);

/* memory_region_ram_resize: Resize a RAM region.
 *
 * Only legal before guest might have detected the memory size: e.g. on
 * incoming migration, or right after reset.
 *
 * @mr: a memory region created with @memory_region_init_resizeable_ram.
 * @newsize: the new size the region
 * @errp: pointer to Error*, to store an error if it happens.
 */
void memory_region_ram_resize(MemoryRegion *mr, ram_addr_t newsize,
                              Error **errp);

/**
 * memory_region_set_log: Turn dirty logging on or off for a region.
 *
 * Turns dirty logging on or off for a specified client (display, migration).
 * Only meaningful for RAM regions.
 *
 * @mr: the memory region being updated.
 * @log: whether dirty logging is to be enabled or disabled.
 * @client: the user of the logging information; %DIRTY_MEMORY_VGA only.
 */
void memory_region_set_log(MemoryRegion *mr, bool log, unsigned client);

/**
 * memory_region_get_dirty: Check whether a range of bytes is dirty
 *                          for a specified client.
 *
 * Checks whether a range of bytes has been written to since the last
 * call to memory_region_reset_dirty() with the same @client.  Dirty logging
 * must be enabled.
 *
 * @mr: the memory region being queried.
 * @addr: the address (relative to the start of the region) being queried.
 * @size: the size of the range being queried.
 * @client: the user of the logging information; %DIRTY_MEMORY_MIGRATION or
 *          %DIRTY_MEMORY_VGA.
 */
bool memory_region_get_dirty(MemoryRegion *mr, hwaddr addr,
                             hwaddr size, unsigned client);

/**
 * memory_region_set_dirty: Mark a range of bytes as dirty in a memory region.
 *
 * Marks a range of bytes as dirty, after it has been dirtied outside
 * guest code.
 *
 * @mr: the memory region being dirtied.
 * @addr: the address (relative to the start of the region) being dirtied.
 * @size: size of the range being dirtied.
 */
void memory_region_set_dirty(MemoryRegion *mr, hwaddr addr,
                             hwaddr size);

/**
 * memory_region_test_and_clear_dirty: Check whether a range of bytes is dirty
 *                                     for a specified client. It clears them.
 *
 * Checks whether a range of bytes has been written to since the last
 * call to memory_region_reset_dirty() with the same @client.  Dirty logging
 * must be enabled.
 *
 * @mr: the memory region being queried.
 * @addr: the address (relative to the start of the region) being queried.
 * @size: the size of the range being queried.
 * @client: the user of the logging information; %DIRTY_MEMORY_MIGRATION or
 *          %DIRTY_MEMORY_VGA.
 */
bool memory_region_test_and_clear_dirty(MemoryRegion *mr, hwaddr addr,
                                        hwaddr size, unsigned client);

/**
 * memory_region_snapshot_and_clear_dirty: Get a snapshot of the dirty
 *                                         bitmap and clear it.
 *
 * Creates a snapshot of the dirty bitmap, clears the dirty bitmap and
 * returns the snapshot.  The snapshot can then be used to query dirty
 * status, using memory_region_snapshot_get_dirty.  Unlike
 * memory_region_test_and_clear_dirty this allows to query the same
 * page multiple times, which is especially useful for display updates
 * where the scanlines often are not page aligned.
 *
 * The dirty bitmap region which gets copyed into the snapshot (and
 * cleared afterwards) can be larger than requested.  The boundaries
 * are rounded up/down so complete bitmap longs (covering 64 pages on
 * 64bit hosts) can be copied over into the bitmap snapshot.  Which
 * isn't a problem for display updates as the extra pages are outside
 * the visible area, and in case the visible area changes a full
 * display redraw is due anyway.  Should other use cases for this
 * function emerge we might have to revisit this implementation
 * detail.
 *
 * Use g_free to release DirtyBitmapSnapshot.
 *
 * @mr: the memory region being queried.
 * @addr: the address (relative to the start of the region) being queried.
 * @size: the size of the range being queried.
 * @client: the user of the logging information; typically %DIRTY_MEMORY_VGA.
 */
DirtyBitmapSnapshot *memory_region_snapshot_and_clear_dirty(MemoryRegion *mr,
                                                            hwaddr addr,
                                                            hwaddr size,
                                                            unsigned client);

/**
 * memory_region_snapshot_get_dirty: Check whether a range of bytes is dirty
 *                                   in the specified dirty bitmap snapshot.
 *
 * @mr: the memory region being queried.
 * @snap: the dirty bitmap snapshot
 * @addr: the address (relative to the start of the region) being queried.
 * @size: the size of the range being queried.
 */
bool memory_region_snapshot_get_dirty(MemoryRegion *mr,
                                      DirtyBitmapSnapshot *snap,
                                      hwaddr addr, hwaddr size);

/**
 * memory_region_sync_dirty_bitmap: Synchronize a region's dirty bitmap with
 *                                  any external TLBs (e.g. kvm)
 *
 * Flushes dirty information from accelerators such as kvm and vhost-net
 * and makes it available to users of the memory API.
 *
 * @mr: the region being flushed.
 */
void memory_region_sync_dirty_bitmap(MemoryRegion *mr);

/**
 * memory_region_reset_dirty: Mark a range of pages as clean, for a specified
 *                            client.
 *
 * Marks a range of pages as no longer dirty.
 *
 * @mr: the region being updated.
 * @addr: the start of the subrange being cleaned.
 * @size: the size of the subrange being cleaned.
 * @client: the user of the logging information; %DIRTY_MEMORY_MIGRATION or
 *          %DIRTY_MEMORY_VGA.
 */
void memory_region_reset_dirty(MemoryRegion *mr, hwaddr addr,
                               hwaddr size, unsigned client);

/**
 * memory_region_set_readonly: Turn a memory region read-only (or read-write)
 *
 * Allows a memory region to be marked as read-only (turning it into a ROM).
 * only useful on RAM regions.
 *
 * @mr: the region being updated.
 * @readonly: whether rhe region is to be ROM or RAM.
 */
void memory_region_set_readonly(MemoryRegion *mr, bool readonly);

/**
 * memory_region_rom_device_set_romd: enable/disable ROMD mode
 *
 * Allows a ROM device (initialized with memory_region_init_rom_device() to
 * set to ROMD mode (default) or MMIO mode.  When it is in ROMD mode, the
 * device is mapped to guest memory and satisfies read access directly.
 * When in MMIO mode, reads are forwarded to the #MemoryRegion.read function.
 * Writes are always handled by the #MemoryRegion.write function.
 *
 * @mr: the memory region to be updated
 * @romd_mode: %true to put the region into ROMD mode
 */
void memory_region_rom_device_set_romd(MemoryRegion *mr, bool romd_mode);

/**
 * memory_region_set_coalescing: Enable memory coalescing for the region.
 *
 * Enabled writes to a region to be queued for later processing. MMIO ->write
 * callbacks may be delayed until a non-coalesced MMIO is issued.
 * Only useful for IO regions.  Roughly similar to write-combining hardware.
 *
 * @mr: the memory region to be write coalesced
 */
void memory_region_set_coalescing(MemoryRegion *mr);

/**
 * memory_region_add_coalescing: Enable memory coalescing for a sub-range of
 *                               a region.
 *
 * Like memory_region_set_coalescing(), but works on a sub-range of a region.
 * Multiple calls can be issued coalesced disjoint ranges.
 *
 * @mr: the memory region to be updated.
 * @offset: the start of the range within the region to be coalesced.
 * @size: the size of the subrange to be coalesced.
 */
void memory_region_add_coalescing(MemoryRegion *mr,
                                  hwaddr offset,
                                  uint64_t size);

/**
 * memory_region_clear_coalescing: Disable MMIO coalescing for the region.
 *
 * Disables any coalescing caused by memory_region_set_coalescing() or
 * memory_region_add_coalescing().  Roughly equivalent to uncacheble memory
 * hardware.
 *
 * @mr: the memory region to be updated.
 */
void memory_region_clear_coalescing(MemoryRegion *mr);

/**
 * memory_region_set_flush_coalesced: Enforce memory coalescing flush before
 *                                    accesses.
 *
 * Ensure that pending coalesced MMIO request are flushed before the memory
 * region is accessed. This property is automatically enabled for all regions
 * passed to memory_region_set_coalescing() and memory_region_add_coalescing().
 *
 * @mr: the memory region to be updated.
 */
void memory_region_set_flush_coalesced(MemoryRegion *mr);

/**
 * memory_region_clear_flush_coalesced: Disable memory coalescing flush before
 *                                      accesses.
 *
 * Clear the automatic coalesced MMIO flushing enabled via
 * memory_region_set_flush_coalesced. Note that this service has no effect on
 * memory regions that have MMIO coalescing enabled for themselves. For them,
 * automatic flushing will stop once coalescing is disabled.
 *
 * @mr: the memory region to be updated.
 */
void memory_region_clear_flush_coalesced(MemoryRegion *mr);

/**
 * memory_region_set_global_locking: Declares the access processing requires
 *                                   QEMU's global lock.
 *
 * When this is invoked, accesses to the memory region will be processed while
 * holding the global lock of QEMU. This is the default behavior of memory
 * regions.
 *
 * @mr: the memory region to be updated.
 */
void memory_region_set_global_locking(MemoryRegion *mr);

/**
 * memory_region_clear_global_locking: Declares that access processing does
 *                                     not depend on the QEMU global lock.
 *
 * By clearing this property, accesses to the memory region will be processed
 * outside of QEMU's global lock (unless the lock is held on when issuing the
 * access request). In this case, the device model implementing the access
 * handlers is responsible for synchronization of concurrency.
 *
 * @mr: the memory region to be updated.
 */
void memory_region_clear_global_locking(MemoryRegion *mr);

/**
 * memory_region_add_eventfd: Request an eventfd to be triggered when a word
 *                            is written to a location.
 *
 * Marks a word in an IO region (initialized with memory_region_init_io())
 * as a trigger for an eventfd event.  The I/O callback will not be called.
 * The caller must be prepared to handle failure (that is, take the required
 * action if the callback _is_ called).
 *
 * @mr: the memory region being updated.
 * @addr: the address within @mr that is to be monitored
 * @size: the size of the access to trigger the eventfd
 * @match_data: whether to match against @data, instead of just @addr
 * @data: the data to match against the guest write
 * @fd: the eventfd to be triggered when @addr, @size, and @data all match.
 **/
void memory_region_add_eventfd(MemoryRegion *mr,
                               hwaddr addr,
                               unsigned size,
                               bool match_data,
                               uint64_t data,
                               EventNotifier *e);

/**
 * memory_region_del_eventfd: Cancel an eventfd.
 *
 * Cancels an eventfd trigger requested by a previous
 * memory_region_add_eventfd() call.
 *
 * @mr: the memory region being updated.
 * @addr: the address within @mr that is to be monitored
 * @size: the size of the access to trigger the eventfd
 * @match_data: whether to match against @data, instead of just @addr
 * @data: the data to match against the guest write
 * @fd: the eventfd to be triggered when @addr, @size, and @data all match.
 */
void memory_region_del_eventfd(MemoryRegion *mr,
                               hwaddr addr,
                               unsigned size,
                               bool match_data,
                               uint64_t data,
                               EventNotifier *e);

/**
 * memory_region_add_subregion: Add a subregion to a container.
 *
 * Adds a subregion at @offset.  The subregion may not overlap with other
 * subregions (except for those explicitly marked as overlapping).  A region
 * may only be added once as a subregion (unless removed with
 * memory_region_del_subregion()); use memory_region_init_alias() if you
 * want a region to be a subregion in multiple locations.
 *
 * @mr: the region to contain the new subregion; must be a container
 *      initialized with memory_region_init().
 * @offset: the offset relative to @mr where @subregion is added.
 * @subregion: the subregion to be added.
 */
void memory_region_add_subregion(MemoryRegion *mr,
                                 hwaddr offset,
                                 MemoryRegion *subregion);
/**
 * memory_region_add_subregion_overlap: Add a subregion to a container
 *                                      with overlap.
 *
 * Adds a subregion at @offset.  The subregion may overlap with other
 * subregions.  Conflicts are resolved by having a higher @priority hide a
 * lower @priority. Subregions without priority are taken as @priority 0.
 * A region may only be added once as a subregion (unless removed with
 * memory_region_del_subregion()); use memory_region_init_alias() if you
 * want a region to be a subregion in multiple locations.
 *
 * @mr: the region to contain the new subregion; must be a container
 *      initialized with memory_region_init().
 * @offset: the offset relative to @mr where @subregion is added.
 * @subregion: the subregion to be added.
 * @priority: used for resolving overlaps; highest priority wins.
 */
void memory_region_add_subregion_overlap(MemoryRegion *mr,
                                         hwaddr offset,
                                         MemoryRegion *subregion,
                                         int priority);

/**
 * memory_region_get_ram_addr: Get the ram address associated with a memory
 *                             region
 */
ram_addr_t memory_region_get_ram_addr(MemoryRegion *mr);

uint64_t memory_region_get_alignment(const MemoryRegion *mr);
/**
 * memory_region_del_subregion: Remove a subregion.
 *
 * Removes a subregion from its container.
 *
 * @mr: the container to be updated.
 * @subregion: the region being removed; must be a current subregion of @mr.
 */
void memory_region_del_subregion(MemoryRegion *mr,
                                 MemoryRegion *subregion);

/*
 * memory_region_set_enabled: dynamically enable or disable a region
 *
 * Enables or disables a memory region.  A disabled memory region
 * ignores all accesses to itself and its subregions.  It does not
 * obscure sibling subregions with lower priority - it simply behaves as
 * if it was removed from the hierarchy.
 *
 * Regions default to being enabled.
 *
 * @mr: the region to be updated
 * @enabled: whether to enable or disable the region
 */
void memory_region_set_enabled(MemoryRegion *mr, bool enabled);

/*
 * memory_region_set_address: dynamically update the address of a region
 *
 * Dynamically updates the address of a region, relative to its container.
 * May be used on regions are currently part of a memory hierarchy.
 *
 * @mr: the region to be updated
 * @addr: new address, relative to container region
 */
void memory_region_set_address(MemoryRegion *mr, hwaddr addr);

/*
 * memory_region_set_size: dynamically update the size of a region.
 *
 * Dynamically updates the size of a region.
 *
 * @mr: the region to be updated
 * @size: used size of the region.
 */
void memory_region_set_size(MemoryRegion *mr, uint64_t size);

/*
 * memory_region_set_alias_offset: dynamically update a memory alias's offset
 *
 * Dynamically updates the offset into the target region that an alias points
 * to, as if the fourth argument to memory_region_init_alias() has changed.
 *
 * @mr: the #MemoryRegion to be updated; should be an alias.
 * @offset: the new offset into the target memory region
 */
void memory_region_set_alias_offset(MemoryRegion *mr,
                                    hwaddr offset);

/**
 * memory_region_present: checks if an address relative to a @container
 * translates into #MemoryRegion within @container
 *
 * Answer whether a #MemoryRegion within @container covers the address
 * @addr.
 *
 * @container: a #MemoryRegion within which @addr is a relative address
 * @addr: the area within @container to be searched
 */
bool memory_region_present(MemoryRegion *container, hwaddr addr);

/**
 * memory_region_is_mapped: returns true if #MemoryRegion is mapped
 * into any address space.
 *
 * @mr: a #MemoryRegion which should be checked if it's mapped
 */
bool memory_region_is_mapped(MemoryRegion *mr);

/**
 * memory_region_find: translate an address/size relative to a
 * MemoryRegion into a #MemoryRegionSection.
 *
 * Locates the first #MemoryRegion within @mr that overlaps the range
 * given by @addr and @size.
 *
 * Returns a #MemoryRegionSection that describes a contiguous overlap.
 * It will have the following characteristics:
 *    .@size = 0 iff no overlap was found
 *    .@mr is non-%NULL iff an overlap was found
 *
 * Remember that in the return value the @offset_within_region is
 * relative to the returned region (in the .@mr field), not to the
 * @mr argument.
 *
 * Similarly, the .@offset_within_address_space is relative to the
 * address space that contains both regions, the passed and the
 * returned one.  However, in the special case where the @mr argument
 * has no container (and thus is the root of the address space), the
 * following will hold:
 *    .@offset_within_address_space >= @addr
 *    .@offset_within_address_space + .@size <= @addr + @size
 *
 * @mr: a MemoryRegion within which @addr is a relative address
 * @addr: start of the area within @as to be searched
 * @size: size of the area to be searched
 */
MemoryRegionSection memory_region_find(MemoryRegion *mr,
                                       hwaddr addr, uint64_t size);

/**
 * memory_global_dirty_log_sync: synchronize the dirty log for all memory
 *
 * Synchronizes the dirty page log for all address spaces.
 */
void memory_global_dirty_log_sync(void);

/**
 * memory_region_transaction_begin: Start a transaction.
 *
 * During a transaction, changes will be accumulated and made visible
 * only when the transaction ends (is committed).
 */
void memory_region_transaction_begin(void);

/**
 * memory_region_transaction_commit: Commit a transaction and make changes
 *                                   visible to the guest.
 */
void memory_region_transaction_commit(void);

/**
 * memory_listener_register: register callbacks to be called when memory
 *                           sections are mapped or unmapped into an address
 *                           space
 *
 * @listener: an object containing the callbacks to be called
 * @filter: if non-%NULL, only regions in this address space will be observed
 */
void memory_listener_register(MemoryListener *listener, AddressSpace *filter);

/**
 * memory_listener_unregister: undo the effect of memory_listener_register()
 *
 * @listener: an object containing the callbacks to be removed
 */
void memory_listener_unregister(MemoryListener *listener);

/**
 * memory_global_dirty_log_start: begin dirty logging for all regions
 */
void memory_global_dirty_log_start(void);

/**
 * memory_global_dirty_log_stop: end dirty logging for all regions
 */
void memory_global_dirty_log_stop(void);

void mtree_info(fprintf_function mon_printf, void *f, bool flatview,
                bool dispatch_tree);

/**
 * memory_region_request_mmio_ptr: request a pointer to an mmio
 * MemoryRegion. If it is possible map a RAM MemoryRegion with this pointer.
 * When the device wants to invalidate the pointer it will call
 * memory_region_invalidate_mmio_ptr.
 *
 * @mr: #MemoryRegion to check
 * @addr: address within that region
 *
 * Returns true on success, false otherwise.
 */
bool memory_region_request_mmio_ptr(MemoryRegion *mr, hwaddr addr);

/**
 * memory_region_invalidate_mmio_ptr: invalidate the pointer to an mmio
 * previously requested.
 * In the end that means that if something wants to execute from this area it
 * will need to request the pointer again.
 *
 * @mr: #MemoryRegion associated to the pointer.
 * @addr: address within that region
 * @size: size of that area.
 */
void memory_region_invalidate_mmio_ptr(MemoryRegion *mr, hwaddr offset,
                                       unsigned size);

/**
 * memory_region_dispatch_read: perform a read directly to the specified
 * MemoryRegion.
 *
 * @mr: #MemoryRegion to access
 * @addr: address within that region
 * @pval: pointer to uint64_t which the data is written to
 * @size: size of the access in bytes
 * @attrs: memory transaction attributes to use for the access
 */
MemTxResult memory_region_dispatch_read(MemoryRegion *mr,
                                        hwaddr addr,
                                        uint64_t *pval,
                                        unsigned size,
                                        MemTxAttrs attrs);
/**
 * memory_region_dispatch_write: perform a write directly to the specified
 * MemoryRegion.
 *
 * @mr: #MemoryRegion to access
 * @addr: address within that region
 * @data: data to write
 * @size: size of the access in bytes
 * @attrs: memory transaction attributes to use for the access
 */
MemTxResult memory_region_dispatch_write(MemoryRegion *mr,
                                         hwaddr addr,
                                         uint64_t data,
                                         unsigned size,
                                         MemTxAttrs attrs);

/**
 * address_space_init: initializes an address space
 *
 * @as: an uninitialized #AddressSpace
 * @root: a #MemoryRegion that routes addresses for the address space
 * @name: an address space name.  The name is only used for debugging
 *        output.
 */
void address_space_init(AddressSpace *as, MemoryRegion *root, const char *name);

/**
 * address_space_destroy: destroy an address space
 *
 * Releases all resources associated with an address space.  After an address space
 * is destroyed, its root memory region (given by address_space_init()) may be destroyed
 * as well.
 *
 * @as: address space to be destroyed
 */
void address_space_destroy(AddressSpace *as);

/**
 * address_space_rw: read from or write to an address space.
 *
 * Return a MemTxResult indicating whether the operation succeeded
 * or failed (eg unassigned memory, device rejected the transaction,
 * IOMMU fault).
 *
 * @as: #AddressSpace to be accessed
 * @addr: address within that address space
 * @attrs: memory transaction attributes
 * @buf: buffer with the data transferred
 * @is_write: indicates the transfer direction
 */
MemTxResult address_space_rw(AddressSpace *as, hwaddr addr,
                             MemTxAttrs attrs, uint8_t *buf,
                             int len, bool is_write);

/**
 * address_space_write: write to address space.
 *
 * Return a MemTxResult indicating whether the operation succeeded
 * or failed (eg unassigned memory, device rejected the transaction,
 * IOMMU fault).
 *
 * @as: #AddressSpace to be accessed
 * @addr: address within that address space
 * @attrs: memory transaction attributes
 * @buf: buffer with the data transferred
 */
MemTxResult address_space_write(AddressSpace *as, hwaddr addr,
                                MemTxAttrs attrs,
                                const uint8_t *buf, int len);

/* address_space_ld*: load from an address space
 * address_space_st*: store to an address space
 *
 * These functions perform a load or store of the byte, word,
 * longword or quad to the specified address within the AddressSpace.
 * The _le suffixed functions treat the data as little endian;
 * _be indicates big endian; no suffix indicates "same endianness
 * as guest CPU".
 *
 * The "guest CPU endianness" accessors are deprecated for use outside
 * target-* code; devices should be CPU-agnostic and use either the LE
 * or the BE accessors.
 *
 * @as #AddressSpace to be accessed
 * @addr: address within that address space
 * @val: data value, for stores
 * @attrs: memory transaction attributes
 * @result: location to write the success/failure of the transaction;
 *   if NULL, this information is discarded
 */
uint32_t address_space_ldub(AddressSpace *as, hwaddr addr,
                            MemTxAttrs attrs, MemTxResult *result);
uint32_t address_space_lduw_le(AddressSpace *as, hwaddr addr,
                            MemTxAttrs attrs, MemTxResult *result);
uint32_t address_space_lduw_be(AddressSpace *as, hwaddr addr,
                            MemTxAttrs attrs, MemTxResult *result);
uint32_t address_space_ldl_le(AddressSpace *as, hwaddr addr,
                            MemTxAttrs attrs, MemTxResult *result);
uint32_t address_space_ldl_be(AddressSpace *as, hwaddr addr,
                            MemTxAttrs attrs, MemTxResult *result);
uint64_t address_space_ldq_le(AddressSpace *as, hwaddr addr,
                            MemTxAttrs attrs, MemTxResult *result);
uint64_t address_space_ldq_be(AddressSpace *as, hwaddr addr,
                            MemTxAttrs attrs, MemTxResult *result);
void address_space_stb(AddressSpace *as, hwaddr addr, uint32_t val,
                            MemTxAttrs attrs, MemTxResult *result);
void address_space_stw_le(AddressSpace *as, hwaddr addr, uint32_t val,
                            MemTxAttrs attrs, MemTxResult *result);
void address_space_stw_be(AddressSpace *as, hwaddr addr, uint32_t val,
                            MemTxAttrs attrs, MemTxResult *result);
void address_space_stl_le(AddressSpace *as, hwaddr addr, uint32_t val,
                            MemTxAttrs attrs, MemTxResult *result);
void address_space_stl_be(AddressSpace *as, hwaddr addr, uint32_t val,
                            MemTxAttrs attrs, MemTxResult *result);
void address_space_stq_le(AddressSpace *as, hwaddr addr, uint64_t val,
                            MemTxAttrs attrs, MemTxResult *result);
void address_space_stq_be(AddressSpace *as, hwaddr addr, uint64_t val,
                            MemTxAttrs attrs, MemTxResult *result);

uint32_t ldub_phys(AddressSpace *as, hwaddr addr);
uint32_t lduw_le_phys(AddressSpace *as, hwaddr addr);
uint32_t lduw_be_phys(AddressSpace *as, hwaddr addr);
uint32_t ldl_le_phys(AddressSpace *as, hwaddr addr);
uint32_t ldl_be_phys(AddressSpace *as, hwaddr addr);
uint64_t ldq_le_phys(AddressSpace *as, hwaddr addr);
uint64_t ldq_be_phys(AddressSpace *as, hwaddr addr);
void stb_phys(AddressSpace *as, hwaddr addr, uint32_t val);
void stw_le_phys(AddressSpace *as, hwaddr addr, uint32_t val);
void stw_be_phys(AddressSpace *as, hwaddr addr, uint32_t val);
void stl_le_phys(AddressSpace *as, hwaddr addr, uint32_t val);
void stl_be_phys(AddressSpace *as, hwaddr addr, uint32_t val);
void stq_le_phys(AddressSpace *as, hwaddr addr, uint64_t val);
void stq_be_phys(AddressSpace *as, hwaddr addr, uint64_t val);

struct MemoryRegionCache {
    hwaddr xlat;
    hwaddr len;
    AddressSpace *as;
};

#define MEMORY_REGION_CACHE_INVALID ((MemoryRegionCache) { .as = NULL })

/* address_space_cache_init: prepare for repeated access to a physical
 * memory region
 *
 * @cache: #MemoryRegionCache to be filled
 * @as: #AddressSpace to be accessed
 * @addr: address within that address space
 * @len: length of buffer
 * @is_write: indicates the transfer direction
 *
 * Will only work with RAM, and may map a subset of the requested range by
 * returning a value that is less than @len.  On failure, return a negative
 * errno value.
 *
 * Because it only works with RAM, this function can be used for
 * read-modify-write operations.  In this case, is_write should be %true.
 *
 * Note that addresses passed to the address_space_*_cached functions
 * are relative to @addr.
 */
int64_t address_space_cache_init(MemoryRegionCache *cache,
                                 AddressSpace *as,
                                 hwaddr addr,
                                 hwaddr len,
                                 bool is_write);

/**
 * address_space_cache_invalidate: complete a write to a #MemoryRegionCache
 *
 * @cache: The #MemoryRegionCache to operate on.
 * @addr: The first physical address that was written, relative to the
 * address that was passed to @address_space_cache_init.
 * @access_len: The number of bytes that were written starting at @addr.
 */
void address_space_cache_invalidate(MemoryRegionCache *cache,
                                    hwaddr addr,
                                    hwaddr access_len);

/**
 * address_space_cache_destroy: free a #MemoryRegionCache
 *
 * @cache: The #MemoryRegionCache whose memory should be released.
 */
void address_space_cache_destroy(MemoryRegionCache *cache);

/* address_space_ld*_cached: load from a cached #MemoryRegion
 * address_space_st*_cached: store into a cached #MemoryRegion
 *
 * These functions perform a load or store of the byte, word,
 * longword or quad to the specified address.  The address is
 * a physical address in the AddressSpace, but it must lie within
 * a #MemoryRegion that was mapped with address_space_cache_init.
 *
 * The _le suffixed functions treat the data as little endian;
 * _be indicates big endian; no suffix indicates "same endianness
 * as guest CPU".
 *
 * The "guest CPU endianness" accessors are deprecated for use outside
 * target-* code; devices should be CPU-agnostic and use either the LE
 * or the BE accessors.
 *
 * @cache: previously initialized #MemoryRegionCache to be accessed
 * @addr: address within the address space
 * @val: data value, for stores
 * @attrs: memory transaction attributes
 * @result: location to write the success/failure of the transaction;
 *   if NULL, this information is discarded
 */
uint32_t address_space_ldub_cached(MemoryRegionCache *cache, hwaddr addr,
                            MemTxAttrs attrs, MemTxResult *result);
uint32_t address_space_lduw_le_cached(MemoryRegionCache *cache, hwaddr addr,
                            MemTxAttrs attrs, MemTxResult *result);
uint32_t address_space_lduw_be_cached(MemoryRegionCache *cache, hwaddr addr,
                            MemTxAttrs attrs, MemTxResult *result);
uint32_t address_space_ldl_le_cached(MemoryRegionCache *cache, hwaddr addr,
                            MemTxAttrs attrs, MemTxResult *result);
uint32_t address_space_ldl_be_cached(MemoryRegionCache *cache, hwaddr addr,
                            MemTxAttrs attrs, MemTxResult *result);
uint64_t address_space_ldq_le_cached(MemoryRegionCache *cache, hwaddr addr,
                            MemTxAttrs attrs, MemTxResult *result);
uint64_t address_space_ldq_be_cached(MemoryRegionCache *cache, hwaddr addr,
                            MemTxAttrs attrs, MemTxResult *result);
void address_space_stb_cached(MemoryRegionCache *cache, hwaddr addr, uint32_t val,
                            MemTxAttrs attrs, MemTxResult *result);
void address_space_stw_le_cached(MemoryRegionCache *cache, hwaddr addr, uint32_t val,
                            MemTxAttrs attrs, MemTxResult *result);
void address_space_stw_be_cached(MemoryRegionCache *cache, hwaddr addr, uint32_t val,
                            MemTxAttrs attrs, MemTxResult *result);
void address_space_stl_le_cached(MemoryRegionCache *cache, hwaddr addr, uint32_t val,
                            MemTxAttrs attrs, MemTxResult *result);
void address_space_stl_be_cached(MemoryRegionCache *cache, hwaddr addr, uint32_t val,
                            MemTxAttrs attrs, MemTxResult *result);
void address_space_stq_le_cached(MemoryRegionCache *cache, hwaddr addr, uint64_t val,
                            MemTxAttrs attrs, MemTxResult *result);
void address_space_stq_be_cached(MemoryRegionCache *cache, hwaddr addr, uint64_t val,
                            MemTxAttrs attrs, MemTxResult *result);

uint32_t ldub_phys_cached(MemoryRegionCache *cache, hwaddr addr);
uint32_t lduw_le_phys_cached(MemoryRegionCache *cache, hwaddr addr);
uint32_t lduw_be_phys_cached(MemoryRegionCache *cache, hwaddr addr);
uint32_t ldl_le_phys_cached(MemoryRegionCache *cache, hwaddr addr);
uint32_t ldl_be_phys_cached(MemoryRegionCache *cache, hwaddr addr);
uint64_t ldq_le_phys_cached(MemoryRegionCache *cache, hwaddr addr);
uint64_t ldq_be_phys_cached(MemoryRegionCache *cache, hwaddr addr);
void stb_phys_cached(MemoryRegionCache *cache, hwaddr addr, uint32_t val);
void stw_le_phys_cached(MemoryRegionCache *cache, hwaddr addr, uint32_t val);
void stw_be_phys_cached(MemoryRegionCache *cache, hwaddr addr, uint32_t val);
void stl_le_phys_cached(MemoryRegionCache *cache, hwaddr addr, uint32_t val);
void stl_be_phys_cached(MemoryRegionCache *cache, hwaddr addr, uint32_t val);
void stq_le_phys_cached(MemoryRegionCache *cache, hwaddr addr, uint64_t val);
void stq_be_phys_cached(MemoryRegionCache *cache, hwaddr addr, uint64_t val);
/* address_space_get_iotlb_entry: translate an address into an IOTLB
 * entry. Should be called from an RCU critical section.
 */
IOMMUTLBEntry address_space_get_iotlb_entry(AddressSpace *as, hwaddr addr,
                                            bool is_write);

/* address_space_translate: translate an address range into an address space
 * into a MemoryRegion and an address range into that section.  Should be
 * called from an RCU critical section, to avoid that the last reference
 * to the returned region disappears after address_space_translate returns.
 *
 * @as: #AddressSpace to be accessed
 * @addr: address within that address space
 * @xlat: pointer to address within the returned memory region section's
 * #MemoryRegion.
 * @len: pointer to length
 * @is_write: indicates the transfer direction
 */
MemoryRegion *flatview_translate(FlatView *fv,
                                 hwaddr addr, hwaddr *xlat,
                                 hwaddr *len, bool is_write);

static inline MemoryRegion *address_space_translate(AddressSpace *as,
                                                    hwaddr addr, hwaddr *xlat,
                                                    hwaddr *len, bool is_write)
{
    return flatview_translate(address_space_to_flatview(as),
                              addr, xlat, len, is_write);
}

/* address_space_access_valid: check for validity of accessing an address
 * space range
 *
 * Check whether memory is assigned to the given address space range, and
 * access is permitted by any IOMMU regions that are active for the address
 * space.
 *
 * For now, addr and len should be aligned to a page size.  This limitation
 * will be lifted in the future.
 *
 * @as: #AddressSpace to be accessed
 * @addr: address within that address space
 * @len: length of the area to be checked
 * @is_write: indicates the transfer direction
 */
bool address_space_access_valid(AddressSpace *as, hwaddr addr, int len, bool is_write);

/* address_space_map: map a physical memory region into a host virtual address
 *
 * May map a subset of the requested range, given by and returned in @plen.
 * May return %NULL if resources needed to perform the mapping are exhausted.
 * Use only for reads OR writes - not for read-modify-write operations.
 * Use cpu_register_map_client() to know when retrying the map operation is
 * likely to succeed.
 *
 * @as: #AddressSpace to be accessed
 * @addr: address within that address space
 * @plen: pointer to length of buffer; updated on return
 * @is_write: indicates the transfer direction
 */
void *address_space_map(AddressSpace *as, hwaddr addr,
                        hwaddr *plen, bool is_write);

/* address_space_unmap: Unmaps a memory region previously mapped by address_space_map()
 *
 * Will also mark the memory as dirty if @is_write == %true.  @access_len gives
 * the amount of memory that was actually read or written by the caller.
 *
 * @as: #AddressSpace used
 * @addr: address within that address space
 * @len: buffer length as returned by address_space_map()
 * @access_len: amount of data actually transferred
 * @is_write: indicates the transfer direction
 */
void address_space_unmap(AddressSpace *as, void *buffer, hwaddr len,
                         int is_write, hwaddr access_len);


/* Internal functions, part of the implementation of address_space_read.  */
<<<<<<< HEAD
=======
MemTxResult address_space_read_full(AddressSpace *as, hwaddr addr,
                                    MemTxAttrs attrs, uint8_t *buf, int len);
>>>>>>> 0982a56a
MemTxResult flatview_read_continue(FlatView *fv, hwaddr addr,
                                   MemTxAttrs attrs, uint8_t *buf,
                                   int len, hwaddr addr1, hwaddr l,
                                   MemoryRegion *mr);
<<<<<<< HEAD

MemTxResult flatview_read_full(FlatView *fv, hwaddr addr,
                               MemTxAttrs attrs, uint8_t *buf, int len);
=======
>>>>>>> 0982a56a
void *qemu_map_ram_ptr(RAMBlock *ram_block, ram_addr_t addr);

static inline bool memory_access_is_direct(MemoryRegion *mr, bool is_write)
{
    if (is_write) {
        return memory_region_is_ram(mr) &&
               !mr->readonly && !memory_region_is_ram_device(mr);
    } else {
        return (memory_region_is_ram(mr) && !memory_region_is_ram_device(mr)) ||
               memory_region_is_romd(mr);
    }
}

/**
 * address_space_read: read from an address space.
 *
 * Return a MemTxResult indicating whether the operation succeeded
 * or failed (eg unassigned memory, device rejected the transaction,
 * IOMMU fault).  Called within RCU critical section.
 *
 * @as: #AddressSpace to be accessed
 * @addr: address within that address space
 * @attrs: memory transaction attributes
 * @buf: buffer with the data transferred
 */
static inline __attribute__((__always_inline__))
<<<<<<< HEAD
MemTxResult flatview_read(FlatView *fv, hwaddr addr, MemTxAttrs attrs,
                          uint8_t *buf, int len)
=======
MemTxResult address_space_read(AddressSpace *as, hwaddr addr,
                               MemTxAttrs attrs, uint8_t *buf,
                               int len)
>>>>>>> 0982a56a
{
    MemTxResult result = MEMTX_OK;
    hwaddr l, addr1;
    void *ptr;
    MemoryRegion *mr;
    FlatView *fv;

    if (__builtin_constant_p(len)) {
        if (len) {
            rcu_read_lock();
            fv = address_space_to_flatview(as);
            l = len;
            mr = flatview_translate(fv, addr, &addr1, &l, false);
            if (len == l && memory_access_is_direct(mr, false)) {
                ptr = qemu_map_ram_ptr(mr->ram_block, addr1);
                memcpy(buf, ptr, len);
            } else {
                result = flatview_read_continue(fv, addr, attrs, buf, len,
                                                addr1, l, mr);
            }
            rcu_read_unlock();
        }
    } else {
        result = flatview_read_full(fv, addr, attrs, buf, len);
    }
    return result;
}

static inline MemTxResult address_space_read(AddressSpace *as, hwaddr addr,
                                             MemTxAttrs attrs, uint8_t *buf,
                                             int len)
{
    return flatview_read(address_space_to_flatview(as), addr, attrs, buf, len);
}

/**
 * address_space_read_cached: read from a cached RAM region
 *
 * @cache: Cached region to be addressed
 * @addr: address relative to the base of the RAM region
 * @buf: buffer with the data transferred
 * @len: length of the data transferred
 */
static inline void
address_space_read_cached(MemoryRegionCache *cache, hwaddr addr,
                          void *buf, int len)
{
    assert(addr < cache->len && len <= cache->len - addr);
    address_space_read(cache->as, cache->xlat + addr, MEMTXATTRS_UNSPECIFIED, buf, len);
}

/**
 * address_space_write_cached: write to a cached RAM region
 *
 * @cache: Cached region to be addressed
 * @addr: address relative to the base of the RAM region
 * @buf: buffer with the data transferred
 * @len: length of the data transferred
 */
static inline void
address_space_write_cached(MemoryRegionCache *cache, hwaddr addr,
                           void *buf, int len)
{
    assert(addr < cache->len && len <= cache->len - addr);
    address_space_write(cache->as, cache->xlat + addr, MEMTXATTRS_UNSPECIFIED, buf, len);
}

#endif

#endif<|MERGE_RESOLUTION|>--- conflicted
+++ resolved
@@ -318,9 +318,6 @@
     QTAILQ_ENTRY(AddressSpace) address_spaces_link;
 };
 
-<<<<<<< HEAD
-FlatView *address_space_to_flatview(AddressSpace *as);
-=======
 typedef struct AddressSpaceDispatch AddressSpaceDispatch;
 typedef struct FlatRange FlatRange;
 
@@ -342,7 +339,6 @@
     return atomic_rcu_read(&as->current_map);
 }
 
->>>>>>> 0982a56a
 
 /**
  * MemoryRegionSection: describes a fragment of a #MemoryRegion
@@ -1911,21 +1907,12 @@
 
 
 /* Internal functions, part of the implementation of address_space_read.  */
-<<<<<<< HEAD
-=======
 MemTxResult address_space_read_full(AddressSpace *as, hwaddr addr,
                                     MemTxAttrs attrs, uint8_t *buf, int len);
->>>>>>> 0982a56a
 MemTxResult flatview_read_continue(FlatView *fv, hwaddr addr,
                                    MemTxAttrs attrs, uint8_t *buf,
                                    int len, hwaddr addr1, hwaddr l,
                                    MemoryRegion *mr);
-<<<<<<< HEAD
-
-MemTxResult flatview_read_full(FlatView *fv, hwaddr addr,
-                               MemTxAttrs attrs, uint8_t *buf, int len);
-=======
->>>>>>> 0982a56a
 void *qemu_map_ram_ptr(RAMBlock *ram_block, ram_addr_t addr);
 
 static inline bool memory_access_is_direct(MemoryRegion *mr, bool is_write)
@@ -1952,14 +1939,9 @@
  * @buf: buffer with the data transferred
  */
 static inline __attribute__((__always_inline__))
-<<<<<<< HEAD
-MemTxResult flatview_read(FlatView *fv, hwaddr addr, MemTxAttrs attrs,
-                          uint8_t *buf, int len)
-=======
 MemTxResult address_space_read(AddressSpace *as, hwaddr addr,
                                MemTxAttrs attrs, uint8_t *buf,
                                int len)
->>>>>>> 0982a56a
 {
     MemTxResult result = MEMTX_OK;
     hwaddr l, addr1;
@@ -1983,16 +1965,9 @@
             rcu_read_unlock();
         }
     } else {
-        result = flatview_read_full(fv, addr, attrs, buf, len);
+        result = address_space_read_full(as, addr, attrs, buf, len);
     }
     return result;
-}
-
-static inline MemTxResult address_space_read(AddressSpace *as, hwaddr addr,
-                                             MemTxAttrs attrs, uint8_t *buf,
-                                             int len)
-{
-    return flatview_read(address_space_to_flatview(as), addr, attrs, buf, len);
 }
 
 /**

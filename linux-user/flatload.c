--- conflicted
+++ resolved
@@ -38,10 +38,7 @@
 
 #include "qemu.h"
 #include "flat.h"
-<<<<<<< HEAD
-=======
 #include <target_flat.h>
->>>>>>> bfc766d3
 
 //#define DEBUG
 
@@ -49,14 +46,6 @@
 #define	DBG_FLT(...)	printf(__VA_ARGS__)
 #else
 #define	DBG_FLT(...)
-#endif
-
-#define flat_reloc_valid(reloc, size)             ((reloc) <= (size))
-#define flat_old_ram_flag(flag)                   (flag)
-#ifdef TARGET_WORDS_BIGENDIAN
-#define flat_get_relocate_addr(relval)            (relval)
-#else
-#define flat_get_relocate_addr(relval)            bswap32(relval)
 #endif
 
 #define RELOC_FAILED 0xff00ff01		/* Relocation incorrect somewhere */
@@ -78,8 +67,6 @@
 #endif
 
 struct linux_binprm;
-
-#define ntohl(x) be32_to_cpu(x)
 
 /****************************************************************************/
 /*
@@ -622,6 +609,7 @@
      * __start to address 4 so that is okay).
      */
     if (rev > OLD_FLAT_VERSION) {
+        abi_ulong persistent = 0;
         for (i = 0; i < relocs; i++) {
             abi_ulong addr, relval;
 
@@ -630,6 +618,9 @@
                relocated first).  */
             if (get_user_ual(relval, reloc + i * sizeof(abi_ulong)))
                 return -EFAULT;
+            relval = ntohl(relval);
+            if (flat_set_persistent(relval, &persistent))
+                continue;
             addr = flat_get_relocate_addr(relval);
             rp = calc_reloc(addr, libinfo, id, 1);
             if (rp == RELOC_FAILED)
@@ -638,26 +629,20 @@
             /* Get the pointer's value.  */
             if (get_user_ual(addr, rp))
                 return -EFAULT;
-<<<<<<< HEAD
-=======
             addr = flat_get_addr_from_rp(addr, relval, flags, &persistent);
->>>>>>> bfc766d3
             if (addr != 0) {
                 /*
                  * Do the relocation.  PIC relocs in the data section are
                  * already in target order
                  */
-
-#ifndef TARGET_WORDS_BIGENDIAN
                 if ((flags & FLAT_FLAG_GOTPIC) == 0)
-                    addr = bswap32(addr);
-#endif
+                    addr = ntohl(addr);
                 addr = calc_reloc(addr, libinfo, id, 0);
                 if (addr == RELOC_FAILED)
                     return -ENOEXEC;
 
                 /* Write back the relocated pointer.  */
-                if (put_user_ual(addr, rp))
+                if (flat_put_addr_at_rp(rp, addr, relval))
                     return -EFAULT;
             }
         }
@@ -782,7 +767,8 @@
     stack_len *= sizeof(abi_ulong);
     if ((sp + stack_len) & 15)
         sp -= 16 - ((sp + stack_len) & 15);
-    sp = loader_build_argptr(bprm->envc, bprm->argc, sp, p, 1);
+    sp = loader_build_argptr(bprm->envc, bprm->argc, sp, p,
+                             flat_argvp_envp_on_stack());
 
     /* Fake some return addresses to ensure the call chain will
      * initialise library in order for us.  We are required to call

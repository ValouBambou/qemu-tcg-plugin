/*
 *  Host code generation
 *
 *  Copyright (c) 2003 Fabrice Bellard
 *
 * This library is free software; you can redistribute it and/or
 * modify it under the terms of the GNU Lesser General Public
 * License as published by the Free Software Foundation; either
 * version 2 of the License, or (at your option) any later version.
 *
 * This library is distributed in the hope that it will be useful,
 * but WITHOUT ANY WARRANTY; without even the implied warranty of
 * MERCHANTABILITY or FITNESS FOR A PARTICULAR PURPOSE.  See the GNU
 * Lesser General Public License for more details.
 *
 * You should have received a copy of the GNU Lesser General Public
 * License along with this library; if not, see <http://www.gnu.org/licenses/>.
 */
#ifdef _WIN32
#include <windows.h>
#endif
#include "qemu/osdep.h"


#include "qemu-common.h"
#define NO_CPU_IO_DEFS
#include "cpu.h"
#include "trace.h"
#include "disas/disas.h"
#include "exec/exec-all.h"
#include "tcg.h"
#if defined(CONFIG_USER_ONLY)
#include "qemu.h"
#if defined(__FreeBSD__) || defined(__FreeBSD_kernel__)
#include <sys/param.h>
#if __FreeBSD_version >= 700104
#define HAVE_KINFO_GETVMMAP
#define sigqueue sigqueue_freebsd  /* avoid redefinition */
#include <sys/proc.h>
#include <machine/profile.h>
#define _KERNEL
#include <sys/user.h>
#undef _KERNEL
#undef sigqueue
#include <libutil.h>
#endif
#endif
#else
#include "exec/ram_addr.h"
#endif

#include "exec/cputlb.h"
#include "exec/tb-hash.h"
#include "translate-all.h"
#include "qemu/bitmap.h"
#include "qemu/error-report.h"
#include "qemu/timer.h"
#include "qemu/main-loop.h"
#include "exec/log.h"
#include "sysemu/cpus.h"

#include "tcg-plugin.h"

/* #define DEBUG_TB_INVALIDATE */
/* #define DEBUG_TB_FLUSH */
/* make various TB consistency checks */
/* #define DEBUG_TB_CHECK */

#ifdef DEBUG_TB_INVALIDATE
#define DEBUG_TB_INVALIDATE_GATE 1
#else
#define DEBUG_TB_INVALIDATE_GATE 0
#endif

#ifdef DEBUG_TB_FLUSH
#define DEBUG_TB_FLUSH_GATE 1
#else
#define DEBUG_TB_FLUSH_GATE 0
#endif

#if !defined(CONFIG_USER_ONLY)
/* TB consistency checks only implemented for usermode emulation.  */
#undef DEBUG_TB_CHECK
#endif

#ifdef DEBUG_TB_CHECK
#define DEBUG_TB_CHECK_GATE 1
#else
#define DEBUG_TB_CHECK_GATE 0
#endif

/* Access to the various translations structures need to be serialised via locks
 * for consistency.
 * In user-mode emulation access to the memory related structures are protected
 * with mmap_lock.
 * In !user-mode we use per-page locks.
 */
#ifdef CONFIG_SOFTMMU
#define assert_memory_lock()
#else
#define assert_memory_lock() tcg_debug_assert(have_mmap_lock())
#endif

#define SMC_BITMAP_USE_THRESHOLD 10

typedef struct PageDesc {
    /* list of TBs intersecting this ram page */
    uintptr_t first_tb;
#ifdef CONFIG_SOFTMMU
    /* in order to optimize self modifying code, we count the number
       of lookups we do to a given page to use a bitmap */
    unsigned long *code_bitmap;
    unsigned int code_write_count;
#else
    unsigned long flags;
#endif
#ifndef CONFIG_USER_ONLY
    QemuSpin lock;
#endif
} PageDesc;

/**
 * struct page_entry - page descriptor entry
 * @pd:     pointer to the &struct PageDesc of the page this entry represents
 * @index:  page index of the page
 * @locked: whether the page is locked
 *
 * This struct helps us keep track of the locked state of a page, without
 * bloating &struct PageDesc.
 *
 * A page lock protects accesses to all fields of &struct PageDesc.
 *
 * See also: &struct page_collection.
 */
struct page_entry {
    PageDesc *pd;
    tb_page_addr_t index;
    bool locked;
};

/**
 * struct page_collection - tracks a set of pages (i.e. &struct page_entry's)
 * @tree:   Binary search tree (BST) of the pages, with key == page index
 * @max:    Pointer to the page in @tree with the highest page index
 *
 * To avoid deadlock we lock pages in ascending order of page index.
 * When operating on a set of pages, we need to keep track of them so that
 * we can lock them in order and also unlock them later. For this we collect
 * pages (i.e. &struct page_entry's) in a binary search @tree. Given that the
 * @tree implementation we use does not provide an O(1) operation to obtain the
 * highest-ranked element, we use @max to keep track of the inserted page
 * with the highest index. This is valuable because if a page is not in
 * the tree and its index is higher than @max's, then we can lock it
 * without breaking the locking order rule.
 *
 * Note on naming: 'struct page_set' would be shorter, but we already have a few
 * page_set_*() helpers, so page_collection is used instead to avoid confusion.
 *
 * See also: page_collection_lock().
 */
struct page_collection {
    GTree *tree;
    struct page_entry *max;
};

/* list iterators for lists of tagged pointers in TranslationBlock */
#define TB_FOR_EACH_TAGGED(head, tb, n, field)                          \
    for (n = (head) & 1, tb = (TranslationBlock *)((head) & ~1);        \
         tb; tb = (TranslationBlock *)tb->field[n], n = (uintptr_t)tb & 1, \
             tb = (TranslationBlock *)((uintptr_t)tb & ~1))

#define PAGE_FOR_EACH_TB(pagedesc, tb, n)                       \
    TB_FOR_EACH_TAGGED((pagedesc)->first_tb, tb, n, page_next)

#define TB_FOR_EACH_JMP(head_tb, tb, n)                                 \
    TB_FOR_EACH_TAGGED((head_tb)->jmp_list_head, tb, n, jmp_list_next)

/* In system mode we want L1_MAP to be based on ram offsets,
   while in user mode we want it to be based on virtual addresses.  */
#if !defined(CONFIG_USER_ONLY)
#if HOST_LONG_BITS < TARGET_PHYS_ADDR_SPACE_BITS
# define L1_MAP_ADDR_SPACE_BITS  HOST_LONG_BITS
#else
# define L1_MAP_ADDR_SPACE_BITS  TARGET_PHYS_ADDR_SPACE_BITS
#endif
#else
# define L1_MAP_ADDR_SPACE_BITS  TARGET_VIRT_ADDR_SPACE_BITS
#endif

/* Size of the L2 (and L3, etc) page tables.  */
#define V_L2_BITS 10
#define V_L2_SIZE (1 << V_L2_BITS)

/* Make sure all possible CPU event bits fit in tb->trace_vcpu_dstate */
QEMU_BUILD_BUG_ON(CPU_TRACE_DSTATE_MAX_EVENTS >
                  sizeof_field(TranslationBlock, trace_vcpu_dstate)
                  * BITS_PER_BYTE);

/*
 * L1 Mapping properties
 */
static int v_l1_size;
static int v_l1_shift;
static int v_l2_levels;

/* The bottom level has pointers to PageDesc, and is indexed by
 * anything from 4 to (V_L2_BITS + 3) bits, depending on target page size.
 */
#define V_L1_MIN_BITS 4
#define V_L1_MAX_BITS (V_L2_BITS + 3)
#define V_L1_MAX_SIZE (1 << V_L1_MAX_BITS)

static void *l1_map[V_L1_MAX_SIZE];

/* code generation context */
TCGContext tcg_init_ctx;
__thread TCGContext *tcg_ctx;
TBContext tb_ctx;
bool parallel_cpus;

static void page_table_config_init(void)
{
    uint32_t v_l1_bits;

    assert(TARGET_PAGE_BITS);
    /* The bits remaining after N lower levels of page tables.  */
    v_l1_bits = (L1_MAP_ADDR_SPACE_BITS - TARGET_PAGE_BITS) % V_L2_BITS;
    if (v_l1_bits < V_L1_MIN_BITS) {
        v_l1_bits += V_L2_BITS;
    }

    v_l1_size = 1 << v_l1_bits;
    v_l1_shift = L1_MAP_ADDR_SPACE_BITS - TARGET_PAGE_BITS - v_l1_bits;
    v_l2_levels = v_l1_shift / V_L2_BITS - 1;

    assert(v_l1_bits <= V_L1_MAX_BITS);
    assert(v_l1_shift % V_L2_BITS == 0);
    assert(v_l2_levels >= 0);
}

<<<<<<< HEAD
#define assert_tb_locked() tcg_debug_assert(have_tb_lock)
#define assert_tb_unlocked() tcg_debug_assert(!have_tb_lock)

void tb_lock(void)
{
    assert_tb_unlocked();
    qemu_mutex_lock(&tb_ctx.tb_lock);
    have_tb_lock++;
}

void tb_unlock(void)
{
    assert_tb_locked();
    have_tb_lock--;
    qemu_mutex_unlock(&tb_ctx.tb_lock);
}

void tb_lock_reset(void)
{
    if (have_tb_lock) {
        qemu_mutex_unlock(&tb_ctx.tb_lock);
        have_tb_lock = 0;
    }
}

static TranslationBlock *tb_find_pc(uintptr_t tc_ptr);

/* log file for linux perf symbol map */
static FILE *tb_perfmap = NULL;

void tb_enable_perfmap(void)
{
    if (tb_perfmap) { return; }

    gchar *map_file = g_strdup_printf("/tmp/perf-%d.map", getpid());
    tb_perfmap = fopen(map_file, "w");
    if (!tb_perfmap) {
        fprintf(stderr, "error: could not open linux perf symbol map file: "
                        "'%s'\n", map_file);
        exit(1);
    }
    g_free(map_file);
}

static void tb_write_perfmap(tcg_insn_unit *start, int size,
                             target_ulong pc)
{
    assert_tb_locked();

    if (tb_perfmap) {
        const char *symbol, *file;

        if (!lookup_symbol2(pc, &symbol, &file)) {
            file = symbol = "<unknown>";
        }

        fprintf(
            tb_perfmap,
            "%" PRIxPTR " %x qemu-" TARGET_FMT_lx "-%s\n",
                (uintptr_t) start, size, pc, symbol);
        fflush(tb_perfmap);
    }
}


=======
>>>>>>> 38441756
void cpu_gen_init(void)
{
    tcg_context_init(&tcg_init_ctx);
}

/* Encode VAL as a signed leb128 sequence at P.
   Return P incremented past the encoded value.  */
static uint8_t *encode_sleb128(uint8_t *p, target_long val)
{
    int more, byte;

    do {
        byte = val & 0x7f;
        val >>= 7;
        more = !((val == 0 && (byte & 0x40) == 0)
                 || (val == -1 && (byte & 0x40) != 0));
        if (more) {
            byte |= 0x80;
        }
        *p++ = byte;
    } while (more);

    return p;
}

/* Decode a signed leb128 sequence at *PP; increment *PP past the
   decoded value.  Return the decoded value.  */
static target_long decode_sleb128(uint8_t **pp)
{
    uint8_t *p = *pp;
    target_long val = 0;
    int byte, shift = 0;

    do {
        byte = *p++;
        val |= (target_ulong)(byte & 0x7f) << shift;
        shift += 7;
    } while (byte & 0x80);
    if (shift < TARGET_LONG_BITS && (byte & 0x40)) {
        val |= -(target_ulong)1 << shift;
    }

    *pp = p;
    return val;
}

/* Encode the data collected about the instructions while compiling TB.
   Place the data at BLOCK, and return the number of bytes consumed.

   The logical table consists of TARGET_INSN_START_WORDS target_ulong's,
   which come from the target's insn_start data, followed by a uintptr_t
   which comes from the host pc of the end of the code implementing the insn.

   Each line of the table is encoded as sleb128 deltas from the previous
   line.  The seed for the first line is { tb->pc, 0..., tb->tc.ptr }.
   That is, the first column is seeded with the guest pc, the last column
   with the host pc, and the middle columns with zeros.  */

static int encode_search(TranslationBlock *tb, uint8_t *block)
{
    uint8_t *highwater = tcg_ctx->code_gen_highwater;
    uint8_t *p = block;
    int i, j, n;

    for (i = 0, n = tb->icount; i < n; ++i) {
        target_ulong prev;

        for (j = 0; j < TARGET_INSN_START_WORDS; ++j) {
            if (i == 0) {
                prev = (j == 0 ? tb->pc : 0);
            } else {
                prev = tcg_ctx->gen_insn_data[i - 1][j];
            }
            p = encode_sleb128(p, tcg_ctx->gen_insn_data[i][j] - prev);
        }
        prev = (i == 0 ? 0 : tcg_ctx->gen_insn_end_off[i - 1]);
        p = encode_sleb128(p, tcg_ctx->gen_insn_end_off[i] - prev);

        /* Test for (pending) buffer overflow.  The assumption is that any
           one row beginning below the high water mark cannot overrun
           the buffer completely.  Thus we can test for overflow after
           encoding a row without having to check during encoding.  */
        if (unlikely(p > highwater)) {
            return -1;
        }
    }

    return p - block;
}

/* The cpu state corresponding to 'searched_pc' is restored.
 * When reset_icount is true, current TB will be interrupted and
 * icount should be recalculated.
 */
static int cpu_restore_state_from_tb(CPUState *cpu, TranslationBlock *tb,
                                     uintptr_t searched_pc, bool reset_icount)
{
    target_ulong data[TARGET_INSN_START_WORDS] = { tb->pc };
    uintptr_t host_pc = (uintptr_t)tb->tc.ptr;
    CPUArchState *env = cpu->env_ptr;
    uint8_t *p = tb->tc.ptr + tb->tc.size;
    int i, j, num_insns = tb->icount;
#ifdef CONFIG_PROFILER
    TCGProfile *prof = &tcg_ctx->prof;
    int64_t ti = profile_getclock();
#endif

    searched_pc -= GETPC_ADJ;

    if (searched_pc < host_pc) {
        return -1;
    }

    /* Reconstruct the stored insn data while looking for the point at
       which the end of the insn exceeds the searched_pc.  */
    for (i = 0; i < num_insns; ++i) {
        for (j = 0; j < TARGET_INSN_START_WORDS; ++j) {
            data[j] += decode_sleb128(&p);
        }
        host_pc += decode_sleb128(&p);
        if (host_pc > searched_pc) {
            goto found;
        }
    }
    return -1;

 found:
    if (reset_icount && (tb_cflags(tb) & CF_USE_ICOUNT)) {
        assert(use_icount);
        /* Reset the cycle counter to the start of the block
           and shift if to the number of actually executed instructions */
        cpu->icount_decr.u16.low += num_insns - i;
    }
    restore_state_to_opc(env, tb, data);

#ifdef CONFIG_PROFILER
    atomic_set(&prof->restore_time,
                prof->restore_time + profile_getclock() - ti);
    atomic_set(&prof->restore_count, prof->restore_count + 1);
#endif
    return 0;
}

bool cpu_restore_state(CPUState *cpu, uintptr_t host_pc, bool will_exit)
{
    TranslationBlock *tb;
    bool r = false;
    uintptr_t check_offset;

    /* The host_pc has to be in the region of current code buffer. If
     * it is not we will not be able to resolve it here. The two cases
     * where host_pc will not be correct are:
     *
     *  - fault during translation (instruction fetch)
     *  - fault from helper (not using GETPC() macro)
     *
     * Either way we need return early as we can't resolve it here.
     *
     * We are using unsigned arithmetic so if host_pc <
     * tcg_init_ctx.code_gen_buffer check_offset will wrap to way
     * above the code_gen_buffer_size
     */
    check_offset = host_pc - (uintptr_t) tcg_init_ctx.code_gen_buffer;

    if (check_offset < tcg_init_ctx.code_gen_buffer_size) {
        tb = tcg_tb_lookup(host_pc);
        if (tb) {
            cpu_restore_state_from_tb(cpu, tb, host_pc, will_exit);
            if (tb_cflags(tb) & CF_NOCACHE) {
                /* one-shot translation, invalidate it immediately */
                tb_phys_invalidate(tb, -1);
                tcg_tb_remove(tb);
            }
            r = true;
        }
    }

    return r;
}

static void page_init(void)
{
    page_size_init();
    page_table_config_init();

#if defined(CONFIG_BSD) && defined(CONFIG_USER_ONLY)
    {
#ifdef HAVE_KINFO_GETVMMAP
        struct kinfo_vmentry *freep;
        int i, cnt;

        freep = kinfo_getvmmap(getpid(), &cnt);
        if (freep) {
            mmap_lock();
            for (i = 0; i < cnt; i++) {
                unsigned long startaddr, endaddr;

                startaddr = freep[i].kve_start;
                endaddr = freep[i].kve_end;
                if (h2g_valid(startaddr)) {
                    startaddr = h2g(startaddr) & TARGET_PAGE_MASK;

                    if (h2g_valid(endaddr)) {
                        endaddr = h2g(endaddr);
                        page_set_flags(startaddr, endaddr, PAGE_RESERVED);
                    } else {
#if TARGET_ABI_BITS <= L1_MAP_ADDR_SPACE_BITS
                        endaddr = ~0ul;
                        page_set_flags(startaddr, endaddr, PAGE_RESERVED);
#endif
                    }
                }
            }
            free(freep);
            mmap_unlock();
        }
#else
        FILE *f;

        last_brk = (unsigned long)sbrk(0);

        f = fopen("/compat/linux/proc/self/maps", "r");
        if (f) {
            mmap_lock();

            do {
                unsigned long startaddr, endaddr;
                int n;

                n = fscanf(f, "%lx-%lx %*[^\n]\n", &startaddr, &endaddr);

                if (n == 2 && h2g_valid(startaddr)) {
                    startaddr = h2g(startaddr) & TARGET_PAGE_MASK;

                    if (h2g_valid(endaddr)) {
                        endaddr = h2g(endaddr);
                    } else {
                        endaddr = ~0ul;
                    }
                    page_set_flags(startaddr, endaddr, PAGE_RESERVED);
                }
            } while (!feof(f));

            fclose(f);
            mmap_unlock();
        }
#endif
    }
#endif
}

static PageDesc *page_find_alloc(tb_page_addr_t index, int alloc)
{
    PageDesc *pd;
    void **lp;
    int i;

    /* Level 1.  Always allocated.  */
    lp = l1_map + ((index >> v_l1_shift) & (v_l1_size - 1));

    /* Level 2..N-1.  */
    for (i = v_l2_levels; i > 0; i--) {
        void **p = atomic_rcu_read(lp);

        if (p == NULL) {
            void *existing;

            if (!alloc) {
                return NULL;
            }
            p = g_new0(void *, V_L2_SIZE);
            existing = atomic_cmpxchg(lp, NULL, p);
            if (unlikely(existing)) {
                g_free(p);
                p = existing;
            }
        }

        lp = p + ((index >> (i * V_L2_BITS)) & (V_L2_SIZE - 1));
    }

    pd = atomic_rcu_read(lp);
    if (pd == NULL) {
        void *existing;

        if (!alloc) {
            return NULL;
        }
        pd = g_new0(PageDesc, V_L2_SIZE);
#ifndef CONFIG_USER_ONLY
        {
            int i;

            for (i = 0; i < V_L2_SIZE; i++) {
                qemu_spin_init(&pd[i].lock);
            }
        }
#endif
        existing = atomic_cmpxchg(lp, NULL, pd);
        if (unlikely(existing)) {
            g_free(pd);
            pd = existing;
        }
    }

    return pd + (index & (V_L2_SIZE - 1));
}

static inline PageDesc *page_find(tb_page_addr_t index)
{
    return page_find_alloc(index, 0);
}

static void page_lock_pair(PageDesc **ret_p1, tb_page_addr_t phys1,
                           PageDesc **ret_p2, tb_page_addr_t phys2, int alloc);

/* In user-mode page locks aren't used; mmap_lock is enough */
#ifdef CONFIG_USER_ONLY

#define assert_page_locked(pd) tcg_debug_assert(have_mmap_lock())

static inline void page_lock(PageDesc *pd)
{ }

static inline void page_unlock(PageDesc *pd)
{ }

static inline void page_lock_tb(const TranslationBlock *tb)
{ }

static inline void page_unlock_tb(const TranslationBlock *tb)
{ }

struct page_collection *
page_collection_lock(tb_page_addr_t start, tb_page_addr_t end)
{
    return NULL;
}

void page_collection_unlock(struct page_collection *set)
{ }
#else /* !CONFIG_USER_ONLY */

#ifdef CONFIG_DEBUG_TCG

static __thread GHashTable *ht_pages_locked_debug;

static void ht_pages_locked_debug_init(void)
{
    if (ht_pages_locked_debug) {
        return;
    }
    ht_pages_locked_debug = g_hash_table_new(NULL, NULL);
}

static bool page_is_locked(const PageDesc *pd)
{
    PageDesc *found;

    ht_pages_locked_debug_init();
    found = g_hash_table_lookup(ht_pages_locked_debug, pd);
    return !!found;
}

static void page_lock__debug(PageDesc *pd)
{
    ht_pages_locked_debug_init();
    g_assert(!page_is_locked(pd));
    g_hash_table_insert(ht_pages_locked_debug, pd, pd);
}

static void page_unlock__debug(const PageDesc *pd)
{
    bool removed;

    ht_pages_locked_debug_init();
    g_assert(page_is_locked(pd));
    removed = g_hash_table_remove(ht_pages_locked_debug, pd);
    g_assert(removed);
}

static void
do_assert_page_locked(const PageDesc *pd, const char *file, int line)
{
    if (unlikely(!page_is_locked(pd))) {
        error_report("assert_page_lock: PageDesc %p not locked @ %s:%d",
                     pd, file, line);
        abort();
    }
}

#define assert_page_locked(pd) do_assert_page_locked(pd, __FILE__, __LINE__)

void assert_no_pages_locked(void)
{
    ht_pages_locked_debug_init();
    g_assert(g_hash_table_size(ht_pages_locked_debug) == 0);
}

#else /* !CONFIG_DEBUG_TCG */

#define assert_page_locked(pd)

static inline void page_lock__debug(const PageDesc *pd)
{
}

static inline void page_unlock__debug(const PageDesc *pd)
{
}

#endif /* CONFIG_DEBUG_TCG */

static inline void page_lock(PageDesc *pd)
{
    page_lock__debug(pd);
    qemu_spin_lock(&pd->lock);
}

static inline void page_unlock(PageDesc *pd)
{
    qemu_spin_unlock(&pd->lock);
    page_unlock__debug(pd);
}

/* lock the page(s) of a TB in the correct acquisition order */
static inline void page_lock_tb(const TranslationBlock *tb)
{
    page_lock_pair(NULL, tb->page_addr[0], NULL, tb->page_addr[1], 0);
}

static inline void page_unlock_tb(const TranslationBlock *tb)
{
    PageDesc *p1 = page_find(tb->page_addr[0] >> TARGET_PAGE_BITS);

    page_unlock(p1);
    if (unlikely(tb->page_addr[1] != -1)) {
        PageDesc *p2 = page_find(tb->page_addr[1] >> TARGET_PAGE_BITS);

        if (p2 != p1) {
            page_unlock(p2);
        }
    }
}

static inline struct page_entry *
page_entry_new(PageDesc *pd, tb_page_addr_t index)
{
    struct page_entry *pe = g_malloc(sizeof(*pe));

    pe->index = index;
    pe->pd = pd;
    pe->locked = false;
    return pe;
}

static void page_entry_destroy(gpointer p)
{
    struct page_entry *pe = p;

    g_assert(pe->locked);
    page_unlock(pe->pd);
    g_free(pe);
}

/* returns false on success */
static bool page_entry_trylock(struct page_entry *pe)
{
    bool busy;

    busy = qemu_spin_trylock(&pe->pd->lock);
    if (!busy) {
        g_assert(!pe->locked);
        pe->locked = true;
        page_lock__debug(pe->pd);
    }
    return busy;
}

static void do_page_entry_lock(struct page_entry *pe)
{
    page_lock(pe->pd);
    g_assert(!pe->locked);
    pe->locked = true;
}

static gboolean page_entry_lock(gpointer key, gpointer value, gpointer data)
{
    struct page_entry *pe = value;

    do_page_entry_lock(pe);
    return FALSE;
}

static gboolean page_entry_unlock(gpointer key, gpointer value, gpointer data)
{
    struct page_entry *pe = value;

    if (pe->locked) {
        pe->locked = false;
        page_unlock(pe->pd);
    }
    return FALSE;
}

/*
 * Trylock a page, and if successful, add the page to a collection.
 * Returns true ("busy") if the page could not be locked; false otherwise.
 */
static bool page_trylock_add(struct page_collection *set, tb_page_addr_t addr)
{
    tb_page_addr_t index = addr >> TARGET_PAGE_BITS;
    struct page_entry *pe;
    PageDesc *pd;

    pe = g_tree_lookup(set->tree, &index);
    if (pe) {
        return false;
    }

    pd = page_find(index);
    if (pd == NULL) {
        return false;
    }

    pe = page_entry_new(pd, index);
    g_tree_insert(set->tree, &pe->index, pe);

    /*
     * If this is either (1) the first insertion or (2) a page whose index
     * is higher than any other so far, just lock the page and move on.
     */
    if (set->max == NULL || pe->index > set->max->index) {
        set->max = pe;
        do_page_entry_lock(pe);
        return false;
    }
    /*
     * Try to acquire out-of-order lock; if busy, return busy so that we acquire
     * locks in order.
     */
    return page_entry_trylock(pe);
}

static gint tb_page_addr_cmp(gconstpointer ap, gconstpointer bp, gpointer udata)
{
    tb_page_addr_t a = *(const tb_page_addr_t *)ap;
    tb_page_addr_t b = *(const tb_page_addr_t *)bp;

    if (a == b) {
        return 0;
    } else if (a < b) {
        return -1;
    }
    return 1;
}

/*
 * Lock a range of pages ([@start,@end[) as well as the pages of all
 * intersecting TBs.
 * Locking order: acquire locks in ascending order of page index.
 */
struct page_collection *
page_collection_lock(tb_page_addr_t start, tb_page_addr_t end)
{
    struct page_collection *set = g_malloc(sizeof(*set));
    tb_page_addr_t index;
    PageDesc *pd;

    start >>= TARGET_PAGE_BITS;
    end   >>= TARGET_PAGE_BITS;
    g_assert(start <= end);

    set->tree = g_tree_new_full(tb_page_addr_cmp, NULL, NULL,
                                page_entry_destroy);
    set->max = NULL;
    assert_no_pages_locked();

 retry:
    g_tree_foreach(set->tree, page_entry_lock, NULL);

    for (index = start; index <= end; index++) {
        TranslationBlock *tb;
        int n;

        pd = page_find(index);
        if (pd == NULL) {
            continue;
        }
        if (page_trylock_add(set, index << TARGET_PAGE_BITS)) {
            g_tree_foreach(set->tree, page_entry_unlock, NULL);
            goto retry;
        }
        assert_page_locked(pd);
        PAGE_FOR_EACH_TB(pd, tb, n) {
            if (page_trylock_add(set, tb->page_addr[0]) ||
                (tb->page_addr[1] != -1 &&
                 page_trylock_add(set, tb->page_addr[1]))) {
                /* drop all locks, and reacquire in order */
                g_tree_foreach(set->tree, page_entry_unlock, NULL);
                goto retry;
            }
        }
    }
    return set;
}

void page_collection_unlock(struct page_collection *set)
{
    /* entries are unlocked and freed via page_entry_destroy */
    g_tree_destroy(set->tree);
    g_free(set);
}

#endif /* !CONFIG_USER_ONLY */

static void page_lock_pair(PageDesc **ret_p1, tb_page_addr_t phys1,
                           PageDesc **ret_p2, tb_page_addr_t phys2, int alloc)
{
    PageDesc *p1, *p2;
    tb_page_addr_t page1;
    tb_page_addr_t page2;

    assert_memory_lock();
    g_assert(phys1 != -1);

    page1 = phys1 >> TARGET_PAGE_BITS;
    page2 = phys2 >> TARGET_PAGE_BITS;

    p1 = page_find_alloc(page1, alloc);
    if (ret_p1) {
        *ret_p1 = p1;
    }
    if (likely(phys2 == -1)) {
        page_lock(p1);
        return;
    } else if (page1 == page2) {
        page_lock(p1);
        if (ret_p2) {
            *ret_p2 = p1;
        }
        return;
    }
    p2 = page_find_alloc(page2, alloc);
    if (ret_p2) {
        *ret_p2 = p2;
    }
    if (page1 < page2) {
        page_lock(p1);
        page_lock(p2);
    } else {
        page_lock(p2);
        page_lock(p1);
    }
}

#if defined(CONFIG_USER_ONLY)
/* Currently it is not recommended to allocate big chunks of data in
   user mode. It will change when a dedicated libc will be used.  */
/* ??? 64-bit hosts ought to have no problem mmaping data outside the
   region in which the guest needs to run.  Revisit this.  */
#define USE_STATIC_CODE_GEN_BUFFER
#endif

/* Minimum size of the code gen buffer.  This number is randomly chosen,
   but not so small that we can't have a fair number of TB's live.  */
#define MIN_CODE_GEN_BUFFER_SIZE     (1024u * 1024)

/* Maximum size of the code gen buffer we'd like to use.  Unless otherwise
   indicated, this is constrained by the range of direct branches on the
   host cpu, as used by the TCG implementation of goto_tb.  */
#if defined(__x86_64__)
# define MAX_CODE_GEN_BUFFER_SIZE  (2ul * 1024 * 1024 * 1024)
#elif defined(__sparc__)
# define MAX_CODE_GEN_BUFFER_SIZE  (2ul * 1024 * 1024 * 1024)
#elif defined(__powerpc64__)
# define MAX_CODE_GEN_BUFFER_SIZE  (2ul * 1024 * 1024 * 1024)
#elif defined(__powerpc__)
# define MAX_CODE_GEN_BUFFER_SIZE  (32u * 1024 * 1024)
#elif defined(__aarch64__)
# define MAX_CODE_GEN_BUFFER_SIZE  (2ul * 1024 * 1024 * 1024)
#elif defined(__s390x__)
  /* We have a +- 4GB range on the branches; leave some slop.  */
# define MAX_CODE_GEN_BUFFER_SIZE  (3ul * 1024 * 1024 * 1024)
#elif defined(__mips__)
  /* We have a 256MB branch region, but leave room to make sure the
     main executable is also within that region.  */
# define MAX_CODE_GEN_BUFFER_SIZE  (128ul * 1024 * 1024)
#else
# define MAX_CODE_GEN_BUFFER_SIZE  ((size_t)-1)
#endif

#define DEFAULT_CODE_GEN_BUFFER_SIZE_1 (32u * 1024 * 1024)

#define DEFAULT_CODE_GEN_BUFFER_SIZE \
  (DEFAULT_CODE_GEN_BUFFER_SIZE_1 < MAX_CODE_GEN_BUFFER_SIZE \
   ? DEFAULT_CODE_GEN_BUFFER_SIZE_1 : MAX_CODE_GEN_BUFFER_SIZE)

static inline size_t size_code_gen_buffer(size_t tb_size)
{
    /* Size the buffer.  */
    if (tb_size == 0) {
#ifdef USE_STATIC_CODE_GEN_BUFFER
        tb_size = DEFAULT_CODE_GEN_BUFFER_SIZE;
#else
        /* ??? Needs adjustments.  */
        /* ??? If we relax the requirement that CONFIG_USER_ONLY use the
           static buffer, we could size this on RESERVED_VA, on the text
           segment size of the executable, or continue to use the default.  */
        tb_size = (unsigned long)(ram_size / 4);
#endif
    }
    if (tb_size < MIN_CODE_GEN_BUFFER_SIZE) {
        tb_size = MIN_CODE_GEN_BUFFER_SIZE;
    }
    if (tb_size > MAX_CODE_GEN_BUFFER_SIZE) {
        tb_size = MAX_CODE_GEN_BUFFER_SIZE;
    }
    return tb_size;
}

#ifdef __mips__
/* In order to use J and JAL within the code_gen_buffer, we require
   that the buffer not cross a 256MB boundary.  */
static inline bool cross_256mb(void *addr, size_t size)
{
    return ((uintptr_t)addr ^ ((uintptr_t)addr + size)) & ~0x0ffffffful;
}

/* We weren't able to allocate a buffer without crossing that boundary,
   so make do with the larger portion of the buffer that doesn't cross.
   Returns the new base of the buffer, and adjusts code_gen_buffer_size.  */
static inline void *split_cross_256mb(void *buf1, size_t size1)
{
    void *buf2 = (void *)(((uintptr_t)buf1 + size1) & ~0x0ffffffful);
    size_t size2 = buf1 + size1 - buf2;

    size1 = buf2 - buf1;
    if (size1 < size2) {
        size1 = size2;
        buf1 = buf2;
    }

    tcg_ctx->code_gen_buffer_size = size1;
    return buf1;
}
#endif

#ifdef USE_STATIC_CODE_GEN_BUFFER
static uint8_t static_code_gen_buffer[DEFAULT_CODE_GEN_BUFFER_SIZE]
    __attribute__((aligned(CODE_GEN_ALIGN)));

static inline void *alloc_code_gen_buffer(void)
{
    void *buf = static_code_gen_buffer;
    void *end = static_code_gen_buffer + sizeof(static_code_gen_buffer);
    size_t size;

    /* page-align the beginning and end of the buffer */
    buf = QEMU_ALIGN_PTR_UP(buf, qemu_real_host_page_size);
    end = QEMU_ALIGN_PTR_DOWN(end, qemu_real_host_page_size);

    size = end - buf;

    /* Honor a command-line option limiting the size of the buffer.  */
    if (size > tcg_ctx->code_gen_buffer_size) {
        size = QEMU_ALIGN_DOWN(tcg_ctx->code_gen_buffer_size,
                               qemu_real_host_page_size);
    }
    tcg_ctx->code_gen_buffer_size = size;

#ifdef __mips__
    if (cross_256mb(buf, size)) {
        buf = split_cross_256mb(buf, size);
        size = tcg_ctx->code_gen_buffer_size;
    }
#endif

    if (qemu_mprotect_rwx(buf, size)) {
        abort();
    }
    qemu_madvise(buf, size, QEMU_MADV_HUGEPAGE);

    return buf;
}
#elif defined(_WIN32)
static inline void *alloc_code_gen_buffer(void)
{
    size_t size = tcg_ctx->code_gen_buffer_size;
    return VirtualAlloc(NULL, size, MEM_RESERVE | MEM_COMMIT,
                        PAGE_EXECUTE_READWRITE);
}
#else
static inline void *alloc_code_gen_buffer(void)
{
    int prot = PROT_WRITE | PROT_READ | PROT_EXEC;
    int flags = MAP_PRIVATE | MAP_ANONYMOUS;
    uintptr_t start = 0;
    size_t size = tcg_ctx->code_gen_buffer_size;
    void *buf;

    /* Constrain the position of the buffer based on the host cpu.
       Note that these addresses are chosen in concert with the
       addresses assigned in the relevant linker script file.  */
# if defined(__PIE__) || defined(__PIC__)
    /* Don't bother setting a preferred location if we're building
       a position-independent executable.  We're more likely to get
       an address near the main executable if we let the kernel
       choose the address.  */
# elif defined(__x86_64__) && defined(MAP_32BIT)
    /* Force the memory down into low memory with the executable.
       Leave the choice of exact location with the kernel.  */
    flags |= MAP_32BIT;
    /* Cannot expect to map more than 800MB in low memory.  */
    if (size > 800u * 1024 * 1024) {
        tcg_ctx->code_gen_buffer_size = size = 800u * 1024 * 1024;
    }
# elif defined(__sparc__)
    start = 0x40000000ul;
# elif defined(__s390x__)
    start = 0x90000000ul;
# elif defined(__mips__)
#  if _MIPS_SIM == _ABI64
    start = 0x128000000ul;
#  else
    start = 0x08000000ul;
#  endif
# endif

    buf = mmap((void *)start, size, prot, flags, -1, 0);
    if (buf == MAP_FAILED) {
        return NULL;
    }

#ifdef __mips__
    if (cross_256mb(buf, size)) {
        /* Try again, with the original still mapped, to avoid re-acquiring
           that 256mb crossing.  This time don't specify an address.  */
        size_t size2;
        void *buf2 = mmap(NULL, size, prot, flags, -1, 0);
        switch ((int)(buf2 != MAP_FAILED)) {
        case 1:
            if (!cross_256mb(buf2, size)) {
                /* Success!  Use the new buffer.  */
                munmap(buf, size);
                break;
            }
            /* Failure.  Work with what we had.  */
            munmap(buf2, size);
            /* fallthru */
        default:
            /* Split the original buffer.  Free the smaller half.  */
            buf2 = split_cross_256mb(buf, size);
            size2 = tcg_ctx->code_gen_buffer_size;
            if (buf == buf2) {
                munmap(buf + size2, size - size2);
            } else {
                munmap(buf, size - size2);
            }
            size = size2;
            break;
        }
        buf = buf2;
    }
#endif

    /* Request large pages for the buffer.  */
    qemu_madvise(buf, size, QEMU_MADV_HUGEPAGE);

    return buf;
}
#endif /* USE_STATIC_CODE_GEN_BUFFER, WIN32, POSIX */

static inline void code_gen_alloc(size_t tb_size)
{
    tcg_ctx->code_gen_buffer_size = size_code_gen_buffer(tb_size);
    tcg_ctx->code_gen_buffer = alloc_code_gen_buffer();
    if (tcg_ctx->code_gen_buffer == NULL) {
        fprintf(stderr, "Could not allocate dynamic translator buffer\n");
        exit(1);
    }
}

static bool tb_cmp(const void *ap, const void *bp)
{
    const TranslationBlock *a = ap;
    const TranslationBlock *b = bp;

    return a->pc == b->pc &&
        a->cs_base == b->cs_base &&
        a->flags == b->flags &&
        (tb_cflags(a) & CF_HASH_MASK) == (tb_cflags(b) & CF_HASH_MASK) &&
        a->trace_vcpu_dstate == b->trace_vcpu_dstate &&
        a->page_addr[0] == b->page_addr[0] &&
        a->page_addr[1] == b->page_addr[1];
}

static void tb_htable_init(void)
{
    unsigned int mode = QHT_MODE_AUTO_RESIZE;

    qht_init(&tb_ctx.htable, tb_cmp, CODE_GEN_HTABLE_SIZE, mode);
}

/* Must be called before using the QEMU cpus. 'tb_size' is the size
   (in bytes) allocated to the translation buffer. Zero means default
   size. */
void tcg_exec_init(unsigned long tb_size)
{
    tcg_allowed = true;
    cpu_gen_init();
    page_init();
    tb_htable_init();
    code_gen_alloc(tb_size);
#if defined(CONFIG_SOFTMMU)
    /* There's no guest base to take into account, so go ahead and
       initialize the prologue now.  */
    tcg_prologue_init(tcg_ctx);
#endif
}

/*
 * Allocate a new translation block. Flush the translation buffer if
 * too many translation blocks or too much generated code.
 */
static TranslationBlock *tb_alloc(target_ulong pc)
{
    TranslationBlock *tb;

    assert_memory_lock();

    tb = tcg_tb_alloc(tcg_ctx);
    if (unlikely(tb == NULL)) {
        return NULL;
    }
    return tb;
}

/* call with @p->lock held */
static inline void invalidate_page_bitmap(PageDesc *p)
{
    assert_page_locked(p);
#ifdef CONFIG_SOFTMMU
    g_free(p->code_bitmap);
    p->code_bitmap = NULL;
    p->code_write_count = 0;
#endif
}

/* Set to NULL all the 'first_tb' fields in all PageDescs. */
static void page_flush_tb_1(int level, void **lp)
{
    int i;

    if (*lp == NULL) {
        return;
    }
    if (level == 0) {
        PageDesc *pd = *lp;

        for (i = 0; i < V_L2_SIZE; ++i) {
            page_lock(&pd[i]);
            pd[i].first_tb = (uintptr_t)NULL;
            invalidate_page_bitmap(pd + i);
            page_unlock(&pd[i]);
        }
    } else {
        void **pp = *lp;

        for (i = 0; i < V_L2_SIZE; ++i) {
            page_flush_tb_1(level - 1, pp + i);
        }
    }
}

static void page_flush_tb(void)
{
    int i, l1_sz = v_l1_size;

    for (i = 0; i < l1_sz; i++) {
        page_flush_tb_1(v_l2_levels, l1_map + i);
    }
}

static gboolean tb_host_size_iter(gpointer key, gpointer value, gpointer data)
{
    const TranslationBlock *tb = value;
    size_t *size = data;

    *size += tb->tc.size;
    return false;
}

/* flush all the translation blocks */
static void do_tb_flush(CPUState *cpu, run_on_cpu_data tb_flush_count)
{
    mmap_lock();
    /* If it is already been done on request of another CPU,
     * just retry.
     */
    if (tb_ctx.tb_flush_count != tb_flush_count.host_int) {
        goto done;
    }

    if (DEBUG_TB_FLUSH_GATE) {
        size_t nb_tbs = tcg_nb_tbs();
        size_t host_size = 0;

        tcg_tb_foreach(tb_host_size_iter, &host_size);
        printf("qemu: flush code_size=%zu nb_tbs=%zu avg_tb_size=%zu\n",
               tcg_code_size(), nb_tbs, nb_tbs > 0 ? host_size / nb_tbs : 0);
    }

    CPU_FOREACH(cpu) {
        cpu_tb_jmp_cache_clear(cpu);
    }

    qht_reset_size(&tb_ctx.htable, CODE_GEN_HTABLE_SIZE);
    page_flush_tb();

    tcg_region_reset_all();
    /* XXX: flush processor icache at this point if cache flush is
       expensive */
    atomic_mb_set(&tb_ctx.tb_flush_count, tb_ctx.tb_flush_count + 1);

done:
    mmap_unlock();
}

void tb_flush(CPUState *cpu)
{
    if (tcg_enabled()) {
        unsigned tb_flush_count = atomic_mb_read(&tb_ctx.tb_flush_count);
        async_safe_run_on_cpu(cpu, do_tb_flush,
                              RUN_ON_CPU_HOST_INT(tb_flush_count));
    }
}

/*
 * Formerly ifdef DEBUG_TB_CHECK. These debug functions are user-mode-only,
 * so in order to prevent bit rot we compile them unconditionally in user-mode,
 * and let the optimizer get rid of them by wrapping their user-only callers
 * with if (DEBUG_TB_CHECK_GATE).
 */
#ifdef CONFIG_USER_ONLY

static void
do_tb_invalidate_check(struct qht *ht, void *p, uint32_t hash, void *userp)
{
    TranslationBlock *tb = p;
    target_ulong addr = *(target_ulong *)userp;

    if (!(addr + TARGET_PAGE_SIZE <= tb->pc || addr >= tb->pc + tb->size)) {
        printf("ERROR invalidate: address=" TARGET_FMT_lx
               " PC=%08lx size=%04x\n", addr, (long)tb->pc, tb->size);
    }
}

/* verify that all the pages have correct rights for code
 *
 * Called with mmap_lock held.
 */
static void tb_invalidate_check(target_ulong address)
{
    address &= TARGET_PAGE_MASK;
    qht_iter(&tb_ctx.htable, do_tb_invalidate_check, &address);
}

static void
do_tb_page_check(struct qht *ht, void *p, uint32_t hash, void *userp)
{
    TranslationBlock *tb = p;
    int flags1, flags2;

    flags1 = page_get_flags(tb->pc);
    flags2 = page_get_flags(tb->pc + tb->size - 1);
    if ((flags1 & PAGE_WRITE) || (flags2 & PAGE_WRITE)) {
        printf("ERROR page flags: PC=%08lx size=%04x f1=%x f2=%x\n",
               (long)tb->pc, tb->size, flags1, flags2);
    }
}

/* verify that all the pages have correct rights for code */
static void tb_page_check(void)
{
    qht_iter(&tb_ctx.htable, do_tb_page_check, NULL);
}

#endif /* CONFIG_USER_ONLY */

/*
 * user-mode: call with mmap_lock held
 * !user-mode: call with @pd->lock held
 */
static inline void tb_page_remove(PageDesc *pd, TranslationBlock *tb)
{
    TranslationBlock *tb1;
    uintptr_t *pprev;
    unsigned int n1;

    assert_page_locked(pd);
    pprev = &pd->first_tb;
    PAGE_FOR_EACH_TB(pd, tb1, n1) {
        if (tb1 == tb) {
            *pprev = tb1->page_next[n1];
            return;
        }
        pprev = &tb1->page_next[n1];
    }
    g_assert_not_reached();
}

/* remove @orig from its @n_orig-th jump list */
static inline void tb_remove_from_jmp_list(TranslationBlock *orig, int n_orig)
{
    uintptr_t ptr, ptr_locked;
    TranslationBlock *dest;
    TranslationBlock *tb;
    uintptr_t *pprev;
    int n;

    /* mark the LSB of jmp_dest[] so that no further jumps can be inserted */
    ptr = atomic_or_fetch(&orig->jmp_dest[n_orig], 1);
    dest = (TranslationBlock *)(ptr & ~1);
    if (dest == NULL) {
        return;
    }

    qemu_spin_lock(&dest->jmp_lock);
    /*
     * While acquiring the lock, the jump might have been removed if the
     * destination TB was invalidated; check again.
     */
    ptr_locked = atomic_read(&orig->jmp_dest[n_orig]);
    if (ptr_locked != ptr) {
        qemu_spin_unlock(&dest->jmp_lock);
        /*
         * The only possibility is that the jump was unlinked via
         * tb_jump_unlink(dest). Seeing here another destination would be a bug,
         * because we set the LSB above.
         */
        g_assert(ptr_locked == 1 && dest->cflags & CF_INVALID);
        return;
    }
    /*
     * We first acquired the lock, and since the destination pointer matches,
     * we know for sure that @orig is in the jmp list.
     */
    pprev = &dest->jmp_list_head;
    TB_FOR_EACH_JMP(dest, tb, n) {
        if (tb == orig && n == n_orig) {
            *pprev = tb->jmp_list_next[n];
            /* no need to set orig->jmp_dest[n]; setting the LSB was enough */
            qemu_spin_unlock(&dest->jmp_lock);
            return;
        }
        pprev = &tb->jmp_list_next[n];
    }
    g_assert_not_reached();
}

/* reset the jump entry 'n' of a TB so that it is not chained to
   another TB */
static inline void tb_reset_jump(TranslationBlock *tb, int n)
{
    uintptr_t addr = (uintptr_t)(tb->tc.ptr + tb->jmp_reset_offset[n]);
    tb_set_jmp_target(tb, n, addr);
}

/* remove any jumps to the TB */
static inline void tb_jmp_unlink(TranslationBlock *dest)
{
    TranslationBlock *tb;
    int n;

    qemu_spin_lock(&dest->jmp_lock);

    TB_FOR_EACH_JMP(dest, tb, n) {
        tb_reset_jump(tb, n);
        atomic_and(&tb->jmp_dest[n], (uintptr_t)NULL | 1);
        /* No need to clear the list entry; setting the dest ptr is enough */
    }
    dest->jmp_list_head = (uintptr_t)NULL;

    qemu_spin_unlock(&dest->jmp_lock);
}

/*
 * In user-mode, call with mmap_lock held.
 * In !user-mode, if @rm_from_page_list is set, call with the TB's pages'
 * locks held.
 */
static void do_tb_phys_invalidate(TranslationBlock *tb, bool rm_from_page_list)
{
    CPUState *cpu;
    PageDesc *p;
    uint32_t h;
    tb_page_addr_t phys_pc;

    assert_memory_lock();

    /* make sure no further incoming jumps will be chained to this TB */
    qemu_spin_lock(&tb->jmp_lock);
    atomic_set(&tb->cflags, tb->cflags | CF_INVALID);
    qemu_spin_unlock(&tb->jmp_lock);

    /* remove the TB from the hash list */
    phys_pc = tb->page_addr[0] + (tb->pc & ~TARGET_PAGE_MASK);
    h = tb_hash_func(phys_pc, tb->pc, tb->flags, tb_cflags(tb) & CF_HASH_MASK,
                     tb->trace_vcpu_dstate);
    if (!(tb->cflags & CF_NOCACHE) &&
        !qht_remove(&tb_ctx.htable, tb, h)) {
        return;
    }

    /* remove the TB from the page list */
    if (rm_from_page_list) {
        p = page_find(tb->page_addr[0] >> TARGET_PAGE_BITS);
        tb_page_remove(p, tb);
        invalidate_page_bitmap(p);
        if (tb->page_addr[1] != -1) {
            p = page_find(tb->page_addr[1] >> TARGET_PAGE_BITS);
            tb_page_remove(p, tb);
            invalidate_page_bitmap(p);
        }
    }

    /* remove the TB from the hash list */
    h = tb_jmp_cache_hash_func(tb->pc);
    CPU_FOREACH(cpu) {
        if (atomic_read(&cpu->tb_jmp_cache[h]) == tb) {
            atomic_set(&cpu->tb_jmp_cache[h], NULL);
        }
    }

    /* suppress this TB from the two jump lists */
    tb_remove_from_jmp_list(tb, 0);
    tb_remove_from_jmp_list(tb, 1);

    /* suppress any remaining jumps to this TB */
    tb_jmp_unlink(tb);

    atomic_set(&tcg_ctx->tb_phys_invalidate_count,
               tcg_ctx->tb_phys_invalidate_count + 1);
}

static void tb_phys_invalidate__locked(TranslationBlock *tb)
{
    do_tb_phys_invalidate(tb, true);
}

/* invalidate one TB
 *
 * Called with mmap_lock held in user-mode.
 */
void tb_phys_invalidate(TranslationBlock *tb, tb_page_addr_t page_addr)
{
    if (page_addr == -1) {
        page_lock_tb(tb);
        do_tb_phys_invalidate(tb, true);
        page_unlock_tb(tb);
    } else {
        do_tb_phys_invalidate(tb, false);
    }
}

#ifdef CONFIG_SOFTMMU
/* call with @p->lock held */
static void build_page_bitmap(PageDesc *p)
{
    int n, tb_start, tb_end;
    TranslationBlock *tb;

    assert_page_locked(p);
    p->code_bitmap = bitmap_new(TARGET_PAGE_SIZE);

    PAGE_FOR_EACH_TB(p, tb, n) {
        /* NOTE: this is subtle as a TB may span two physical pages */
        if (n == 0) {
            /* NOTE: tb_end may be after the end of the page, but
               it is not a problem */
            tb_start = tb->pc & ~TARGET_PAGE_MASK;
            tb_end = tb_start + tb->size;
            if (tb_end > TARGET_PAGE_SIZE) {
                tb_end = TARGET_PAGE_SIZE;
             }
        } else {
            tb_start = 0;
            tb_end = ((tb->pc + tb->size) & ~TARGET_PAGE_MASK);
        }
        bitmap_set(p->code_bitmap, tb_start, tb_end - tb_start);
    }
}
#endif

/* add the tb in the target page and protect it if necessary
 *
 * Called with mmap_lock held for user-mode emulation.
 * Called with @p->lock held in !user-mode.
 */
static inline void tb_page_add(PageDesc *p, TranslationBlock *tb,
                               unsigned int n, tb_page_addr_t page_addr)
{
#ifndef CONFIG_USER_ONLY
    bool page_already_protected;
#endif

    assert_page_locked(p);

    tb->page_addr[n] = page_addr;
    tb->page_next[n] = p->first_tb;
#ifndef CONFIG_USER_ONLY
    page_already_protected = p->first_tb != (uintptr_t)NULL;
#endif
    p->first_tb = (uintptr_t)tb | n;
    invalidate_page_bitmap(p);

#if defined(CONFIG_USER_ONLY)
    if (p->flags & PAGE_WRITE) {
        target_ulong addr;
        PageDesc *p2;
        int prot;

        /* force the host page as non writable (writes will have a
           page fault + mprotect overhead) */
        page_addr &= qemu_host_page_mask;
        prot = 0;
        for (addr = page_addr; addr < page_addr + qemu_host_page_size;
            addr += TARGET_PAGE_SIZE) {

            p2 = page_find(addr >> TARGET_PAGE_BITS);
            if (!p2) {
                continue;
            }
            prot |= p2->flags;
            p2->flags &= ~PAGE_WRITE;
          }
        mprotect(g2h(page_addr), qemu_host_page_size,
                 (prot & PAGE_BITS) & ~PAGE_WRITE);
        if (DEBUG_TB_INVALIDATE_GATE) {
            printf("protecting code page: 0x" TB_PAGE_ADDR_FMT "\n", page_addr);
        }
    }
#else
    /* if some code is already present, then the pages are already
       protected. So we handle the case where only the first TB is
       allocated in a physical page */
    if (!page_already_protected) {
        tlb_protect_code(page_addr);
    }
#endif
}

/* add a new TB and link it to the physical page tables. phys_page2 is
 * (-1) to indicate that only one page contains the TB.
 *
 * Called with mmap_lock held for user-mode emulation.
 *
 * Returns a pointer @tb, or a pointer to an existing TB that matches @tb.
 * Note that in !user-mode, another thread might have already added a TB
 * for the same block of guest code that @tb corresponds to. In that case,
 * the caller should discard the original @tb, and use instead the returned TB.
 */
static TranslationBlock *
tb_link_page(TranslationBlock *tb, tb_page_addr_t phys_pc,
             tb_page_addr_t phys_page2)
{
    PageDesc *p;
    PageDesc *p2 = NULL;

    assert_memory_lock();

    /*
     * Add the TB to the page list, acquiring first the pages's locks.
     * We keep the locks held until after inserting the TB in the hash table,
     * so that if the insertion fails we know for sure that the TBs are still
     * in the page descriptors.
     * Note that inserting into the hash table first isn't an option, since
     * we can only insert TBs that are fully initialized.
     */
    page_lock_pair(&p, phys_pc, &p2, phys_page2, 1);
    tb_page_add(p, tb, 0, phys_pc & TARGET_PAGE_MASK);
    if (p2) {
        tb_page_add(p2, tb, 1, phys_page2);
    } else {
        tb->page_addr[1] = -1;
    }

    if (!(tb->cflags & CF_NOCACHE)) {
        void *existing_tb = NULL;
        uint32_t h;

        /* add in the hash table */
        h = tb_hash_func(phys_pc, tb->pc, tb->flags, tb->cflags & CF_HASH_MASK,
                         tb->trace_vcpu_dstate);
        qht_insert(&tb_ctx.htable, tb, h, &existing_tb);

        /* remove TB from the page(s) if we couldn't insert it */
        if (unlikely(existing_tb)) {
            tb_page_remove(p, tb);
            invalidate_page_bitmap(p);
            if (p2) {
                tb_page_remove(p2, tb);
                invalidate_page_bitmap(p2);
            }
            tb = existing_tb;
        }
    }

    if (p2 && p2 != p) {
        page_unlock(p2);
    }
    page_unlock(p);

#ifdef CONFIG_USER_ONLY
    if (DEBUG_TB_CHECK_GATE) {
        tb_page_check();
    }
#endif
    return tb;
}

/* Called with mmap_lock held for user mode emulation.  */
TranslationBlock *tb_gen_code(CPUState *cpu,
                              target_ulong pc, target_ulong cs_base,
                              uint32_t flags, int cflags)
{
    CPUArchState *env = cpu->env_ptr;
    TranslationBlock *tb, *existing_tb;
    tb_page_addr_t phys_pc, phys_page2;
    target_ulong virt_page2;
    tcg_insn_unit *gen_code_buf;
    int gen_code_size, search_size;
#ifdef CONFIG_PROFILER
    TCGProfile *prof = &tcg_ctx->prof;
    int64_t ti;
#endif
    assert_memory_lock();

    phys_pc = get_page_addr_code(env, pc);

 buffer_overflow:
    tb = tb_alloc(pc);
    if (unlikely(!tb)) {
        /* flush must be done */
        tb_flush(cpu);
        mmap_unlock();
        /* Make the execution loop process the flush as soon as possible.  */
        cpu->exception_index = EXCP_INTERRUPT;
        cpu_loop_exit(cpu);
    }

    gen_code_buf = tcg_ctx->code_gen_ptr;
    tb->tc.ptr = gen_code_buf;
    tb->pc = pc;
    tb->cs_base = cs_base;
    tb->flags = flags;
    tb->cflags = cflags;
    tb->trace_vcpu_dstate = *cpu->trace_dstate;
    tcg_ctx->tb_cflags = cflags;

#ifdef CONFIG_PROFILER
    /* includes aborted translations because of exceptions */
    atomic_set(&prof->tb_count1, prof->tb_count1 + 1);
    ti = profile_getclock();
#endif

    tcg_func_start(tcg_ctx);

    tcg_ctx->cpu = ENV_GET_CPU(env);
    tcg_plugin_before_gen_tb(tb);

    gen_intermediate_code(cpu, tb);

    tcg_plugin_after_gen_tb(tb);
    tcg_ctx->cpu = NULL;

    trace_translate_block(tb, tb->pc, tb->tc.ptr);

    /* generate machine code */
    tb->jmp_reset_offset[0] = TB_JMP_RESET_OFFSET_INVALID;
    tb->jmp_reset_offset[1] = TB_JMP_RESET_OFFSET_INVALID;
    tcg_ctx->tb_jmp_reset_offset = tb->jmp_reset_offset;
    if (TCG_TARGET_HAS_direct_jump) {
        tcg_ctx->tb_jmp_insn_offset = tb->jmp_target_arg;
        tcg_ctx->tb_jmp_target_addr = NULL;
    } else {
        tcg_ctx->tb_jmp_insn_offset = NULL;
        tcg_ctx->tb_jmp_target_addr = tb->jmp_target_arg;
    }

#ifdef CONFIG_PROFILER
    atomic_set(&prof->tb_count, prof->tb_count + 1);
    atomic_set(&prof->interm_time, prof->interm_time + profile_getclock() - ti);
    ti = profile_getclock();
#endif

    /* ??? Overflow could be handled better here.  In particular, we
       don't need to re-do gen_intermediate_code, nor should we re-do
       the tcg optimization currently hidden inside tcg_gen_code.  All
       that should be required is to flush the TBs, allocate a new TB,
       re-initialize it per above, and re-do the actual code generation.  */
    gen_code_size = tcg_gen_code(tcg_ctx, tb);
    if (unlikely(gen_code_size < 0)) {
        goto buffer_overflow;
    }
    search_size = encode_search(tb, (void *)gen_code_buf + gen_code_size);
    if (unlikely(search_size < 0)) {
        goto buffer_overflow;
    }
    tb->tc.size = gen_code_size;

#ifdef CONFIG_PROFILER
    atomic_set(&prof->code_time, prof->code_time + profile_getclock() - ti);
    atomic_set(&prof->code_in_len, prof->code_in_len + tb->size);
    atomic_set(&prof->code_out_len, prof->code_out_len + gen_code_size);
    atomic_set(&prof->search_out_len, prof->search_out_len + search_size);
#endif

    tb_write_perfmap(gen_code_buf, gen_code_size, tb->pc);

#ifdef DEBUG_DISAS
    if (qemu_loglevel_mask(CPU_LOG_TB_OUT_ASM) &&
        qemu_log_in_addr_range(tb->pc)) {
        qemu_log_lock();
        qemu_log("OUT: [size=%d]\n", gen_code_size);
        if (tcg_ctx->data_gen_ptr) {
            size_t code_size = tcg_ctx->data_gen_ptr - tb->tc.ptr;
            size_t data_size = gen_code_size - code_size;
            size_t i;

            log_disas(tb->tc.ptr, code_size);

            for (i = 0; i < data_size; i += sizeof(tcg_target_ulong)) {
                if (sizeof(tcg_target_ulong) == 8) {
                    qemu_log("0x%08" PRIxPTR ":  .quad  0x%016" PRIx64 "\n",
                             (uintptr_t)tcg_ctx->data_gen_ptr + i,
                             *(uint64_t *)(tcg_ctx->data_gen_ptr + i));
                } else {
                    qemu_log("0x%08" PRIxPTR ":  .long  0x%08x\n",
                             (uintptr_t)tcg_ctx->data_gen_ptr + i,
                             *(uint32_t *)(tcg_ctx->data_gen_ptr + i));
                }
            }
        } else {
            log_disas(tb->tc.ptr, gen_code_size);
        }
        qemu_log("\n");
        qemu_log_flush();
        qemu_log_unlock();
    }
#endif

    atomic_set(&tcg_ctx->code_gen_ptr, (void *)
        ROUND_UP((uintptr_t)gen_code_buf + gen_code_size + search_size,
                 CODE_GEN_ALIGN));

    /* init jump list */
    qemu_spin_init(&tb->jmp_lock);
    tb->jmp_list_head = (uintptr_t)NULL;
    tb->jmp_list_next[0] = (uintptr_t)NULL;
    tb->jmp_list_next[1] = (uintptr_t)NULL;
    tb->jmp_dest[0] = (uintptr_t)NULL;
    tb->jmp_dest[1] = (uintptr_t)NULL;

    /* init original jump addresses which have been set during tcg_gen_code() */
    if (tb->jmp_reset_offset[0] != TB_JMP_RESET_OFFSET_INVALID) {
        tb_reset_jump(tb, 0);
    }
    if (tb->jmp_reset_offset[1] != TB_JMP_RESET_OFFSET_INVALID) {
        tb_reset_jump(tb, 1);
    }

    /* check next page if needed */
    virt_page2 = (pc + tb->size - 1) & TARGET_PAGE_MASK;
    phys_page2 = -1;
    if ((pc & TARGET_PAGE_MASK) != virt_page2) {
        phys_page2 = get_page_addr_code(env, virt_page2);
    }
    /*
     * No explicit memory barrier is required -- tb_link_page() makes the
     * TB visible in a consistent state.
     */
    existing_tb = tb_link_page(tb, phys_pc, phys_page2);
    /* if the TB already exists, discard what we just translated */
    if (unlikely(existing_tb != tb)) {
        uintptr_t orig_aligned = (uintptr_t)gen_code_buf;

        orig_aligned -= ROUND_UP(sizeof(*tb), qemu_icache_linesize);
        atomic_set(&tcg_ctx->code_gen_ptr, (void *)orig_aligned);
        return existing_tb;
    }
    tcg_tb_insert(tb);
    return tb;
}

/*
 * @p must be non-NULL.
 * user-mode: call with mmap_lock held.
 * !user-mode: call with all @pages locked.
 */
static void
tb_invalidate_phys_page_range__locked(struct page_collection *pages,
                                      PageDesc *p, tb_page_addr_t start,
                                      tb_page_addr_t end,
                                      int is_cpu_write_access)
{
    TranslationBlock *tb;
    tb_page_addr_t tb_start, tb_end;
    int n;
#ifdef TARGET_HAS_PRECISE_SMC
    CPUState *cpu = current_cpu;
    CPUArchState *env = NULL;
    int current_tb_not_found = is_cpu_write_access;
    TranslationBlock *current_tb = NULL;
    int current_tb_modified = 0;
    target_ulong current_pc = 0;
    target_ulong current_cs_base = 0;
    uint32_t current_flags = 0;
#endif /* TARGET_HAS_PRECISE_SMC */

    assert_page_locked(p);

#if defined(TARGET_HAS_PRECISE_SMC)
    if (cpu != NULL) {
        env = cpu->env_ptr;
    }
#endif

    /* we remove all the TBs in the range [start, end[ */
    /* XXX: see if in some cases it could be faster to invalidate all
       the code */
    PAGE_FOR_EACH_TB(p, tb, n) {
        assert_page_locked(p);
        /* NOTE: this is subtle as a TB may span two physical pages */
        if (n == 0) {
            /* NOTE: tb_end may be after the end of the page, but
               it is not a problem */
            tb_start = tb->page_addr[0] + (tb->pc & ~TARGET_PAGE_MASK);
            tb_end = tb_start + tb->size;
        } else {
            tb_start = tb->page_addr[1];
            tb_end = tb_start + ((tb->pc + tb->size) & ~TARGET_PAGE_MASK);
        }
        if (!(tb_end <= start || tb_start >= end)) {
#ifdef TARGET_HAS_PRECISE_SMC
            if (current_tb_not_found) {
                current_tb_not_found = 0;
                current_tb = NULL;
                if (cpu->mem_io_pc) {
                    /* now we have a real cpu fault */
                    current_tb = tcg_tb_lookup(cpu->mem_io_pc);
                }
            }
            if (current_tb == tb &&
                (tb_cflags(current_tb) & CF_COUNT_MASK) != 1) {
                /* If we are modifying the current TB, we must stop
                its execution. We could be more precise by checking
                that the modification is after the current PC, but it
                would require a specialized function to partially
                restore the CPU state */

                current_tb_modified = 1;
                cpu_restore_state_from_tb(cpu, current_tb,
                                          cpu->mem_io_pc, true);
                cpu_get_tb_cpu_state(env, &current_pc, &current_cs_base,
                                     &current_flags);
            }
#endif /* TARGET_HAS_PRECISE_SMC */
            tb_phys_invalidate__locked(tb);
        }
    }
#if !defined(CONFIG_USER_ONLY)
    /* if no code remaining, no need to continue to use slow writes */
    if (!p->first_tb) {
        invalidate_page_bitmap(p);
        tlb_unprotect_code(start);
    }
#endif
#ifdef TARGET_HAS_PRECISE_SMC
    if (current_tb_modified) {
        page_collection_unlock(pages);
        /* Force execution of one insn next time.  */
        cpu->cflags_next_tb = 1 | curr_cflags();
        mmap_unlock();
        cpu_loop_exit_noexc(cpu);
    }
#endif
}

/*
 * Invalidate all TBs which intersect with the target physical address range
 * [start;end[. NOTE: start and end must refer to the *same* physical page.
 * 'is_cpu_write_access' should be true if called from a real cpu write
 * access: the virtual CPU will exit the current TB if code is modified inside
 * this TB.
 *
 * Called with mmap_lock held for user-mode emulation
 */
void tb_invalidate_phys_page_range(tb_page_addr_t start, tb_page_addr_t end,
                                   int is_cpu_write_access)
{
    struct page_collection *pages;
    PageDesc *p;

    assert_memory_lock();

    p = page_find(start >> TARGET_PAGE_BITS);
    if (p == NULL) {
        return;
    }
    pages = page_collection_lock(start, end);
    tb_invalidate_phys_page_range__locked(pages, p, start, end,
                                          is_cpu_write_access);
    page_collection_unlock(pages);
}

/*
 * Invalidate all TBs which intersect with the target physical address range
 * [start;end[. NOTE: start and end may refer to *different* physical pages.
 * 'is_cpu_write_access' should be true if called from a real cpu write
 * access: the virtual CPU will exit the current TB if code is modified inside
 * this TB.
 *
 * Called with mmap_lock held for user-mode emulation.
 */
#ifdef CONFIG_SOFTMMU
void tb_invalidate_phys_range(ram_addr_t start, ram_addr_t end)
#else
void tb_invalidate_phys_range(target_ulong start, target_ulong end)
#endif
{
    struct page_collection *pages;
    tb_page_addr_t next;

    assert_memory_lock();

    pages = page_collection_lock(start, end);
    for (next = (start & TARGET_PAGE_MASK) + TARGET_PAGE_SIZE;
         start < end;
         start = next, next += TARGET_PAGE_SIZE) {
        PageDesc *pd = page_find(start >> TARGET_PAGE_BITS);
        tb_page_addr_t bound = MIN(next, end);

        if (pd == NULL) {
            continue;
        }
        tb_invalidate_phys_page_range__locked(pages, pd, start, bound, 0);
    }
    page_collection_unlock(pages);
}

#ifdef CONFIG_SOFTMMU
/* len must be <= 8 and start must be a multiple of len.
 * Called via softmmu_template.h when code areas are written to with
 * iothread mutex not held.
 *
 * Call with all @pages in the range [@start, @start + len[ locked.
 */
void tb_invalidate_phys_page_fast(struct page_collection *pages,
                                  tb_page_addr_t start, int len)
{
    PageDesc *p;

#if 0
    if (1) {
        qemu_log("modifying code at 0x%x size=%d EIP=%x PC=%08x\n",
                  cpu_single_env->mem_io_vaddr, len,
                  cpu_single_env->eip,
                  cpu_single_env->eip +
                  (intptr_t)cpu_single_env->segs[R_CS].base);
    }
#endif
    assert_memory_lock();

    p = page_find(start >> TARGET_PAGE_BITS);
    if (!p) {
        return;
    }

    assert_page_locked(p);
    if (!p->code_bitmap &&
        ++p->code_write_count >= SMC_BITMAP_USE_THRESHOLD) {
        build_page_bitmap(p);
    }
    if (p->code_bitmap) {
        unsigned int nr;
        unsigned long b;

        nr = start & ~TARGET_PAGE_MASK;
        b = p->code_bitmap[BIT_WORD(nr)] >> (nr & (BITS_PER_LONG - 1));
        if (b & ((1 << len) - 1)) {
            goto do_invalidate;
        }
    } else {
    do_invalidate:
        tb_invalidate_phys_page_range__locked(pages, p, start, start + len, 1);
    }
}
#else
/* Called with mmap_lock held. If pc is not 0 then it indicates the
 * host PC of the faulting store instruction that caused this invalidate.
 * Returns true if the caller needs to abort execution of the current
 * TB (because it was modified by this store and the guest CPU has
 * precise-SMC semantics).
 */
static bool tb_invalidate_phys_page(tb_page_addr_t addr, uintptr_t pc)
{
    TranslationBlock *tb;
    PageDesc *p;
    int n;
#ifdef TARGET_HAS_PRECISE_SMC
    TranslationBlock *current_tb = NULL;
    CPUState *cpu = current_cpu;
    CPUArchState *env = NULL;
    int current_tb_modified = 0;
    target_ulong current_pc = 0;
    target_ulong current_cs_base = 0;
    uint32_t current_flags = 0;
#endif

    assert_memory_lock();

    addr &= TARGET_PAGE_MASK;
    p = page_find(addr >> TARGET_PAGE_BITS);
    if (!p) {
        return false;
    }

#ifdef TARGET_HAS_PRECISE_SMC
    if (p->first_tb && pc != 0) {
        current_tb = tcg_tb_lookup(pc);
    }
    if (cpu != NULL) {
        env = cpu->env_ptr;
    }
#endif
    assert_page_locked(p);
    PAGE_FOR_EACH_TB(p, tb, n) {
#ifdef TARGET_HAS_PRECISE_SMC
        if (current_tb == tb &&
            (tb_cflags(current_tb) & CF_COUNT_MASK) != 1) {
                /* If we are modifying the current TB, we must stop
                   its execution. We could be more precise by checking
                   that the modification is after the current PC, but it
                   would require a specialized function to partially
                   restore the CPU state */

            current_tb_modified = 1;
            cpu_restore_state_from_tb(cpu, current_tb, pc, true);
            cpu_get_tb_cpu_state(env, &current_pc, &current_cs_base,
                                 &current_flags);
        }
#endif /* TARGET_HAS_PRECISE_SMC */
        tb_phys_invalidate(tb, addr);
    }
    p->first_tb = (uintptr_t)NULL;
#ifdef TARGET_HAS_PRECISE_SMC
    if (current_tb_modified) {
        /* Force execution of one insn next time.  */
        cpu->cflags_next_tb = 1 | curr_cflags();
        return true;
    }
#endif

    return false;
}
#endif

/* user-mode: call with mmap_lock held */
void tb_check_watchpoint(CPUState *cpu)
{
    TranslationBlock *tb;

    assert_memory_lock();

    tb = tcg_tb_lookup(cpu->mem_io_pc);
    if (tb) {
        /* We can use retranslation to find the PC.  */
        cpu_restore_state_from_tb(cpu, tb, cpu->mem_io_pc, true);
        tb_phys_invalidate(tb, -1);
    } else {
        /* The exception probably happened in a helper.  The CPU state should
           have been saved before calling it. Fetch the PC from there.  */
        CPUArchState *env = cpu->env_ptr;
        target_ulong pc, cs_base;
        tb_page_addr_t addr;
        uint32_t flags;

        cpu_get_tb_cpu_state(env, &pc, &cs_base, &flags);
        addr = get_page_addr_code(env, pc);
        tb_invalidate_phys_range(addr, addr + 1);
    }
}

#ifndef CONFIG_USER_ONLY
/* in deterministic execution mode, instructions doing device I/Os
 * must be at the end of the TB.
 *
 * Called by softmmu_template.h, with iothread mutex not held.
 */
void cpu_io_recompile(CPUState *cpu, uintptr_t retaddr)
{
#if defined(TARGET_MIPS) || defined(TARGET_SH4)
    CPUArchState *env = cpu->env_ptr;
#endif
    TranslationBlock *tb;
    uint32_t n;

    tb = tcg_tb_lookup(retaddr);
    if (!tb) {
        cpu_abort(cpu, "cpu_io_recompile: could not find TB for pc=%p",
                  (void *)retaddr);
    }
    cpu_restore_state_from_tb(cpu, tb, retaddr, true);

    /* On MIPS and SH, delay slot instructions can only be restarted if
       they were already the first instruction in the TB.  If this is not
       the first instruction in a TB then re-execute the preceding
       branch.  */
    n = 1;
#if defined(TARGET_MIPS)
    if ((env->hflags & MIPS_HFLAG_BMASK) != 0
        && env->active_tc.PC != tb->pc) {
        env->active_tc.PC -= (env->hflags & MIPS_HFLAG_B16 ? 2 : 4);
        cpu->icount_decr.u16.low++;
        env->hflags &= ~MIPS_HFLAG_BMASK;
        n = 2;
    }
#elif defined(TARGET_SH4)
    if ((env->flags & ((DELAY_SLOT | DELAY_SLOT_CONDITIONAL))) != 0
        && env->pc != tb->pc) {
        env->pc -= 2;
        cpu->icount_decr.u16.low++;
        env->flags &= ~(DELAY_SLOT | DELAY_SLOT_CONDITIONAL);
        n = 2;
    }
#endif

    /* Generate a new TB executing the I/O insn.  */
    cpu->cflags_next_tb = curr_cflags() | CF_LAST_IO | n;

    if (tb_cflags(tb) & CF_NOCACHE) {
        if (tb->orig_tb) {
            /* Invalidate original TB if this TB was generated in
             * cpu_exec_nocache() */
            tb_phys_invalidate(tb->orig_tb, -1);
        }
        tcg_tb_remove(tb);
    }

    /* TODO: If env->pc != tb->pc (i.e. the faulting instruction was not
     * the first in the TB) then we end up generating a whole new TB and
     *  repeating the fault, which is horribly inefficient.
     *  Better would be to execute just this insn uncached, or generate a
     *  second new TB.
     */
    cpu_loop_exit_noexc(cpu);
}

static void tb_jmp_cache_clear_page(CPUState *cpu, target_ulong page_addr)
{
    unsigned int i, i0 = tb_jmp_cache_hash_page(page_addr);

    for (i = 0; i < TB_JMP_PAGE_SIZE; i++) {
        atomic_set(&cpu->tb_jmp_cache[i0 + i], NULL);
    }
}

void tb_flush_jmp_cache(CPUState *cpu, target_ulong addr)
{
    /* Discard jump cache entries for any tb which might potentially
       overlap the flushed page.  */
    tb_jmp_cache_clear_page(cpu, addr - TARGET_PAGE_SIZE);
    tb_jmp_cache_clear_page(cpu, addr);
}

static void print_qht_statistics(FILE *f, fprintf_function cpu_fprintf,
                                 struct qht_stats hst)
{
    uint32_t hgram_opts;
    size_t hgram_bins;
    char *hgram;

    if (!hst.head_buckets) {
        return;
    }
    cpu_fprintf(f, "TB hash buckets     %zu/%zu (%0.2f%% head buckets used)\n",
                hst.used_head_buckets, hst.head_buckets,
                (double)hst.used_head_buckets / hst.head_buckets * 100);

    hgram_opts =  QDIST_PR_BORDER | QDIST_PR_LABELS;
    hgram_opts |= QDIST_PR_100X   | QDIST_PR_PERCENT;
    if (qdist_xmax(&hst.occupancy) - qdist_xmin(&hst.occupancy) == 1) {
        hgram_opts |= QDIST_PR_NODECIMAL;
    }
    hgram = qdist_pr(&hst.occupancy, 10, hgram_opts);
    cpu_fprintf(f, "TB hash occupancy   %0.2f%% avg chain occ. Histogram: %s\n",
                qdist_avg(&hst.occupancy) * 100, hgram);
    g_free(hgram);

    hgram_opts = QDIST_PR_BORDER | QDIST_PR_LABELS;
    hgram_bins = qdist_xmax(&hst.chain) - qdist_xmin(&hst.chain);
    if (hgram_bins > 10) {
        hgram_bins = 10;
    } else {
        hgram_bins = 0;
        hgram_opts |= QDIST_PR_NODECIMAL | QDIST_PR_NOBINRANGE;
    }
    hgram = qdist_pr(&hst.chain, hgram_bins, hgram_opts);
    cpu_fprintf(f, "TB hash avg chain   %0.3f buckets. Histogram: %s\n",
                qdist_avg(&hst.chain), hgram);
    g_free(hgram);
}

struct tb_tree_stats {
    size_t nb_tbs;
    size_t host_size;
    size_t target_size;
    size_t max_target_size;
    size_t direct_jmp_count;
    size_t direct_jmp2_count;
    size_t cross_page;
};

static gboolean tb_tree_stats_iter(gpointer key, gpointer value, gpointer data)
{
    const TranslationBlock *tb = value;
    struct tb_tree_stats *tst = data;

    tst->nb_tbs++;
    tst->host_size += tb->tc.size;
    tst->target_size += tb->size;
    if (tb->size > tst->max_target_size) {
        tst->max_target_size = tb->size;
    }
    if (tb->page_addr[1] != -1) {
        tst->cross_page++;
    }
    if (tb->jmp_reset_offset[0] != TB_JMP_RESET_OFFSET_INVALID) {
        tst->direct_jmp_count++;
        if (tb->jmp_reset_offset[1] != TB_JMP_RESET_OFFSET_INVALID) {
            tst->direct_jmp2_count++;
        }
    }
    return false;
}

void dump_exec_info(FILE *f, fprintf_function cpu_fprintf)
{
    struct tb_tree_stats tst = {};
    struct qht_stats hst;
    size_t nb_tbs;

    tcg_tb_foreach(tb_tree_stats_iter, &tst);
    nb_tbs = tst.nb_tbs;
    /* XXX: avoid using doubles ? */
    cpu_fprintf(f, "Translation buffer state:\n");
    /*
     * Report total code size including the padding and TB structs;
     * otherwise users might think "-tb-size" is not honoured.
     * For avg host size we use the precise numbers from tb_tree_stats though.
     */
    cpu_fprintf(f, "gen code size       %zu/%zu\n",
                tcg_code_size(), tcg_code_capacity());
    cpu_fprintf(f, "TB count            %zu\n", nb_tbs);
    cpu_fprintf(f, "TB avg target size  %zu max=%zu bytes\n",
                nb_tbs ? tst.target_size / nb_tbs : 0,
                tst.max_target_size);
    cpu_fprintf(f, "TB avg host size    %zu bytes (expansion ratio: %0.1f)\n",
                nb_tbs ? tst.host_size / nb_tbs : 0,
                tst.target_size ? (double)tst.host_size / tst.target_size : 0);
    cpu_fprintf(f, "cross page TB count %zu (%zu%%)\n", tst.cross_page,
            nb_tbs ? (tst.cross_page * 100) / nb_tbs : 0);
    cpu_fprintf(f, "direct jump count   %zu (%zu%%) (2 jumps=%zu %zu%%)\n",
                tst.direct_jmp_count,
                nb_tbs ? (tst.direct_jmp_count * 100) / nb_tbs : 0,
                tst.direct_jmp2_count,
                nb_tbs ? (tst.direct_jmp2_count * 100) / nb_tbs : 0);

    qht_statistics_init(&tb_ctx.htable, &hst);
    print_qht_statistics(f, cpu_fprintf, hst);
    qht_statistics_destroy(&hst);

    cpu_fprintf(f, "\nStatistics:\n");
    cpu_fprintf(f, "TB flush count      %u\n",
                atomic_read(&tb_ctx.tb_flush_count));
    cpu_fprintf(f, "TB invalidate count %zu\n", tcg_tb_phys_invalidate_count());
    cpu_fprintf(f, "TLB flush count     %zu\n", tlb_flush_count());
    tcg_dump_info(f, cpu_fprintf);
}

void dump_opcount_info(FILE *f, fprintf_function cpu_fprintf)
{
    tcg_dump_op_count(f, cpu_fprintf);
}

#else /* CONFIG_USER_ONLY */

void cpu_interrupt(CPUState *cpu, int mask)
{
    g_assert(qemu_mutex_iothread_locked());
    cpu->interrupt_request |= mask;
    cpu->icount_decr.u16.high = -1;
}

/*
 * Walks guest process memory "regions" one by one
 * and calls callback function 'fn' for each region.
 */
struct walk_memory_regions_data {
    walk_memory_regions_fn fn;
    void *priv;
    target_ulong start;
    int prot;
};

static int walk_memory_regions_end(struct walk_memory_regions_data *data,
                                   target_ulong end, int new_prot)
{
    if (data->start != -1u) {
        int rc = data->fn(data->priv, data->start, end, data->prot);
        if (rc != 0) {
            return rc;
        }
    }

    data->start = (new_prot ? end : -1u);
    data->prot = new_prot;

    return 0;
}

static int walk_memory_regions_1(struct walk_memory_regions_data *data,
                                 target_ulong base, int level, void **lp)
{
    target_ulong pa;
    int i, rc;

    if (*lp == NULL) {
        return walk_memory_regions_end(data, base, 0);
    }

    if (level == 0) {
        PageDesc *pd = *lp;

        for (i = 0; i < V_L2_SIZE; ++i) {
            int prot = pd[i].flags;

            pa = base | (i << TARGET_PAGE_BITS);
            if (prot != data->prot) {
                rc = walk_memory_regions_end(data, pa, prot);
                if (rc != 0) {
                    return rc;
                }
            }
        }
    } else {
        void **pp = *lp;

        for (i = 0; i < V_L2_SIZE; ++i) {
            pa = base | ((target_ulong)i <<
                (TARGET_PAGE_BITS + V_L2_BITS * level));
            rc = walk_memory_regions_1(data, pa, level - 1, pp + i);
            if (rc != 0) {
                return rc;
            }
        }
    }

    return 0;
}

int walk_memory_regions(void *priv, walk_memory_regions_fn fn)
{
    struct walk_memory_regions_data data;
    uintptr_t i, l1_sz = v_l1_size;

    data.fn = fn;
    data.priv = priv;
    data.start = -1u;
    data.prot = 0;

    for (i = 0; i < l1_sz; i++) {
        target_ulong base = i << (v_l1_shift + TARGET_PAGE_BITS);
        int rc = walk_memory_regions_1(&data, base, v_l2_levels, l1_map + i);
        if (rc != 0) {
            return rc;
        }
    }

    return walk_memory_regions_end(&data, 0, 0);
}

static int dump_region(void *priv, target_ulong start,
    target_ulong end, unsigned long prot)
{
    FILE *f = (FILE *)priv;

    (void) fprintf(f, TARGET_FMT_lx"-"TARGET_FMT_lx
        " "TARGET_FMT_lx" %c%c%c\n",
        start, end, end - start,
        ((prot & PAGE_READ) ? 'r' : '-'),
        ((prot & PAGE_WRITE) ? 'w' : '-'),
        ((prot & PAGE_EXEC) ? 'x' : '-'));

    return 0;
}

/* dump memory mappings */
void page_dump(FILE *f)
{
    const int length = sizeof(target_ulong) * 2;
    (void) fprintf(f, "%-*s %-*s %-*s %s\n",
            length, "start", length, "end", length, "size", "prot");
    walk_memory_regions(f, dump_region);
}

int page_get_flags(target_ulong address)
{
    PageDesc *p;

    p = page_find(address >> TARGET_PAGE_BITS);
    if (!p) {
        return 0;
    }
    return p->flags;
}

/* Modify the flags of a page and invalidate the code if necessary.
   The flag PAGE_WRITE_ORG is positioned automatically depending
   on PAGE_WRITE.  The mmap_lock should already be held.  */
void page_set_flags(target_ulong start, target_ulong end, int flags)
{
    target_ulong addr, len;

    /* This function should never be called with addresses outside the
       guest address space.  If this assert fires, it probably indicates
       a missing call to h2g_valid.  */
#if TARGET_ABI_BITS > L1_MAP_ADDR_SPACE_BITS
    assert(end <= ((target_ulong)1 << L1_MAP_ADDR_SPACE_BITS));
#endif
    assert(start < end);
    assert_memory_lock();

    start = start & TARGET_PAGE_MASK;
    end = TARGET_PAGE_ALIGN(end);

    if (flags & PAGE_WRITE) {
        flags |= PAGE_WRITE_ORG;
    }

    for (addr = start, len = end - start;
         len != 0;
         len -= TARGET_PAGE_SIZE, addr += TARGET_PAGE_SIZE) {
        PageDesc *p = page_find_alloc(addr >> TARGET_PAGE_BITS, 1);

        /* If the write protection bit is set, then we invalidate
           the code inside.  */
        if (!(p->flags & PAGE_WRITE) &&
            (flags & PAGE_WRITE) &&
            p->first_tb) {
            tb_invalidate_phys_page(addr, 0);
        }
        p->flags = flags;
    }
}

int page_check_range(target_ulong start, target_ulong len, int flags)
{
    PageDesc *p;
    target_ulong end;
    target_ulong addr;

    /* This function should never be called with addresses outside the
       guest address space.  If this assert fires, it probably indicates
       a missing call to h2g_valid.  */
#if TARGET_ABI_BITS > L1_MAP_ADDR_SPACE_BITS
    assert(start < ((target_ulong)1 << L1_MAP_ADDR_SPACE_BITS));
#endif

    if (len == 0) {
        return 0;
    }
    if (start + len - 1 < start) {
        /* We've wrapped around.  */
        return -1;
    }

    /* must do before we loose bits in the next step */
    end = TARGET_PAGE_ALIGN(start + len);
    start = start & TARGET_PAGE_MASK;

    for (addr = start, len = end - start;
         len != 0;
         len -= TARGET_PAGE_SIZE, addr += TARGET_PAGE_SIZE) {
        p = page_find(addr >> TARGET_PAGE_BITS);
        if (!p) {
            return -1;
        }
        if (!(p->flags & PAGE_VALID)) {
            return -1;
        }

        if ((flags & PAGE_READ) && !(p->flags & PAGE_READ)) {
            return -1;
        }
        if (flags & PAGE_WRITE) {
            if (!(p->flags & PAGE_WRITE_ORG)) {
                return -1;
            }
            /* unprotect the page if it was put read-only because it
               contains translated code */
            if (!(p->flags & PAGE_WRITE)) {
                if (!page_unprotect(addr, 0)) {
                    return -1;
                }
            }
        }
    }
    return 0;
}

/* called from signal handler: invalidate the code and unprotect the
 * page. Return 0 if the fault was not handled, 1 if it was handled,
 * and 2 if it was handled but the caller must cause the TB to be
 * immediately exited. (We can only return 2 if the 'pc' argument is
 * non-zero.)
 */
int page_unprotect(target_ulong address, uintptr_t pc)
{
    unsigned int prot;
    bool current_tb_invalidated;
    PageDesc *p;
    target_ulong host_start, host_end, addr;

    /* Technically this isn't safe inside a signal handler.  However we
       know this only ever happens in a synchronous SEGV handler, so in
       practice it seems to be ok.  */
    mmap_lock();

    p = page_find(address >> TARGET_PAGE_BITS);
    if (!p) {
        mmap_unlock();
        return 0;
    }

    /* if the page was really writable, then we change its
       protection back to writable */
    if (p->flags & PAGE_WRITE_ORG) {
        current_tb_invalidated = false;
        if (p->flags & PAGE_WRITE) {
            /* If the page is actually marked WRITE then assume this is because
             * this thread raced with another one which got here first and
             * set the page to PAGE_WRITE and did the TB invalidate for us.
             */
#ifdef TARGET_HAS_PRECISE_SMC
            TranslationBlock *current_tb = tcg_tb_lookup(pc);
            if (current_tb) {
                current_tb_invalidated = tb_cflags(current_tb) & CF_INVALID;
            }
#endif
        } else {
            host_start = address & qemu_host_page_mask;
            host_end = host_start + qemu_host_page_size;

            prot = 0;
            for (addr = host_start; addr < host_end; addr += TARGET_PAGE_SIZE) {
                p = page_find(addr >> TARGET_PAGE_BITS);
                p->flags |= PAGE_WRITE;
                prot |= p->flags;

                /* and since the content will be modified, we must invalidate
                   the corresponding translated code. */
                current_tb_invalidated |= tb_invalidate_phys_page(addr, pc);
#ifdef CONFIG_USER_ONLY
                if (DEBUG_TB_CHECK_GATE) {
                    tb_invalidate_check(addr);
                }
#endif
            }
            mprotect((void *)g2h(host_start), qemu_host_page_size,
                     prot & PAGE_BITS);
        }
        mmap_unlock();
        /* If current TB was invalidated return to main loop */
        return current_tb_invalidated ? 2 : 1;
    }
    mmap_unlock();
    return 0;
}
#endif /* CONFIG_USER_ONLY */

/* This is a wrapper for common code that can not use CONFIG_SOFTMMU */
void tcg_flush_softmmu_tlb(CPUState *cs)
{
#ifdef CONFIG_SOFTMMU
    tlb_flush(cs);
#endif
}<|MERGE_RESOLUTION|>--- conflicted
+++ resolved
@@ -238,33 +238,6 @@
     assert(v_l2_levels >= 0);
 }
 
-<<<<<<< HEAD
-#define assert_tb_locked() tcg_debug_assert(have_tb_lock)
-#define assert_tb_unlocked() tcg_debug_assert(!have_tb_lock)
-
-void tb_lock(void)
-{
-    assert_tb_unlocked();
-    qemu_mutex_lock(&tb_ctx.tb_lock);
-    have_tb_lock++;
-}
-
-void tb_unlock(void)
-{
-    assert_tb_locked();
-    have_tb_lock--;
-    qemu_mutex_unlock(&tb_ctx.tb_lock);
-}
-
-void tb_lock_reset(void)
-{
-    if (have_tb_lock) {
-        qemu_mutex_unlock(&tb_ctx.tb_lock);
-        have_tb_lock = 0;
-    }
-}
-
-static TranslationBlock *tb_find_pc(uintptr_t tc_ptr);
 
 /* log file for linux perf symbol map */
 static FILE *tb_perfmap = NULL;
@@ -286,8 +259,6 @@
 static void tb_write_perfmap(tcg_insn_unit *start, int size,
                              target_ulong pc)
 {
-    assert_tb_locked();
-
     if (tb_perfmap) {
         const char *symbol, *file;
 
@@ -304,8 +275,6 @@
 }
 
 
-=======
->>>>>>> 38441756
 void cpu_gen_init(void)
 {
     tcg_context_init(&tcg_init_ctx);

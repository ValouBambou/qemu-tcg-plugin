#ifndef QEMU_H
#define QEMU_H

#include "cpu.h"
#include "exec/cpu_ldst.h"

#undef DEBUG_REMAP

#include "exec/user/abitypes.h"

#include "syscall_defs.h"
#include "target_syscall.h"

/*
 * This is the size of the host kernel's sigset_t, needed where we make
 * direct system calls that take a sigset_t pointer and a size.
 */
#define SIGSET_T_SIZE (_NSIG / 8)

/*
 * This struct is used to hold certain information about the image.
 * Basically, it replicates in user space what would be certain
 * task_struct fields in the kernel
 */
struct image_info {
        abi_ulong       load_bias;
        abi_ulong       load_addr;
        abi_ulong       start_code;
        abi_ulong       end_code;
        abi_ulong       start_data;
        abi_ulong       end_data;
        abi_ulong       start_brk;
        abi_ulong       brk;
        abi_ulong       reserve_brk;
        abi_ulong       start_mmap;
        abi_ulong       start_stack;
        abi_ulong       stack_limit;
        abi_ulong       entry;
        abi_ulong       program_offset;
        abi_ulong       code_offset;
        abi_ulong       data_offset;
        abi_ulong       saved_auxv;
        abi_ulong       auxv_len;
        abi_ulong       arg_start;
        abi_ulong       arg_end;
        abi_ulong       arg_strings;
        abi_ulong       env_strings;
        abi_ulong       file_string;
        uint32_t        elf_flags;
        int             personality;
        abi_ulong       alignment;

        /* The fields below are used in FDPIC mode.  */
        abi_ulong       loadmap_addr;
        uint16_t        nsegs;
        void            *loadsegs;
        abi_ulong       pt_dynamic_addr;
        abi_ulong       interpreter_loadmap_addr;
        abi_ulong       interpreter_pt_dynamic_addr;
        struct image_info *other_info;

        /* For target-specific processing of NT_GNU_PROPERTY_TYPE_0. */
        uint32_t        note_flags;

#ifdef TARGET_MIPS
        int             fp_abi;
        int             interp_fp_abi;
#endif
};

#ifdef TARGET_I386
/* Information about the current linux thread */
struct vm86_saved_state {
    uint32_t eax; /* return code */
    uint32_t ebx;
    uint32_t ecx;
    uint32_t edx;
    uint32_t esi;
    uint32_t edi;
    uint32_t ebp;
    uint32_t esp;
    uint32_t eflags;
    uint32_t eip;
    uint16_t cs, ss, ds, es, fs, gs;
};
#endif

#if defined(TARGET_ARM) && defined(TARGET_ABI32)
/* FPU emulator */
#include "nwfpe/fpa11.h"
#endif

struct emulated_sigtable {
    int pending; /* true if signal is pending */
    target_siginfo_t info;
};

typedef struct TaskState {
    pid_t ts_tid;     /* tid (or pid) of this task */
#ifdef TARGET_ARM
# ifdef TARGET_ABI32
    /* FPA state */
    FPA11 fpa;
# endif
#endif
#if defined(TARGET_ARM) || defined(TARGET_RISCV)
    int swi_errno;
#endif
#if defined(TARGET_I386) && !defined(TARGET_X86_64)
    abi_ulong target_v86;
    struct vm86_saved_state vm86_saved_regs;
    struct target_vm86plus_struct vm86plus;
    uint32_t v86flags;
    uint32_t v86mask;
#endif
    abi_ulong child_tidptr;
#ifdef TARGET_M68K
    abi_ulong tp_value;
#endif
#if defined(TARGET_ARM) || defined(TARGET_M68K) || defined(TARGET_RISCV)
    /* Extra fields for semihosted binaries.  */
    abi_ulong heap_base;
    abi_ulong heap_limit;
#endif
    abi_ulong stack_base;
    int used; /* non zero if used */
    struct image_info *info;
    struct linux_binprm *bprm;

    struct emulated_sigtable sync_signal;
    struct emulated_sigtable sigtab[TARGET_NSIG];
    /*
     * This thread's signal mask, as requested by the guest program.
     * The actual signal mask of this thread may differ:
     *  + we don't let SIGSEGV and SIGBUS be blocked while running guest code
     *  + sometimes we block all signals to avoid races
     */
    sigset_t signal_mask;
    /*
     * The signal mask imposed by a guest sigsuspend syscall, if we are
     * currently in the middle of such a syscall
     */
    sigset_t sigsuspend_mask;
    /* Nonzero if we're leaving a sigsuspend and sigsuspend_mask is valid. */
    int in_sigsuspend;

    /*
     * Nonzero if process_pending_signals() needs to do something (either
     * handle a pending signal or unblock signals).
     * This flag is written from a signal handler so should be accessed via
     * the qatomic_read() and qatomic_set() functions. (It is not accessed
     * from multiple threads.)
     */
    int signal_pending;

    /* This thread's sigaltstack, if it has one */
    struct target_sigaltstack sigaltstack_used;

<<<<<<< HEAD
void load_symbols_from_fd(int fd, abi_ulong load_bias);

uint32_t get_elf_eflags(int fd);
int load_elf_binary(struct linux_binprm *bprm, struct image_info *info);
int load_flt_binary(struct linux_binprm *bprm, struct image_info *info);
=======
    /* Start time of task after system boot in clock ticks */
    uint64_t start_boottime;
} TaskState;
>>>>>>> 823a3f11

abi_long do_brk(abi_ulong new_brk);
<<<<<<< HEAD
void syscall_init(void);
abi_long do_syscall(void *cpu_env, int num, abi_long arg1,
                    abi_long arg2, abi_long arg3, abi_long arg4,
                    abi_long arg5, abi_long arg6, abi_long arg7,
                    abi_long arg8);
extern __thread CPUState *thread_cpu;
void cpu_loop(CPUArchState *env);
const char *target_strerror(int err);
int get_osversion(void);
void init_qemu_uname_release(void);
void fork_start(void);
void fork_end(int child);

/* Creates the initial guest address space in the host memory space using
 * the given host start address hint and size.  The guest_start parameter
 * specifies the start address of the guest space.  guest_base will be the
 * difference between the host start address computed by this function and
 * guest_start.  If fixed is specified, then the mapped address space must
 * start at host_start.  The real start address of the mapped memory space is
 * returned or -1 if there was an error.
 */
unsigned long init_guest_space(unsigned long host_start,
                               unsigned long host_size,
                               unsigned long guest_start,
                               bool fixed);

#include "qemu/log.h"

/* safe_syscall.S */

/**
 * safe_syscall:
 * @int number: number of system call to make
 * ...: arguments to the system call
 *
 * Call a system call if guest signal not pending.
 * This has the same API as the libc syscall() function, except that it
 * may return -1 with errno == TARGET_ERESTARTSYS if a signal was pending.
 *
 * Returns: the system call result, or -1 with an error code in errno
 * (Errnos are host errnos; we rely on TARGET_ERESTARTSYS not clashing
 * with any of the host errno values.)
 */

/* A guide to using safe_syscall() to handle interactions between guest
 * syscalls and guest signals:
 *
 * Guest syscalls come in two flavours:
 *
 * (1) Non-interruptible syscalls
 *
 * These are guest syscalls that never get interrupted by signals and
 * so never return EINTR. They can be implemented straightforwardly in
 * QEMU: just make sure that if the implementation code has to make any
 * blocking calls that those calls are retried if they return EINTR.
 * It's also OK to implement these with safe_syscall, though it will be
 * a little less efficient if a signal is delivered at the 'wrong' moment.
 *
 * Some non-interruptible syscalls need to be handled using block_signals()
 * to block signals for the duration of the syscall. This mainly applies
 * to code which needs to modify the data structures used by the
 * host_signal_handler() function and the functions it calls, including
 * all syscalls which change the thread's signal mask.
 *
 * (2) Interruptible syscalls
 *
 * These are guest syscalls that can be interrupted by signals and
 * for which we need to either return EINTR or arrange for the guest
 * syscall to be restarted. This category includes both syscalls which
 * always restart (and in the kernel return -ERESTARTNOINTR), ones
 * which only restart if there is no handler (kernel returns -ERESTARTNOHAND
 * or -ERESTART_RESTARTBLOCK), and the most common kind which restart
 * if the handler was registered with SA_RESTART (kernel returns
 * -ERESTARTSYS). System calls which are only interruptible in some
 * situations (like 'open') also need to be handled this way.
 *
 * Here it is important that the host syscall is made
 * via this safe_syscall() function, and *not* via the host libc.
 * If the host libc is used then the implementation will appear to work
 * most of the time, but there will be a race condition where a
 * signal could arrive just before we make the host syscall inside libc,
 * and then then guest syscall will not correctly be interrupted.
 * Instead the implementation of the guest syscall can use the safe_syscall
 * function but otherwise just return the result or errno in the usual
 * way; the main loop code will take care of restarting the syscall
 * if appropriate.
 *
 * (If the implementation needs to make multiple host syscalls this is
 * OK; any which might really block must be via safe_syscall(); for those
 * which are only technically blocking (ie which we know in practice won't
 * stay in the host kernel indefinitely) it's OK to use libc if necessary.
 * You must be able to cope with backing out correctly if some safe_syscall
 * you make in the implementation returns either -TARGET_ERESTARTSYS or
 * EINTR though.)
 *
 * block_signals() cannot be used for interruptible syscalls.
 *
 *
 * How and why the safe_syscall implementation works:
 *
 * The basic setup is that we make the host syscall via a known
 * section of host native assembly. If a signal occurs, our signal
 * handler checks the interrupted host PC against the addresse of that
 * known section. If the PC is before or at the address of the syscall
 * instruction then we change the PC to point at a "return
 * -TARGET_ERESTARTSYS" code path instead, and then exit the signal handler
 * (causing the safe_syscall() call to immediately return that value).
 * Then in the main.c loop if we see this magic return value we adjust
 * the guest PC to wind it back to before the system call, and invoke
 * the guest signal handler as usual.
 *
 * This winding-back will happen in two cases:
 * (1) signal came in just before we took the host syscall (a race);
 *   in this case we'll take the guest signal and have another go
 *   at the syscall afterwards, and this is indistinguishable for the
 *   guest from the timing having been different such that the guest
 *   signal really did win the race
 * (2) signal came in while the host syscall was blocking, and the
 *   host kernel decided the syscall should be restarted;
 *   in this case we want to restart the guest syscall also, and so
 *   rewinding is the right thing. (Note that "restart" semantics mean
 *   "first call the signal handler, then reattempt the syscall".)
 * The other situation to consider is when a signal came in while the
 * host syscall was blocking, and the host kernel decided that the syscall
 * should not be restarted; in this case QEMU's host signal handler will
 * be invoked with the PC pointing just after the syscall instruction,
 * with registers indicating an EINTR return; the special code in the
 * handler will not kick in, and we will return EINTR to the guest as
 * we should.
 *
 * Notice that we can leave the host kernel to make the decision for
 * us about whether to do a restart of the syscall or not; we do not
 * need to check SA_RESTART flags in QEMU or distinguish the various
 * kinds of restartability.
 */
#ifdef HAVE_SAFE_SYSCALL
/* The core part of this function is implemented in assembly */
extern long safe_syscall_base(int *pending, long number, ...);

#define safe_syscall(...)                                               \
    ({                                                                  \
        long ret_;                                                      \
        int *psp_ = &((TaskState *)thread_cpu->opaque)->signal_pending; \
        ret_ = safe_syscall_base(psp_, __VA_ARGS__);                    \
        if (is_error(ret_)) {                                           \
            errno = -ret_;                                              \
            ret_ = -1;                                                  \
        }                                                               \
        ret_;                                                           \
    })

#else

/* Fallback for architectures which don't yet provide a safe-syscall assembly
 * fragment; note that this is racy!
 * This should go away when all host architectures have been updated.
 */
#define safe_syscall syscall

#endif

/* syscall.c */
int host_to_target_waitstatus(int status);

/* strace.c */
const char *get_syscall_name(int num);
void print_syscall(int num,
                   abi_long arg1, abi_long arg2, abi_long arg3,
                   abi_long arg4, abi_long arg5, abi_long arg6);
void print_syscall_ret(int num, abi_long arg1);
/**
 * print_taken_signal:
 * @target_signum: target signal being taken
 * @tinfo: target_siginfo_t which will be passed to the guest for the signal
 *
 * Print strace output indicating that this signal is being taken by the guest,
 * in a format similar to:
 * --- SIGSEGV {si_signo=SIGSEGV, si_code=SI_KERNEL, si_addr=0} ---
 */
void print_taken_signal(int target_signum, const target_siginfo_t *tinfo);

/* signal.c */
void process_pending_signals(CPUArchState *cpu_env);
void signal_init(void);
int queue_signal(CPUArchState *env, int sig, int si_type,
                 target_siginfo_t *info);
void host_to_target_siginfo(target_siginfo_t *tinfo, const siginfo_t *info);
void target_to_host_siginfo(siginfo_t *info, const target_siginfo_t *tinfo);
int target_to_host_signal(int sig);
int host_to_target_signal(int sig);
long do_sigreturn(CPUArchState *env);
long do_rt_sigreturn(CPUArchState *env);
abi_long do_sigaltstack(abi_ulong uss_addr, abi_ulong uoss_addr, abi_ulong sp);
int do_sigprocmask(int how, const sigset_t *set, sigset_t *oldset);
abi_long do_swapcontext(CPUArchState *env, abi_ulong uold_ctx,
                        abi_ulong unew_ctx, abi_long ctx_size);
/**
 * block_signals: block all signals while handling this guest syscall
 *
 * Block all signals, and arrange that the signal mask is returned to
 * its correct value for the guest before we resume execution of guest code.
 * If this function returns non-zero, then the caller should immediately
 * return -TARGET_ERESTARTSYS to the main loop, which will take the pending
 * signal and restart execution of the syscall.
 * If block_signals() returns zero, then the caller can continue with
 * emulation of the system call knowing that no signals can be taken
 * (and therefore that no race conditions will result).
 * This should only be called once, because if it is called a second time
 * it will always return non-zero. (Think of it like a mutex that can't
 * be recursively locked.)
 * Signals will be unblocked again by process_pending_signals().
 *
 * Return value: non-zero if there was a pending signal, zero if not.
 */
int block_signals(void); /* Returns non zero if signal pending */

#ifdef TARGET_I386
/* vm86.c */
void save_v86_state(CPUX86State *env);
void handle_vm86_trap(CPUX86State *env, int trapno);
void handle_vm86_fault(CPUX86State *env);
int do_vm86(CPUX86State *env, long subfunction, abi_ulong v86_addr);
#elif defined(TARGET_SPARC64)
void sparc64_set_context(CPUSPARCState *env);
void sparc64_get_context(CPUSPARCState *env);
#endif

/* mmap.c */
int target_mprotect(abi_ulong start, abi_ulong len, int prot);
abi_long target_mmap(abi_ulong start, abi_ulong len, int prot,
                     int flags, int fd, abi_ulong offset);
int target_munmap(abi_ulong start, abi_ulong len);
abi_long target_mremap(abi_ulong old_addr, abi_ulong old_size,
                       abi_ulong new_size, unsigned long flags,
                       abi_ulong new_addr);
extern unsigned long last_brk;
extern abi_ulong mmap_next_start;
abi_ulong mmap_find_vma(abi_ulong, abi_ulong, abi_ulong);
void mmap_fork_start(void);
void mmap_fork_end(int child);
/* return file mapped at address @addr, its @name and @base_addr */
bool get_mapped_file(uint64_t addr, const char** name, uint64_t* base_addr);
/* add information that file @filename is mapped @addr for a length @length */
void add_mapinfo(const char* filename, uint64_t addr, size_t length);

/* main.c */
extern unsigned long guest_stack_size;
=======
>>>>>>> 823a3f11

/* user access */

#define VERIFY_READ  PAGE_READ
#define VERIFY_WRITE (PAGE_READ | PAGE_WRITE)

static inline bool access_ok_untagged(int type, abi_ulong addr, abi_ulong size)
{
    if (size == 0
        ? !guest_addr_valid_untagged(addr)
        : !guest_range_valid_untagged(addr, size)) {
        return false;
    }
    return page_check_range((target_ulong)addr, size, type) == 0;
}

static inline bool access_ok(CPUState *cpu, int type,
                             abi_ulong addr, abi_ulong size)
{
    return access_ok_untagged(type, cpu_untagged_addr(cpu, addr), size);
}

/* NOTE __get_user and __put_user use host pointers and don't check access.
   These are usually used to access struct data members once the struct has
   been locked - usually with lock_user_struct.  */

/*
 * Tricky points:
 * - Use __builtin_choose_expr to avoid type promotion from ?:,
 * - Invalid sizes result in a compile time error stemming from
 *   the fact that abort has no parameters.
 * - It's easier to use the endian-specific unaligned load/store
 *   functions than host-endian unaligned load/store plus tswapN.
 * - The pragmas are necessary only to silence a clang false-positive
 *   warning: see https://bugs.llvm.org/show_bug.cgi?id=39113 .
 * - gcc has bugs in its _Pragma() support in some versions, eg
 *   https://gcc.gnu.org/bugzilla/show_bug.cgi?id=83256 -- so we only
 *   include the warning-suppression pragmas for clang
 */
#if defined(__clang__) && __has_warning("-Waddress-of-packed-member")
#define PRAGMA_DISABLE_PACKED_WARNING                                   \
    _Pragma("GCC diagnostic push");                                     \
    _Pragma("GCC diagnostic ignored \"-Waddress-of-packed-member\"")

#define PRAGMA_REENABLE_PACKED_WARNING          \
    _Pragma("GCC diagnostic pop")

#else
#define PRAGMA_DISABLE_PACKED_WARNING
#define PRAGMA_REENABLE_PACKED_WARNING
#endif

#define __put_user_e(x, hptr, e)                                            \
    do {                                                                    \
        PRAGMA_DISABLE_PACKED_WARNING;                                      \
        (__builtin_choose_expr(sizeof(*(hptr)) == 1, stb_p,                 \
        __builtin_choose_expr(sizeof(*(hptr)) == 2, stw_##e##_p,            \
        __builtin_choose_expr(sizeof(*(hptr)) == 4, stl_##e##_p,            \
        __builtin_choose_expr(sizeof(*(hptr)) == 8, stq_##e##_p, abort))))  \
            ((hptr), (x)), (void)0);                                        \
        PRAGMA_REENABLE_PACKED_WARNING;                                     \
    } while (0)

#define __get_user_e(x, hptr, e)                                            \
    do {                                                                    \
        PRAGMA_DISABLE_PACKED_WARNING;                                      \
        ((x) = (typeof(*hptr))(                                             \
        __builtin_choose_expr(sizeof(*(hptr)) == 1, ldub_p,                 \
        __builtin_choose_expr(sizeof(*(hptr)) == 2, lduw_##e##_p,           \
        __builtin_choose_expr(sizeof(*(hptr)) == 4, ldl_##e##_p,            \
        __builtin_choose_expr(sizeof(*(hptr)) == 8, ldq_##e##_p, abort))))  \
            (hptr)), (void)0);                                              \
        PRAGMA_REENABLE_PACKED_WARNING;                                     \
    } while (0)


#ifdef TARGET_WORDS_BIGENDIAN
# define __put_user(x, hptr)  __put_user_e(x, hptr, be)
# define __get_user(x, hptr)  __get_user_e(x, hptr, be)
#else
# define __put_user(x, hptr)  __put_user_e(x, hptr, le)
# define __get_user(x, hptr)  __get_user_e(x, hptr, le)
#endif

/* put_user()/get_user() take a guest address and check access */
/* These are usually used to access an atomic data type, such as an int,
 * that has been passed by address.  These internally perform locking
 * and unlocking on the data type.
 */
#define put_user(x, gaddr, target_type)					\
({									\
    abi_ulong __gaddr = (gaddr);					\
    target_type *__hptr;						\
    abi_long __ret = 0;							\
    if ((__hptr = lock_user(VERIFY_WRITE, __gaddr, sizeof(target_type), 0))) { \
        __put_user((x), __hptr);				\
        unlock_user(__hptr, __gaddr, sizeof(target_type));		\
    } else								\
        __ret = -TARGET_EFAULT;						\
    __ret;								\
})

#define get_user(x, gaddr, target_type)					\
({									\
    abi_ulong __gaddr = (gaddr);					\
    target_type *__hptr;						\
    abi_long __ret = 0;							\
    if ((__hptr = lock_user(VERIFY_READ, __gaddr, sizeof(target_type), 1))) { \
        __get_user((x), __hptr);				\
        unlock_user(__hptr, __gaddr, 0);				\
    } else {								\
        /* avoid warning */						\
        (x) = 0;							\
        __ret = -TARGET_EFAULT;						\
    }									\
    __ret;								\
})

#define put_user_ual(x, gaddr) put_user((x), (gaddr), abi_ulong)
#define put_user_sal(x, gaddr) put_user((x), (gaddr), abi_long)
#define put_user_u64(x, gaddr) put_user((x), (gaddr), uint64_t)
#define put_user_s64(x, gaddr) put_user((x), (gaddr), int64_t)
#define put_user_u32(x, gaddr) put_user((x), (gaddr), uint32_t)
#define put_user_s32(x, gaddr) put_user((x), (gaddr), int32_t)
#define put_user_u16(x, gaddr) put_user((x), (gaddr), uint16_t)
#define put_user_s16(x, gaddr) put_user((x), (gaddr), int16_t)
#define put_user_u8(x, gaddr)  put_user((x), (gaddr), uint8_t)
#define put_user_s8(x, gaddr)  put_user((x), (gaddr), int8_t)

#define get_user_ual(x, gaddr) get_user((x), (gaddr), abi_ulong)
#define get_user_sal(x, gaddr) get_user((x), (gaddr), abi_long)
#define get_user_u64(x, gaddr) get_user((x), (gaddr), uint64_t)
#define get_user_s64(x, gaddr) get_user((x), (gaddr), int64_t)
#define get_user_u32(x, gaddr) get_user((x), (gaddr), uint32_t)
#define get_user_s32(x, gaddr) get_user((x), (gaddr), int32_t)
#define get_user_u16(x, gaddr) get_user((x), (gaddr), uint16_t)
#define get_user_s16(x, gaddr) get_user((x), (gaddr), int16_t)
#define get_user_u8(x, gaddr)  get_user((x), (gaddr), uint8_t)
#define get_user_s8(x, gaddr)  get_user((x), (gaddr), int8_t)

/* copy_from_user() and copy_to_user() are usually used to copy data
 * buffers between the target and host.  These internally perform
 * locking/unlocking of the memory.
 */
int copy_from_user(void *hptr, abi_ulong gaddr, ssize_t len);
int copy_to_user(abi_ulong gaddr, void *hptr, ssize_t len);

/* Functions for accessing guest memory.  The tget and tput functions
   read/write single values, byteswapping as necessary.  The lock_user function
   gets a pointer to a contiguous area of guest memory, but does not perform
   any byteswapping.  lock_user may return either a pointer to the guest
   memory, or a temporary buffer.  */

/* Lock an area of guest memory into the host.  If copy is true then the
   host area will have the same contents as the guest.  */
void *lock_user(int type, abi_ulong guest_addr, ssize_t len, bool copy);

/* Unlock an area of guest memory.  The first LEN bytes must be
   flushed back to guest memory. host_ptr = NULL is explicitly
   allowed and does nothing. */
#ifndef DEBUG_REMAP
static inline void unlock_user(void *host_ptr, abi_ulong guest_addr,
                               ssize_t len)
{
    /* no-op */
}
#else
void unlock_user(void *host_ptr, abi_ulong guest_addr, ssize_t len);
#endif

/* Return the length of a string in target memory or -TARGET_EFAULT if
   access error. */
ssize_t target_strlen(abi_ulong gaddr);

/* Like lock_user but for null terminated strings.  */
void *lock_user_string(abi_ulong guest_addr);

/* Helper macros for locking/unlocking a target struct.  */
#define lock_user_struct(type, host_ptr, guest_addr, copy)	\
    (host_ptr = lock_user(type, guest_addr, sizeof(*host_ptr), copy))
#define unlock_user_struct(host_ptr, guest_addr, copy)		\
    unlock_user(host_ptr, guest_addr, (copy) ? sizeof(*host_ptr) : 0)

#endif /* QEMU_H */<|MERGE_RESOLUTION|>--- conflicted
+++ resolved
@@ -36,7 +36,6 @@
         abi_ulong       start_stack;
         abi_ulong       stack_limit;
         abi_ulong       entry;
-        abi_ulong       program_offset;
         abi_ulong       code_offset;
         abi_ulong       data_offset;
         abi_ulong       saved_auxv;
@@ -156,269 +155,11 @@
     /* This thread's sigaltstack, if it has one */
     struct target_sigaltstack sigaltstack_used;
 
-<<<<<<< HEAD
-void load_symbols_from_fd(int fd, abi_ulong load_bias);
-
-uint32_t get_elf_eflags(int fd);
-int load_elf_binary(struct linux_binprm *bprm, struct image_info *info);
-int load_flt_binary(struct linux_binprm *bprm, struct image_info *info);
-=======
     /* Start time of task after system boot in clock ticks */
     uint64_t start_boottime;
 } TaskState;
->>>>>>> 823a3f11
 
 abi_long do_brk(abi_ulong new_brk);
-<<<<<<< HEAD
-void syscall_init(void);
-abi_long do_syscall(void *cpu_env, int num, abi_long arg1,
-                    abi_long arg2, abi_long arg3, abi_long arg4,
-                    abi_long arg5, abi_long arg6, abi_long arg7,
-                    abi_long arg8);
-extern __thread CPUState *thread_cpu;
-void cpu_loop(CPUArchState *env);
-const char *target_strerror(int err);
-int get_osversion(void);
-void init_qemu_uname_release(void);
-void fork_start(void);
-void fork_end(int child);
-
-/* Creates the initial guest address space in the host memory space using
- * the given host start address hint and size.  The guest_start parameter
- * specifies the start address of the guest space.  guest_base will be the
- * difference between the host start address computed by this function and
- * guest_start.  If fixed is specified, then the mapped address space must
- * start at host_start.  The real start address of the mapped memory space is
- * returned or -1 if there was an error.
- */
-unsigned long init_guest_space(unsigned long host_start,
-                               unsigned long host_size,
-                               unsigned long guest_start,
-                               bool fixed);
-
-#include "qemu/log.h"
-
-/* safe_syscall.S */
-
-/**
- * safe_syscall:
- * @int number: number of system call to make
- * ...: arguments to the system call
- *
- * Call a system call if guest signal not pending.
- * This has the same API as the libc syscall() function, except that it
- * may return -1 with errno == TARGET_ERESTARTSYS if a signal was pending.
- *
- * Returns: the system call result, or -1 with an error code in errno
- * (Errnos are host errnos; we rely on TARGET_ERESTARTSYS not clashing
- * with any of the host errno values.)
- */
-
-/* A guide to using safe_syscall() to handle interactions between guest
- * syscalls and guest signals:
- *
- * Guest syscalls come in two flavours:
- *
- * (1) Non-interruptible syscalls
- *
- * These are guest syscalls that never get interrupted by signals and
- * so never return EINTR. They can be implemented straightforwardly in
- * QEMU: just make sure that if the implementation code has to make any
- * blocking calls that those calls are retried if they return EINTR.
- * It's also OK to implement these with safe_syscall, though it will be
- * a little less efficient if a signal is delivered at the 'wrong' moment.
- *
- * Some non-interruptible syscalls need to be handled using block_signals()
- * to block signals for the duration of the syscall. This mainly applies
- * to code which needs to modify the data structures used by the
- * host_signal_handler() function and the functions it calls, including
- * all syscalls which change the thread's signal mask.
- *
- * (2) Interruptible syscalls
- *
- * These are guest syscalls that can be interrupted by signals and
- * for which we need to either return EINTR or arrange for the guest
- * syscall to be restarted. This category includes both syscalls which
- * always restart (and in the kernel return -ERESTARTNOINTR), ones
- * which only restart if there is no handler (kernel returns -ERESTARTNOHAND
- * or -ERESTART_RESTARTBLOCK), and the most common kind which restart
- * if the handler was registered with SA_RESTART (kernel returns
- * -ERESTARTSYS). System calls which are only interruptible in some
- * situations (like 'open') also need to be handled this way.
- *
- * Here it is important that the host syscall is made
- * via this safe_syscall() function, and *not* via the host libc.
- * If the host libc is used then the implementation will appear to work
- * most of the time, but there will be a race condition where a
- * signal could arrive just before we make the host syscall inside libc,
- * and then then guest syscall will not correctly be interrupted.
- * Instead the implementation of the guest syscall can use the safe_syscall
- * function but otherwise just return the result or errno in the usual
- * way; the main loop code will take care of restarting the syscall
- * if appropriate.
- *
- * (If the implementation needs to make multiple host syscalls this is
- * OK; any which might really block must be via safe_syscall(); for those
- * which are only technically blocking (ie which we know in practice won't
- * stay in the host kernel indefinitely) it's OK to use libc if necessary.
- * You must be able to cope with backing out correctly if some safe_syscall
- * you make in the implementation returns either -TARGET_ERESTARTSYS or
- * EINTR though.)
- *
- * block_signals() cannot be used for interruptible syscalls.
- *
- *
- * How and why the safe_syscall implementation works:
- *
- * The basic setup is that we make the host syscall via a known
- * section of host native assembly. If a signal occurs, our signal
- * handler checks the interrupted host PC against the addresse of that
- * known section. If the PC is before or at the address of the syscall
- * instruction then we change the PC to point at a "return
- * -TARGET_ERESTARTSYS" code path instead, and then exit the signal handler
- * (causing the safe_syscall() call to immediately return that value).
- * Then in the main.c loop if we see this magic return value we adjust
- * the guest PC to wind it back to before the system call, and invoke
- * the guest signal handler as usual.
- *
- * This winding-back will happen in two cases:
- * (1) signal came in just before we took the host syscall (a race);
- *   in this case we'll take the guest signal and have another go
- *   at the syscall afterwards, and this is indistinguishable for the
- *   guest from the timing having been different such that the guest
- *   signal really did win the race
- * (2) signal came in while the host syscall was blocking, and the
- *   host kernel decided the syscall should be restarted;
- *   in this case we want to restart the guest syscall also, and so
- *   rewinding is the right thing. (Note that "restart" semantics mean
- *   "first call the signal handler, then reattempt the syscall".)
- * The other situation to consider is when a signal came in while the
- * host syscall was blocking, and the host kernel decided that the syscall
- * should not be restarted; in this case QEMU's host signal handler will
- * be invoked with the PC pointing just after the syscall instruction,
- * with registers indicating an EINTR return; the special code in the
- * handler will not kick in, and we will return EINTR to the guest as
- * we should.
- *
- * Notice that we can leave the host kernel to make the decision for
- * us about whether to do a restart of the syscall or not; we do not
- * need to check SA_RESTART flags in QEMU or distinguish the various
- * kinds of restartability.
- */
-#ifdef HAVE_SAFE_SYSCALL
-/* The core part of this function is implemented in assembly */
-extern long safe_syscall_base(int *pending, long number, ...);
-
-#define safe_syscall(...)                                               \
-    ({                                                                  \
-        long ret_;                                                      \
-        int *psp_ = &((TaskState *)thread_cpu->opaque)->signal_pending; \
-        ret_ = safe_syscall_base(psp_, __VA_ARGS__);                    \
-        if (is_error(ret_)) {                                           \
-            errno = -ret_;                                              \
-            ret_ = -1;                                                  \
-        }                                                               \
-        ret_;                                                           \
-    })
-
-#else
-
-/* Fallback for architectures which don't yet provide a safe-syscall assembly
- * fragment; note that this is racy!
- * This should go away when all host architectures have been updated.
- */
-#define safe_syscall syscall
-
-#endif
-
-/* syscall.c */
-int host_to_target_waitstatus(int status);
-
-/* strace.c */
-const char *get_syscall_name(int num);
-void print_syscall(int num,
-                   abi_long arg1, abi_long arg2, abi_long arg3,
-                   abi_long arg4, abi_long arg5, abi_long arg6);
-void print_syscall_ret(int num, abi_long arg1);
-/**
- * print_taken_signal:
- * @target_signum: target signal being taken
- * @tinfo: target_siginfo_t which will be passed to the guest for the signal
- *
- * Print strace output indicating that this signal is being taken by the guest,
- * in a format similar to:
- * --- SIGSEGV {si_signo=SIGSEGV, si_code=SI_KERNEL, si_addr=0} ---
- */
-void print_taken_signal(int target_signum, const target_siginfo_t *tinfo);
-
-/* signal.c */
-void process_pending_signals(CPUArchState *cpu_env);
-void signal_init(void);
-int queue_signal(CPUArchState *env, int sig, int si_type,
-                 target_siginfo_t *info);
-void host_to_target_siginfo(target_siginfo_t *tinfo, const siginfo_t *info);
-void target_to_host_siginfo(siginfo_t *info, const target_siginfo_t *tinfo);
-int target_to_host_signal(int sig);
-int host_to_target_signal(int sig);
-long do_sigreturn(CPUArchState *env);
-long do_rt_sigreturn(CPUArchState *env);
-abi_long do_sigaltstack(abi_ulong uss_addr, abi_ulong uoss_addr, abi_ulong sp);
-int do_sigprocmask(int how, const sigset_t *set, sigset_t *oldset);
-abi_long do_swapcontext(CPUArchState *env, abi_ulong uold_ctx,
-                        abi_ulong unew_ctx, abi_long ctx_size);
-/**
- * block_signals: block all signals while handling this guest syscall
- *
- * Block all signals, and arrange that the signal mask is returned to
- * its correct value for the guest before we resume execution of guest code.
- * If this function returns non-zero, then the caller should immediately
- * return -TARGET_ERESTARTSYS to the main loop, which will take the pending
- * signal and restart execution of the syscall.
- * If block_signals() returns zero, then the caller can continue with
- * emulation of the system call knowing that no signals can be taken
- * (and therefore that no race conditions will result).
- * This should only be called once, because if it is called a second time
- * it will always return non-zero. (Think of it like a mutex that can't
- * be recursively locked.)
- * Signals will be unblocked again by process_pending_signals().
- *
- * Return value: non-zero if there was a pending signal, zero if not.
- */
-int block_signals(void); /* Returns non zero if signal pending */
-
-#ifdef TARGET_I386
-/* vm86.c */
-void save_v86_state(CPUX86State *env);
-void handle_vm86_trap(CPUX86State *env, int trapno);
-void handle_vm86_fault(CPUX86State *env);
-int do_vm86(CPUX86State *env, long subfunction, abi_ulong v86_addr);
-#elif defined(TARGET_SPARC64)
-void sparc64_set_context(CPUSPARCState *env);
-void sparc64_get_context(CPUSPARCState *env);
-#endif
-
-/* mmap.c */
-int target_mprotect(abi_ulong start, abi_ulong len, int prot);
-abi_long target_mmap(abi_ulong start, abi_ulong len, int prot,
-                     int flags, int fd, abi_ulong offset);
-int target_munmap(abi_ulong start, abi_ulong len);
-abi_long target_mremap(abi_ulong old_addr, abi_ulong old_size,
-                       abi_ulong new_size, unsigned long flags,
-                       abi_ulong new_addr);
-extern unsigned long last_brk;
-extern abi_ulong mmap_next_start;
-abi_ulong mmap_find_vma(abi_ulong, abi_ulong, abi_ulong);
-void mmap_fork_start(void);
-void mmap_fork_end(int child);
-/* return file mapped at address @addr, its @name and @base_addr */
-bool get_mapped_file(uint64_t addr, const char** name, uint64_t* base_addr);
-/* add information that file @filename is mapped @addr for a length @length */
-void add_mapinfo(const char* filename, uint64_t addr, size_t length);
-
-/* main.c */
-extern unsigned long guest_stack_size;
-=======
->>>>>>> 823a3f11
 
 /* user access */
 

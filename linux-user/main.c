--- conflicted
+++ resolved
@@ -2638,14 +2638,11 @@
            "-L path           set the elf interpreter prefix (default=%s)\n"
            "-s size           set the stack size in bytes (default=%ld)\n"
            "-cpu model        select CPU (-cpu ? for list)\n"
-<<<<<<< HEAD
            "-count-ifetch     count the number of fetched instructions\n"
            "-clock-ifetch N   make user-time related syscalls return f(ifetch / N)\n"
-=======
 #ifdef CONFIG_TCG_PLUGIN
            "-tcg-plugin dso   load the dynamic shared object as TCG plugin\n"
 #endif /* CONFIG_TCG_PLUGIN */
->>>>>>> ecfb62e1
            "-drop-ld-preload  drop LD_PRELOAD for target process\n"
            "-E var=value      sets/modifies targets environment variable(s)\n"
            "-U var            unsets targets environment variable(s)\n"
@@ -2851,18 +2848,15 @@
 #endif
                 exit(1);
             }
-<<<<<<< HEAD
         } else if (!strcmp(r, "count-ifetch")) {
             count_ifetch |= 0x1;
         } else if (!strcmp(r, "clock-ifetch")) {
             count_ifetch |= 0x2;
             clock_ifetch = convert_string_to_frequency(argv[optind++]);
-=======
 #ifdef CONFIG_TCG_PLUGIN
         } else if (!strcmp(r, "tcg-plugin")) {
             tcg_plugin_load(argv[optind++]);
 #endif /* CONFIG_TCG_PLUGIN */
->>>>>>> ecfb62e1
 #if defined(CONFIG_USE_GUEST_BASE)
         } else if (!strcmp(r, "B")) {
            guest_base = strtol(argv[optind++], NULL, 0);
